--- conflicted
+++ resolved
@@ -6,28 +6,16 @@
 # it will be cached from the second build onwards
 RUN cargo install cargo-chef --version 0.1.6
 COPY . ./
-RUN sudo chown -R rust:rust .
 RUN cargo chef prepare --recipe-path recipe.json
 
-RUN sudo chown -R rust:rust .
 FROM $RUST_BUILDER_IMAGE as cacher
-<<<<<<< HEAD
-ARG CARGO_BUILD_TARGET=x86_64-unknown-linux-musl
-WORKDIR /app
-RUN cargo install cargo-chef
-COPY --from=planner /app/recipe.json ./recipe.json
-RUN sudo chown -R rust:rust .
-RUN cargo chef cook --target $CARGO_BUILD_TARGET --release --recipe-path recipe.json
-=======
 
 ARG CARGO_BUILD_TARGET=x86_64-unknown-linux-musl
 
 WORKDIR /app
-RUN sudo chown -R rust:rust .
 RUN cargo install cargo-chef --version 0.1.6
-COPY --from=planner /app/recipe.json ./recipe.json
+COPY --chown=rust:rust --from=planner /app/recipe.json ./recipe.json
 RUN cargo chef cook --release --target ${CARGO_BUILD_TARGET} --recipe-path recipe.json
->>>>>>> 0348bc81
 
 FROM $RUST_BUILDER_IMAGE as builder
 
@@ -35,18 +23,10 @@
 ARG RUSTRELEASEDIR="release"
 
 WORKDIR /app
-<<<<<<< HEAD
+# Copy over the cached dependencies
+COPY --chown=rust:rust --from=cacher /app/target target
+COPY --chown=rust:rust --from=cacher /home/rust/.cargo /home/rust/.cargo
 COPY . ./
-# Copy over the cached dependencies
-COPY --from=cacher /app/target ./target
-RUN sudo chown -R rust:rust .
-=======
-RUN sudo chown -R rust:rust .
-# Copy over the cached dependencies
-COPY --from=cacher /app/target target
-COPY --from=cacher /home/rust/.cargo /home/rust/.cargo
-COPY . ./
->>>>>>> 0348bc81
 RUN cargo build --release
 
 # reduce binary size
