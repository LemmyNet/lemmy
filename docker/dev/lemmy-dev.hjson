{
  # for more info about the config, check out the documentation
  # https://join-lemmy.org/docs/en/administration/configuration.html

  # This is lemmy config for the dev / main branch. Do not use for a 
  # release / stable version.

  setup: {
    # username for the admin user
    admin_username: "lemmy"
    # password for the admin user
    admin_password: "lemmylemmy"
    # name of the site (can be changed later)
    site_name: "lemmy-dev"
  }

  opentelemetry_url: "http://otel:4137"

  # the domain name of your instance (eg "lemmy.ml")
  hostname: "localhost"
  # address where lemmy should listen for incoming requests
  bind: "0.0.0.0"
  # port where lemmy should listen for incoming requests
  port: 8536
  pictrs: {
<<<<<<< HEAD
    url: "http://pictrs:8080"
=======
    url: "http://pictrs:8080/"
>>>>>>> c05a367b
    api_key: "API_KEY"
  }
  # settings related to the postgresql database
  database: {
    # name of the postgres database for lemmy
    database: "lemmy"
    # username to connect to postgres
    user: "lemmy"
    # password to connect to postgres
    password: "password"
    # host where postgres is running
    host: "postgres"
    # port where postgres can be accessed
    port: 5432
    # maximum number of active sql connections
    pool_size: 5
  }
  slur_filter:
    '''
    (fag(g|got|tard)?\b|cock\s?sucker(s|ing)?|ni((g{2,}|q)+|[gq]{2,})[e3r]+(s|z)?|mudslime?s?|kikes?|\bspi(c|k)s?\b|\bchinks?|gooks?|bitch(es|ing|y)?|whor(es?|ing)|\btr(a|@)nn?(y|ies?)|\b(b|re|r)tard(ed)?s?)
    '''
#  # optional: email sending configuration
#  email: {
#    # hostname and port of the smtp server
#    smtp_server: ""
#    # login name for smtp server
#    smtp_login: ""
#    # password to login to the smtp server
#    smtp_password: ""
#    # address to send emails from, eg "noreply@your-instance.com"
#    smtp_from_address: ""
#    # whether or not smtp connections should use tls
#    use_tls: true
#  }
}
<|MERGE_RESOLUTION|>--- conflicted
+++ resolved
@@ -23,14 +23,9 @@
   # port where lemmy should listen for incoming requests
   port: 8536
   pictrs: {
-<<<<<<< HEAD
     url: "http://pictrs:8080"
-=======
-    url: "http://pictrs:8080/"
->>>>>>> c05a367b
     api_key: "API_KEY"
   }
-  # settings related to the postgresql database
   database: {
     # name of the postgres database for lemmy
     database: "lemmy"
