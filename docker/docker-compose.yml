--- conflicted
+++ resolved
@@ -24,17 +24,12 @@
     logging: *default-logging
 
   lemmy:
-<<<<<<< HEAD
     # use "image" to pull down an already compiled lemmy. make sure to comment out "build".
-    # image: dessalines/lemmy:0.18.0
+    # image: dessalines/lemmy:0.18.1
     # platform: linux/x86_64 # no arm64 support. uncomment platform if using m1.
     # use "build" to build your local lemmy server image for development. make sure to comment out "image".
     # run: docker compose up --build
-=======
-    # image: dessalines/lemmy:0.18.1
-    # use this to build your local lemmy server image for development
-    # run docker compose up --build
->>>>>>> c060546f
+
     build:
       context: ../
       dockerfile: docker/Dockerfile
@@ -59,18 +54,12 @@
     logging: *default-logging
 
   lemmy-ui:
-<<<<<<< HEAD
     # use "image" to pull down an already compiled lemmy-ui. make sure to comment out "build".
-    image: dessalines/lemmy-ui:0.18.0
+    image: dessalines/lemmy-ui:0.18.1
     # platform: linux/x86_64 # no arm64 support. uncomment platform if using m1.
     # use "build" to build your local lemmy ui image for development. make sure to comment out "image".
     # run: docker compose up --build
-=======
-    image: dessalines/lemmy-ui:0.18.1
-    # use this to build your local lemmy ui image for development
-    # run docker compose up --build
-    # assuming lemmy-ui is cloned besides lemmy directory
->>>>>>> c060546f
+
     # build:
     #   context: ../../lemmy-ui # assuming lemmy-ui is cloned besides lemmy directory
     #   dockerfile: dev.dockerfile
