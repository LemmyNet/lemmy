version: "3.7"

x-logging: &default-logging
  driver: "json-file"
  options:
    max-size: "50m"
    max-file: "4"

services:
  proxy:
    image: nginx:1-alpine
    ports:
      # actual and only port facing any connection from outside
      # Note, change the left number if port 1236 is already in use on your system
      # You could use port 80 if you won't use a reverse proxy
      - "1236:1236"
      - "8536:8536"
    volumes:
      - ./nginx.conf:/etc/nginx/nginx.conf:ro,Z
    restart: always
    depends_on:
      - pictrs
      - lemmy-ui
    logging: *default-logging

  lemmy:
    # use "image" to pull down an already compiled lemmy. make sure to comment out "build".
    # image: dessalines/lemmy:0.18.4
    # platform: linux/x86_64 # no arm64 support. uncomment platform if using m1.
    # use "build" to build your local lemmy server image for development. make sure to comment out "image".
    # run: docker compose up --build

    build:
      context: ../
      dockerfile: docker/Dockerfile
      # args:
      #   RUST_RELEASE_MODE: release
      #   CARGO_BUILD_FEATURES: default
    # this hostname is used in nginx reverse proxy and also for lemmy ui to connect to the backend, do not change
    hostname: lemmy
    restart: always
    environment:
      - RUST_LOG="warn,lemmy_server=debug,lemmy_api=debug,lemmy_api_common=debug,lemmy_api_crud=debug,lemmy_apub=debug,lemmy_db_schema=debug,lemmy_db_views=debug,lemmy_db_views_actor=debug,lemmy_db_views_moderator=debug,lemmy_routes=debug,lemmy_utils=debug,lemmy_websocket=debug"
      - RUST_BACKTRACE=full
    ports:
      # prometheus metrics can be enabled with the `prometheus` config option. they are available on
      # port 10002, path /metrics by default
      - "10002:10002"
    volumes:
      - ./lemmy.hjson:/config/config.hjson:Z
    depends_on:
      - postgres
      - pictrs
    logging: *default-logging

  lemmy-ui:
    # use "image" to pull down an already compiled lemmy-ui. make sure to comment out "build".
<<<<<<< HEAD
    #image: dessalines/lemmy-ui:0.18.4
=======
    image: dessalines/lemmy-ui:0.19.0-rc.8
>>>>>>> c85e680a
    # platform: linux/x86_64 # no arm64 support. uncomment platform if using m1.
    # use "build" to build your local lemmy ui image for development. make sure to comment out "image".
    # run: docker compose up --build

    build:
       context: ../../lemmy-ui # assuming lemmy-ui is cloned besides lemmy directory
       dockerfile: dev.dockerfile
    environment:
      # this needs to match the hostname defined in the lemmy service
      - LEMMY_UI_LEMMY_INTERNAL_HOST=lemmy:8536
      # set the outside hostname here
      - LEMMY_UI_LEMMY_EXTERNAL_HOST=localhost:1236
      - LEMMY_UI_HTTPS=false
      - LEMMY_UI_DEBUG=true
    depends_on:
      - lemmy
    restart: always
    logging: *default-logging
    init: true

  pictrs:
    image: asonix/pictrs:0.4.0-beta.19
    # this needs to match the pictrs url in lemmy.hjson
    hostname: pictrs
    # we can set options to pictrs like this, here we set max. image size and forced format for conversion
    # entrypoint: /sbin/tini -- /usr/local/bin/pict-rs -p /mnt -m 4 --image-format webp
    environment:
      - PICTRS_OPENTELEMETRY_URL=http://otel:4137
      - PICTRS__API_KEY=API_KEY
      - RUST_LOG=debug
      - RUST_BACKTRACE=full
      - PICTRS__MEDIA__VIDEO_CODEC=vp9
      - PICTRS__MEDIA__GIF__MAX_WIDTH=256
      - PICTRS__MEDIA__GIF__MAX_HEIGHT=256
      - PICTRS__MEDIA__GIF__MAX_AREA=65536
      - PICTRS__MEDIA__GIF__MAX_FRAME_COUNT=400
    user: 991:991
    volumes:
      - ./volumes/pictrs:/mnt:Z
    restart: always
    logging: *default-logging

  postgres:
    image: postgres:15-alpine
    # this needs to match the database host in lemmy.hson
    # Tune your settings via
    # https://pgtune.leopard.in.ua/#/
    # You can use this technique to add them here
    # https://stackoverflow.com/a/30850095/1655478
    hostname: postgres
    command:
      [
        "postgres",
        "-c",
        "session_preload_libraries=auto_explain",
        "-c",
        "auto_explain.log_min_duration=5ms",
        "-c",
        "auto_explain.log_analyze=true",
        "-c",
        "track_activity_query_size=1048576",
      ]
    ports:
      # use a different port so it doesnt conflict with potential postgres db running on the host
      - "5433:5432"
    environment:
      - POSTGRES_USER=lemmy
      - POSTGRES_PASSWORD=password
      - POSTGRES_DB=lemmy
    volumes:
      - ./volumes/postgres:/var/lib/postgresql/data:Z
    restart: always
    logging: *default-logging<|MERGE_RESOLUTION|>--- conflicted
+++ resolved
@@ -55,11 +55,7 @@
 
   lemmy-ui:
     # use "image" to pull down an already compiled lemmy-ui. make sure to comment out "build".
-<<<<<<< HEAD
-    #image: dessalines/lemmy-ui:0.18.4
-=======
     image: dessalines/lemmy-ui:0.19.0-rc.8
->>>>>>> c85e680a
     # platform: linux/x86_64 # no arm64 support. uncomment platform if using m1.
     # use "build" to build your local lemmy ui image for development. make sure to comment out "image".
     # run: docker compose up --build
