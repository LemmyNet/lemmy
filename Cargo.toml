[workspace.package]
version = "1.0.0-alpha.4"
edition = "2021"
description = "A link aggregator for the fediverse"
license = "AGPL-3.0"
homepage = "https://join-lemmy.org/"
documentation = "https://join-lemmy.org/docs/en/index.html"
repository = "https://github.com/LemmyNet/lemmy"

[package]
name = "lemmy_server"
version.workspace = true
edition.workspace = true
description.workspace = true
license.workspace = true
homepage.workspace = true
documentation.workspace = true
repository.workspace = true
publish = false

[lib]
doctest = false

[lints]
workspace = true

# See https://github.com/johnthagen/min-sized-rust for additional optimizations
[profile.release]
lto = "fat"
opt-level = 3     # Optimize for speed, not size.
codegen-units = 1 # Reduce parallel code generation.

# This profile significantly speeds up build time. If debug info is needed you can comment the line
# out temporarily, but make sure to leave this in the main branch.
[profile.dev]
debug = 0

[features]
default = []

[workspace]
members = [
  "crates/api",
  "crates/api_crud",
  "crates/api_common",
  "crates/apub",
  "crates/apub_objects",
  "crates/utils",
  "crates/db_perf",
  "crates/db_schema",
  "crates/db_schema_file",
  "crates/db_views/private_message",
  "crates/db_views/local_user",
  "crates/db_views/local_image",
  "crates/db_views/person",
  "crates/db_views/post",
  "crates/db_views/vote",
  "crates/db_views/reports",
  "crates/db_views/local_image",
  "crates/db_views/comment",
  "crates/db_views/community",
  "crates/db_views/community_moderator",
  "crates/db_views/community_follower",
  "crates/db_views/community_person_ban",
  "crates/db_views/custom_emoji",
  "crates/db_views/inbox_combined",
  "crates/db_views/modlog_combined",
  "crates/db_views/person_content_combined",
  "crates/db_views/person_saved_combined",
  "crates/db_views/report_combined",
  "crates/db_views/search_combined",
  "crates/db_views/site",
  "crates/routes",
  "crates/federate",
  "crates/email",
]

[workspace.lints.clippy]
cast_lossless = "deny"
complexity = { level = "deny", priority = -1 }
correctness = { level = "deny", priority = -1 }
dbg_macro = "deny"
explicit_into_iter_loop = "deny"
explicit_iter_loop = "deny"
get_first = "deny"
implicit_clone = "deny"
indexing_slicing = "deny"
inefficient_to_string = "deny"
items-after-statements = "deny"
manual_string_new = "deny"
needless_collect = "deny"
perf = { level = "deny", priority = -1 }
redundant_closure_for_method_calls = "deny"
style = { level = "deny", priority = -1 }
suspicious = { level = "deny", priority = -1 }
uninlined_format_args = "allow"
unused_self = "deny"
unwrap_used = "deny"
unimplemented = "deny"
unused_async = "deny"
map_err_ignore = "deny"
expect_used = "deny"

[workspace.dependencies]
lemmy_api = { version = "=1.0.0-alpha.4", path = "./crates/api" }
lemmy_api_crud = { version = "=1.0.0-alpha.4", path = "./crates/api_crud" }
lemmy_apub = { version = "=1.0.0-alpha.4", path = "./crates/apub" }
lemmy_apub_objects = { version = "=1.0.0-alpha.4", path = "./crates/apub_objects" }
lemmy_utils = { version = "=1.0.0-alpha.4", path = "./crates/utils", default-features = false }
lemmy_db_schema = { version = "=1.0.0-alpha.4", path = "./crates/db_schema" }
lemmy_db_schema_file = { version = "=1.0.0-alpha.4", path = "./crates/db_schema_file" }
lemmy_api_common = { version = "=1.0.0-alpha.4", path = "./crates/api_common" }
lemmy_routes = { version = "=1.0.0-alpha.4", path = "./crates/routes" }
lemmy_federate = { version = "=1.0.0-alpha.4", path = "./crates/federate" }
lemmy_email = { version = "=1.0.0-alpha.4", path = "./crates/email" }
<<<<<<< HEAD
activitypub_federation = { version = "0.6.4", default-features = false, features = [
=======
lemmy_db_views_private_message = { version = "=1.0.0-alpha.4", path = "./crates/db_views/private_message" }
lemmy_db_views_registration_applications = { version = "=1.0.0-alpha.4", path = "./crates/db_views/registration_applications" }
lemmy_db_views_comment = { version = "=1.0.0-alpha.4", path = "./crates/db_views/comment" }
lemmy_db_views_local_user = { version = "=1.0.0-alpha.4", path = "./crates/db_views/local_user" }
lemmy_db_views_person = { version = "=1.0.0-alpha.4", path = "./crates/db_views/person" }
lemmy_db_views_custom_emoji = { version = "=1.0.0-alpha.4", path = "./crates/db_views/custom_emoji" }
lemmy_db_views_post = { version = "=1.0.0-alpha.4", path = "./crates/db_views/post" }
lemmy_db_views_vote = { version = "=1.0.0-alpha.4", path = "./crates/db_views/vote" }
lemmy_db_views_community = { version = "=1.0.0-alpha.4", path = "./crates/db_views/community" }
lemmy_db_views_community_moderator = { version = "=1.0.0-alpha.4", path = "./crates/db_views/community_moderator" }
lemmy_db_views_community_follower = { version = "=1.0.0-alpha.4", path = "./crates/db_views/community_follower" }
lemmy_db_views_community_person_ban = { version = "=1.0.0-alpha.4", path = "./crates/db_views/community_person_ban" }
lemmy_db_views_reports = { version = "=1.0.0-alpha.4", path = "./crates/db_views/reports" }
lemmy_db_views_local_image = { version = "=1.0.0-alpha.4", path = "./crates/db_views/local_image" }
lemmy_db_views_inbox_combined = { version = "=1.0.0-alpha.4", path = "./crates/db_views/inbox_combined" }
lemmy_db_views_modlog_combined = { version = "=1.0.0-alpha.4", path = "./crates/db_views/modlog_combined" }
lemmy_db_views_person_content_combined = { version = "=1.0.0-alpha.4", path = "./crates/db_views/person_content_combined" }
lemmy_db_views_person_saved_combined = { version = "=1.0.0-alpha.4", path = "./crates/db_views/person_saved_combined" }
lemmy_db_views_report_combined = { version = "=1.0.0-alpha.4", path = "./crates/db_views/report_combined" }
lemmy_db_views_search_combined = { version = "=1.0.0-alpha.4", path = "./crates/db_views/search_combined" }
lemmy_db_views_site = { version = "=1.0.0-alpha.4", path = "./crates/db_views/site" }
activitypub_federation = { version = "0.6.3", default-features = false, features = [
>>>>>>> 18a042fb
  "actix-web",
] }
diesel = { version = "2.2.10", features = [
  "chrono",
  "postgres",
  "serde_json",
  "uuid",
  "64-column-tables",
] }
diesel_migrations = "2.2.0"
diesel-async = "0.5.2"
serde = { version = "1.0.217", features = ["derive"] }
serde_with = "3.12.0"
actix-web = { version = "4.10.2", default-features = false, features = [
  "compress-brotli",
  "compress-gzip",
  "compress-zstd",
  "cookies",
  "macros",
  "rustls-0_23",
] }
tracing = { version = "0.1.41", default-features = false }
tracing-actix-web = { version = "0.7.15", default-features = false }
tracing-subscriber = { version = "0.3.19", features = ["env-filter", "json"] }
url = { version = "2.5.4", features = ["serde"] }
reqwest = { version = "0.12.12", default-features = false, features = [
  "blocking",
  "gzip",
  "json",
  "rustls-tls",
] }
reqwest-middleware = "0.3.3"
reqwest-tracing = "0.5.5"
clokwerk = "0.4.0"
doku = { version = "0.21.1", features = ["url-2"] }
bcrypt = "0.17.0"
chrono = { version = "0.4.40", features = [
  "now",
  "serde",
], default-features = false }
serde_json = { version = "1.0.138", features = ["preserve_order"] }
base64 = "0.22.1"
uuid = { version = "1.13.1", features = ["serde"] }
captcha = "1.0.0"
anyhow = { version = "1.0.98", features = ["backtrace"] }
diesel_ltree = "0.4.0"
serial_test = "3.2.0"
tokio = { version = "1.43.0", features = ["full"] }
regex = "1.11.1"
diesel-derive-newtype = "2.1.2"
diesel-derive-enum = { version = "2.1.0", features = ["postgres"] }
enum-map = { version = "2.7" }
strum = { version = "0.27.0", features = ["derive"] }
itertools = "0.14.0"
futures = "0.3.31"
futures-util = "0.3.31"
http = "1.2"
rosetta-i18n = "0.1.3"
ts-rs = { version = "10.1.0", features = [
  "chrono-impl",
  "no-serde-warnings",
  "url-impl",
] }
rustls = { version = "0.23.23", features = ["ring"] }
tokio-postgres = "0.7.13"
tokio-postgres-rustls = "0.13.0"
urlencoding = "2.1.3"
moka = { version = "0.12.10", features = ["future"] }
i-love-jesus = { version = "0.2.0" }
clap = { version = "4.5.37", features = ["derive", "env"] }
pretty_assertions = "1.4.1"
derive-new = "0.7.0"
tuplex = "0.1.2"
<<<<<<< HEAD
either = "1.15.0"
=======
html2text = "0.14.0"
>>>>>>> 18a042fb

[dependencies]
lemmy_api = { workspace = true }
lemmy_api_crud = { workspace = true }
lemmy_apub = { workspace = true }
lemmy_apub_objects = { workspace = true }
lemmy_utils = { workspace = true }
lemmy_db_schema = { workspace = true }
lemmy_db_schema_file = { workspace = true }
lemmy_api_common = { workspace = true }
lemmy_routes = { workspace = true }
lemmy_federate = { workspace = true }
lemmy_db_views_site = { workspace = true }
activitypub_federation = { workspace = true }
actix-web = { workspace = true }
tracing = { workspace = true }
tracing-actix-web = { workspace = true }
tracing-subscriber = { workspace = true }
reqwest-middleware = { workspace = true }
reqwest-tracing = { workspace = true }
serde_json = { workspace = true }
rustls = { workspace = true }
tokio.workspace = true
clap = { workspace = true }
mimalloc = "0.1.46"

# Speedup RSA key generation
# https://github.com/RustCrypto/RSA/blob/master/README.md#example
[profile.dev.package.num-bigint-dig]
opt-level = 3<|MERGE_RESOLUTION|>--- conflicted
+++ resolved
@@ -113,9 +113,6 @@
 lemmy_routes = { version = "=1.0.0-alpha.4", path = "./crates/routes" }
 lemmy_federate = { version = "=1.0.0-alpha.4", path = "./crates/federate" }
 lemmy_email = { version = "=1.0.0-alpha.4", path = "./crates/email" }
-<<<<<<< HEAD
-activitypub_federation = { version = "0.6.4", default-features = false, features = [
-=======
 lemmy_db_views_private_message = { version = "=1.0.0-alpha.4", path = "./crates/db_views/private_message" }
 lemmy_db_views_registration_applications = { version = "=1.0.0-alpha.4", path = "./crates/db_views/registration_applications" }
 lemmy_db_views_comment = { version = "=1.0.0-alpha.4", path = "./crates/db_views/comment" }
@@ -137,8 +134,7 @@
 lemmy_db_views_report_combined = { version = "=1.0.0-alpha.4", path = "./crates/db_views/report_combined" }
 lemmy_db_views_search_combined = { version = "=1.0.0-alpha.4", path = "./crates/db_views/search_combined" }
 lemmy_db_views_site = { version = "=1.0.0-alpha.4", path = "./crates/db_views/site" }
-activitypub_federation = { version = "0.6.3", default-features = false, features = [
->>>>>>> 18a042fb
+activitypub_federation = { version = "0.6.4", default-features = false, features = [
   "actix-web",
 ] }
 diesel = { version = "2.2.10", features = [
@@ -212,11 +208,8 @@
 pretty_assertions = "1.4.1"
 derive-new = "0.7.0"
 tuplex = "0.1.2"
-<<<<<<< HEAD
+html2text = "0.14.0"
 either = "1.15.0"
-=======
-html2text = "0.14.0"
->>>>>>> 18a042fb
 
 [dependencies]
 lemmy_api = { workspace = true }
