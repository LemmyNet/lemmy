--- conflicted
+++ resolved
@@ -178,15 +178,9 @@
 captcha = "1.0.0"
 anyhow = { version = "1.0.100", features = ["backtrace"] }
 diesel_ltree = "0.4.0"
-<<<<<<< HEAD
-tokio = { version = "1.47.1", features = ["full"] }
+tokio = { version = "1.48.0", features = ["full"] }
 tokio-shared-rt = "0.1.0"
-regex = "1.11.2"
-=======
-serial_test = "3.2.0"
-tokio = { version = "1.48.0", features = ["full"] }
 regex = "1.12.2"
->>>>>>> b624037a
 diesel-derive-newtype = "2.1.2"
 diesel-derive-enum = { version = "2.1.0", features = ["postgres"] }
 enum-map = { version = "2.7" }
