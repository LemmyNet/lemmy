[workspace.package]
version = "0.18.1"
edition = "2021"
description = "A link aggregator for the fediverse"
license = "AGPL-3.0"
homepage = "https://join-lemmy.org/"
documentation = "https://join-lemmy.org/docs/en/index.html"
repository = "https://github.com/LemmyNet/lemmy"

[package]
name = "lemmy_server"
version.workspace = true
edition.workspace = true
description.workspace = true
license.workspace = true
homepage.workspace = true
documentation.workspace = true
repository.workspace = true

[lib]
doctest = false

[profile.release]
debug = 0
lto = "thin"

# This profile significantly speeds up build time. If debug info is needed you can comment the line
# out temporarily, but make sure to leave this in the main branch.
[profile.dev]
debug = 0

[features]
embed-pictrs = ["pict-rs"]
console = [
  "console-subscriber",
  "opentelemetry",
  "opentelemetry-otlp",
  "tracing-opentelemetry",
  "reqwest-tracing/opentelemetry_0_16",
]
json-log = ["tracing-subscriber/json"]
prometheus-metrics = ["prometheus", "actix-web-prom"]
default = []

[workspace]
members = [
  "crates/api",
  "crates/api_crud",
  "crates/api_common",
  "crates/apub",
  "crates/utils",
  "crates/db_schema",
  "crates/db_views",
  "crates/db_views_actor",
  "crates/db_views_actor",
  "crates/routes",
]

[workspace.dependencies]
lemmy_api = { version = "=0.18.1", path = "./crates/api" }
lemmy_api_crud = { version = "=0.18.1", path = "./crates/api_crud" }
lemmy_apub = { version = "=0.18.1", path = "./crates/apub" }
lemmy_utils = { version = "=0.18.1", path = "./crates/utils" }
lemmy_db_schema = { version = "=0.18.1", path = "./crates/db_schema" }
lemmy_api_common = { version = "=0.18.1", path = "./crates/api_common" }
lemmy_routes = { version = "=0.18.1", path = "./crates/routes" }
lemmy_db_views = { version = "=0.18.1", path = "./crates/db_views" }
lemmy_db_views_actor = { version = "=0.18.1", path = "./crates/db_views_actor" }
lemmy_db_views_moderator = { version = "=0.18.1", path = "./crates/db_views_moderator" }
<<<<<<< HEAD
activitypub_federation = { git = "https://github.com/LemmyNet/activitypub-federation-rust.git", branch = "webfinger-template", efault-features = false, features = [
=======
activitypub_federation = { version = "0.5.0-beta.1", default-features = false, features = [
>>>>>>> 384e55f0
  "actix-web",
] }
diesel = "2.1.0"
diesel_migrations = "2.1.0"
diesel-async = "0.3.1"
serde = { version = "1.0.167", features = ["derive"] }
serde_with = "3.0.0"
actix-web = { version = "4.3.1", default-features = false, features = [
  "macros",
  "rustls",
  "compress-brotli",
  "compress-gzip",
  "compress-zstd",
] }
tracing = "0.1.37"
tracing-actix-web = { version = "0.7.5", default-features = false }
tracing-error = "0.2.0"
tracing-log = "0.1.3"
tracing-subscriber = { version = "0.3.17", features = ["env-filter"] }
url = { version = "2.4.0", features = ["serde"] }
url_serde = "0.2.0"
reqwest = { version = "0.11.18", features = ["json", "blocking", "gzip"] }
reqwest-middleware = "0.2.2"
reqwest-tracing = "0.4.5"
clokwerk = "0.4.0"
doku = { version = "0.21.1", features = ["url-2"] }
bcrypt = "0.15.0"
chrono = { version = "0.4.26", features = ["serde"], default-features = false }
serde_json = { version = "1.0.100", features = ["preserve_order"] }
base64 = "0.21.2"
uuid = { version = "1.4.0", features = ["serde", "v4"] }
async-trait = "0.1.71"
captcha = "0.0.9"
anyhow = { version = "1.0.71", features = [
  "backtrace",
] } # backtrace is on by default on nightly, but not stable rust
diesel_ltree = "0.3.0"
typed-builder = "0.15.0"
serial_test = "2.0.0"
tokio = { version = "1.29.1", features = ["full"] }
regex = "1.9.0"
once_cell = "1.18.0"
diesel-derive-newtype = "2.1.0"
diesel-derive-enum = { version = "2.1.0", features = ["postgres"] }
strum = "0.25.0"
strum_macros = "0.25.1"
itertools = "0.11.0"
futures = "0.3.28"
http = "0.2.9"
percent-encoding = "2.3.0"
rosetta-i18n = "0.1.3"
rand = "0.8.5"
opentelemetry = { version = "0.19.0", features = ["rt-tokio"] }
tracing-opentelemetry = { version = "0.19.0" }
ts-rs = { version = "6.2", features = ["serde-compat", "chrono-impl"] }
rustls = { version = "0.21.3", features = ["dangerous_configuration"] }
futures-util = "0.3.28"
tokio-postgres = "0.7.8"
tokio-postgres-rustls = "0.10.0"

[dependencies]
lemmy_api = { workspace = true }
lemmy_api_crud = { workspace = true }
lemmy_apub = { workspace = true }
lemmy_utils = { workspace = true }
lemmy_db_schema = { workspace = true }
lemmy_api_common = { workspace = true }
lemmy_routes = { workspace = true }
activitypub_federation = { workspace = true }
diesel = { workspace = true }
diesel-async = { workspace = true }
serde = { workspace = true }
actix-web = { workspace = true }
tracing = { workspace = true }
tracing-actix-web = { workspace = true }
tracing-error = { workspace = true }
tracing-log = { workspace = true }
tracing-subscriber = { workspace = true }
url = { workspace = true }
reqwest = { workspace = true }
reqwest-middleware = { workspace = true }
reqwest-tracing = { workspace = true }
clokwerk = { workspace = true }
doku = { workspace = true }
serde_json = { workspace = true }
tracing-opentelemetry = { workspace = true, optional = true }
opentelemetry = { workspace = true, optional = true }
console-subscriber = { version = "0.1.10", optional = true }
opentelemetry-otlp = { version = "0.12.0", optional = true }
pict-rs = { version = "0.4.0-rc.12", optional = true }
tokio.workspace = true
actix-cors = "0.6.4"
rustls = { workspace = true }
futures-util = { workspace = true }
tokio-postgres = { workspace = true }
tokio-postgres-rustls = { workspace = true }
chrono = { workspace = true }
prometheus = { version = "0.13.3", features = ["process"], optional = true }
actix-web-prom = { version = "0.6.0", optional = true }<|MERGE_RESOLUTION|>--- conflicted
+++ resolved
@@ -67,11 +67,7 @@
 lemmy_db_views = { version = "=0.18.1", path = "./crates/db_views" }
 lemmy_db_views_actor = { version = "=0.18.1", path = "./crates/db_views_actor" }
 lemmy_db_views_moderator = { version = "=0.18.1", path = "./crates/db_views_moderator" }
-<<<<<<< HEAD
-activitypub_federation = { git = "https://github.com/LemmyNet/activitypub-federation-rust.git", branch = "webfinger-template", efault-features = false, features = [
-=======
 activitypub_federation = { version = "0.5.0-beta.1", default-features = false, features = [
->>>>>>> 384e55f0
   "actix-web",
 ] }
 diesel = "2.1.0"
