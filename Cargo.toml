[workspace.package]
version = "1.0.0-alpha.4"
edition = "2021"
description = "A link aggregator for the fediverse"
license = "AGPL-3.0"
homepage = "https://join-lemmy.org/"
documentation = "https://join-lemmy.org/docs/en/index.html"
repository = "https://github.com/LemmyNet/lemmy"

[package]
name = "lemmy_server"
version.workspace = true
edition.workspace = true
description.workspace = true
license.workspace = true
homepage.workspace = true
documentation.workspace = true
repository.workspace = true
publish = false

[lib]
doctest = false

[lints]
workspace = true

# See https://github.com/johnthagen/min-sized-rust for additional optimizations
[profile.release]
lto = "fat"
opt-level = 3     # Optimize for speed, not size.
codegen-units = 1 # Reduce parallel code generation.

# This profile significantly speeds up build time. If debug info is needed you can comment the line
# out temporarily, but make sure to leave this in the main branch.
[profile.dev]
debug = 0

[features]
default = []

[workspace]
members = [
  "crates/api",
  "crates/api_crud",
  "crates/api_common",
  "crates/apub",
  "crates/apub_objects",
  "crates/utils",
  "crates/db_perf",
  "crates/db_schema",
  "crates/db_schema_file",
  "crates/db_views/private_message",
  "crates/db_views/local_user",
  "crates/db_views/local_image",
  "crates/db_views/person",
  "crates/db_views/post",
  "crates/db_views/vote",
  "crates/db_views/reports",
  "crates/db_views/local_image",
  "crates/db_views/comment",
  "crates/db_views/community",
  "crates/db_views/community_moderator",
  "crates/db_views/community_follower",
  "crates/db_views/community_person_ban",
  "crates/db_views/custom_emoji",
  "crates/db_views/inbox_combined",
  "crates/db_views/modlog_combined",
  "crates/db_views/person_content_combined",
  "crates/db_views/person_saved_combined",
  "crates/db_views/report_combined",
  "crates/db_views/search_combined",
  "crates/db_views/site",
  "crates/routes",
  "crates/federate",
  "crates/email",
]

[workspace.lints.clippy]
cast_lossless = "deny"
complexity = { level = "deny", priority = -1 }
correctness = { level = "deny", priority = -1 }
dbg_macro = "deny"
explicit_into_iter_loop = "deny"
explicit_iter_loop = "deny"
get_first = "deny"
implicit_clone = "deny"
indexing_slicing = "deny"
inefficient_to_string = "deny"
items-after-statements = "deny"
manual_string_new = "deny"
needless_collect = "deny"
perf = { level = "deny", priority = -1 }
redundant_closure_for_method_calls = "deny"
style = { level = "deny", priority = -1 }
suspicious = { level = "deny", priority = -1 }
uninlined_format_args = "allow"
unused_self = "deny"
unwrap_used = "deny"
unimplemented = "deny"
unused_async = "deny"
map_err_ignore = "deny"
expect_used = "deny"

[workspace.dependencies]
lemmy_api = { version = "=1.0.0-alpha.4", path = "./crates/api" }
lemmy_api_crud = { version = "=1.0.0-alpha.4", path = "./crates/api_crud" }
lemmy_apub = { version = "=1.0.0-alpha.4", path = "./crates/apub" }
lemmy_apub_objects = { version = "=1.0.0-alpha.4", path = "./crates/apub_objects" }
lemmy_utils = { version = "=1.0.0-alpha.4", path = "./crates/utils", default-features = false }
lemmy_db_schema = { version = "=1.0.0-alpha.4", path = "./crates/db_schema" }
lemmy_db_schema_file = { version = "=1.0.0-alpha.4", path = "./crates/db_schema_file" }
lemmy_api_common = { version = "=1.0.0-alpha.4", path = "./crates/api_common" }
lemmy_routes = { version = "=1.0.0-alpha.4", path = "./crates/routes" }
lemmy_federate = { version = "=1.0.0-alpha.4", path = "./crates/federate" }
lemmy_email = { version = "=1.0.0-alpha.4", path = "./crates/email" }
lemmy_db_views_private_message = { version = "=1.0.0-alpha.4", path = "./crates/db_views/private_message" }
lemmy_db_views_registration_applications = { version = "=1.0.0-alpha.4", path = "./crates/db_views/registration_applications" }
lemmy_db_views_comment = { version = "=1.0.0-alpha.4", path = "./crates/db_views/comment" }
lemmy_db_views_local_user = { version = "=1.0.0-alpha.4", path = "./crates/db_views/local_user" }
lemmy_db_views_person = { version = "=1.0.0-alpha.4", path = "./crates/db_views/person" }
lemmy_db_views_custom_emoji = { version = "=1.0.0-alpha.4", path = "./crates/db_views/custom_emoji" }
lemmy_db_views_post = { version = "=1.0.0-alpha.4", path = "./crates/db_views/post" }
lemmy_db_views_vote = { version = "=1.0.0-alpha.4", path = "./crates/db_views/vote" }
lemmy_db_views_community = { version = "=1.0.0-alpha.4", path = "./crates/db_views/community" }
lemmy_db_views_community_moderator = { version = "=1.0.0-alpha.4", path = "./crates/db_views/community_moderator" }
lemmy_db_views_community_follower = { version = "=1.0.0-alpha.4", path = "./crates/db_views/community_follower" }
lemmy_db_views_community_person_ban = { version = "=1.0.0-alpha.4", path = "./crates/db_views/community_person_ban" }
lemmy_db_views_reports = { version = "=1.0.0-alpha.4", path = "./crates/db_views/reports" }
lemmy_db_views_local_image = { version = "=1.0.0-alpha.4", path = "./crates/db_views/local_image" }
lemmy_db_views_inbox_combined = { version = "=1.0.0-alpha.4", path = "./crates/db_views/inbox_combined" }
lemmy_db_views_modlog_combined = { version = "=1.0.0-alpha.4", path = "./crates/db_views/modlog_combined" }
lemmy_db_views_person_content_combined = { version = "=1.0.0-alpha.4", path = "./crates/db_views/person_content_combined" }
lemmy_db_views_person_saved_combined = { version = "=1.0.0-alpha.4", path = "./crates/db_views/person_saved_combined" }
lemmy_db_views_report_combined = { version = "=1.0.0-alpha.4", path = "./crates/db_views/report_combined" }
lemmy_db_views_search_combined = { version = "=1.0.0-alpha.4", path = "./crates/db_views/search_combined" }
lemmy_db_views_site = { version = "=1.0.0-alpha.4", path = "./crates/db_views/site" }
activitypub_federation = { version = "0.6.4", default-features = false, features = [
  "actix-web",
] }
diesel = { version = "2.2.10", features = [
  "chrono",
  "postgres",
  "serde_json",
  "uuid",
  "64-column-tables",
] }
diesel_migrations = "2.2.0"
diesel-async = "0.5.2"
serde = { version = "1.0.217", features = ["derive"] }
serde_with = "3.12.0"
actix-web = { version = "4.10.2", default-features = false, features = [
  "compress-brotli",
  "compress-gzip",
  "compress-zstd",
  "cookies",
  "macros",
  "rustls-0_23",
] }
tracing = { version = "0.1.41", default-features = false }
tracing-actix-web = { version = "0.7.15", default-features = false }
tracing-subscriber = { version = "0.3.19", features = ["env-filter", "json"] }
url = { version = "2.5.4", features = ["serde"] }
reqwest = { version = "0.12.12", default-features = false, features = [
  "blocking",
  "gzip",
  "json",
  "rustls-tls",
] }
reqwest-middleware = "0.3.3"
reqwest-tracing = "0.5.5"
clokwerk = "0.4.0"
doku = { version = "0.21.1", features = ["url-2"] }
bcrypt = "0.17.0"
chrono = { version = "0.4.40", features = [
  "now",
  "serde",
], default-features = false }
serde_json = { version = "1.0.138", features = ["preserve_order"] }
base64 = "0.22.1"
uuid = { version = "1.13.1", features = ["serde"] }
captcha = "1.0.0"
anyhow = { version = "1.0.98", features = ["backtrace"] }
diesel_ltree = "0.4.0"
serial_test = "3.2.0"
tokio = { version = "1.43.0", features = ["full"] }
regex = "1.11.1"
diesel-derive-newtype = "2.1.2"
diesel-derive-enum = { version = "2.1.0", features = ["postgres"] }
enum-map = { version = "2.7" }
strum = { version = "0.27.0", features = ["derive"] }
itertools = "0.14.0"
futures = "0.3.31"
futures-util = "0.3.31"
http = "1.2"
rosetta-i18n = "0.1.3"
ts-rs = { version = "10.1.0", features = [
  "chrono-impl",
  "no-serde-warnings",
  "url-impl",
] }
rustls = { version = "0.23.23", features = ["ring"] }
tokio-postgres = "0.7.13"
tokio-postgres-rustls = "0.13.0"
urlencoding = "2.1.3"
moka = { version = "0.12.10", features = ["future"] }
i-love-jesus = { version = "0.2.0" }
clap = { version = "4.5.37", features = ["derive", "env"] }
pretty_assertions = "1.4.1"
derive-new = "0.7.0"
tuplex = "0.1.2"
html2text = "0.14.0"
<<<<<<< HEAD
either = "1.15.0"
=======
async-trait = "0.1.88"
>>>>>>> 6b745f21

[dependencies]
lemmy_api = { workspace = true }
lemmy_api_crud = { workspace = true }
lemmy_apub = { workspace = true }
lemmy_apub_objects = { workspace = true }
lemmy_utils = { workspace = true }
lemmy_db_schema = { workspace = true }
lemmy_db_schema_file = { workspace = true }
lemmy_api_common = { workspace = true }
lemmy_routes = { workspace = true }
lemmy_federate = { workspace = true }
lemmy_db_views_site = { workspace = true }
activitypub_federation = { workspace = true }
actix-web = { workspace = true }
tracing = { workspace = true }
tracing-actix-web = { workspace = true }
tracing-subscriber = { workspace = true }
reqwest-middleware = { workspace = true }
reqwest-tracing = { workspace = true }
serde_json = { workspace = true }
rustls = { workspace = true }
tokio.workspace = true
clap = { workspace = true }
mimalloc = "0.1.46"

# Speedup RSA key generation
# https://github.com/RustCrypto/RSA/blob/master/README.md#example
[profile.dev.package.num-bigint-dig]
opt-level = 3<|MERGE_RESOLUTION|>--- conflicted
+++ resolved
@@ -209,11 +209,8 @@
 derive-new = "0.7.0"
 tuplex = "0.1.2"
 html2text = "0.14.0"
-<<<<<<< HEAD
+async-trait = "0.1.88"
 either = "1.15.0"
-=======
-async-trait = "0.1.88"
->>>>>>> 6b745f21
 
 [dependencies]
 lemmy_api = { workspace = true }
