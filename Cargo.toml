--- conflicted
+++ resolved
@@ -157,11 +157,8 @@
 tokio-postgres-rustls = "0.10.0"
 enum-map = "2.7"
 moka = { version = "0.12.1", features = ["future"] }
-<<<<<<< HEAD
 clap = { version = "4.4.11", features = ["derive"] }
-=======
 pretty_assertions = "1.4.0"
->>>>>>> e3b71500
 
 [dependencies]
 lemmy_api = { workspace = true }
@@ -198,13 +195,8 @@
 chrono = { workspace = true }
 prometheus = { version = "0.13.3", features = ["process"] }
 serial_test = { workspace = true }
-<<<<<<< HEAD
 clap = { workspace = true }
 actix-web-prom = "0.7.0"
-=======
-clap = { version = "4.4.11", features = ["derive"] }
-actix-web-prom = "0.7.0"
 
 [dev-dependencies]
-pretty_assertions = { workspace = true }
->>>>>>> e3b71500
+pretty_assertions = { workspace = true }