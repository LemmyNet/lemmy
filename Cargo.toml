[workspace.package]
version = "0.18.1"
edition = "2021"
description = "A link aggregator for the fediverse"
license = "AGPL-3.0"
homepage = "https://join-lemmy.org/"
documentation = "https://join-lemmy.org/docs/en/index.html"
repository = "https://github.com/LemmyNet/lemmy"

[package]
name = "lemmy_server"
version.workspace = true
edition.workspace = true
description.workspace = true
license.workspace = true
homepage.workspace = true
documentation.workspace = true
repository.workspace = true

[lib]
doctest = false

[profile.release]
debug = 0
lto = "thin"

# This profile significantly speeds up build time. If debug info is needed you can comment the line
# out temporarily, but make sure to leave this in the main branch.
[profile.dev]
debug = 0

[features]
embed-pictrs = ["pict-rs"]
console = [
  "console-subscriber",
  "opentelemetry",
  "opentelemetry-otlp",
  "tracing-opentelemetry",
  "reqwest-tracing/opentelemetry_0_16",
]
json-log = ["tracing-subscriber/json"]
prometheus-metrics = ["prometheus", "actix-web-prom"]
default = []

[workspace]
members = [
  "crates/api",
  "crates/api_crud",
  "crates/api_common",
  "crates/apub",
  "crates/utils",
  "crates/db_schema",
  "crates/db_views",
  "crates/db_views_actor",
  "crates/db_views_actor",
  "crates/routes",
  "crates/proc_macros"
]

[workspace.dependencies]
lemmy_api = { version = "=0.18.1", path = "./crates/api" }
lemmy_api_crud = { version = "=0.18.1", path = "./crates/api_crud" }
lemmy_apub = { version = "=0.18.1", path = "./crates/apub" }
lemmy_utils = { version = "=0.18.1", path = "./crates/utils" }
lemmy_db_schema = { version = "=0.18.1", path = "./crates/db_schema" }
lemmy_api_common = { version = "=0.18.1", path = "./crates/api_common" }
lemmy_routes = { version = "=0.18.1", path = "./crates/routes" }
lemmy_db_views = { version = "=0.18.1", path = "./crates/db_views" }
lemmy_db_views_actor = { version = "=0.18.1", path = "./crates/db_views_actor" }
lemmy_db_views_moderator = { version = "=0.18.1", path = "./crates/db_views_moderator" }
<<<<<<< HEAD
lemmy_proc_macros = { version = "=0.18.1", path = "./crates/proc_macros" }
activitypub_federation = { version = "0.4.6", default-features = false, features = [
=======
activitypub_federation = { version = "0.5.0-beta.1", default-features = false, features = [
>>>>>>> 514f2222
  "actix-web",
] }
diesel = "2.1.0"
diesel_migrations = "2.1.0"
diesel-async = "0.3.1"
serde = { version = "1.0.167", features = ["derive"] }
serde_with = "3.0.0"
actix-web = { version = "4.3.1", default-features = false, features = [
  "macros",
  "rustls",
  "compress-brotli",
  "compress-gzip",
  "compress-zstd",
] }
tracing = "0.1.37"
tracing-actix-web = { version = "0.7.5", default-features = false }
tracing-error = "0.2.0"
tracing-log = "0.1.3"
tracing-subscriber = { version = "0.3.17", features = ["env-filter"] }
url = { version = "2.4.0", features = ["serde"] }
url_serde = "0.2.0"
reqwest = { version = "0.11.18", features = ["json", "blocking", "gzip"] }
reqwest-middleware = "0.2.2"
reqwest-tracing = "0.4.5"
clokwerk = "0.4.0"
doku = { version = "0.21.1", features = ["url-2"] }
bcrypt = "0.15.0"
chrono = { version = "0.4.26", features = ["serde"], default-features = false }
serde_json = { version = "1.0.100", features = ["preserve_order"] }
base64 = "0.21.2"
uuid = { version = "1.4.0", features = ["serde", "v4"] }
async-trait = "0.1.71"
captcha = "0.0.9"
anyhow = { version = "1.0.71", features = [
  "backtrace",
] } # backtrace is on by default on nightly, but not stable rust
diesel_ltree = "0.3.0"
typed-builder = "0.15.0"
serial_test = "2.0.0"
tokio = { version = "1.29.1", features = ["full"] }
regex = "1.9.0"
once_cell = "1.18.0"
diesel-derive-newtype = "2.1.0"
diesel-derive-enum = { version = "2.1.0", features = ["postgres"] }
strum = "0.25.0"
strum_macros = "0.25.1"
itertools = "0.11.0"
futures = "0.3.28"
http = "0.2.9"
percent-encoding = "2.3.0"
rosetta-i18n = "0.1.3"
rand = "0.8.5"
opentelemetry = { version = "0.19.0", features = ["rt-tokio"] }
tracing-opentelemetry = { version = "0.19.0" }
ts-rs = { version = "6.2", features = ["serde-compat", "chrono-impl"] }
rustls = { version = "0.21.3", features = ["dangerous_configuration"] }
futures-util = "0.3.28"
tokio-postgres = "0.7.8"
tokio-postgres-rustls = "0.10.0"

[dependencies]
lemmy_api = { workspace = true }
lemmy_api_crud = { workspace = true }
lemmy_apub = { workspace = true }
lemmy_utils = { workspace = true }
lemmy_db_schema = { workspace = true }
lemmy_api_common = { workspace = true }
lemmy_routes = { workspace = true }
lemmy_proc_macros = {workspace = true }
activitypub_federation = { workspace = true }
diesel = { workspace = true }
diesel-async = { workspace = true }
serde = { workspace = true }
actix-web = { workspace = true }
tracing = { workspace = true }
tracing-actix-web = { workspace = true }
tracing-error = { workspace = true }
tracing-log = { workspace = true }
tracing-subscriber = { workspace = true }
url = { workspace = true }
reqwest = { workspace = true }
reqwest-middleware = { workspace = true }
reqwest-tracing = { workspace = true }
clokwerk = { workspace = true }
doku = { workspace = true }
serde_json = { workspace = true }
tracing-opentelemetry = { workspace = true, optional = true }
opentelemetry = { workspace = true, optional = true }
console-subscriber = { version = "0.1.10", optional = true }
opentelemetry-otlp = { version = "0.12.0", optional = true }
pict-rs = { version = "0.4.0-rc.12", optional = true }
tokio.workspace = true
actix-cors = "0.6.4"
rustls = { workspace = true }
futures-util = { workspace = true }
tokio-postgres = { workspace = true }
tokio-postgres-rustls = { workspace = true }
chrono = { workspace = true }
prometheus = { version = "0.13.3", features = ["process"], optional = true }
actix-web-prom = { version = "0.6.0", optional = true }<|MERGE_RESOLUTION|>--- conflicted
+++ resolved
@@ -68,12 +68,8 @@
 lemmy_db_views = { version = "=0.18.1", path = "./crates/db_views" }
 lemmy_db_views_actor = { version = "=0.18.1", path = "./crates/db_views_actor" }
 lemmy_db_views_moderator = { version = "=0.18.1", path = "./crates/db_views_moderator" }
-<<<<<<< HEAD
 lemmy_proc_macros = { version = "=0.18.1", path = "./crates/proc_macros" }
-activitypub_federation = { version = "0.4.6", default-features = false, features = [
-=======
 activitypub_federation = { version = "0.5.0-beta.1", default-features = false, features = [
->>>>>>> 514f2222
   "actix-web",
 ] }
 diesel = "2.1.0"
