--- conflicted
+++ resolved
@@ -79,11 +79,8 @@
 unwrap_used = "deny"
 unimplemented = "deny"
 unused_async = "deny"
-<<<<<<< HEAD
 map_err_ignore = "deny"
-=======
 expect_used = "deny"
->>>>>>> fa4825b5
 
 [workspace.dependencies]
 lemmy_api = { version = "=0.19.6-beta.7", path = "./crates/api" }
