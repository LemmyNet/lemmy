[workspace.package]
<<<<<<< HEAD
version = "1.0.0-alpha.11"
=======
version = "1.0.0-alpha.12"
>>>>>>> 6d371171
edition = "2024"
description = "A link aggregator for the fediverse"
license = "AGPL-3.0"
homepage = "https://join-lemmy.org/"
documentation = "https://join-lemmy.org/docs/en/index.html"
repository = "https://github.com/LemmyNet/lemmy"
rust-version = "1.91"

# See https://github.com/johnthagen/min-sized-rust for additional optimizations
[profile.release]
lto = "fat"
opt-level = 3     # Optimize for speed, not size.
codegen-units = 1 # Reduce parallel code generation.

# This profile significantly speeds up build time. If debug info is needed you can comment the line
# out temporarily, but make sure to leave this in the main branch.
[profile.dev]
debug = 0

[workspace]
members = [
  "crates/utils",
  "crates/db_schema",
  "crates/db_schema_file",
  "crates/diesel_utils",
  "crates/email",
  "crates/db_views/private_message",
  "crates/db_views/local_user",
  "crates/db_views/local_image",
  "crates/db_views/person",
  "crates/db_views/post",
  "crates/db_views/vote",
  "crates/db_views/local_image",
  "crates/db_views/comment",
  "crates/db_views/community",
  "crates/db_views/community_moderator",
  "crates/db_views/community_follower",
  "crates/db_views/community_follower_approval",
  "crates/db_views/custom_emoji",
  "crates/db_views/notification",
  "crates/db_views/modlog",
  "crates/db_views/person_content_combined",
  "crates/db_views/person_saved_combined",
  "crates/db_views/person_liked_combined",
  "crates/db_views/report_combined",
  "crates/db_views/search_combined",
  "crates/db_views/site",
  "crates/api/api",
  "crates/api/api_crud",
  "crates/api/api_common",
  "crates/api/api_utils",
  "crates/api/routes",
  "crates/api/routes_v3",
  "crates/apub/apub",
  "crates/apub/activities",
  "crates/apub/objects",
  "crates/apub/send",
  "crates/routes",
  "crates/server",
]
resolver = "3"

[workspace.lints.clippy]
cast_lossless = "deny"
complexity = { level = "deny", priority = -1 }
correctness = { level = "deny", priority = -1 }
dbg_macro = "deny"
explicit_into_iter_loop = "deny"
explicit_iter_loop = "deny"
get_first = "deny"
implicit_clone = "deny"
indexing_slicing = "deny"
inefficient_to_string = "deny"
items-after-statements = "deny"
manual_string_new = "deny"
needless_collect = "deny"
perf = { level = "deny", priority = -1 }
redundant_closure_for_method_calls = "deny"
style = { level = "deny", priority = -1 }
suspicious = { level = "deny", priority = -1 }
uninlined_format_args = "allow"
unused_self = "deny"
unwrap_used = "deny"
unimplemented = "deny"
unused_async = "deny"
map_err_ignore = "deny"
expect_used = "deny"
as_conversions = "deny"
large_futures = "deny"

[workspace.dependencies]
<<<<<<< HEAD
lemmy_api = { version = "=1.0.0-alpha.11", path = "./crates/api/api" }
lemmy_api_crud = { version = "=1.0.0-alpha.11", path = "./crates/api/api_crud" }
lemmy_api_routes = { version = "=1.0.0-alpha.11", path = "./crates/api/routes" }
lemmy_apub = { version = "=1.0.0-alpha.11", path = "./crates/apub/apub" }
lemmy_apub_activities = { version = "=1.0.0-alpha.11", path = "./crates/apub/activities" }
lemmy_apub_objects = { version = "=1.0.0-alpha.11", path = "./crates/apub/objects" }
lemmy_utils = { version = "=1.0.0-alpha.11", path = "./crates/utils", default-features = false }
lemmy_db_schema = { version = "=1.0.0-alpha.11", path = "./crates/db_schema" }
lemmy_db_schema_file = { version = "=1.0.0-alpha.11", path = "./crates/db_schema_file" }
lemmy_diesel_utils = { version = "=1.0.0-alpha.11", path = "./crates/diesel_utils" }
lemmy_api_utils = { version = "=1.0.0-alpha.11", path = "./crates/api/api_utils" }
lemmy_routes = { version = "=1.0.0-alpha.11", path = "./crates/routes" }
lemmy_apub_send = { version = "=1.0.0-alpha.11", path = "./crates/apub/send" }
lemmy_email = { version = "=1.0.0-alpha.11", path = "./crates/email" }
lemmy_db_views_comment = { version = "=1.0.0-alpha.11", path = "./crates/db_views/comment" }
lemmy_db_views_community = { version = "=1.0.0-alpha.11", path = "./crates/db_views/community" }
lemmy_db_views_community_follower = { version = "=1.0.0-alpha.11", path = "./crates/db_views/community_follower" }
lemmy_db_views_community_follower_approval = { version = "=1.0.0-alpha.11", path = "./crates/db_views/community_follower_approval" }
lemmy_db_views_community_moderator = { version = "=1.0.0-alpha.11", path = "./crates/db_views/community_moderator" }
lemmy_db_views_custom_emoji = { version = "=1.0.0-alpha.11", path = "./crates/db_views/custom_emoji" }
lemmy_db_views_notification = { version = "=1.0.0-alpha.11", path = "./crates/db_views/notification" }
lemmy_db_views_local_image = { version = "=1.0.0-alpha.11", path = "./crates/db_views/local_image" }
lemmy_db_views_local_user = { version = "=1.0.0-alpha.11", path = "./crates/db_views/local_user" }
lemmy_db_views_modlog = { version = "=1.0.0-alpha.11", path = "./crates/db_views/modlog" }
lemmy_db_views_person = { version = "=1.0.0-alpha.11", path = "./crates/db_views/person" }
lemmy_db_views_person_content_combined = { version = "=1.0.0-alpha.11", path = "./crates/db_views/person_content_combined" }
lemmy_db_views_person_liked_combined = { version = "=1.0.0-alpha.11", path = "./crates/db_views/person_liked_combined" }
lemmy_db_views_person_saved_combined = { version = "=1.0.0-alpha.11", path = "./crates/db_views/person_saved_combined" }
lemmy_db_views_post = { version = "=1.0.0-alpha.11", path = "./crates/db_views/post" }
lemmy_db_views_private_message = { version = "=1.0.0-alpha.11", path = "./crates/db_views/private_message" }
lemmy_db_views_registration_applications = { version = "=1.0.0-alpha.11", path = "./crates/db_views/registration_applications" }
lemmy_db_views_report_combined = { version = "=1.0.0-alpha.11", path = "./crates/db_views/report_combined" }
lemmy_db_views_search_combined = { version = "=1.0.0-alpha.11", path = "./crates/db_views/search_combined" }
lemmy_db_views_site = { version = "=1.0.0-alpha.11", path = "./crates/db_views/site" }
lemmy_db_views_vote = { version = "=1.0.0-alpha.11", path = "./crates/db_views/vote" }
=======
lemmy_api = { version = "=1.0.0-alpha.12", path = "./crates/api/api" }
lemmy_api_crud = { version = "=1.0.0-alpha.12", path = "./crates/api/api_crud" }
lemmy_api_routes = { version = "=1.0.0-alpha.12", path = "./crates/api/routes" }
lemmy_api_routes_v3 = { version = "=1.0.0-alpha.12", path = "./crates/api/routes_v3" }
lemmy_apub = { version = "=1.0.0-alpha.12", path = "./crates/apub/apub" }
lemmy_apub_activities = { version = "=1.0.0-alpha.12", path = "./crates/apub/activities" }
lemmy_apub_objects = { version = "=1.0.0-alpha.12", path = "./crates/apub/objects" }
lemmy_utils = { version = "=1.0.0-alpha.12", path = "./crates/utils", default-features = false }
lemmy_db_schema = { version = "=1.0.0-alpha.12", path = "./crates/db_schema" }
lemmy_db_schema_file = { version = "=1.0.0-alpha.12", path = "./crates/db_schema_file" }
lemmy_db_schema_setup = { version = "=1.0.0-alpha.12", path = "./crates/db_schema_setup" }
lemmy_api_utils = { version = "=1.0.0-alpha.12", path = "./crates/api/api_utils" }
lemmy_routes = { version = "=1.0.0-alpha.12", path = "./crates/routes" }
lemmy_apub_send = { version = "=1.0.0-alpha.12", path = "./crates/apub/send" }
lemmy_email = { version = "=1.0.0-alpha.12", path = "./crates/email" }
lemmy_db_views_comment = { version = "=1.0.0-alpha.12", path = "./crates/db_views/comment" }
lemmy_db_views_community = { version = "=1.0.0-alpha.12", path = "./crates/db_views/community" }
lemmy_db_views_community_follower = { version = "=1.0.0-alpha.12", path = "./crates/db_views/community_follower" }
lemmy_db_views_community_follower_approval = { version = "=1.0.0-alpha.12", path = "./crates/db_views/community_follower_approval" }
lemmy_db_views_community_moderator = { version = "=1.0.0-alpha.12", path = "./crates/db_views/community_moderator" }
lemmy_db_views_custom_emoji = { version = "=1.0.0-alpha.12", path = "./crates/db_views/custom_emoji" }
lemmy_db_views_notification = { version = "=1.0.0-alpha.12", path = "./crates/db_views/notification" }
lemmy_db_views_local_image = { version = "=1.0.0-alpha.12", path = "./crates/db_views/local_image" }
lemmy_db_views_local_user = { version = "=1.0.0-alpha.12", path = "./crates/db_views/local_user" }
lemmy_db_views_modlog = { version = "=1.0.0-alpha.12", path = "./crates/db_views/modlog" }
lemmy_db_views_person = { version = "=1.0.0-alpha.12", path = "./crates/db_views/person" }
lemmy_db_views_person_content_combined = { version = "=1.0.0-alpha.12", path = "./crates/db_views/person_content_combined" }
lemmy_db_views_person_liked_combined = { version = "=1.0.0-alpha.12", path = "./crates/db_views/person_liked_combined" }
lemmy_db_views_person_saved_combined = { version = "=1.0.0-alpha.12", path = "./crates/db_views/person_saved_combined" }
lemmy_db_views_post = { version = "=1.0.0-alpha.12", path = "./crates/db_views/post" }
lemmy_db_views_private_message = { version = "=1.0.0-alpha.12", path = "./crates/db_views/private_message" }
lemmy_db_views_registration_applications = { version = "=1.0.0-alpha.12", path = "./crates/db_views/registration_applications" }
lemmy_db_views_report_combined = { version = "=1.0.0-alpha.12", path = "./crates/db_views/report_combined" }
lemmy_db_views_search_combined = { version = "=1.0.0-alpha.12", path = "./crates/db_views/search_combined" }
lemmy_db_views_site = { version = "=1.0.0-alpha.12", path = "./crates/db_views/site" }
lemmy_db_views_vote = { version = "=1.0.0-alpha.12", path = "./crates/db_views/vote" }
>>>>>>> 6d371171
activitypub_federation = { git = "https://github.com/LemmyNet/activitypub-federation-rust.git", default-features = false, features = [
  "actix-web",
] }
diesel = { version = "2.3.3", features = [
  "chrono",
  "postgres",
  "serde_json",
  "uuid",
  "64-column-tables",
] }
diesel_migrations = "2.3.0"
diesel-async = "0.7.3"
serde = { version = "1.0.228", features = ["derive"] }
serde_with = "3.15.1"
actix-web = { version = "4.11.0", default-features = false, features = [
  "compress-brotli",
  "compress-gzip",
  "compress-zstd",
  "cookies",
  "macros",
  "rustls-0_23",
] }
tracing = { version = "0.1.41", default-features = false }
tracing-actix-web = { version = "0.7.19", default-features = false }
tracing-subscriber = { version = "0.3.20", features = ["env-filter", "json"] }
url = { version = "2.5.7", features = ["serde"] }
reqwest = { version = "0.12.24", default-features = false, features = [
  "blocking",
  "gzip",
  "json",
  "rustls-tls",
] }
reqwest-middleware = "0.4.2"
reqwest-tracing = "0.5.8"
clokwerk = "0.4.0"
doku = { version = "0.21.1", features = ["url-2"] }
bcrypt = "0.17.1"
chrono = { version = "0.4.42", features = [
  "now",
  "serde",
], default-features = false }
serde_json = { version = "1.0.145", features = ["preserve_order"] }
base64 = "0.22.1"
uuid = { version = "1.18.1", features = ["serde"] }
captcha = "1.0.0"
anyhow = { version = "1.0.100", features = ["backtrace"] }
diesel_ltree = "0.4.0"
serial_test = "3.2.0"
tokio = { version = "1.48.0", features = ["full"] }
regex = "1.12.2"
diesel-derive-newtype = "2.1.2"
diesel-derive-enum = { version = "2.1.0", features = ["postgres"] }
enum-map = { version = "2.7" }
strum = { version = "0.27.2", features = ["derive"] }
itertools = "0.14.0"
futures = "0.3.31"
futures-util = "0.3.31"
http = "1.3"
rosetta-i18n = "0.1.3"
ts-rs = { version = "11.1.0", features = [
  "chrono-impl",
  "no-serde-warnings",
  "url-impl",
] }
rustls = { version = "0.23.34", features = ["ring"] }
tokio-postgres = "0.7.15"
tokio-postgres-rustls = "0.13.0"
urlencoding = "2.1.3"
moka = { version = "0.12.11", features = ["future"] }
i-love-jesus = { version = "0.3.0" }
clap = { version = "4.5.51", features = ["derive", "env"] }
pretty_assertions = "1.4.1"
derive-new = "0.7.0"
html2text = "0.16.0"
async-trait = "0.1.89"
either = { version = "1.15.0", features = ["serde"] }
extism = { version = "1.12.0", default-features = false, features = [
  "http",
  "register-http",
  "register-filesystem",
] }
extism-convert = "1.12.0"
unified-diff = "0.2.1"
diesel-uplete = { version = "0.2.0" }

# Speedup RSA key generation
# https://github.com/RustCrypto/RSA/blob/master/README.md#example
[profile.dev.package.num-bigint-dig]
opt-level = 3<|MERGE_RESOLUTION|>--- conflicted
+++ resolved
@@ -1,9 +1,5 @@
 [workspace.package]
-<<<<<<< HEAD
-version = "1.0.0-alpha.11"
-=======
 version = "1.0.0-alpha.12"
->>>>>>> 6d371171
 edition = "2024"
 description = "A link aggregator for the fediverse"
 license = "AGPL-3.0"
@@ -95,43 +91,6 @@
 large_futures = "deny"
 
 [workspace.dependencies]
-<<<<<<< HEAD
-lemmy_api = { version = "=1.0.0-alpha.11", path = "./crates/api/api" }
-lemmy_api_crud = { version = "=1.0.0-alpha.11", path = "./crates/api/api_crud" }
-lemmy_api_routes = { version = "=1.0.0-alpha.11", path = "./crates/api/routes" }
-lemmy_apub = { version = "=1.0.0-alpha.11", path = "./crates/apub/apub" }
-lemmy_apub_activities = { version = "=1.0.0-alpha.11", path = "./crates/apub/activities" }
-lemmy_apub_objects = { version = "=1.0.0-alpha.11", path = "./crates/apub/objects" }
-lemmy_utils = { version = "=1.0.0-alpha.11", path = "./crates/utils", default-features = false }
-lemmy_db_schema = { version = "=1.0.0-alpha.11", path = "./crates/db_schema" }
-lemmy_db_schema_file = { version = "=1.0.0-alpha.11", path = "./crates/db_schema_file" }
-lemmy_diesel_utils = { version = "=1.0.0-alpha.11", path = "./crates/diesel_utils" }
-lemmy_api_utils = { version = "=1.0.0-alpha.11", path = "./crates/api/api_utils" }
-lemmy_routes = { version = "=1.0.0-alpha.11", path = "./crates/routes" }
-lemmy_apub_send = { version = "=1.0.0-alpha.11", path = "./crates/apub/send" }
-lemmy_email = { version = "=1.0.0-alpha.11", path = "./crates/email" }
-lemmy_db_views_comment = { version = "=1.0.0-alpha.11", path = "./crates/db_views/comment" }
-lemmy_db_views_community = { version = "=1.0.0-alpha.11", path = "./crates/db_views/community" }
-lemmy_db_views_community_follower = { version = "=1.0.0-alpha.11", path = "./crates/db_views/community_follower" }
-lemmy_db_views_community_follower_approval = { version = "=1.0.0-alpha.11", path = "./crates/db_views/community_follower_approval" }
-lemmy_db_views_community_moderator = { version = "=1.0.0-alpha.11", path = "./crates/db_views/community_moderator" }
-lemmy_db_views_custom_emoji = { version = "=1.0.0-alpha.11", path = "./crates/db_views/custom_emoji" }
-lemmy_db_views_notification = { version = "=1.0.0-alpha.11", path = "./crates/db_views/notification" }
-lemmy_db_views_local_image = { version = "=1.0.0-alpha.11", path = "./crates/db_views/local_image" }
-lemmy_db_views_local_user = { version = "=1.0.0-alpha.11", path = "./crates/db_views/local_user" }
-lemmy_db_views_modlog = { version = "=1.0.0-alpha.11", path = "./crates/db_views/modlog" }
-lemmy_db_views_person = { version = "=1.0.0-alpha.11", path = "./crates/db_views/person" }
-lemmy_db_views_person_content_combined = { version = "=1.0.0-alpha.11", path = "./crates/db_views/person_content_combined" }
-lemmy_db_views_person_liked_combined = { version = "=1.0.0-alpha.11", path = "./crates/db_views/person_liked_combined" }
-lemmy_db_views_person_saved_combined = { version = "=1.0.0-alpha.11", path = "./crates/db_views/person_saved_combined" }
-lemmy_db_views_post = { version = "=1.0.0-alpha.11", path = "./crates/db_views/post" }
-lemmy_db_views_private_message = { version = "=1.0.0-alpha.11", path = "./crates/db_views/private_message" }
-lemmy_db_views_registration_applications = { version = "=1.0.0-alpha.11", path = "./crates/db_views/registration_applications" }
-lemmy_db_views_report_combined = { version = "=1.0.0-alpha.11", path = "./crates/db_views/report_combined" }
-lemmy_db_views_search_combined = { version = "=1.0.0-alpha.11", path = "./crates/db_views/search_combined" }
-lemmy_db_views_site = { version = "=1.0.0-alpha.11", path = "./crates/db_views/site" }
-lemmy_db_views_vote = { version = "=1.0.0-alpha.11", path = "./crates/db_views/vote" }
-=======
 lemmy_api = { version = "=1.0.0-alpha.12", path = "./crates/api/api" }
 lemmy_api_crud = { version = "=1.0.0-alpha.12", path = "./crates/api/api_crud" }
 lemmy_api_routes = { version = "=1.0.0-alpha.12", path = "./crates/api/routes" }
@@ -142,7 +101,7 @@
 lemmy_utils = { version = "=1.0.0-alpha.12", path = "./crates/utils", default-features = false }
 lemmy_db_schema = { version = "=1.0.0-alpha.12", path = "./crates/db_schema" }
 lemmy_db_schema_file = { version = "=1.0.0-alpha.12", path = "./crates/db_schema_file" }
-lemmy_db_schema_setup = { version = "=1.0.0-alpha.12", path = "./crates/db_schema_setup" }
+lemmy_diesel_utils = { version = "=1.0.0-alpha.12", path = "./crates/diesel_utils" }
 lemmy_api_utils = { version = "=1.0.0-alpha.12", path = "./crates/api/api_utils" }
 lemmy_routes = { version = "=1.0.0-alpha.12", path = "./crates/routes" }
 lemmy_apub_send = { version = "=1.0.0-alpha.12", path = "./crates/apub/send" }
@@ -168,7 +127,6 @@
 lemmy_db_views_search_combined = { version = "=1.0.0-alpha.12", path = "./crates/db_views/search_combined" }
 lemmy_db_views_site = { version = "=1.0.0-alpha.12", path = "./crates/db_views/site" }
 lemmy_db_views_vote = { version = "=1.0.0-alpha.12", path = "./crates/db_views/vote" }
->>>>>>> 6d371171
 activitypub_federation = { git = "https://github.com/LemmyNet/activitypub-federation-rust.git", default-features = false, features = [
   "actix-web",
 ] }
