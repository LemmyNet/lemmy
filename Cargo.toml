[workspace.package]
<<<<<<< HEAD
version = "0.19.2-rc.3.publish4"
=======
version = "0.19.2-rc.4"
>>>>>>> 2f09ad8e
publish = false
edition = "2021"
description = "A link aggregator for the fediverse"
license = "AGPL-3.0"
homepage = "https://join-lemmy.org/"
documentation = "https://join-lemmy.org/docs/en/index.html"
repository = "https://github.com/LemmyNet/lemmy"

[package]
name = "lemmy_server"
version.workspace = true
edition.workspace = true
description.workspace = true
license.workspace = true
homepage.workspace = true
documentation.workspace = true
repository.workspace = true

[lib]
doctest = false

[lints]
workspace = true

[profile.release]
debug = 0
lto = "thin"
strip = true    # Automatically strip symbols from the binary.
opt-level = "z" # Optimize for size.

# This profile significantly speeds up build time. If debug info is needed you can comment the line
# out temporarily, but make sure to leave this in the main branch.
[profile.dev]
debug = 0

[features]
embed-pictrs = ["pict-rs"]
console = [
  "console-subscriber",
  "opentelemetry",
  "opentelemetry-otlp",
  "tracing-opentelemetry",
  "reqwest-tracing/opentelemetry_0_16",
]
json-log = ["tracing-subscriber/json"]
default = []

[workspace]
members = [
  "crates/api",
  "crates/api_crud",
  "crates/api_common",
  "crates/apub",
  "crates/utils",
  "crates/db_schema",
  "crates/db_views",
  "crates/db_views_actor",
  "crates/db_views_actor",
  "crates/routes",
  "crates/federate",
]

[workspace.lints.clippy]
cast_lossless = "deny"
complexity = "deny"
correctness = "deny"
dbg_macro = "deny"
explicit_into_iter_loop = "deny"
explicit_iter_loop = "deny"
get_first = "deny"
implicit_clone = "deny"
indexing_slicing = "deny"
inefficient_to_string = "deny"
items-after-statements = "deny"
manual_string_new = "deny"
needless_collect = "deny"
perf = "deny"
redundant_closure_for_method_calls = "deny"
style = "deny"
suspicious = "deny"
uninlined_format_args = "allow"
unused_self = "deny"
unwrap_used = "deny"

[workspace.dependencies]
<<<<<<< HEAD
lemmy_api = { version = "=0.19.2-rc.3.publish4", path = "./crates/api" }
lemmy_api_crud = { version = "=0.19.2-rc.3.publish4", path = "./crates/api_crud" }
lemmy_apub = { version = "=0.19.2-rc.3.publish4", path = "./crates/apub" }
lemmy_utils = { version = "=0.19.2-rc.3.publish4", path = "./crates/utils" }
lemmy_db_schema = { version = "=0.19.2-rc.3.publish4", path = "./crates/db_schema" }
lemmy_api_common = { version = "=0.19.2-rc.3.publish4", path = "./crates/api_common" }
lemmy_routes = { version = "=0.19.2-rc.3.publish4", path = "./crates/routes" }
lemmy_db_views = { version = "=0.19.2-rc.3.publish4", path = "./crates/db_views" }
lemmy_db_views_actor = { version = "=0.19.2-rc.3.publish4", path = "./crates/db_views_actor" }
lemmy_db_views_moderator = { version = "=0.19.2-rc.3.publish4", path = "./crates/db_views_moderator" }
=======
lemmy_api = { version = "=0.19.2-rc.4", path = "./crates/api" }
lemmy_api_crud = { version = "=0.19.2-rc.4", path = "./crates/api_crud" }
lemmy_apub = { version = "=0.19.2-rc.4", path = "./crates/apub" }
lemmy_utils = { version = "=0.19.2-rc.4", path = "./crates/utils" }
lemmy_db_schema = { version = "=0.19.2-rc.4", path = "./crates/db_schema" }
lemmy_api_common = { version = "=0.19.2-rc.4", path = "./crates/api_common" }
lemmy_routes = { version = "=0.19.2-rc.4", path = "./crates/routes" }
lemmy_db_views = { version = "=0.19.2-rc.4", path = "./crates/db_views" }
lemmy_db_views_actor = { version = "=0.19.2-rc.4", path = "./crates/db_views_actor" }
lemmy_db_views_moderator = { version = "=0.19.2-rc.4", path = "./crates/db_views_moderator" }
>>>>>>> 2f09ad8e
activitypub_federation = { version = "0.5.1-beta.1", default-features = false, features = [
  "actix-web",
] }
diesel = "2.1.4"
diesel_migrations = "2.1.0"
diesel-async = "0.4.1"
serde = { version = "1.0.193", features = ["derive"] }
serde_with = "3.4.0"
actix-web = { version = "4.4.0", default-features = false, features = [
  "macros",
  "rustls",
  "compress-brotli",
  "compress-gzip",
  "compress-zstd",
  "cookies",
] }
tracing = "0.1.40"
tracing-actix-web = { version = "0.7.9", default-features = false }
tracing-error = "0.2.0"
tracing-log = "0.2.0"
tracing-subscriber = { version = "0.3.18", features = ["env-filter"] }
url = { version = "2.5.0", features = ["serde"] }
reqwest = { version = "0.11.22", features = ["json", "blocking", "gzip"] }
reqwest-middleware = "0.2.4"
reqwest-tracing = "0.4.6"
clokwerk = "0.4.0"
doku = { version = "0.21.1", features = ["url-2"] }
bcrypt = "0.15.0"
chrono = { version = "0.4.31", features = ["serde"], default-features = false }
serde_json = { version = "1.0.108", features = ["preserve_order"] }
base64 = "0.21.5"
uuid = { version = "1.6.1", features = ["serde", "v4"] }
async-trait = "0.1.74"
captcha = "0.0.9"
anyhow = { version = "1.0.75", features = [
  "backtrace",
] } # backtrace is on by default on nightly, but not stable rust
diesel_ltree = "0.3.0"
typed-builder = "0.18.0"
serial_test = "2.0.0"
tokio = { version = "1.35.0", features = ["full"] }
regex = "1.10.2"
once_cell = "1.19.0"
diesel-derive-newtype = "2.1.0"
diesel-derive-enum = { version = "2.1.0", features = ["postgres"] }
strum = "0.25.0"
strum_macros = "0.25.3"
itertools = "0.12.0"
futures = "0.3.29"
http = "0.2.11"
percent-encoding = "2.3.1"
rosetta-i18n = "0.1.3"
opentelemetry = { version = "0.19.0", features = ["rt-tokio"] }
tracing-opentelemetry = { version = "0.19.0" }
ts-rs = { version = "7.0.0", features = ["serde-compat", "chrono-impl"] }
rustls = { version = "0.21.10", features = ["dangerous_configuration"] }
futures-util = "0.3.29"
tokio-postgres = "0.7.10"
tokio-postgres-rustls = "0.10.0"
enum-map = "2.7"
moka = { version = "0.12.1", features = ["future"] }
pretty_assertions = "1.4.0"

[dependencies]
lemmy_api = { workspace = true }
lemmy_api_crud = { workspace = true }
lemmy_apub = { workspace = true }
lemmy_utils = { workspace = true }
lemmy_db_schema = { workspace = true }
lemmy_api_common = { workspace = true }
lemmy_routes = { workspace = true }
<<<<<<< HEAD
lemmy_federate = { version = "0.19.2-rc.3.publish4", path = "crates/federate" }
=======
lemmy_federate = { version = "0.19.2-rc.4", path = "crates/federate" }
>>>>>>> 2f09ad8e
activitypub_federation = { workspace = true }
diesel = { workspace = true }
diesel-async = { workspace = true }
actix-web = { workspace = true }
tracing = { workspace = true }
tracing-actix-web = { workspace = true }
tracing-error = { workspace = true }
tracing-log = { workspace = true }
tracing-subscriber = { workspace = true }
url = { workspace = true }
reqwest = { workspace = true }
reqwest-middleware = { workspace = true }
reqwest-tracing = { workspace = true }
clokwerk = { workspace = true }
serde_json = { workspace = true }
tracing-opentelemetry = { workspace = true, optional = true }
opentelemetry = { workspace = true, optional = true }
console-subscriber = { version = "0.1.10", optional = true }
opentelemetry-otlp = { version = "0.12.0", optional = true }
pict-rs = { version = "0.5.0-rc.2", optional = true }
tokio.workspace = true
actix-cors = "0.6.5"
futures-util = { workspace = true }
chrono = { workspace = true }
prometheus = { version = "0.13.3", features = ["process"] }
serial_test = { workspace = true }
clap = { version = "4.4.11", features = ["derive"] }
actix-web-prom = "0.7.0"

[dev-dependencies]
pretty_assertions = { workspace = true }<|MERGE_RESOLUTION|>--- conflicted
+++ resolved
@@ -1,9 +1,5 @@
 [workspace.package]
-<<<<<<< HEAD
-version = "0.19.2-rc.3.publish4"
-=======
 version = "0.19.2-rc.4"
->>>>>>> 2f09ad8e
 publish = false
 edition = "2021"
 description = "A link aggregator for the fediverse"
@@ -89,18 +85,6 @@
 unwrap_used = "deny"
 
 [workspace.dependencies]
-<<<<<<< HEAD
-lemmy_api = { version = "=0.19.2-rc.3.publish4", path = "./crates/api" }
-lemmy_api_crud = { version = "=0.19.2-rc.3.publish4", path = "./crates/api_crud" }
-lemmy_apub = { version = "=0.19.2-rc.3.publish4", path = "./crates/apub" }
-lemmy_utils = { version = "=0.19.2-rc.3.publish4", path = "./crates/utils" }
-lemmy_db_schema = { version = "=0.19.2-rc.3.publish4", path = "./crates/db_schema" }
-lemmy_api_common = { version = "=0.19.2-rc.3.publish4", path = "./crates/api_common" }
-lemmy_routes = { version = "=0.19.2-rc.3.publish4", path = "./crates/routes" }
-lemmy_db_views = { version = "=0.19.2-rc.3.publish4", path = "./crates/db_views" }
-lemmy_db_views_actor = { version = "=0.19.2-rc.3.publish4", path = "./crates/db_views_actor" }
-lemmy_db_views_moderator = { version = "=0.19.2-rc.3.publish4", path = "./crates/db_views_moderator" }
-=======
 lemmy_api = { version = "=0.19.2-rc.4", path = "./crates/api" }
 lemmy_api_crud = { version = "=0.19.2-rc.4", path = "./crates/api_crud" }
 lemmy_apub = { version = "=0.19.2-rc.4", path = "./crates/apub" }
@@ -111,7 +95,6 @@
 lemmy_db_views = { version = "=0.19.2-rc.4", path = "./crates/db_views" }
 lemmy_db_views_actor = { version = "=0.19.2-rc.4", path = "./crates/db_views_actor" }
 lemmy_db_views_moderator = { version = "=0.19.2-rc.4", path = "./crates/db_views_moderator" }
->>>>>>> 2f09ad8e
 activitypub_federation = { version = "0.5.1-beta.1", default-features = false, features = [
   "actix-web",
 ] }
@@ -183,11 +166,7 @@
 lemmy_db_schema = { workspace = true }
 lemmy_api_common = { workspace = true }
 lemmy_routes = { workspace = true }
-<<<<<<< HEAD
-lemmy_federate = { version = "0.19.2-rc.3.publish4", path = "crates/federate" }
-=======
 lemmy_federate = { version = "0.19.2-rc.4", path = "crates/federate" }
->>>>>>> 2f09ad8e
 activitypub_federation = { workspace = true }
 diesel = { workspace = true }
 diesel-async = { workspace = true }
