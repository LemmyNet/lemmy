--- conflicted
+++ resolved
@@ -57,11 +57,7 @@
 lemmy_db_views = { version = "=0.18.1", path = "./crates/db_views" }
 lemmy_db_views_actor = { version = "=0.18.1", path = "./crates/db_views_actor" }
 lemmy_db_views_moderator = { version = "=0.18.1", path = "./crates/db_views_moderator" }
-<<<<<<< HEAD
 activitypub_federation = { git = "https://github.com/cetra3/activitypub-federation-rust.git", branch = "disable_retry_queue",  default-features = false, features = ["actix-web"] }
-=======
-activitypub_federation = { version = "0.4.5", default-features = false, features = ["actix-web"] }
->>>>>>> 1d38aad9
 diesel = "2.1.0"
 diesel_migrations = "2.1.0"
 diesel-async = "0.3.1"
