[workspace.package]
version = "0.19.6-beta.7"
edition = "2021"
description = "A link aggregator for the fediverse"
license = "AGPL-3.0"
homepage = "https://join-lemmy.org/"
documentation = "https://join-lemmy.org/docs/en/index.html"
repository = "https://github.com/LemmyNet/lemmy"

[package]
name = "lemmy_server"
version.workspace = true
edition.workspace = true
description.workspace = true
license.workspace = true
homepage.workspace = true
documentation.workspace = true
repository.workspace = true
publish = false

[lib]
doctest = false

[lints]
workspace = true

[profile.release]
debug = 0
lto = "thin"
strip = true    # Automatically strip symbols from the binary.
opt-level = "z" # Optimize for size.

# This profile significantly speeds up build time. If debug info is needed you can comment the line
# out temporarily, but make sure to leave this in the main branch.
[profile.dev]
debug = 0

[features]
embed-pictrs = ["pict-rs"]
json-log = ["tracing-subscriber/json"]
default = []

[workspace]
members = [
  "crates/api",
  "crates/api_crud",
  "crates/api_common",
  "crates/apub",
  "crates/utils",
  "crates/db_perf",
  "crates/db_schema",
  "crates/db_views",
  "crates/db_views_actor",
  "crates/db_views_actor",
  "crates/routes",
  "crates/federate",
]

[workspace.lints.clippy]
cast_lossless = "deny"
complexity = { level = "deny", priority = -1 }
correctness = { level = "deny", priority = -1 }
dbg_macro = "deny"
explicit_into_iter_loop = "deny"
explicit_iter_loop = "deny"
get_first = "deny"
implicit_clone = "deny"
indexing_slicing = "deny"
inefficient_to_string = "deny"
items-after-statements = "deny"
manual_string_new = "deny"
needless_collect = "deny"
perf = { level = "deny", priority = -1 }
redundant_closure_for_method_calls = "deny"
style = { level = "deny", priority = -1 }
suspicious = { level = "deny", priority = -1 }
uninlined_format_args = "allow"
unused_self = "deny"
unwrap_used = "deny"
unimplemented = "deny"

[workspace.dependencies]
lemmy_api = { version = "=0.19.6-beta.7", path = "./crates/api" }
lemmy_api_crud = { version = "=0.19.6-beta.7", path = "./crates/api_crud" }
lemmy_apub = { version = "=0.19.6-beta.7", path = "./crates/apub" }
lemmy_utils = { version = "=0.19.6-beta.7", path = "./crates/utils", default-features = false }
lemmy_db_schema = { version = "=0.19.6-beta.7", path = "./crates/db_schema" }
lemmy_api_common = { version = "=0.19.6-beta.7", path = "./crates/api_common" }
lemmy_routes = { version = "=0.19.6-beta.7", path = "./crates/routes" }
lemmy_db_views = { version = "=0.19.6-beta.7", path = "./crates/db_views" }
lemmy_db_views_actor = { version = "=0.19.6-beta.7", path = "./crates/db_views_actor" }
lemmy_db_views_moderator = { version = "=0.19.6-beta.7", path = "./crates/db_views_moderator" }
lemmy_federate = { version = "=0.19.6-beta.7", path = "./crates/federate" }
<<<<<<< HEAD
activitypub_federation = { git = "https://github.com/LemmyNet/activitypub-federation-rust.git", branch = "nested-comments-stack-overflow", default-features = false, features = [
=======
activitypub_federation = { version = "0.6.0-alpha1", default-features = false, features = [
>>>>>>> dea6ee46
  "actix-web",
] }
diesel = "2.1.6"
diesel_migrations = "2.1.0"
diesel-async = "0.4.1"
serde = { version = "1.0.204", features = ["derive"] }
serde_with = "3.9.0"
actix-web = { version = "4.9.0", default-features = false, features = [
  "macros",
  "rustls-0_23",
  "compress-brotli",
  "compress-gzip",
  "compress-zstd",
  "cookies",
] }
tracing = "0.1.40"
tracing-actix-web = { version = "0.7.10", default-features = false }
tracing-subscriber = { version = "0.3.18", features = ["env-filter"] }
url = { version = "2.5.2", features = ["serde"] }
reqwest = { version = "0.12.7", default-features = false, features = [
  "json",
  "blocking",
  "gzip",
  "rustls-tls",
] }
reqwest-middleware = "0.3.3"
reqwest-tracing = "0.5.3"
clokwerk = "0.4.0"
doku = { version = "0.21.1", features = ["url-2"] }
bcrypt = "0.15.1"
chrono = { version = "0.4.38", features = ["serde"], default-features = false }
serde_json = { version = "1.0.121", features = ["preserve_order"] }
base64 = "0.22.1"
uuid = { version = "1.10.0", features = ["serde", "v4"] }
async-trait = "0.1.81"
captcha = "0.0.9"
anyhow = { version = "1.0.86", features = [
  "backtrace",
] } # backtrace is on by default on nightly, but not stable rust
diesel_ltree = "0.3.1"
typed-builder = "0.19.1"
serial_test = "3.1.1"
tokio = { version = "1.39.2", features = ["full"] }
regex = "1.10.5"
diesel-derive-newtype = "2.1.2"
diesel-derive-enum = { version = "2.1.0", features = ["postgres"] }
strum = { version = "0.26.3", features = ["derive"] }
itertools = "0.13.0"
futures = "0.3.30"
http = "1.1"
rosetta-i18n = "0.1.3"
ts-rs = { version = "7.1.1", features = [
  "serde-compat",
  "chrono-impl",
  "no-serde-warnings",
] }
rustls = { version = "0.23.12", features = ["ring"] }
futures-util = "0.3.30"
tokio-postgres = "0.7.11"
tokio-postgres-rustls = "0.12.0"
urlencoding = "2.1.3"
enum-map = "2.7"
moka = { version = "0.12.8", features = ["future"] }
i-love-jesus = { version = "0.1.0" }
clap = { version = "4.5.13", features = ["derive", "env"] }
pretty_assertions = "1.4.0"
derive-new = "0.7.0"

[dependencies]
lemmy_api = { workspace = true }
lemmy_api_crud = { workspace = true }
lemmy_apub = { workspace = true }
lemmy_utils = { workspace = true }
lemmy_db_schema = { workspace = true }
lemmy_api_common = { workspace = true }
lemmy_routes = { workspace = true }
lemmy_federate = { workspace = true }
activitypub_federation = { workspace = true }
diesel = { workspace = true }
diesel-async = { workspace = true }
actix-web = { workspace = true }
tracing = { workspace = true }
tracing-actix-web = { workspace = true }
tracing-subscriber = { workspace = true }
url = { workspace = true }
reqwest = { workspace = true }
reqwest-middleware = { workspace = true }
reqwest-tracing = { workspace = true }
clokwerk = { workspace = true }
serde_json = { workspace = true }
pict-rs = { version = "0.5.16", optional = true }
rustls = { workspace = true }
tokio.workspace = true
actix-cors = "0.7.0"
futures-util = { workspace = true }
chrono = { workspace = true }
prometheus = { version = "0.13.4", features = ["process"] }
serial_test = { workspace = true }
clap = { workspace = true }
actix-web-prom = "0.8.0"

[dev-dependencies]
pretty_assertions = { workspace = true }<|MERGE_RESOLUTION|>--- conflicted
+++ resolved
@@ -91,11 +91,7 @@
 lemmy_db_views_actor = { version = "=0.19.6-beta.7", path = "./crates/db_views_actor" }
 lemmy_db_views_moderator = { version = "=0.19.6-beta.7", path = "./crates/db_views_moderator" }
 lemmy_federate = { version = "=0.19.6-beta.7", path = "./crates/federate" }
-<<<<<<< HEAD
-activitypub_federation = { git = "https://github.com/LemmyNet/activitypub-federation-rust.git", branch = "nested-comments-stack-overflow", default-features = false, features = [
-=======
-activitypub_federation = { version = "0.6.0-alpha1", default-features = false, features = [
->>>>>>> dea6ee46
+activitypub_federation = { version = "0.6.0-alpha2", default-features = false, features = [
   "actix-web",
 ] }
 diesel = "2.1.6"
