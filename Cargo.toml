[workspace.package]
version = "0.19.5"
edition = "2021"
description = "A link aggregator for the fediverse"
license = "AGPL-3.0"
homepage = "https://join-lemmy.org/"
documentation = "https://join-lemmy.org/docs/en/index.html"
repository = "https://github.com/LemmyNet/lemmy"

[package]
name = "lemmy_server"
version.workspace = true
edition.workspace = true
description.workspace = true
license.workspace = true
homepage.workspace = true
documentation.workspace = true
repository.workspace = true
publish = false

[lib]
doctest = false

[lints]
workspace = true

[profile.release]
debug = 0
lto = "thin"
strip = true    # Automatically strip symbols from the binary.
opt-level = "z" # Optimize for size.

# This profile significantly speeds up build time. If debug info is needed you can comment the line
# out temporarily, but make sure to leave this in the main branch.
[profile.dev]
debug = 0

[features]
embed-pictrs = ["pict-rs"]
# This feature requires building with `tokio_unstable` flag, see documentation:
# https://docs.rs/tokio/latest/tokio/#unstable-features
console = [
  "console-subscriber",
  "opentelemetry",
  "opentelemetry-otlp",
  "tracing-opentelemetry",
  "reqwest-tracing/opentelemetry_0_16",
]
json-log = ["tracing-subscriber/json"]
default = []

[workspace]
members = [
  "crates/api",
  "crates/api_crud",
  "crates/api_common",
  "crates/apub",
  "crates/utils",
  "crates/db_perf",
  "crates/db_schema",
  "crates/db_views",
  "crates/db_views_actor",
  "crates/db_views_actor",
  "crates/routes",
  "crates/federate",
]

[workspace.lints.clippy]
cast_lossless = "deny"
complexity = { level = "deny", priority = -1 }
correctness = { level = "deny", priority = -1 }
dbg_macro = "deny"
explicit_into_iter_loop = "deny"
explicit_iter_loop = "deny"
get_first = "deny"
implicit_clone = "deny"
indexing_slicing = "deny"
inefficient_to_string = "deny"
items-after-statements = "deny"
manual_string_new = "deny"
needless_collect = "deny"
perf = { level = "deny", priority = -1 }
redundant_closure_for_method_calls = "deny"
style = { level = "deny", priority = -1 }
suspicious = { level = "deny", priority = -1 }
uninlined_format_args = "allow"
unused_self = "deny"
unwrap_used = "deny"

[workspace.dependencies]
lemmy_api = { version = "=0.19.5", path = "./crates/api" }
lemmy_api_crud = { version = "=0.19.5", path = "./crates/api_crud" }
lemmy_apub = { version = "=0.19.5", path = "./crates/apub" }
lemmy_utils = { version = "=0.19.5", path = "./crates/utils", default-features = false }
lemmy_db_schema = { version = "=0.19.5", path = "./crates/db_schema" }
lemmy_api_common = { version = "=0.19.5", path = "./crates/api_common" }
lemmy_routes = { version = "=0.19.5", path = "./crates/routes" }
lemmy_db_views = { version = "=0.19.5", path = "./crates/db_views" }
lemmy_db_views_actor = { version = "=0.19.5", path = "./crates/db_views_actor" }
lemmy_db_views_moderator = { version = "=0.19.5", path = "./crates/db_views_moderator" }
lemmy_federate = { version = "=0.19.5", path = "./crates/federate" }
activitypub_federation = { version = "0.5.6", default-features = false, features = [
  "actix-web",
] }
diesel = "2.1.6"
diesel_migrations = "2.1.0"
diesel-async = "0.4.1"
serde = { version = "1.0.203", features = ["derive"] }
serde_with = "3.8.1"
actix-web = { version = "4.6.0", default-features = false, features = [
  "macros",
  "rustls-0_23",
  "compress-brotli",
  "compress-gzip",
  "compress-zstd",
  "cookies",
] }
tracing = "0.1.40"
tracing-actix-web = { version = "0.7.11", default-features = false }
tracing-error = "0.2.0"
tracing-log = "0.2.0"
tracing-subscriber = { version = "0.3.18", features = ["env-filter"] }
url = { version = "2.5.0", features = ["serde"] }
reqwest = { version = "0.11.27", features = ["json", "blocking", "gzip"] }
reqwest-middleware = "0.2.5"
reqwest-tracing = "0.4.8"
clokwerk = "0.4.0"
doku = { version = "0.21.1", features = ["url-2"] }
bcrypt = "0.15.1"
chrono = { version = "0.4.38", features = ["serde"], default-features = false }
serde_json = { version = "1.0.117", features = ["preserve_order"] }
base64 = "0.22.1"
uuid = { version = "1.8.0", features = ["serde", "v4"] }
async-trait = "0.1.80"
captcha = "0.0.9"
anyhow = { version = "1.0.86", features = [
  "backtrace",
] } # backtrace is on by default on nightly, but not stable rust
diesel_ltree = "0.3.1"
typed-builder = "0.18.2"
serial_test = "3.1.1"
tokio = { version = "1.38.0", features = ["full"] }
regex = "1.10.4"
once_cell = "1.19.0"
diesel-derive-newtype = "2.1.2"
diesel-derive-enum = { version = "2.1.0", features = ["postgres"] }
strum = "0.26.2"
strum_macros = "0.26.4"
itertools = "0.13.0"
futures = "0.3.30"
http = "0.2.12"
rosetta-i18n = "0.1.3"
opentelemetry = { version = "0.19.0", features = ["rt-tokio"] }
tracing-opentelemetry = { version = "0.19.0" }
ts-rs = { version = "7.1.1", features = [
  "serde-compat",
  "chrono-impl",
  "no-serde-warnings",
] }
rustls = { version = "0.23.9", features = ["ring"] }
futures-util = "0.3.30"
tokio-postgres = "0.7.10"
tokio-postgres-rustls = "0.12.0"
urlencoding = "2.1.3"
enum-map = "2.7"
moka = { version = "0.12.7", features = ["future"] }
i-love-jesus = { version = "0.1.0" }
clap = { version = "4.5.6", features = ["derive", "env"] }
pretty_assertions = "1.4.0"
<<<<<<< HEAD
diesel-bind-if-some = "0.1.0"
tuplex = "0.1.2"
=======
derive-new = "0.6.0"
>>>>>>> d09854a7

[dependencies]
lemmy_api = { workspace = true }
lemmy_api_crud = { workspace = true }
lemmy_apub = { workspace = true }
lemmy_utils = { workspace = true }
lemmy_db_schema = { workspace = true }
lemmy_api_common = { workspace = true }
lemmy_routes = { workspace = true }
lemmy_federate = { workspace = true }
activitypub_federation = { workspace = true }
diesel = { workspace = true }
diesel-async = { workspace = true }
actix-web = { workspace = true }
tracing = { workspace = true }
tracing-actix-web = { workspace = true }
tracing-error = { workspace = true }
tracing-log = { workspace = true }
tracing-subscriber = { workspace = true }
url = { workspace = true }
reqwest = { workspace = true }
reqwest-middleware = { workspace = true }
reqwest-tracing = { workspace = true }
clokwerk = { workspace = true }
serde_json = { workspace = true }
tracing-opentelemetry = { workspace = true, optional = true }
opentelemetry = { workspace = true, optional = true }
console-subscriber = { version = "0.3.0", optional = true }
opentelemetry-otlp = { version = "0.12.0", optional = true }
pict-rs = { version = "0.5.15", optional = true }
tokio.workspace = true
actix-cors = "0.7.0"
futures-util = { workspace = true }
chrono = { workspace = true }
prometheus = { version = "0.13.4", features = ["process"] }
serial_test = { workspace = true }
clap = { workspace = true }
actix-web-prom = "0.8.0"

[dev-dependencies]
pretty_assertions = { workspace = true }<|MERGE_RESOLUTION|>--- conflicted
+++ resolved
@@ -167,12 +167,9 @@
 i-love-jesus = { version = "0.1.0" }
 clap = { version = "4.5.6", features = ["derive", "env"] }
 pretty_assertions = "1.4.0"
-<<<<<<< HEAD
+derive-new = "0.6.0"
 diesel-bind-if-some = "0.1.0"
 tuplex = "0.1.2"
-=======
-derive-new = "0.6.0"
->>>>>>> d09854a7
 
 [dependencies]
 lemmy_api = { workspace = true }
