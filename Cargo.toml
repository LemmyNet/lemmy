--- conflicted
+++ resolved
@@ -131,11 +131,7 @@
 activitypub_federation = { version = "0.7.0-beta.7", default-features = false, features = [
   "actix-web",
 ] }
-<<<<<<< HEAD
-diesel = { version = "2.2.11", features = [
-=======
 diesel = { version = "2.2.12", features = [
->>>>>>> 871018ea
   "chrono",
   "postgres",
   "serde_json",
@@ -179,15 +175,10 @@
 captcha = "1.0.0"
 anyhow = { version = "1.0.99", features = ["backtrace"] }
 diesel_ltree = "0.4.0"
-<<<<<<< HEAD
-tokio = { version = "1.45.1", features = ["full"] }
-tokio-shared-rt = "0.1.0"
-regex = "1.11.1"
-=======
 serial_test = "3.2.0"
 tokio = { version = "1.47.1", features = ["full"] }
+tokio-shared-rt = "0.1.0"
 regex = "1.11.2"
->>>>>>> 871018ea
 diesel-derive-newtype = "2.1.2"
 diesel-derive-enum = { version = "2.1.0", features = ["postgres"] }
 enum-map = { version = "2.7" }
