[workspace.package]
version = "0.18.1"
edition = "2021"
description = "A link aggregator for the fediverse"
license = "AGPL-3.0"
homepage = "https://join-lemmy.org/"
documentation = "https://join-lemmy.org/docs/en/index.html"
repository = "https://github.com/LemmyNet/lemmy"

[package]
name = "lemmy_server"
version.workspace = true
edition.workspace = true
description.workspace = true
license.workspace = true
homepage.workspace = true
documentation.workspace = true
repository.workspace = true

[lib]
doctest = false

[profile.release]
debug = 0
lto = "thin"

[features]
embed-pictrs = ["pict-rs"]
console = ["console-subscriber", "opentelemetry", "opentelemetry-otlp", "tracing-opentelemetry", "reqwest-tracing/opentelemetry_0_16"]
json-log = ["tracing-subscriber/json"]
prometheus-metrics = ["prometheus", "actix-web-prom"]
default = []

[workspace]
members = [
    "crates/api",
    "crates/api_crud",
    "crates/api_common",
    "crates/apub",
    "crates/utils",
    "crates/db_schema",
    "crates/db_views",
    "crates/db_views_actor",
    "crates/db_views_actor",
    "crates/routes"
]

[workspace.dependencies]
lemmy_api = { version = "=0.18.1", path = "./crates/api" }
lemmy_api_crud = { version = "=0.18.1", path = "./crates/api_crud" }
lemmy_apub = { version = "=0.18.1", path = "./crates/apub" }
lemmy_utils = { version = "=0.18.1", path = "./crates/utils" }
lemmy_db_schema = { version = "=0.18.1", path = "./crates/db_schema" }
lemmy_api_common = { version = "=0.18.1", path = "./crates/api_common" }
lemmy_routes = { version = "=0.18.1", path = "./crates/routes" }
lemmy_db_views = { version = "=0.18.1", path = "./crates/db_views" }
lemmy_db_views_actor = { version = "=0.18.1", path = "./crates/db_views_actor" }
lemmy_db_views_moderator = { version = "=0.18.1", path = "./crates/db_views_moderator" }
activitypub_federation = { version = "0.4.5", default-features = false, features = ["actix-web"] }
diesel = "2.1.0"
diesel_migrations = "2.1.0"
diesel-async = "0.3.1"
serde = { version = "1.0.167", features = ["derive"] }
serde_with = "3.0.0"
actix-web = { version = "4.3.1", default-features = false, features = ["macros", "rustls", "compress-brotli", "compress-gzip", "compress-zstd"] }
tracing = "0.1.37"
tracing-actix-web = { version = "0.7.5", default-features = false }
tracing-error = "0.2.0"
tracing-log = "0.1.3"
tracing-subscriber = { version = "0.3.17", features = ["env-filter"] }
url = { version = "2.4.0", features = ["serde"] }
url_serde = "0.2.0"
reqwest = { version = "0.11.18", features = ["json", "blocking"] }
reqwest-middleware = "0.2.2"
<<<<<<< HEAD
reqwest-tracing = "0.4.4"
=======
reqwest-tracing = "0.4.5"
>>>>>>> 6310f559
clokwerk = "0.4.0"
doku = { version = "0.21.1", features = ["url-2"] }
bcrypt = "0.15.0"
chrono = { version = "0.4.26", features = ["serde"], default-features = false }
serde_json = { version = "1.0.100", features = ["preserve_order"] }
base64 = "0.21.2"
uuid = { version = "1.4.0", features = ["serde", "v4"] }
async-trait = "0.1.71"
captcha = "0.0.9"
anyhow = { version = "1.0.71", features = ["backtrace"] } # backtrace is on by default on nightly, but not stable rust
diesel_ltree = "0.3.0"
typed-builder = "0.15.0"
serial_test = "2.0.0"
tokio = { version = "1.29.1", features = ["full"] }
sha2 = "0.10.7"
regex = "1.9.0"
once_cell = "1.18.0"
diesel-derive-newtype = "2.1.0"
diesel-derive-enum = {version = "2.1.0", features = ["postgres"] }
strum = "0.25.0"
strum_macros = "0.25.1"
itertools = "0.11.0"
futures = "0.3.28"
http = "0.2.9"
percent-encoding = "2.3.0"
rosetta-i18n = "0.1.3"
rand = "0.8.5"
opentelemetry = { version = "0.19.0", features = ["rt-tokio"] }
tracing-opentelemetry = { version = "0.19.0" }
ts-rs = { version = "6.2", features = ["serde-compat", "chrono-impl"] }
rustls = { version ="0.21.3", features = ["dangerous_configuration"]}
futures-util = "0.3.28"
tokio-postgres = "0.7.8"
tokio-postgres-rustls = "0.10.0"

[dependencies]
lemmy_api = { workspace = true }
lemmy_api_crud = { workspace = true }
lemmy_apub = { workspace = true }
lemmy_utils = { workspace = true }
lemmy_db_schema = { workspace = true }
lemmy_api_common = { workspace = true }
lemmy_routes = { workspace = true }
activitypub_federation = { workspace = true }
diesel = { workspace = true }
diesel-async = { workspace = true }
serde = { workspace = true }
actix-web = { workspace = true }
tracing = { workspace = true }
tracing-actix-web = { workspace = true }
tracing-error = { workspace = true }
tracing-log = { workspace = true }
tracing-subscriber = { workspace = true }
url = { workspace = true }
reqwest = { workspace = true }
reqwest-middleware = { workspace = true }
reqwest-tracing = { workspace = true }
clokwerk = { workspace = true }
doku = { workspace = true }
serde_json = { workspace = true }
tracing-opentelemetry = { workspace = true, optional = true }
opentelemetry = { workspace = true, optional = true }
console-subscriber = { version = "0.1.10", optional = true }
opentelemetry-otlp = { version = "0.12.0", optional = true }
pict-rs = { version = "0.4.0-rc.12", optional = true }
tokio.workspace = true
actix-cors = "0.6.4"
rustls = { workspace = true }
futures-util = { workspace = true }
tokio-postgres = { workspace = true }
tokio-postgres-rustls = { workspace = true }
chrono = { workspace = true }
prometheus = { version = "0.13.3", features = ["process"], optional = true }
actix-web-prom = { version = "0.6.0", optional = true }<|MERGE_RESOLUTION|>--- conflicted
+++ resolved
@@ -72,11 +72,7 @@
 url_serde = "0.2.0"
 reqwest = { version = "0.11.18", features = ["json", "blocking"] }
 reqwest-middleware = "0.2.2"
-<<<<<<< HEAD
-reqwest-tracing = "0.4.4"
-=======
 reqwest-tracing = "0.4.5"
->>>>>>> 6310f559
 clokwerk = "0.4.0"
 doku = { version = "0.21.1", features = ["url-2"] }
 bcrypt = "0.15.0"
