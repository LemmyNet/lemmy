--- conflicted
+++ resolved
@@ -80,18 +80,6 @@
 expect_used = "deny"
 
 [workspace.dependencies]
-<<<<<<< HEAD
-lemmy_api = { version = "=1.0.0-alpha.3", path = "./crates/api" }
-lemmy_api_crud = { version = "=1.0.0-alpha.3", path = "./crates/api_crud" }
-lemmy_apub = { version = "=1.0.0-alpha.3", path = "./crates/apub" }
-lemmy_utils = { version = "=1.0.0-alpha.3", path = "./crates/utils", default-features = false }
-lemmy_db_schema = { version = "=1.0.0-alpha.3", path = "./crates/db_schema" }
-lemmy_api_common = { version = "=1.0.0-alpha.3", path = "./crates/api_common" }
-lemmy_routes = { version = "=1.0.0-alpha.3", path = "./crates/routes" }
-lemmy_db_views = { version = "=1.0.0-alpha.3", path = "./crates/db_views" }
-lemmy_federate = { version = "=1.0.0-alpha.3", path = "./crates/federate" }
-activitypub_federation = { version = "0.6.4", default-features = false, features = [
-=======
 lemmy_api = { version = "=1.0.0-alpha.4", path = "./crates/api" }
 lemmy_api_crud = { version = "=1.0.0-alpha.4", path = "./crates/api_crud" }
 lemmy_apub = { version = "=1.0.0-alpha.4", path = "./crates/apub" }
@@ -102,8 +90,7 @@
 lemmy_db_views = { version = "=1.0.0-alpha.4", path = "./crates/db_views" }
 lemmy_federate = { version = "=1.0.0-alpha.4", path = "./crates/federate" }
 lemmy_email = { version = "=1.0.0-alpha.4", path = "./crates/email" }
-activitypub_federation = { version = "0.6.3", default-features = false, features = [
->>>>>>> 7711562b
+activitypub_federation = { version = "0.6.4", default-features = false, features = [
   "actix-web",
 ] }
 diesel = "2.2.7"
