[workspace.package]
version = "0.19.4-rc.1"
edition = "2021"
description = "A link aggregator for the fediverse"
license = "AGPL-3.0"
homepage = "https://join-lemmy.org/"
documentation = "https://join-lemmy.org/docs/en/index.html"
repository = "https://github.com/LemmyNet/lemmy"

[package]
name = "lemmy_server"
version.workspace = true
edition.workspace = true
description.workspace = true
license.workspace = true
homepage.workspace = true
documentation.workspace = true
repository.workspace = true
publish = false

[lib]
doctest = false

[lints]
workspace = true

[profile.release]
debug = 0
lto = "thin"
strip = true    # Automatically strip symbols from the binary.
opt-level = "z" # Optimize for size.

# This profile significantly speeds up build time. If debug info is needed you can comment the line
# out temporarily, but make sure to leave this in the main branch.
[profile.dev]
debug = 0

[features]
embed-pictrs = ["pict-rs"]
json-log = ["tracing-subscriber/json"]
default = []

[workspace]
members = [
  "crates/api",
  "crates/api_crud",
  "crates/api_common",
  "crates/apub",
  "crates/utils",
  "crates/db_perf",
  "crates/db_schema",
  "crates/db_views",
  "crates/db_views_actor",
  "crates/db_views_actor",
  "crates/routes",
  "crates/federate",
]

[workspace.lints.clippy]
cast_lossless = "deny"
complexity = "deny"
correctness = "deny"
dbg_macro = "deny"
explicit_into_iter_loop = "deny"
explicit_iter_loop = "deny"
get_first = "deny"
implicit_clone = "deny"
indexing_slicing = "deny"
inefficient_to_string = "deny"
items-after-statements = "deny"
manual_string_new = "deny"
needless_collect = "deny"
perf = "deny"
redundant_closure_for_method_calls = "deny"
style = "deny"
suspicious = "deny"
uninlined_format_args = "allow"
unused_self = "deny"
unwrap_used = "deny"

[workspace.dependencies]
lemmy_api = { version = "=0.19.4-rc.1", path = "./crates/api" }
lemmy_api_crud = { version = "=0.19.4-rc.1", path = "./crates/api_crud" }
lemmy_apub = { version = "=0.19.4-rc.1", path = "./crates/apub" }
lemmy_utils = { version = "=0.19.4-rc.1", path = "./crates/utils", default-features = false }
lemmy_db_schema = { version = "=0.19.4-rc.1", path = "./crates/db_schema" }
lemmy_api_common = { version = "=0.19.4-rc.1", path = "./crates/api_common" }
lemmy_routes = { version = "=0.19.4-rc.1", path = "./crates/routes" }
lemmy_db_views = { version = "=0.19.4-rc.1", path = "./crates/db_views" }
lemmy_db_views_actor = { version = "=0.19.4-rc.1", path = "./crates/db_views_actor" }
lemmy_db_views_moderator = { version = "=0.19.4-rc.1", path = "./crates/db_views_moderator" }
lemmy_federate = { version = "=0.19.4-rc.1", path = "./crates/federate" }
activitypub_federation = { version = "0.5.6", default-features = false, features = [
  "actix-web",
] }
diesel = "2.1.6"
diesel_migrations = "2.1.0"
diesel-async = "0.4.1"
serde = { version = "1.0.202", features = ["derive"] }
serde_with = "3.8.1"
actix-web = { version = "4.6.0", default-features = false, features = [
  "macros",
  "rustls",
  "compress-brotli",
  "compress-gzip",
  "compress-zstd",
  "cookies",
] }
tracing = "0.1.40"
tracing-actix-web = { version = "0.7.10", default-features = false }
tracing-subscriber = { version = "0.3.18", features = ["env-filter"] }
url = { version = "2.5.0", features = ["serde"] }
reqwest = { version = "0.11.27", features = ["json", "blocking", "gzip"] }
reqwest-middleware = "0.2.5"
reqwest-tracing = "0.4.8"
clokwerk = "0.4.0"
doku = { version = "0.21.1", features = ["url-2"] }
bcrypt = "0.15.1"
chrono = { version = "0.4.38", features = ["serde"], default-features = false }
serde_json = { version = "1.0.117", features = ["preserve_order"] }
base64 = "0.22.1"
uuid = { version = "1.8.0", features = ["serde", "v4"] }
async-trait = "0.1.80"
captcha = "0.0.9"
anyhow = { version = "1.0.86", features = [
  "backtrace",
] } # backtrace is on by default on nightly, but not stable rust
diesel_ltree = "0.3.1"
typed-builder = "0.18.2"
serial_test = "3.1.1"
tokio = { version = "1.37.0", features = ["full"] }
regex = "1.10.4"
once_cell = "1.19.0"
diesel-derive-newtype = "2.1.2"
diesel-derive-enum = { version = "2.1.0", features = ["postgres"] }
strum = "0.26.2"
strum_macros = "0.26.2"
itertools = "0.13.0"
futures = "0.3.30"
http = "0.2.12"
rosetta-i18n = "0.1.3"
ts-rs = { version = "7.1.1", features = [
  "serde-compat",
  "chrono-impl",
  "no-serde-warnings",
] }
rustls = { version = "0.23.8", features = ["ring"] }
futures-util = "0.3.30"
tokio-postgres = "0.7.10"
tokio-postgres-rustls = "0.12.0"
urlencoding = "2.1.3"
enum-map = "2.7"
moka = { version = "0.12.7", features = ["future"] }
i-love-jesus = { version = "0.1.0" }
clap = { version = "4.5.4", features = ["derive", "env"] }
pretty_assertions = "1.4.0"

[dependencies]
lemmy_api = { workspace = true }
lemmy_api_crud = { workspace = true }
lemmy_apub = { workspace = true }
lemmy_utils = { workspace = true }
lemmy_db_schema = { workspace = true }
lemmy_api_common = { workspace = true }
lemmy_routes = { workspace = true }
lemmy_federate = { workspace = true }
activitypub_federation = { workspace = true }
diesel = { workspace = true }
diesel-async = { workspace = true }
actix-web = { workspace = true }
tracing = { workspace = true }
tracing-actix-web = { workspace = true }
tracing-subscriber = { workspace = true }
url = { workspace = true }
reqwest = { workspace = true }
reqwest-middleware = { workspace = true }
reqwest-tracing = { workspace = true }
clokwerk = { workspace = true }
serde_json = { workspace = true }
<<<<<<< HEAD
pict-rs = { version = "0.5.13", optional = true }
=======
tracing-opentelemetry = { workspace = true, optional = true }
opentelemetry = { workspace = true, optional = true }
console-subscriber = { version = "0.1.10", optional = true }
opentelemetry-otlp = { version = "0.12.0", optional = true }
pict-rs = { version = "0.5.14", optional = true }
>>>>>>> b2c1a142
tokio.workspace = true
actix-cors = "0.7.0"
futures-util = { workspace = true }
chrono = { workspace = true }
prometheus = { version = "0.13.4", features = ["process"] }
serial_test = { workspace = true }
clap = { workspace = true }
actix-web-prom = "0.8.0"

[dev-dependencies]
pretty_assertions = { workspace = true }<|MERGE_RESOLUTION|>--- conflicted
+++ resolved
@@ -177,15 +177,7 @@
 reqwest-tracing = { workspace = true }
 clokwerk = { workspace = true }
 serde_json = { workspace = true }
-<<<<<<< HEAD
-pict-rs = { version = "0.5.13", optional = true }
-=======
-tracing-opentelemetry = { workspace = true, optional = true }
-opentelemetry = { workspace = true, optional = true }
-console-subscriber = { version = "0.1.10", optional = true }
-opentelemetry-otlp = { version = "0.12.0", optional = true }
 pict-rs = { version = "0.5.14", optional = true }
->>>>>>> b2c1a142
 tokio.workspace = true
 actix-cors = "0.7.0"
 futures-util = { workspace = true }
