--- conflicted
+++ resolved
@@ -104,42 +104,6 @@
 as_conversions = "deny"
 
 [workspace.dependencies]
-<<<<<<< HEAD
-lemmy_api = { version = "=1.0.0-alpha.4", path = "./crates/api" }
-lemmy_api_crud = { version = "=1.0.0-alpha.4", path = "./crates/api_crud" }
-lemmy_apub = { version = "=1.0.0-alpha.4", path = "./crates/apub" }
-lemmy_apub_objects = { version = "=1.0.0-alpha.4", path = "./crates/apub_objects" }
-lemmy_utils = { version = "=1.0.0-alpha.4", path = "./crates/utils", default-features = false }
-lemmy_db_schema = { version = "=1.0.0-alpha.4", path = "./crates/db_schema" }
-lemmy_db_schema_file = { version = "=1.0.0-alpha.4", path = "./crates/db_schema_file" }
-lemmy_api_common = { version = "=1.0.0-alpha.4", path = "./crates/api_common" }
-lemmy_routes = { version = "=1.0.0-alpha.4", path = "./crates/routes" }
-lemmy_federate = { version = "=1.0.0-alpha.4", path = "./crates/federate" }
-lemmy_email = { version = "=1.0.0-alpha.4", path = "./crates/email" }
-lemmy_db_views_private_message = { version = "=1.0.0-alpha.4", path = "./crates/db_views/private_message" }
-lemmy_db_views_registration_applications = { version = "=1.0.0-alpha.4", path = "./crates/db_views/registration_applications" }
-lemmy_db_views_comment = { version = "=1.0.0-alpha.4", path = "./crates/db_views/comment" }
-lemmy_db_views_local_user = { version = "=1.0.0-alpha.4", path = "./crates/db_views/local_user" }
-lemmy_db_views_person = { version = "=1.0.0-alpha.4", path = "./crates/db_views/person" }
-lemmy_db_views_custom_emoji = { version = "=1.0.0-alpha.4", path = "./crates/db_views/custom_emoji" }
-lemmy_db_views_post = { version = "=1.0.0-alpha.4", path = "./crates/db_views/post" }
-lemmy_db_views_vote = { version = "=1.0.0-alpha.4", path = "./crates/db_views/vote" }
-lemmy_db_views_community = { version = "=1.0.0-alpha.4", path = "./crates/db_views/community" }
-lemmy_db_views_community_moderator = { version = "=1.0.0-alpha.4", path = "./crates/db_views/community_moderator" }
-lemmy_db_views_community_follower = { version = "=1.0.0-alpha.4", path = "./crates/db_views/community_follower" }
-lemmy_db_views_community_person_ban = { version = "=1.0.0-alpha.4", path = "./crates/db_views/community_person_ban" }
-lemmy_db_views_reports = { version = "=1.0.0-alpha.4", path = "./crates/db_views/reports" }
-lemmy_db_views_local_image = { version = "=1.0.0-alpha.4", path = "./crates/db_views/local_image" }
-lemmy_db_views_inbox_combined = { version = "=1.0.0-alpha.4", path = "./crates/db_views/inbox_combined" }
-lemmy_db_views_modlog_combined = { version = "=1.0.0-alpha.4", path = "./crates/db_views/modlog_combined" }
-lemmy_db_views_person_content_combined = { version = "=1.0.0-alpha.4", path = "./crates/db_views/person_content_combined" }
-lemmy_db_views_person_saved_combined = { version = "=1.0.0-alpha.4", path = "./crates/db_views/person_saved_combined" }
-lemmy_db_views_person_liked_combined = { version = "=1.0.0-alpha.4", path = "./crates/db_views/person_liked_combined" }
-lemmy_db_views_report_combined = { version = "=1.0.0-alpha.4", path = "./crates/db_views/report_combined" }
-lemmy_db_views_search_combined = { version = "=1.0.0-alpha.4", path = "./crates/db_views/search_combined" }
-lemmy_db_views_site = { version = "=1.0.0-alpha.4", path = "./crates/db_views/site" }
-activitypub_federation = { version = "0.6.3", default-features = false, features = [
-=======
 lemmy_api = { version = "=1.0.0-alpha.5", path = "./crates/api" }
 lemmy_api_crud = { version = "=1.0.0-alpha.5", path = "./crates/api_crud" }
 lemmy_apub = { version = "=1.0.0-alpha.5", path = "./crates/apub" }
@@ -169,11 +133,11 @@
 lemmy_db_views_modlog_combined = { version = "=1.0.0-alpha.5", path = "./crates/db_views/modlog_combined" }
 lemmy_db_views_person_content_combined = { version = "=1.0.0-alpha.5", path = "./crates/db_views/person_content_combined" }
 lemmy_db_views_person_saved_combined = { version = "=1.0.0-alpha.5", path = "./crates/db_views/person_saved_combined" }
+lemmy_db_views_person_liked_combined = { version = "=1.0.0-alpha.5", path = "./crates/db_views/person_liked_combined" }
 lemmy_db_views_report_combined = { version = "=1.0.0-alpha.5", path = "./crates/db_views/report_combined" }
 lemmy_db_views_search_combined = { version = "=1.0.0-alpha.5", path = "./crates/db_views/search_combined" }
 lemmy_db_views_site = { version = "=1.0.0-alpha.5", path = "./crates/db_views/site" }
 activitypub_federation = { version = "0.6.4", default-features = false, features = [
->>>>>>> 545c6de2
   "actix-web",
 ] }
 diesel = { version = "2.2.10", features = [
