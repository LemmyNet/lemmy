--- conflicted
+++ resolved
@@ -59,19 +59,6 @@
 ]
 
 [workspace.dependencies]
-<<<<<<< HEAD
-lemmy_api = { version = "=0.19.0-rc.4", path = "./crates/api" }
-lemmy_api_crud = { version = "=0.19.0-rc.4", path = "./crates/api_crud" }
-lemmy_apub = { version = "=0.19.0-rc.4", path = "./crates/apub" }
-lemmy_utils = { version = "=0.19.0-rc.4", path = "./crates/utils" }
-lemmy_db_schema = { version = "=0.19.0-rc.4", path = "./crates/db_schema" }
-lemmy_api_common = { version = "=0.19.0-rc.4", path = "./crates/api_common" }
-lemmy_routes = { version = "=0.19.0-rc.4", path = "./crates/routes" }
-lemmy_db_views = { version = "=0.19.0-rc.4", path = "./crates/db_views" }
-lemmy_db_views_actor = { version = "=0.19.0-rc.4", path = "./crates/db_views_actor" }
-lemmy_db_views_moderator = { version = "=0.19.0-rc.4", path = "./crates/db_views_moderator" }
-activitypub_federation = {  git = "https://github.com/cetra3/activitypub-federation-rust.git", branch = "remove_anyhow", default-features = false, features = [
-=======
 lemmy_api = { version = "=0.19.0-rc.5", path = "./crates/api" }
 lemmy_api_crud = { version = "=0.19.0-rc.5", path = "./crates/api_crud" }
 lemmy_apub = { version = "=0.19.0-rc.5", path = "./crates/apub" }
@@ -82,8 +69,7 @@
 lemmy_db_views = { version = "=0.19.0-rc.5", path = "./crates/db_views" }
 lemmy_db_views_actor = { version = "=0.19.0-rc.5", path = "./crates/db_views_actor" }
 lemmy_db_views_moderator = { version = "=0.19.0-rc.5", path = "./crates/db_views_moderator" }
-activitypub_federation = { version = "0.5.0-beta.4", default-features = false, features = [
->>>>>>> f786df15
+activitypub_federation = { version = "0.5.0-beta.5", default-features = false, features = [
   "actix-web",
 ] }
 diesel = "2.1.3"
