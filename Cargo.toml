--- conflicted
+++ resolved
@@ -210,11 +210,7 @@
 urlencoding = "2.1.3"
 moka = { version = "0.12.10", features = ["future"] }
 i-love-jesus = { version = "0.3.0" }
-<<<<<<< HEAD
-clap = { version = "4.5.39", features = ["derive", "env"] }
-=======
 clap = { version = "4.5.47", features = ["derive", "env"] }
->>>>>>> c4c2d786
 pretty_assertions = "1.4.1"
 derive-new = "0.7.0"
 html2text = "0.15.5"
