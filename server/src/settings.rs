extern crate lazy_static;
use config::{Config, ConfigError, Environment, File};
use serde::Deserialize;
use std::env;
use std::net::IpAddr;

static CONFIG_FILE_DEFAULTS: &str = "config/defaults.hjson";
static CONFIG_FILE: &str = "config/config.hjson";

#[derive(Debug, Deserialize)]
pub struct Settings {
  pub database: Database,
  pub hostname: String,
  pub bind: IpAddr,
  pub port: u16,
  pub jwt_secret: String,
  pub front_end_dir: String,
  pub rate_limit: RateLimitConfig,
  pub email: Option<EmailConfig>,
<<<<<<< HEAD
  pub federation_enabled: bool,
  pub federated_instance: Option<String>,
=======
  pub federation: Federation,
>>>>>>> cbb1de53
}

#[derive(Debug, Deserialize)]
pub struct RateLimitConfig {
  pub message: i32,
  pub message_per_second: i32,
  pub post: i32,
  pub post_per_second: i32,
  pub register: i32,
  pub register_per_second: i32,
}

#[derive(Debug, Deserialize)]
pub struct EmailConfig {
  pub smtp_server: String,
  pub smtp_login: Option<String>,
  pub smtp_password: Option<String>,
  pub smtp_from_address: String,
  pub use_tls: bool,
}

#[derive(Debug, Deserialize)]
pub struct Database {
  pub user: String,
  pub password: String,
  pub host: String,
  pub port: i32,
  pub database: String,
  pub pool_size: u32,
}

#[derive(Debug, Deserialize)]
pub struct Federation {
  pub enabled: bool,
  pub followed_instances: String,
  pub tls_enabled: bool,
}

lazy_static! {
  static ref SETTINGS: Settings = {
    match Settings::init() {
      Ok(c) => c,
      Err(e) => panic!("{}", e),
    }
  };
}

impl Settings {
  /// Reads config from the files and environment.
  /// First, defaults are loaded from CONFIG_FILE_DEFAULTS, then these values can be overwritten
  /// from CONFIG_FILE (optional). Finally, values from the environment (with prefix LEMMY) are
  /// added to the config.
  fn init() -> Result<Self, ConfigError> {
    let mut s = Config::new();

    s.merge(File::with_name(CONFIG_FILE_DEFAULTS))?;

    s.merge(File::with_name(CONFIG_FILE).required(false))?;

    // Add in settings from the environment (with a prefix of LEMMY)
    // Eg.. `LEMMY_DEBUG=1 ./target/app` would set the `debug` key
    // Note: we need to use double underscore here, because otherwise variables containing
    //       underscore cant be set from environmnet.
    // https://github.com/mehcode/config-rs/issues/73
    s.merge(Environment::with_prefix("LEMMY").separator("__"))?;

    s.try_into()
  }

  /// Returns the config as a struct.
  pub fn get() -> &'static Self {
    &SETTINGS
  }

  /// Returns the postgres connection url. If LEMMY_DATABASE_URL is set, that is used,
  /// otherwise the connection url is generated from the config.
  pub fn get_database_url(&self) -> String {
    match env::var("LEMMY_DATABASE_URL") {
      Ok(url) => url,
      Err(_) => format!(
        "postgres://{}:{}@{}:{}/{}",
        self.database.user,
        self.database.password,
        self.database.host,
        self.database.port,
        self.database.database
      ),
    }
  }

  pub fn api_endpoint(&self) -> String {
    format!("{}/api/v1", self.hostname)
  }
}<|MERGE_RESOLUTION|>--- conflicted
+++ resolved
@@ -17,12 +17,7 @@
   pub front_end_dir: String,
   pub rate_limit: RateLimitConfig,
   pub email: Option<EmailConfig>,
-<<<<<<< HEAD
-  pub federation_enabled: bool,
-  pub federated_instance: Option<String>,
-=======
   pub federation: Federation,
->>>>>>> cbb1de53
 }
 
 #[derive(Debug, Deserialize)]
