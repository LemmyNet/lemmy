//! `ChatServer` is an actor. It maintains list of connection client session.
//! And manages available rooms. Peers send messages to other peers in same
//! room through `ChatServer`.

use actix::prelude::*;
use diesel::r2d2::{ConnectionManager, Pool};
use diesel::PgConnection;
use failure::Error;
use rand::{rngs::ThreadRng, Rng};
use serde::{Deserialize, Serialize};
use serde_json::Value;
use std::collections::{HashMap, HashSet};
use std::str::FromStr;
use std::time::SystemTime;

use crate::api::comment::*;
use crate::api::community::*;
use crate::api::post::*;
use crate::api::site::*;
use crate::api::user::*;
use crate::api::*;
use crate::apub::puller::*;
use crate::Settings;

/// Chat server sends this messages to session
#[derive(Message)]
#[rtype(result = "()")]
pub struct WSMessage(pub String);

/// Message for chat server communications

/// New chat session is created
#[derive(Message)]
#[rtype(usize)]
pub struct Connect {
  pub addr: Recipient<WSMessage>,
  pub ip: String,
}

/// Session is disconnected
#[derive(Message)]
#[rtype(result = "()")]
pub struct Disconnect {
  pub id: usize,
  pub ip: String,
}

// TODO this is unused rn
/// Send message to specific room
#[derive(Message)]
#[rtype(result = "()")]
pub struct ClientMessage {
  /// Id of the client session
  pub id: usize,
  /// Peer message
  pub msg: String,
  /// Room name
  pub room: String,
}

#[derive(Serialize, Deserialize, Message)]
#[rtype(String)]
pub struct StandardMessage {
  /// Id of the client session
  pub id: usize,
  /// Peer message
  pub msg: String,
}

#[derive(Debug)]
pub struct RateLimitBucket {
  last_checked: SystemTime,
  allowance: f64,
}

pub struct SessionInfo {
  pub addr: Recipient<WSMessage>,
  pub ip: String,
}

/// `ChatServer` manages chat rooms and responsible for coordinating chat
/// session. implementation is super primitive
pub struct ChatServer {
  sessions: HashMap<usize, SessionInfo>, // A map from generated random ID to session addr
  rate_limits: HashMap<String, RateLimitBucket>,
  rooms: HashMap<i32, HashSet<usize>>, // A map from room / post name to set of connectionIDs
  rng: ThreadRng,
  db: Pool<ConnectionManager<PgConnection>>,
}

// impl Default for ChatServer {
//   fn default(nah: String) -> ChatServer {
//     // default room
//     let rooms = HashMap::new();

//     ChatServer {
//       sessions: HashMap::new(),
//       rate_limits: HashMap::new(),
//       rooms,
//       rng: rand::thread_rng(),
//       nah: nah,
//     }
//   }
// }

impl ChatServer {
  pub fn startup(db: Pool<ConnectionManager<PgConnection>>) -> ChatServer {
    // default room
    let rooms = HashMap::new();

    ChatServer {
      sessions: HashMap::new(),
      rate_limits: HashMap::new(),
      rooms,
      rng: rand::thread_rng(),
      db,
    }
  }

  /// Send message to all users in the room
  fn send_room_message(&self, room: i32, message: &str, skip_id: usize) {
    if let Some(sessions) = self.rooms.get(&room) {
      for id in sessions {
        if *id != skip_id {
          if let Some(info) = self.sessions.get(id) {
            let _ = info.addr.do_send(WSMessage(message.to_owned()));
          }
        }
      }
    }
  }

  fn join_room(&mut self, room_id: i32, id: usize) {
    // remove session from all rooms
    for sessions in self.rooms.values_mut() {
      sessions.remove(&id);
    }

    // If the room doesn't exist yet
    if self.rooms.get_mut(&room_id).is_none() {
      self.rooms.insert(room_id, HashSet::new());
    }

    self.rooms.get_mut(&room_id).unwrap().insert(id);
  }

  fn send_community_message(
    &self,
    community_id: i32,
    message: &str,
    skip_id: usize,
  ) -> Result<(), Error> {
    use crate::db::post_view::*;
    use crate::db::*;

    let conn = self.db.get()?;

    let posts = PostQueryBuilder::create(&conn)
      .listing_type(ListingType::Community)
      .sort(&SortType::New)
      .for_community_id(community_id)
      .limit(9999)
      .list()?;

    for post in posts {
      self.send_room_message(post.id, message, skip_id);
    }

    Ok(())
  }

  fn check_rate_limit_register(&mut self, id: usize) -> Result<(), Error> {
    self.check_rate_limit_full(
      id,
      Settings::get().rate_limit.register,
      Settings::get().rate_limit.register_per_second,
    )
  }

  fn check_rate_limit_post(&mut self, id: usize) -> Result<(), Error> {
    self.check_rate_limit_full(
      id,
      Settings::get().rate_limit.post,
      Settings::get().rate_limit.post_per_second,
    )
  }

  fn check_rate_limit_message(&mut self, id: usize) -> Result<(), Error> {
    self.check_rate_limit_full(
      id,
      Settings::get().rate_limit.message,
      Settings::get().rate_limit.message_per_second,
    )
  }

  #[allow(clippy::float_cmp)]
  fn check_rate_limit_full(&mut self, id: usize, rate: i32, per: i32) -> Result<(), Error> {
    if let Some(info) = self.sessions.get(&id) {
      if let Some(rate_limit) = self.rate_limits.get_mut(&info.ip) {
        // The initial value
        if rate_limit.allowance == -2f64 {
          rate_limit.allowance = rate as f64;
        };

        let current = SystemTime::now();
        let time_passed = current.duration_since(rate_limit.last_checked)?.as_secs() as f64;
        rate_limit.last_checked = current;
        rate_limit.allowance += time_passed * (rate as f64 / per as f64);
        if rate_limit.allowance > rate as f64 {
          rate_limit.allowance = rate as f64;
        }

        if rate_limit.allowance < 1.0 {
          println!(
            "Rate limited IP: {}, time_passed: {}, allowance: {}",
            &info.ip, time_passed, rate_limit.allowance
          );
          Err(
            APIError {
              op: "Rate Limit".to_string(),
              message: format!("Too many requests. {} per {} seconds", rate, per),
            }
            .into(),
          )
        } else {
          rate_limit.allowance -= 1.0;
          Ok(())
        }
      } else {
        Ok(())
      }
    } else {
      Ok(())
    }
  }
}

/// Make actor from `ChatServer`
impl Actor for ChatServer {
  /// We are going to use simple Context, we just need ability to communicate
  /// with other actors.
  type Context = Context<Self>;
}

/// Handler for Connect message.
///
/// Register new session and assign unique id to this session
impl Handler<Connect> for ChatServer {
  type Result = usize;

  fn handle(&mut self, msg: Connect, _ctx: &mut Context<Self>) -> Self::Result {
    // notify all users in same room
    // self.send_room_message(&"Main".to_owned(), "Someone joined", 0);

    // register session with random id
    let id = self.rng.gen::<usize>();
    println!("{} joined", &msg.ip);

    self.sessions.insert(
      id,
      SessionInfo {
        addr: msg.addr,
        ip: msg.ip.to_owned(),
      },
    );

    if self.rate_limits.get(&msg.ip).is_none() {
      self.rate_limits.insert(
        msg.ip,
        RateLimitBucket {
          last_checked: SystemTime::now(),
          allowance: -2f64,
        },
      );
    }

    id
  }
}

/// Handler for Disconnect message.
impl Handler<Disconnect> for ChatServer {
  type Result = ();

  fn handle(&mut self, msg: Disconnect, _: &mut Context<Self>) {
    // let mut rooms: Vec<i32> = Vec::new();

    // remove address
    if self.sessions.remove(&msg.id).is_some() {
      // remove session from all rooms
      for sessions in self.rooms.values_mut() {
        if sessions.remove(&msg.id) {
          // rooms.push(*id);
        }
      }
    }
  }
}

/// Handler for Message message.
impl Handler<StandardMessage> for ChatServer {
  type Result = MessageResult<StandardMessage>;

  fn handle(&mut self, msg: StandardMessage, _: &mut Context<Self>) -> Self::Result {
    let msg_out = match parse_json_message(self, msg) {
      Ok(m) => m,
      Err(e) => e.to_string(),
    };

    MessageResult(msg_out)
  }
}

fn parse_json_message(chat: &mut ChatServer, msg: StandardMessage) -> Result<String, Error> {
  let json: Value = serde_json::from_str(&msg.msg)?;
  let data = &json["data"].to_string();
  let op = &json["op"].as_str().ok_or(APIError {
    op: "Unknown op type".to_string(),
    message: "Unknown op type".to_string(),
  })?;

  let conn = chat.db.get()?;

  let user_operation: UserOperation = UserOperation::from_str(&op)?;

  match user_operation {
    UserOperation::Login => {
      let login: Login = serde_json::from_str(data)?;
      let res = Oper::new(user_operation, login).perform(&conn)?;
      Ok(serde_json::to_string(&res)?)
    }
    UserOperation::Register => {
      let register: Register = serde_json::from_str(data)?;
      let res = Oper::new(user_operation, register).perform(&conn);
      if res.is_ok() {
        chat.check_rate_limit_register(msg.id)?;
      }
      Ok(serde_json::to_string(&res?)?)
    }
    UserOperation::GetUserDetails => {
      let get_user_details: GetUserDetails = serde_json::from_str(data)?;
      let res = Oper::new(user_operation, get_user_details).perform(&conn)?;
      Ok(serde_json::to_string(&res)?)
    }
    UserOperation::SaveUserSettings => {
      let save_user_settings: SaveUserSettings = serde_json::from_str(data)?;
      let res = Oper::new(user_operation, save_user_settings).perform(&conn)?;
      Ok(serde_json::to_string(&res)?)
    }
    UserOperation::AddAdmin => {
      let add_admin: AddAdmin = serde_json::from_str(data)?;
      let res = Oper::new(user_operation, add_admin).perform(&conn)?;
      Ok(serde_json::to_string(&res)?)
    }
    UserOperation::BanUser => {
      let ban_user: BanUser = serde_json::from_str(data)?;
      let res = Oper::new(user_operation, ban_user).perform(&conn)?;
      Ok(serde_json::to_string(&res)?)
    }
    UserOperation::GetReplies => {
      let get_replies: GetReplies = serde_json::from_str(data)?;
      let res = Oper::new(user_operation, get_replies).perform(&conn)?;
      Ok(serde_json::to_string(&res)?)
    }
    UserOperation::GetUserMentions => {
      let get_user_mentions: GetUserMentions = serde_json::from_str(data)?;
      let res = Oper::new(user_operation, get_user_mentions).perform(&conn)?;
      Ok(serde_json::to_string(&res)?)
    }
    UserOperation::EditUserMention => {
      let edit_user_mention: EditUserMention = serde_json::from_str(data)?;
      let res = Oper::new(user_operation, edit_user_mention).perform(&conn)?;
      Ok(serde_json::to_string(&res)?)
    }
    UserOperation::MarkAllAsRead => {
      let mark_all_as_read: MarkAllAsRead = serde_json::from_str(data)?;
      let res = Oper::new(user_operation, mark_all_as_read).perform(&conn)?;
      Ok(serde_json::to_string(&res)?)
    }
    UserOperation::GetCommunity => {
<<<<<<< HEAD
      let mut get_community: GetCommunity = serde_json::from_str(data)?;
      if Settings::get().federation_enabled && get_community.name.is_some() {
        let name = &get_community.name.unwrap();
        let remote_community = if name.contains("@") {
          // TODO: need to support sort, filter etc for remote communities
          get_remote_community(name.to_owned())?
        } else {
          get_community.name = Some(name.replace("!", ""));
          Oper::new(user_operation, get_community).perform()?
        };
        Ok(serde_json::to_string(&remote_community)?)
      } else {
        let res = Oper::new(user_operation, get_community).perform()?;
        Ok(serde_json::to_string(&res)?)
      }
    }
    UserOperation::ListCommunities => {
      if Settings::get().federation_enabled {
        let res = get_all_communities()?;
        let val = ListCommunitiesResponse {
          op: UserOperation::ListCommunities.to_string(),
          communities: res,
        };
        Ok(serde_json::to_string(&val)?)
      } else {
        let list_communities: ListCommunities = serde_json::from_str(data)?;
        let res = Oper::new(user_operation, list_communities).perform()?;
        Ok(serde_json::to_string(&res)?)
      }
=======
      let get_community: GetCommunity = serde_json::from_str(data)?;
      let res = Oper::new(user_operation, get_community).perform(&conn)?;
      Ok(serde_json::to_string(&res)?)
    }
    UserOperation::ListCommunities => {
      let list_communities: ListCommunities = serde_json::from_str(data)?;
      let res = Oper::new(user_operation, list_communities).perform(&conn)?;
      Ok(serde_json::to_string(&res)?)
>>>>>>> b300db47
    }
    UserOperation::CreateCommunity => {
      chat.check_rate_limit_register(msg.id)?;
      let create_community: CreateCommunity = serde_json::from_str(data)?;
      let res = Oper::new(user_operation, create_community).perform(&conn)?;
      Ok(serde_json::to_string(&res)?)
    }
    UserOperation::EditCommunity => {
      let edit_community: EditCommunity = serde_json::from_str(data)?;
      let res = Oper::new(user_operation, edit_community).perform(&conn)?;
      let mut community_sent: CommunityResponse = res.clone();
      community_sent.community.user_id = None;
      community_sent.community.subscribed = None;
      let community_sent_str = serde_json::to_string(&community_sent)?;
      chat.send_community_message(community_sent.community.id, &community_sent_str, msg.id)?;
      Ok(serde_json::to_string(&res)?)
    }
    UserOperation::FollowCommunity => {
      let follow_community: FollowCommunity = serde_json::from_str(data)?;
      let res = Oper::new(user_operation, follow_community).perform(&conn)?;
      Ok(serde_json::to_string(&res)?)
    }
    UserOperation::GetFollowedCommunities => {
      let followed_communities: GetFollowedCommunities = serde_json::from_str(data)?;
      let res = Oper::new(user_operation, followed_communities).perform(&conn)?;
      Ok(serde_json::to_string(&res)?)
    }
    UserOperation::BanFromCommunity => {
      let ban_from_community: BanFromCommunity = serde_json::from_str(data)?;
      let community_id = ban_from_community.community_id;
      let res = Oper::new(user_operation, ban_from_community).perform(&conn)?;
      let res_str = serde_json::to_string(&res)?;
      chat.send_community_message(community_id, &res_str, msg.id)?;
      Ok(res_str)
    }
    UserOperation::AddModToCommunity => {
      let mod_add_to_community: AddModToCommunity = serde_json::from_str(data)?;
      let community_id = mod_add_to_community.community_id;
      let res = Oper::new(user_operation, mod_add_to_community).perform(&conn)?;
      let res_str = serde_json::to_string(&res)?;
      chat.send_community_message(community_id, &res_str, msg.id)?;
      Ok(res_str)
    }
    UserOperation::ListCategories => {
      let list_categories: ListCategories = ListCategories;
      let res = Oper::new(user_operation, list_categories).perform(&conn)?;
      Ok(serde_json::to_string(&res)?)
    }
    UserOperation::CreatePost => {
      chat.check_rate_limit_post(msg.id)?;
      let create_post: CreatePost = serde_json::from_str(data)?;
      let res = Oper::new(user_operation, create_post).perform(&conn)?;
      Ok(serde_json::to_string(&res)?)
    }
    UserOperation::GetPost => {
      let get_post: GetPost = serde_json::from_str(data)?;
      chat.join_room(get_post.id, msg.id);
      let res = Oper::new(user_operation, get_post).perform(&conn)?;
      Ok(serde_json::to_string(&res)?)
    }
    UserOperation::GetPosts => {
      let get_posts: GetPosts = serde_json::from_str(data)?;
      let res = Oper::new(user_operation, get_posts).perform(&conn)?;
      Ok(serde_json::to_string(&res)?)
    }
    UserOperation::CreatePostLike => {
      chat.check_rate_limit_message(msg.id)?;
      let create_post_like: CreatePostLike = serde_json::from_str(data)?;
      let res = Oper::new(user_operation, create_post_like).perform(&conn)?;
      Ok(serde_json::to_string(&res)?)
    }
    UserOperation::EditPost => {
      let edit_post: EditPost = serde_json::from_str(data)?;
      let res = Oper::new(user_operation, edit_post).perform(&conn)?;
      let mut post_sent = res.clone();
      post_sent.post.my_vote = None;
      let post_sent_str = serde_json::to_string(&post_sent)?;
      chat.send_room_message(post_sent.post.id, &post_sent_str, msg.id);
      Ok(serde_json::to_string(&res)?)
    }
    UserOperation::SavePost => {
      let save_post: SavePost = serde_json::from_str(data)?;
      let res = Oper::new(user_operation, save_post).perform(&conn)?;
      Ok(serde_json::to_string(&res)?)
    }
    UserOperation::CreateComment => {
      chat.check_rate_limit_message(msg.id)?;
      let create_comment: CreateComment = serde_json::from_str(data)?;
      let post_id = create_comment.post_id;
      let res = Oper::new(user_operation, create_comment).perform(&conn)?;
      let mut comment_sent = res.clone();
      comment_sent.comment.my_vote = None;
      comment_sent.comment.user_id = None;
      let comment_sent_str = serde_json::to_string(&comment_sent)?;
      chat.send_room_message(post_id, &comment_sent_str, msg.id);
      Ok(serde_json::to_string(&res)?)
    }
    UserOperation::EditComment => {
      let edit_comment: EditComment = serde_json::from_str(data)?;
      let post_id = edit_comment.post_id;
      let res = Oper::new(user_operation, edit_comment).perform(&conn)?;
      let mut comment_sent = res.clone();
      comment_sent.comment.my_vote = None;
      comment_sent.comment.user_id = None;
      let comment_sent_str = serde_json::to_string(&comment_sent)?;
      chat.send_room_message(post_id, &comment_sent_str, msg.id);
      Ok(serde_json::to_string(&res)?)
    }
    UserOperation::SaveComment => {
      let save_comment: SaveComment = serde_json::from_str(data)?;
      let res = Oper::new(user_operation, save_comment).perform(&conn)?;
      Ok(serde_json::to_string(&res)?)
    }
    UserOperation::CreateCommentLike => {
      chat.check_rate_limit_message(msg.id)?;
      let create_comment_like: CreateCommentLike = serde_json::from_str(data)?;
      let post_id = create_comment_like.post_id;
      let res = Oper::new(user_operation, create_comment_like).perform(&conn)?;
      let mut comment_sent = res.clone();
      comment_sent.comment.my_vote = None;
      comment_sent.comment.user_id = None;
      let comment_sent_str = serde_json::to_string(&comment_sent)?;
      chat.send_room_message(post_id, &comment_sent_str, msg.id);
      Ok(serde_json::to_string(&res)?)
    }
    UserOperation::GetModlog => {
      let get_modlog: GetModlog = serde_json::from_str(data)?;
      let res = Oper::new(user_operation, get_modlog).perform(&conn)?;
      Ok(serde_json::to_string(&res)?)
    }
    UserOperation::CreateSite => {
      let create_site: CreateSite = serde_json::from_str(data)?;
      let res = Oper::new(user_operation, create_site).perform(&conn)?;
      Ok(serde_json::to_string(&res)?)
    }
    UserOperation::EditSite => {
      let edit_site: EditSite = serde_json::from_str(data)?;
      let res = Oper::new(user_operation, edit_site).perform(&conn)?;
      Ok(serde_json::to_string(&res)?)
    }
    UserOperation::GetSite => {
      let online: usize = chat.sessions.len();
      let get_site: GetSite = serde_json::from_str(data)?;
      let mut res = Oper::new(user_operation, get_site).perform(&conn)?;
      res.online = online;
      Ok(serde_json::to_string(&res)?)
    }
    UserOperation::Search => {
      let search: Search = serde_json::from_str(data)?;
      let res = Oper::new(user_operation, search).perform(&conn)?;
      Ok(serde_json::to_string(&res)?)
    }
    UserOperation::TransferCommunity => {
      let transfer_community: TransferCommunity = serde_json::from_str(data)?;
      let res = Oper::new(user_operation, transfer_community).perform(&conn)?;
      Ok(serde_json::to_string(&res)?)
    }
    UserOperation::TransferSite => {
      let transfer_site: TransferSite = serde_json::from_str(data)?;
      let res = Oper::new(user_operation, transfer_site).perform(&conn)?;
      Ok(serde_json::to_string(&res)?)
    }
    UserOperation::DeleteAccount => {
      let delete_account: DeleteAccount = serde_json::from_str(data)?;
      let res = Oper::new(user_operation, delete_account).perform(&conn)?;
      Ok(serde_json::to_string(&res)?)
    }
    UserOperation::PasswordReset => {
      let password_reset: PasswordReset = serde_json::from_str(data)?;
      let res = Oper::new(user_operation, password_reset).perform(&conn)?;
      Ok(serde_json::to_string(&res)?)
    }
    UserOperation::PasswordChange => {
      let password_change: PasswordChange = serde_json::from_str(data)?;
      let res = Oper::new(user_operation, password_change).perform(&conn)?;
      Ok(serde_json::to_string(&res)?)
    }
  }
}<|MERGE_RESOLUTION|>--- conflicted
+++ resolved
@@ -378,20 +378,19 @@
       Ok(serde_json::to_string(&res)?)
     }
     UserOperation::GetCommunity => {
-<<<<<<< HEAD
       let mut get_community: GetCommunity = serde_json::from_str(data)?;
       if Settings::get().federation_enabled && get_community.name.is_some() {
         let name = &get_community.name.unwrap();
-        let remote_community = if name.contains("@") {
+        let remote_community = if name.contains('@') {
           // TODO: need to support sort, filter etc for remote communities
           get_remote_community(name.to_owned())?
         } else {
           get_community.name = Some(name.replace("!", ""));
-          Oper::new(user_operation, get_community).perform()?
+          Oper::new(user_operation, get_community).perform(&conn)?
         };
         Ok(serde_json::to_string(&remote_community)?)
       } else {
-        let res = Oper::new(user_operation, get_community).perform()?;
+        let res = Oper::new(user_operation, get_community).perform(&conn)?;
         Ok(serde_json::to_string(&res)?)
       }
     }
@@ -405,19 +404,9 @@
         Ok(serde_json::to_string(&val)?)
       } else {
         let list_communities: ListCommunities = serde_json::from_str(data)?;
-        let res = Oper::new(user_operation, list_communities).perform()?;
+        let res = Oper::new(user_operation, list_communities).perform(&conn)?;
         Ok(serde_json::to_string(&res)?)
       }
-=======
-      let get_community: GetCommunity = serde_json::from_str(data)?;
-      let res = Oper::new(user_operation, get_community).perform(&conn)?;
-      Ok(serde_json::to_string(&res)?)
-    }
-    UserOperation::ListCommunities => {
-      let list_communities: ListCommunities = serde_json::from_str(data)?;
-      let res = Oper::new(user_operation, list_communities).perform(&conn)?;
-      Ok(serde_json::to_string(&res)?)
->>>>>>> b300db47
     }
     UserOperation::CreateCommunity => {
       chat.check_rate_limit_register(msg.id)?;
