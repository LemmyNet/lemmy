use crate::db::community::Community;
use crate::Settings;
use actix_web::web;
use actix_web::web::Query;
use actix_web::HttpResponse;
use diesel::r2d2::{ConnectionManager, Pool};
use diesel::PgConnection;
use regex::Regex;
use serde::Deserialize;
use serde_json::json;

#[derive(Deserialize)]
pub struct Params {
  resource: String,
}

pub fn config(cfg: &mut web::ServiceConfig) {
  if Settings::get().federation.enabled {
    cfg.route(
      ".well-known/webfinger",
      web::get().to(get_webfinger_response),
    );
  }
}

lazy_static! {
  static ref WEBFINGER_COMMUNITY_REGEX: Regex = Regex::new(&format!(
    "^group:([a-z0-9_]{{3, 20}})@{}$",
    Settings::get().hostname
  ))
  .unwrap();
}

/// Responds to webfinger requests of the following format. There isn't any real documentation for
/// this, but it described in this blog post:
/// https://mastodon.social/.well-known/webfinger?resource=acct:gargron@mastodon.social
///
/// You can also view the webfinger response that Mastodon sends:
/// https://radical.town/.well-known/webfinger?resource=acct:felix@radical.town
async fn get_webfinger_response(
  info: Query<Params>,
  db: web::Data<Pool<ConnectionManager<PgConnection>>>,
) -> Result<HttpResponse, actix_web::Error> {
  let res = web::block(move || {
    let conn = db.get()?;

    let regex_parsed = WEBFINGER_COMMUNITY_REGEX
      .captures(&info.resource)
      .map(|c| c.get(1))
      .flatten();
    let community_name = match regex_parsed {
      Some(c) => c.as_str(),
      None => return Err(format_err!("not_found")),
    };

    // Make sure the requested community exists.
    let community = match Community::read_from_name(&conn, community_name.to_string()) {
      Ok(o) => o,
      Err(_) => return Err(format_err!("not_found")),
    };

    let community_url = community.get_url();

    Ok(json!({
    "subject": info.resource,
    "aliases": [
      community_url,
    ],
    "links": [
      {
        "rel": "http://webfinger.net/rel/profile-page",
        "type": "text/html",
        "href": community.get_url(),
      },
      {
        "rel": "self",
        "type": "application/activity+json",
<<<<<<< HEAD
        // Yes this is correct, this link doesn't include the `.json` extension
=======
>>>>>>> cbb1de53
        "href": community_url
      }
      // TODO: this also needs to return the subscribe link once that's implemented
      //{
      //  "rel": "http://ostatus.org/schema/1.0/subscribe",
      //  "template": "https://my_instance.com/authorize_interaction?uri={uri}"
      //}
    ]
    }))
  })
  .await
  .map(|json| HttpResponse::Ok().json(json))
  .map_err(|_| HttpResponse::InternalServerError())?;
  Ok(res)
}<|MERGE_RESOLUTION|>--- conflicted
+++ resolved
@@ -75,10 +75,6 @@
       {
         "rel": "self",
         "type": "application/activity+json",
-<<<<<<< HEAD
-        // Yes this is correct, this link doesn't include the `.json` extension
-=======
->>>>>>> cbb1de53
         "href": community_url
       }
       // TODO: this also needs to return the subscribe link once that's implemented
