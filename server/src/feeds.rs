extern crate rss;

use super::*;
use crate::db::comment_view::ReplyView;
use crate::db::community::Community;
use crate::db::community_view::SiteView;
use crate::db::post_view::PostQueryBuilder;
use crate::db::user::User_;
<<<<<<< HEAD
use crate::db::user_mention_view::UserMentionView;
use crate::db::{establish_connection, ListingType, SortType};
=======
use crate::db::{establish_connection, SortType};
>>>>>>> b14f55a2
use crate::Settings;
use actix_web::body::Body;
use actix_web::{web, HttpResponse, Result};
use failure::Error;
use rss::{CategoryBuilder, ChannelBuilder, GuidBuilder, Item, ItemBuilder};
use serde::Deserialize;
use std::str::FromStr;
use strum::ParseError;

#[derive(Deserialize)]
pub struct Params {
  sort: Option<String>,
}

enum RequestType {
  Community,
  User,
  Front,
  Inbox,
}

pub fn get_all_feed(info: web::Query<Params>) -> HttpResponse<Body> {
  let sort_type = match get_sort_type(info) {
    Ok(sort_type) => sort_type,
    Err(_) => return HttpResponse::BadRequest().finish(),
  };

  let feed_result = get_feed_all_data(&sort_type);

  match feed_result {
    Ok(rss) => HttpResponse::Ok()
      .content_type("application/rss+xml")
      .body(rss),
    Err(_) => HttpResponse::NotFound().finish(),
  }
}

pub fn get_feed(path: web::Path<(String, String)>, info: web::Query<Params>) -> HttpResponse<Body> {
  let sort_type = match get_sort_type(info) {
    Ok(sort_type) => sort_type,
    Err(_) => return HttpResponse::BadRequest().finish(),
  };

  let request_type = match path.0.as_ref() {
    "u" => RequestType::User,
    "c" => RequestType::Community,
    "front" => RequestType::Front,
    "inbox" => RequestType::Inbox,
    _ => return HttpResponse::NotFound().finish(),
  };

  let param = path.1.to_owned();

  let feed_result = match request_type {
    RequestType::User => get_feed_user(&sort_type, param),
    RequestType::Community => get_feed_community(&sort_type, param),
    RequestType::Front => get_feed_front(&sort_type, param),
    RequestType::Inbox => get_feed_inbox(param),
  };

  match feed_result {
    Ok(rss) => HttpResponse::Ok()
      .content_type("application/rss+xml")
      .body(rss),
    Err(_) => HttpResponse::NotFound().finish(),
  }
}

fn get_sort_type(info: web::Query<Params>) -> Result<SortType, ParseError> {
  let sort_query = info.sort.to_owned().unwrap_or(SortType::Hot.to_string());
  SortType::from_str(&sort_query)
}

fn get_feed_all_data(sort_type: &SortType) -> Result<String, Error> {
  let conn = establish_connection();

  let site_view = SiteView::read(&conn)?;

  let posts = PostView::list(
    &conn,
    ListingType::All,
    sort_type,
    None,
    None,
    None,
    None,
    None,
    true,
    false,
    false,
    None,
    None,
  )?;

  let items = create_post_items(posts);

  let mut channel_builder = ChannelBuilder::default();
  channel_builder
    .title(&format!("{} - All", site_view.name))
    .link(format!("https://{}", Settings::get().hostname))
    .items(items);

  if let Some(site_desc) = site_view.description {
    channel_builder.description(&site_desc);
  }

  Ok(channel_builder.build().unwrap().to_string())
}

fn get_feed_user(sort_type: &SortType, user_name: String) -> Result<String, Error> {
  let conn = establish_connection();

  let site_view = SiteView::read(&conn)?;
  let user = User_::find_by_email_or_username(&conn, &user_name)?;
  let user_url = format!("https://{}/u/{}", Settings::get().hostname, user.name);

  let posts = PostView::list(
    &conn,
    ListingType::All,
    sort_type,
    None,
    Some(user.id),
    None,
    None,
    None,
    true,
    false,
    false,
    None,
    None,
  )?;

  let items = create_post_items(posts);

  let mut channel_builder = ChannelBuilder::default();
  channel_builder
    .title(&format!("{} - {}", site_view.name, user.name))
    .link(user_url)
    .items(items);

  Ok(channel_builder.build().unwrap().to_string())
}

fn get_feed_community(sort_type: &SortType, community_name: String) -> Result<String, Error> {
  let conn = establish_connection();

  let site_view = SiteView::read(&conn)?;
  let community = Community::read_from_name(&conn, community_name)?;
  let community_url = format!("https://{}/c/{}", Settings::get().hostname, community.name);

<<<<<<< HEAD
  let posts = PostView::list(
    &conn,
    ListingType::All,
    sort_type,
    Some(community.id),
    None,
    None,
    None,
    None,
    true,
    false,
    false,
    None,
    None,
  )?;
=======
  let posts = PostQueryBuilder::create(&conn)
    .sort(sort_type)
    .show_nsfw(true)
    .for_community_id_optional(community_id)
    .for_creator_id_optional(creator_id)
    .list()?;
>>>>>>> b14f55a2

  let items = create_post_items(posts);

  let mut channel_builder = ChannelBuilder::default();
  channel_builder
    .title(&format!("{} - {}", site_view.name, community.name))
    .link(community_url)
    .items(items);

  if let Some(community_desc) = community.description {
    channel_builder.description(&community_desc);
  }

  Ok(channel_builder.build().unwrap().to_string())
}

fn get_feed_front(sort_type: &SortType, jwt: String) -> Result<String, Error> {
  let conn = establish_connection();

  let site_view = SiteView::read(&conn)?;
  let user_id = db::user::Claims::decode(&jwt)?.claims.id;

  let posts = PostView::list(
    &conn,
    ListingType::Subscribed,
    sort_type,
    None,
    None,
    None,
    None,
    Some(user_id),
    true,
    false,
    false,
    None,
    None,
  )?;

  let items = create_post_items(posts);

  let mut channel_builder = ChannelBuilder::default();
  channel_builder
    .title(&format!("{} - Subscribed", site_view.name))
    .link(format!("https://{}", Settings::get().hostname))
    .items(items);

  if let Some(site_desc) = site_view.description {
    channel_builder.description(&site_desc);
  }

  Ok(channel_builder.build().unwrap().to_string())
}

fn get_feed_inbox(jwt: String) -> Result<String, Error> {
  let conn = establish_connection();

  let site_view = SiteView::read(&conn)?;
  let user_id = db::user::Claims::decode(&jwt)?.claims.id;

  let sort = SortType::New;

  let replies = ReplyView::get_replies(&conn, user_id, &sort, false, None, None)?;

  let mentions = UserMentionView::get_mentions(&conn, user_id, &sort, false, None, None)?;

  let items = create_reply_and_mention_items(replies, mentions);

  let mut channel_builder = ChannelBuilder::default();
  channel_builder
    .title(&format!("{} - Inbox", site_view.name))
    .link(format!("https://{}/inbox", Settings::get().hostname))
    .items(items);

  if let Some(site_desc) = site_view.description {
    channel_builder.description(&site_desc);
  }

  Ok(channel_builder.build().unwrap().to_string())
}

fn create_reply_and_mention_items(
  replies: Vec<ReplyView>,
  mentions: Vec<UserMentionView>,
) -> Vec<Item> {
  let mut items: Vec<Item> = Vec::new();

  for r in replies {
    let mut i = ItemBuilder::default();

    i.title(format!("Reply from {}", r.creator_name));

    let author_url = format!("https://{}/u/{}", Settings::get().hostname, r.creator_name);
    i.author(format!(
      "/u/{} <a href=\"{}\">(link)</a>",
      r.creator_name, author_url
    ));

    let dt = DateTime::<Utc>::from_utc(r.published, Utc);
    i.pub_date(dt.to_rfc2822());

    let reply_url = format!(
      "https://{}/post/{}/comment/{}",
      Settings::get().hostname,
      r.post_id,
      r.id
    );
    i.comments(reply_url.to_owned());
    let guid = GuidBuilder::default()
      .permalink(true)
      .value(&reply_url)
      .build();
    i.guid(guid.unwrap());

    i.link(reply_url);

    // TODO find a markdown to html parser here, do images, etc
    i.description(r.content);

    items.push(i.build().unwrap());
  }

  for m in mentions {
    let mut i = ItemBuilder::default();

    i.title(format!("Mention from {}", m.creator_name));

    let author_url = format!("https://{}/u/{}", Settings::get().hostname, m.creator_name);
    i.author(format!(
      "/u/{} <a href=\"{}\">(link)</a>",
      m.creator_name, author_url
    ));

    let dt = DateTime::<Utc>::from_utc(m.published, Utc);
    i.pub_date(dt.to_rfc2822());

    let mention_url = format!(
      "https://{}/post/{}/comment/{}",
      Settings::get().hostname,
      m.post_id,
      m.id
    );
    i.comments(mention_url.to_owned());
    let guid = GuidBuilder::default()
      .permalink(true)
      .value(&mention_url)
      .build();
    i.guid(guid.unwrap());

    i.link(mention_url);

    // TODO find a markdown to html parser here, do images, etc
    i.description(m.content);

    items.push(i.build().unwrap());
  }

  items
}

fn create_post_items(posts: Vec<PostView>) -> Vec<Item> {
  let mut items: Vec<Item> = Vec::new();

  for p in posts {
    let mut i = ItemBuilder::default();

    i.title(p.name);

    let author_url = format!("https://{}/u/{}", Settings::get().hostname, p.creator_name);
    i.author(format!(
      "/u/{} <a href=\"{}\">(link)</a>",
      p.creator_name, author_url
    ));

    let dt = DateTime::<Utc>::from_utc(p.published, Utc);
    i.pub_date(dt.to_rfc2822());

    let post_url = format!("https://{}/post/{}", Settings::get().hostname, p.id);
    i.comments(post_url.to_owned());
    let guid = GuidBuilder::default()
      .permalink(true)
      .value(&post_url)
      .build();
    i.guid(guid.unwrap());

    let community_url = format!(
      "https://{}/c/{}",
      Settings::get().hostname,
      p.community_name
    );

    let category = CategoryBuilder::default()
      .name(format!(
        "/c/{} <a href=\"{}\">(link)</a>",
        p.community_name, community_url
      ))
      .domain(Settings::get().hostname)
      .build();
    i.categories(vec![category.unwrap()]);

    if let Some(url) = p.url {
      i.link(url);
    }

    // TODO find a markdown to html parser here, do images, etc
    let mut description = format!("
    submitted by <a href=\"{}\">{}</a> to <a href=\"{}\">{}</a><br>{} points | <a href=\"{}\">{} comments</a>",
    author_url,
    p.creator_name,
    community_url,
    p.community_name,
    p.score,
    post_url,
    p.number_of_comments);

    if let Some(body) = p.body {
      description.push_str(&format!("<br><br>{}", body));
    }

    i.description(description);

    items.push(i.build().unwrap());
  }

  items
}<|MERGE_RESOLUTION|>--- conflicted
+++ resolved
@@ -4,14 +4,10 @@
 use crate::db::comment_view::ReplyView;
 use crate::db::community::Community;
 use crate::db::community_view::SiteView;
-use crate::db::post_view::PostQueryBuilder;
+use crate::db::post_view::{PostView, PostQueryBuilder};
 use crate::db::user::User_;
-<<<<<<< HEAD
 use crate::db::user_mention_view::UserMentionView;
 use crate::db::{establish_connection, ListingType, SortType};
-=======
-use crate::db::{establish_connection, SortType};
->>>>>>> b14f55a2
 use crate::Settings;
 use actix_web::body::Body;
 use actix_web::{web, HttpResponse, Result};
@@ -90,21 +86,10 @@
 
   let site_view = SiteView::read(&conn)?;
 
-  let posts = PostView::list(
-    &conn,
-    ListingType::All,
-    sort_type,
-    None,
-    None,
-    None,
-    None,
-    None,
-    true,
-    false,
-    false,
-    None,
-    None,
-  )?;
+  let posts = PostQueryBuilder::create(&conn)
+    .listing_type(ListingType::All)
+    .sort(sort_type)
+    .list()?;
 
   let items = create_post_items(posts);
 
@@ -128,21 +113,11 @@
   let user = User_::find_by_email_or_username(&conn, &user_name)?;
   let user_url = format!("https://{}/u/{}", Settings::get().hostname, user.name);
 
-  let posts = PostView::list(
-    &conn,
-    ListingType::All,
-    sort_type,
-    None,
-    Some(user.id),
-    None,
-    None,
-    None,
-    true,
-    false,
-    false,
-    None,
-    None,
-  )?;
+  let posts = PostQueryBuilder::create(&conn)
+    .listing_type(ListingType::All)
+    .sort(sort_type)
+    .for_creator_id(user.id)
+    .list()?;
 
   let items = create_post_items(posts);
 
@@ -162,30 +137,11 @@
   let community = Community::read_from_name(&conn, community_name)?;
   let community_url = format!("https://{}/c/{}", Settings::get().hostname, community.name);
 
-<<<<<<< HEAD
-  let posts = PostView::list(
-    &conn,
-    ListingType::All,
-    sort_type,
-    Some(community.id),
-    None,
-    None,
-    None,
-    None,
-    true,
-    false,
-    false,
-    None,
-    None,
-  )?;
-=======
   let posts = PostQueryBuilder::create(&conn)
+    .listing_type(ListingType::All)
     .sort(sort_type)
-    .show_nsfw(true)
-    .for_community_id_optional(community_id)
-    .for_creator_id_optional(creator_id)
+    .for_community_id(community.id)
     .list()?;
->>>>>>> b14f55a2
 
   let items = create_post_items(posts);
 
@@ -208,21 +164,11 @@
   let site_view = SiteView::read(&conn)?;
   let user_id = db::user::Claims::decode(&jwt)?.claims.id;
 
-  let posts = PostView::list(
-    &conn,
-    ListingType::Subscribed,
-    sort_type,
-    None,
-    None,
-    None,
-    None,
-    Some(user_id),
-    true,
-    false,
-    false,
-    None,
-    None,
-  )?;
+  let posts = PostQueryBuilder::create(&conn)
+    .listing_type(ListingType::Subscribed)
+    .sort(sort_type)
+    .my_user_id(user_id)
+    .list()?;
 
   let items = create_post_items(posts);
 
