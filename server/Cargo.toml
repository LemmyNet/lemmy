[package]
name = "lemmy_server"
version = "0.0.1"
edition = "2018"

[profile.release]
lto = true

[workspace]
members = [
    "lemmy_utils",
    "lemmy_db"
]

[dependencies]
lemmy_utils = { path = "./lemmy_utils" }
lemmy_db = { path = "./lemmy_db" }
diesel = "1.4.4"
diesel_migrations = "1.4.0"
dotenv = "0.15.0"
activitystreams-new = { git = "https://yerbamate.dev/asonix/activitystreams-new", branch = "main" }
activitystreams-ext = { git = "https://yerbamate.dev/asonix/activitystreams-ext", branch = "main" }
bcrypt = "0.8.0"
chrono = { version = "0.4.7", features = ["serde"] }
serde_json = { version = "1.0.52", features = ["preserve_order"]}
serde = { version = "1.0.105", features = ["derive"] }
actix = "0.10.0-alpha.2"
actix-web = { version = "3.0.0-alpha.3", features = ["rustls"] }
actix-files = "0.3.0-alpha.1"
actix-web-actors = "3.0.0-alpha.1"
actix-rt = "1.1.1"
awc = "2.0.0-alpha.2"
log = "0.4.0"
env_logger = "0.7.1"
rand = "0.7.3"
strum = "0.18.0"
strum_macros = "0.18.0"
jsonwebtoken = "7.0.1"
lazy_static = "1.3.0"
rss = "1.9.0"
url = { version = "2.1.1", features = ["serde"] }
percent-encoding = "2.1.0"
openssl = "0.10"
http = "0.2.1"
http-signature-normalization-actix = { version = "0.4.0-alpha.2", default-features = false, features = ["sha-2"] }
base64 = "0.12.1"
tokio = "0.2.21"
futures = "0.3.5"
itertools = "0.9.0"
uuid = { version = "0.8", features = ["serde", "v4"] }
sha2 = "0.9"
async-trait = "0.1.36"
<<<<<<< HEAD
anyhow = "1.0.32"
thiserror = "1.0.20"
=======
captcha = "0.0.7"
>>>>>>> f5211aab
<|MERGE_RESOLUTION|>--- conflicted
+++ resolved
@@ -50,9 +50,6 @@
 uuid = { version = "0.8", features = ["serde", "v4"] }
 sha2 = "0.9"
 async-trait = "0.1.36"
-<<<<<<< HEAD
+captcha = "0.0.7"
 anyhow = "1.0.32"
-thiserror = "1.0.20"
-=======
-captcha = "0.0.7"
->>>>>>> f5211aab
+thiserror = "1.0.20"