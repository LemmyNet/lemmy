--- conflicted
+++ resolved
@@ -80,13 +80,10 @@
   worker_count: 0
   # The number of activitypub federation retry workers that can be in-flight concurrently
   retry_count: 0
-<<<<<<< HEAD
   # Whether the retry queue is disabled or not.  If true, nothing is retried
   disable_retry: true
-=======
   prometheus: {
     bind: "127.0.0.1"
     port: 10002
   }
->>>>>>> 0c82f4e6
 }