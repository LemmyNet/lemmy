import { Component, linkEvent } from 'inferno';
import { Subscription } from 'rxjs';
import { retryWhen, delay, take } from 'rxjs/operators';
import {
  UserOperation,
  Community,
  Post as PostI,
  GetPostResponse,
  PostResponse,
  Comment,
  CommentForm as CommentFormI,
  CommentResponse,
  CommentSortType,
  CommunityUser,
  CommunityResponse,
  CommentNode as CommentNodeI,
  BanFromCommunityResponse,
  BanUserResponse,
  AddModToCommunityResponse,
  AddAdminResponse,
  UserView,
  SearchType,
  SortType,
  SearchForm,
  GetPostForm,
  SearchResponse,
  GetSiteResponse,
  GetCommunityResponse,
  WebSocketJsonResponse,
} from '../interfaces';
import { WebSocketService, UserService } from '../services';
import { wsJsonToRes, hotRank, toast } from '../utils';
import { PostListing } from './post-listing';
import { PostListings } from './post-listings';
import { Sidebar } from './sidebar';
import { CommentForm } from './comment-form';
import { CommentNodes } from './comment-nodes';
import autosize from 'autosize';
import { i18n } from '../i18next';

interface PostState {
  post: PostI;
  comments: Array<Comment>;
  commentSort: CommentSortType;
  community: Community;
  moderators: Array<CommunityUser>;
  admins: Array<UserView>;
  online: number;
  scrolled?: boolean;
  scrolled_comment_id?: number;
  loading: boolean;
  crossPosts: Array<PostI>;
}

export class Post extends Component<any, PostState> {
  private subscription: Subscription;
  private emptyState: PostState = {
    post: null,
    comments: [],
    commentSort: CommentSortType.Hot,
    community: null,
    moderators: [],
    admins: [],
    online: null,
    scrolled: false,
    loading: true,
    crossPosts: [],
  };

  constructor(props: any, context: any) {
    super(props, context);

    this.state = this.emptyState;

    let postId = Number(this.props.match.params.id);
    if (this.props.match.params.comment_id) {
      this.state.scrolled_comment_id = this.props.match.params.comment_id;
    }

    this.subscription = WebSocketService.Instance.subject
      .pipe(retryWhen(errors => errors.pipe(delay(3000), take(10))))
      .subscribe(
        msg => this.parseMessage(msg),
        err => console.error(err),
        () => console.log('complete')
      );

    let form: GetPostForm = {
      id: postId,
    };
    WebSocketService.Instance.getPost(form);
  }

  componentWillUnmount() {
    this.subscription.unsubscribe();
  }

  componentDidMount() {
    autosize(document.querySelectorAll('textarea'));
  }

  componentDidUpdate(_lastProps: any, lastState: PostState, _snapshot: any) {
    if (
      this.state.scrolled_comment_id &&
      !this.state.scrolled &&
      lastState.comments.length > 0
    ) {
      var elmnt = document.getElementById(
        `comment-${this.state.scrolled_comment_id}`
      );
      elmnt.scrollIntoView();
      elmnt.classList.add('mark');
      this.state.scrolled = true;
      this.markScrolledAsRead(this.state.scrolled_comment_id);
    }

    // Necessary if you are on a post and you click another post (same route)
    if (_lastProps.location.pathname !== _lastProps.history.location.pathname) {
      // Couldnt get a refresh working. This does for now.
      location.reload();

      // let currentId = this.props.match.params.id;
      // WebSocketService.Instance.getPost(currentId);
      // this.context.router.history.push('/sponsors');
      // this.context.refresh();
      // this.context.router.history.push(_lastProps.location.pathname);
    }
  }

  markScrolledAsRead(commentId: number) {
    let found = this.state.comments.find(c => c.id == commentId);
    let parent = this.state.comments.find(c => found.parent_id == c.id);
    let parent_user_id = parent
      ? parent.creator_id
      : this.state.post.creator_id;

    if (
      UserService.Instance.user &&
      UserService.Instance.user.id == parent_user_id
    ) {
      let form: CommentFormI = {
        content: found.content,
        edit_id: found.id,
        creator_id: found.creator_id,
        post_id: found.post_id,
        parent_id: found.parent_id,
        read: true,
        auth: null,
      };
      WebSocketService.Instance.editComment(form);
    }
  }

  render() {
    return (
      <div class="container">
        {this.state.loading ? (
          <h5>
            <svg class="icon icon-spinner spin">
              <use xlinkHref="#icon-spinner"></use>
            </svg>
          </h5>
        ) : (
          <div class="row">
            <div class="col-12 col-md-8 mb-3">
              <PostListing
                post={this.state.post}
                showBody
                showCommunity
                moderators={this.state.moderators}
                admins={this.state.admins}
              />
              {this.state.crossPosts.length > 0 && (
                <>
                  <div class="my-1 text-muted small font-weight-bold">
                    {i18n.t('cross_posts')}
                  </div>
                  <PostListings showCommunity posts={this.state.crossPosts} />
                </>
              )}
              <div className="mb-2" />
              <CommentForm
                postId={this.state.post.id}
                disabled={this.state.post.locked}
              />
              {this.state.comments.length > 0 && this.sortRadios()}
              {this.commentsTree()}
            </div>
            <div class="col-12 col-sm-12 col-md-4">
              {this.state.comments.length > 0 && this.newComments()}
              {this.sidebar()}
            </div>
          </div>
        )}
      </div>
    );
  }

  sortRadios() {
    return (
      <div class="btn-group btn-group-toggle mb-3">
        <label
          className={`btn btn-sm btn-secondary pointer ${this.state
            .commentSort === CommentSortType.Hot && 'active'}`}
        >
          {i18n.t('hot')}
          <input
            type="radio"
            value={CommentSortType.Hot}
            checked={this.state.commentSort === CommentSortType.Hot}
            onChange={linkEvent(this, this.handleCommentSortChange)}
          />
        </label>
        <label
          className={`btn btn-sm btn-secondary pointer ${this.state
            .commentSort === CommentSortType.Top && 'active'}`}
        >
          {i18n.t('top')}
          <input
            type="radio"
            value={CommentSortType.Top}
            checked={this.state.commentSort === CommentSortType.Top}
            onChange={linkEvent(this, this.handleCommentSortChange)}
          />
        </label>
        <label
          className={`btn btn-sm btn-secondary pointer ${this.state
            .commentSort === CommentSortType.New && 'active'}`}
        >
          {i18n.t('new')}
          <input
            type="radio"
            value={CommentSortType.New}
            checked={this.state.commentSort === CommentSortType.New}
            onChange={linkEvent(this, this.handleCommentSortChange)}
          />
        </label>
        <label
          className={`btn btn-sm btn-secondary pointer ${this.state
            .commentSort === CommentSortType.Old && 'active'}`}
        >
          {i18n.t('old')}
          <input
            type="radio"
            value={CommentSortType.Old}
            checked={this.state.commentSort === CommentSortType.Old}
            onChange={linkEvent(this, this.handleCommentSortChange)}
          />
        </label>
      </div>
    );
  }

  newComments() {
    return (
      <div class="d-none d-md-block new-comments mb-3 card border-secondary">
        <div class="card-body small">
          <h6>{i18n.t('recent_comments')}</h6>
          {this.state.comments.map(comment => (
            <CommentNodes
              nodes={[{ comment: comment }]}
              noIndent
              locked={this.state.post.locked}
              moderators={this.state.moderators}
              admins={this.state.admins}
              postCreatorId={this.state.post.creator_id}
            />
          ))}
        </div>
      </div>
    );
  }

  sidebar() {
    return (
      <div class="mb-3">
        <Sidebar
          community={this.state.community}
          moderators={this.state.moderators}
          admins={this.state.admins}
          online={this.state.online}
        />
      </div>
    );
  }

  handleCommentSortChange(i: Post, event: any) {
    i.state.commentSort = Number(event.target.value);
    i.setState(i.state);
  }

  private buildCommentsTree(): Array<CommentNodeI> {
    let map = new Map<number, CommentNodeI>();
    for (let comment of this.state.comments) {
      let node: CommentNodeI = {
        comment: comment,
        children: [],
      };
      map.set(comment.id, { ...node });
    }
    let tree: Array<CommentNodeI> = [];
    for (let comment of this.state.comments) {
      if (comment.parent_id) {
        map.get(comment.parent_id).children.push(map.get(comment.id));
      } else {
        tree.push(map.get(comment.id));
      }
    }

    this.sortTree(tree);

    return tree;
  }

  sortTree(tree: Array<CommentNodeI>) {
    // First, put removed and deleted comments at the bottom, then do your other sorts
    if (this.state.commentSort == CommentSortType.Top) {
      tree.sort(
        (a, b) =>
          +a.comment.removed - +b.comment.removed ||
          +a.comment.deleted - +b.comment.deleted ||
          b.comment.score - a.comment.score
      );
    } else if (this.state.commentSort == CommentSortType.New) {
      tree.sort(
        (a, b) =>
          +a.comment.removed - +b.comment.removed ||
          +a.comment.deleted - +b.comment.deleted ||
          b.comment.published.localeCompare(a.comment.published)
      );
    } else if (this.state.commentSort == CommentSortType.Old) {
      tree.sort(
        (a, b) =>
          +a.comment.removed - +b.comment.removed ||
          +a.comment.deleted - +b.comment.deleted ||
          a.comment.published.localeCompare(b.comment.published)
      );
    } else if (this.state.commentSort == CommentSortType.Hot) {
      tree.sort(
        (a, b) =>
          +a.comment.removed - +b.comment.removed ||
          +a.comment.deleted - +b.comment.deleted ||
          hotRank(b.comment) - hotRank(a.comment)
      );
    }

    for (let node of tree) {
      this.sortTree(node.children);
    }
  }

  commentsTree() {
    let nodes = this.buildCommentsTree();
    return (
      <div>
        <CommentNodes
          nodes={nodes}
          locked={this.state.post.locked}
          moderators={this.state.moderators}
          admins={this.state.admins}
          postCreatorId={this.state.post.creator_id}
        />
      </div>
    );
  }

  parseMessage(msg: WebSocketJsonResponse) {
    console.log(msg);
    let res = wsJsonToRes(msg);
    if (msg.error) {
      toast(i18n.t(msg.error), 'danger');
      return;
    } else if (res.op == UserOperation.GetPost) {
      let data = res.data as GetPostResponse;
      this.state.post = data.post;
      this.state.comments = data.comments;
      this.state.community = data.community;
      this.state.moderators = data.moderators;
      this.state.admins = data.admins;
      this.state.online = data.online;
      this.state.loading = false;
      document.title = `${this.state.post.name} - ${WebSocketService.Instance.site.name}`;

      // Get cross-posts
      if (this.state.post.url) {
        let form: SearchForm = {
          q: this.state.post.url,
          type_: SearchType[SearchType.Url],
          sort: SortType[SortType.TopAll],
          page: 1,
          limit: 6,
        };
        WebSocketService.Instance.search(form);
      }

      this.setState(this.state);
    } else if (res.op == UserOperation.CreateComment) {
      let data = res.data as CommentResponse;

      // Necessary since it might be a user reply
      if (data.recipient_ids.length == 0) {
        this.state.comments.unshift(data.comment);
        this.setState(this.state);
      }
    } else if (res.op == UserOperation.EditComment) {
      let data = res.data as CommentResponse;
      let found = this.state.comments.find(c => c.id == data.comment.id);
      found.content = data.comment.content;
      found.updated = data.comment.updated;
      found.removed = data.comment.removed;
      found.deleted = data.comment.deleted;
      found.upvotes = data.comment.upvotes;
      found.downvotes = data.comment.downvotes;
      found.score = data.comment.score;
      found.read = data.comment.read;

      this.setState(this.state);
    } else if (res.op == UserOperation.SaveComment) {
      let data = res.data as CommentResponse;
      let found = this.state.comments.find(c => c.id == data.comment.id);
      found.saved = data.comment.saved;
      this.setState(this.state);
    } else if (res.op == UserOperation.CreateCommentLike) {
      let data = res.data as CommentResponse;
      let found: Comment = this.state.comments.find(
        c => c.id === data.comment.id
      );
      found.score = data.comment.score;
      found.upvotes = data.comment.upvotes;
      found.downvotes = data.comment.downvotes;
      if (data.comment.my_vote !== null) {
        found.my_vote = data.comment.my_vote;
        found.upvoteLoading = false;
        found.downvoteLoading = false;
      }
      this.setState(this.state);
    } else if (res.op == UserOperation.CreatePostLike) {
      let data = res.data as PostResponse;
<<<<<<< HEAD
=======
      this.state.post.my_vote = data.post.my_vote;
>>>>>>> 6124133e
      this.state.post.score = data.post.score;
      this.state.post.upvotes = data.post.upvotes;
      this.state.post.downvotes = data.post.downvotes;
      if (data.post.my_vote !== null) {
        this.state.post.my_vote = data.post.my_vote;
        this.state.post.upvoteLoading = false;
        this.state.post.downvoteLoading = false;
      }

      this.setState(this.state);
    } else if (res.op == UserOperation.EditPost) {
      let data = res.data as PostResponse;
      this.state.post = data.post;
      this.setState(this.state);
    } else if (res.op == UserOperation.SavePost) {
      let data = res.data as PostResponse;
      this.state.post = data.post;
      this.setState(this.state);
    } else if (res.op == UserOperation.EditCommunity) {
      let data = res.data as CommunityResponse;
      this.state.community = data.community;
      this.state.post.community_id = data.community.id;
      this.state.post.community_name = data.community.name;
      this.setState(this.state);
    } else if (res.op == UserOperation.FollowCommunity) {
      let data = res.data as CommunityResponse;
      this.state.community.subscribed = data.community.subscribed;
      this.state.community.number_of_subscribers =
        data.community.number_of_subscribers;
      this.setState(this.state);
    } else if (res.op == UserOperation.BanFromCommunity) {
      let data = res.data as BanFromCommunityResponse;
      this.state.comments
        .filter(c => c.creator_id == data.user.id)
        .forEach(c => (c.banned_from_community = data.banned));
      if (this.state.post.creator_id == data.user.id) {
        this.state.post.banned_from_community = data.banned;
      }
      this.setState(this.state);
    } else if (res.op == UserOperation.AddModToCommunity) {
      let data = res.data as AddModToCommunityResponse;
      this.state.moderators = data.moderators;
      this.setState(this.state);
    } else if (res.op == UserOperation.BanUser) {
      let data = res.data as BanUserResponse;
      this.state.comments
        .filter(c => c.creator_id == data.user.id)
        .forEach(c => (c.banned = data.banned));
      if (this.state.post.creator_id == data.user.id) {
        this.state.post.banned = data.banned;
      }
      this.setState(this.state);
    } else if (res.op == UserOperation.AddAdmin) {
      let data = res.data as AddAdminResponse;
      this.state.admins = data.admins;
      this.setState(this.state);
    } else if (res.op == UserOperation.Search) {
      let data = res.data as SearchResponse;
      this.state.crossPosts = data.posts.filter(
        p => p.id != this.state.post.id
      );
      this.setState(this.state);
    } else if (res.op == UserOperation.TransferSite) {
      let data = res.data as GetSiteResponse;

      this.state.admins = data.admins;
      this.setState(this.state);
    } else if (res.op == UserOperation.TransferCommunity) {
      let data = res.data as GetCommunityResponse;
      this.state.community = data.community;
      this.state.moderators = data.moderators;
      this.state.admins = data.admins;
      this.setState(this.state);
    }
  }
}<|MERGE_RESOLUTION|>--- conflicted
+++ resolved
@@ -436,10 +436,6 @@
       this.setState(this.state);
     } else if (res.op == UserOperation.CreatePostLike) {
       let data = res.data as PostResponse;
-<<<<<<< HEAD
-=======
-      this.state.post.my_vote = data.post.my_vote;
->>>>>>> 6124133e
       this.state.post.score = data.post.score;
       this.state.post.upvotes = data.post.upvotes;
       this.state.post.downvotes = data.post.downvotes;
