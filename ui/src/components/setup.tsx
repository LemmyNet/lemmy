--- conflicted
+++ resolved
@@ -8,11 +8,7 @@
   WebSocketJsonResponse,
 } from '../interfaces';
 import { WebSocketService, UserService } from '../services';
-<<<<<<< HEAD
-import { msgOp, toast } from '../utils';
-=======
-import { wsJsonToRes } from '../utils';
->>>>>>> b45c8368
+import { wsJsonToRes, toast } from '../utils';
 import { SiteForm } from './site-form';
 import { i18n } from '../i18next';
 import { T } from 'inferno-i18next';
@@ -190,17 +186,10 @@
     i.setState(i.state);
   }
 
-<<<<<<< HEAD
-  parseMessage(msg: any) {
-    let op: UserOperation = msgOp(msg);
-    if (msg.error) {
-      toast(i18n.t(msg.error), 'danger');
-=======
   parseMessage(msg: WebSocketJsonResponse) {
     let res = wsJsonToRes(msg);
     if (res.error) {
-      alert(i18n.t(res.error));
->>>>>>> b45c8368
+      toast(i18n.t(msg.error), 'danger');
       this.state.userLoading = false;
       this.setState(this.state);
       return;
