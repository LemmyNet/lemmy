import {
  ApproveCommunityPendingFollower,
  BlockCommunity,
  BlockCommunityResponse,
  CommunityId,
  CommunityVisibility,
  CreatePrivateMessageReport,
  EditCommunity,
  GetCommunityPendingFollowsCountResponse,
  GetUnreadCountResponse,
  InstanceId,
  LemmyHttp,
  ListCommunityPendingFollows,
  ListCommunityPendingFollowsResponse,
  ListReports,
  ListReportsResponse,
  MyUserInfo,
  DeleteImageParams,
  PersonId,
  PostView,
  PrivateMessageReportResponse,
  SuccessResponse,
  ListPersonContentResponse,
  ListPersonContent,
  PersonContentType,
  InboxDataType,
  GetModlogResponse,
  GetModlog,
  CommunityView,
  CommentView,
  PersonView,
<<<<<<< HEAD
  UserBlockInstanceCommunitiesParams,
=======
  ListNotifications,
  ListNotificationsResponse,
>>>>>>> bf2e9bea
} from "lemmy-js-client";
import { CreatePost } from "lemmy-js-client/dist/types/CreatePost";
import { DeletePost } from "lemmy-js-client/dist/types/DeletePost";
import { EditPost } from "lemmy-js-client/dist/types/EditPost";
import { EditSite } from "lemmy-js-client/dist/types/EditSite";
import { AdminAllowInstanceParams } from "lemmy-js-client/dist/types/AdminAllowInstanceParams";
import { FeaturePost } from "lemmy-js-client/dist/types/FeaturePost";
import { GetComments } from "lemmy-js-client/dist/types/GetComments";
import { GetCommentsResponse } from "lemmy-js-client/dist/types/GetCommentsResponse";
import { GetPost } from "lemmy-js-client/dist/types/GetPost";
import { GetPostResponse } from "lemmy-js-client/dist/types/GetPostResponse";
import { LockPost } from "lemmy-js-client/dist/types/LockPost";
import { Login } from "lemmy-js-client/dist/types/Login";
import { Post } from "lemmy-js-client/dist/types/Post";
import { PostResponse } from "lemmy-js-client/dist/types/PostResponse";
import { RemovePost } from "lemmy-js-client/dist/types/RemovePost";
import { ResolveObject } from "lemmy-js-client/dist/types/ResolveObject";
import { Search } from "lemmy-js-client/dist/types/Search";
import { Comment } from "lemmy-js-client/dist/types/Comment";
import { BanPersonResponse } from "lemmy-js-client/dist/types/BanPersonResponse";
import { BanPerson } from "lemmy-js-client/dist/types/BanPerson";
import { BanFromCommunityResponse } from "lemmy-js-client/dist/types/BanFromCommunityResponse";
import { BanFromCommunity } from "lemmy-js-client/dist/types/BanFromCommunity";
import { CommunityResponse } from "lemmy-js-client/dist/types/CommunityResponse";
import { FollowCommunity } from "lemmy-js-client/dist/types/FollowCommunity";
import { CreatePostLike } from "lemmy-js-client/dist/types/CreatePostLike";
import { CommentResponse } from "lemmy-js-client/dist/types/CommentResponse";
import { CreateComment } from "lemmy-js-client/dist/types/CreateComment";
import { EditComment } from "lemmy-js-client/dist/types/EditComment";
import { DeleteComment } from "lemmy-js-client/dist/types/DeleteComment";
import { RemoveComment } from "lemmy-js-client/dist/types/RemoveComment";
import { CreateCommentLike } from "lemmy-js-client/dist/types/CreateCommentLike";
import { CreateCommunity } from "lemmy-js-client/dist/types/CreateCommunity";
import { GetCommunity } from "lemmy-js-client/dist/types/GetCommunity";
import { DeleteCommunity } from "lemmy-js-client/dist/types/DeleteCommunity";
import { RemoveCommunity } from "lemmy-js-client/dist/types/RemoveCommunity";
import { PrivateMessageResponse } from "lemmy-js-client/dist/types/PrivateMessageResponse";
import { CreatePrivateMessage } from "lemmy-js-client/dist/types/CreatePrivateMessage";
import { EditPrivateMessage } from "lemmy-js-client/dist/types/EditPrivateMessage";
import { DeletePrivateMessage } from "lemmy-js-client/dist/types/DeletePrivateMessage";
import { LoginResponse } from "lemmy-js-client/dist/types/LoginResponse";
import { Register } from "lemmy-js-client/dist/types/Register";
import { SaveUserSettings } from "lemmy-js-client/dist/types/SaveUserSettings";
import { DeleteAccount } from "lemmy-js-client/dist/types/DeleteAccount";
import { GetSiteResponse } from "lemmy-js-client/dist/types/GetSiteResponse";
import { PostReportResponse } from "lemmy-js-client/dist/types/PostReportResponse";
import { CreatePostReport } from "lemmy-js-client/dist/types/CreatePostReport";
import { CommentReportResponse } from "lemmy-js-client/dist/types/CommentReportResponse";
import { CreateCommentReport } from "lemmy-js-client/dist/types/CreateCommentReport";
import { CommunityReportResponse } from "lemmy-js-client/dist/types/CommunityReportResponse";
import { CreateCommunityReport } from "lemmy-js-client/dist/types/CreateCommunityReport";
import { GetPostsResponse } from "lemmy-js-client/dist/types/GetPostsResponse";
import { GetPosts } from "lemmy-js-client/dist/types/GetPosts";
import { GetPersonDetailsResponse } from "lemmy-js-client/dist/types/GetPersonDetailsResponse";
import { GetPersonDetails } from "lemmy-js-client/dist/types/GetPersonDetails";
import { ListingType } from "lemmy-js-client/dist/types/ListingType";
import { GetCommunityPendingFollowsCountI } from "lemmy-js-client/dist/other_types";

export const fetchFunction = fetch;
export const imageFetchLimit = 50;
export const sampleImage =
  "https://i.pinimg.com/originals/df/5f/5b/df5f5b1b174a2b4b6026cc6c8f9395c1.jpg";
export const sampleSite = "https://w3.org";

export const alphaUrl = "http://127.0.0.1:8541";
export const betaUrl = "http://127.0.0.1:8551";
export const gammaUrl = "http://127.0.0.1:8561";
export const deltaUrl = "http://127.0.0.1:8571";
export const epsilonUrl = "http://127.0.0.1:8581";

export const alpha = new LemmyHttp(alphaUrl, { fetchFunction });
export const alphaImage = new LemmyHttp(alphaUrl);
export const beta = new LemmyHttp(betaUrl, { fetchFunction });
export const gamma = new LemmyHttp(gammaUrl, { fetchFunction });
export const delta = new LemmyHttp(deltaUrl, { fetchFunction });
export const epsilon = new LemmyHttp(epsilonUrl, { fetchFunction });

const password = "lemmylemmy";

export async function setupLogins() {
  let formAlpha: Login = {
    username_or_email: "lemmy_alpha",
    password,
  };
  let resAlpha = alpha.login(formAlpha);

  let formBeta: Login = {
    username_or_email: "lemmy_beta",
    password,
  };
  let resBeta = beta.login(formBeta);

  let formGamma: Login = {
    username_or_email: "lemmy_gamma",
    password,
  };
  let resGamma = gamma.login(formGamma);

  let formDelta: Login = {
    username_or_email: "lemmy_delta",
    password,
  };
  let resDelta = delta.login(formDelta);

  let formEpsilon: Login = {
    username_or_email: "lemmy_epsilon",
    password,
  };
  let resEpsilon = epsilon.login(formEpsilon);

  let res = await Promise.all([
    resAlpha,
    resBeta,
    resGamma,
    resDelta,
    resEpsilon,
  ]);
  alpha.setHeaders({ Authorization: `Bearer ${res[0].jwt ?? ""}` });
  alphaImage.setHeaders({ Authorization: `Bearer ${res[0].jwt ?? ""}` });
  beta.setHeaders({ Authorization: `Bearer ${res[1].jwt ?? ""}` });
  gamma.setHeaders({ Authorization: `Bearer ${res[2].jwt ?? ""}` });
  delta.setHeaders({ Authorization: `Bearer ${res[3].jwt ?? ""}` });
  epsilon.setHeaders({ Authorization: `Bearer ${res[4].jwt ?? ""}` });

  // Registration applications are now enabled by default, need to disable them
  let editSiteForm: EditSite = {
    registration_mode: "Open",
    rate_limit_message_max_requests: 999,
    rate_limit_post_max_requests: 999,
    rate_limit_comment_max_requests: 999,
    rate_limit_register_max_requests: 999,
    rate_limit_search_max_requests: 999,
    rate_limit_image_max_requests: 999,
  };
  await alpha.editSite(editSiteForm);
  await beta.editSite(editSiteForm);
  await gamma.editSite(editSiteForm);
  await delta.editSite(editSiteForm);
  await epsilon.editSite(editSiteForm);

  // Set the blocks for each
  await allowInstance(alpha, "lemmy-beta");
  await allowInstance(alpha, "lemmy-gamma");
  await allowInstance(alpha, "lemmy-delta");
  await allowInstance(alpha, "lemmy-epsilon");

  await allowInstance(beta, "lemmy-alpha");
  await allowInstance(beta, "lemmy-gamma");
  await allowInstance(beta, "lemmy-delta");
  await allowInstance(beta, "lemmy-epsilon");

  await allowInstance(gamma, "lemmy-alpha");
  await allowInstance(gamma, "lemmy-beta");
  await allowInstance(gamma, "lemmy-delta");
  await allowInstance(gamma, "lemmy-epsilon");

  await allowInstance(delta, "lemmy-beta");

  // Create the main alpha/beta communities
  // Ignore thrown errors of duplicates
  try {
    await createCommunity(alpha, "main");
    await createCommunity(beta, "main");
    // wait for > INSTANCES_RECHECK_DELAY to ensure federation is initialized
    // otherwise the first few federated events may be missed
    // (because last_successful_id is set to current id when federation to an instance is first started)
    // only needed the first time so do in this try
    await delay(10_000);
  } catch {
    //console.log("Communities already exist");
  }
}

export async function allowInstance(api: LemmyHttp, instance: string) {
  const params: AdminAllowInstanceParams = {
    instance,
    allow: true,
  };
  // Ignore errors from duplicate allows (because setup gets called for each test file)
  try {
    await api.adminAllowInstance(params);
  } catch {
    // console.error(error);
  }
}

export async function createPost(
  api: LemmyHttp,
  community_id: number,
  url: string = "https://example.com/",
  body = randomString(10),
  // use example.com for consistent title and embed description
  name: string = randomString(5),
  alt_text = randomString(10),
  custom_thumbnail: string | undefined = undefined,
): Promise<PostResponse> {
  let form: CreatePost = {
    name,
    url,
    body,
    alt_text,
    community_id,
    custom_thumbnail,
  };
  return api.createPost(form);
}

export async function editPost(
  api: LemmyHttp,
  post: Post,
): Promise<PostResponse> {
  let name = "A jest test federated post, updated";
  let form: EditPost = {
    name,
    post_id: post.id,
  };
  return api.editPost(form);
}

export async function createPostWithThumbnail(
  api: LemmyHttp,
  community_id: number,
  url: string,
  custom_thumbnail: string,
): Promise<PostResponse> {
  let form: CreatePost = {
    name: randomString(10),
    url,
    community_id,
    custom_thumbnail,
  };
  return api.createPost(form);
}

export async function deletePost(
  api: LemmyHttp,
  deleted: boolean,
  post: Post,
): Promise<PostResponse> {
  let form: DeletePost = {
    post_id: post.id,
    deleted: deleted,
  };
  return api.deletePost(form);
}

export async function removePost(
  api: LemmyHttp,
  removed: boolean,
  post: Post,
): Promise<PostResponse> {
  let form: RemovePost = {
    post_id: post.id,
    removed,
  };
  return api.removePost(form);
}

export async function featurePost(
  api: LemmyHttp,
  featured: boolean,
  post: Post,
): Promise<PostResponse> {
  let form: FeaturePost = {
    post_id: post.id,
    featured,
    feature_type: "Community",
  };
  return api.featurePost(form);
}

export async function lockPost(
  api: LemmyHttp,
  locked: boolean,
  post: Post,
): Promise<PostResponse> {
  let form: LockPost = {
    post_id: post.id,
    locked,
  };
  return api.lockPost(form);
}

export async function resolvePost(
  api: LemmyHttp,
  post: Post,
): Promise<PostView | undefined> {
  let form: ResolveObject = {
    q: post.ap_id,
  };
  return api
    .resolveObject(form)
    .then(a => a.results.at(0))
    .then(a => (a?.type_ == "Post" ? a : undefined));
}

export async function searchPostLocal(
  api: LemmyHttp,
  post: Post,
): Promise<PostView | undefined> {
  let form: Search = {
    q: post.name,
    type_: "Posts",
    listing_type: "All",
  };
  let res = await api.search(form);
  let first = res.results.at(0);
  return first?.type_ == "Post" ? first : undefined;
}

/// wait for a post to appear locally without pulling it
export async function waitForPost(
  api: LemmyHttp,
  post: Post,
  checker: (t: PostView | undefined) => boolean = p => !!p,
) {
  return waitUntil(
    () => searchPostLocal(api, post),
    checker,
  ) as Promise<PostView>;
}

export async function getPost(
  api: LemmyHttp,
  post_id: number,
): Promise<GetPostResponse> {
  let form: GetPost = {
    id: post_id,
  };
  return api.getPost(form);
}

export async function getComments(
  api: LemmyHttp,
  post_id?: number,
  listingType: ListingType = "All",
): Promise<GetCommentsResponse> {
  let form: GetComments = {
    post_id: post_id,
    type_: listingType,
    sort: "New",
    limit: 50,
  };
  return api.getComments(form);
}

export async function getUnreadCount(
  api: LemmyHttp,
): Promise<GetUnreadCountResponse> {
  return api.getUnreadCount();
}

export async function listNotifications(
  api: LemmyHttp,
  type_?: InboxDataType,
  unread_only: boolean = false,
): Promise<ListNotificationsResponse> {
  let form: ListNotifications = {
    unread_only,
    type_,
  };
  return api.listNotifications(form);
}

export async function resolveComment(
  api: LemmyHttp,
  comment: Comment,
): Promise<CommentView | undefined> {
  let form: ResolveObject = {
    q: comment.ap_id,
  };
  return api
    .resolveObject(form)
    .then(a => a.results.at(0))
    .then(a => (a?.type_ == "Comment" ? a : undefined));
}

export async function resolveBetaCommunity(
  api: LemmyHttp,
): Promise<CommunityView | undefined> {
  // Use short-hand search url
  let form: ResolveObject = {
    q: "!main@lemmy-beta:8551",
  };
  return api
    .resolveObject(form)
    .then(a => a.results.at(0))
    .then(a => (a?.type_ == "Community" ? a : undefined));
}

export async function resolveCommunity(
  api: LemmyHttp,
  q: string,
): Promise<CommunityView | undefined> {
  let form: ResolveObject = {
    q,
  };
  return api
    .resolveObject(form)
    .then(a => a.results.at(0))
    .then(a => (a?.type_ == "Community" ? a : undefined));
}

export async function resolvePerson(
  api: LemmyHttp,
  apShortname: string,
): Promise<PersonView | undefined> {
  let form: ResolveObject = {
    q: apShortname,
  };
  return api
    .resolveObject(form)
    .then(a => a.results.at(0))
    .then(a => (a?.type_ == "Person" ? a : undefined));
}

export async function banPersonFromSite(
  api: LemmyHttp,
  person_id: number,
  ban: boolean,
  remove_or_restore_data: boolean,
): Promise<BanPersonResponse> {
  // Make sure lemmy-beta/c/main is cached on lemmy_alpha
  let form: BanPerson = {
    person_id,
    ban,
    remove_or_restore_data,
  };
  return api.banPerson(form);
}

export async function banPersonFromCommunity(
  api: LemmyHttp,
  person_id: number,
  community_id: number,
  remove_or_restore_data: boolean,
  ban: boolean,
): Promise<BanFromCommunityResponse> {
  let form: BanFromCommunity = {
    person_id,
    community_id,
    remove_or_restore_data,
    ban,
  };
  return api.banFromCommunity(form);
}

export async function followCommunity(
  api: LemmyHttp,
  follow: boolean,
  community_id: number,
): Promise<CommunityResponse> {
  let form: FollowCommunity = {
    community_id,
    follow,
  };
  const res = await api.followCommunity(form);
  await waitUntil(
    () => getCommunity(api, res.community_view.community.id),
    g => {
      let followState = g.community_view.community_actions?.follow_state;
      return follow ? followState === "Accepted" : followState === undefined;
    },
  );
  // wait FOLLOW_ADDITIONS_RECHECK_DELAY (there's no API to wait for this currently)
  await delay(2000);
  return res;
}

export async function likePost(
  api: LemmyHttp,
  score: number,
  post: Post,
): Promise<PostResponse> {
  let form: CreatePostLike = {
    post_id: post.id,
    score: score,
  };

  return api.likePost(form);
}

export async function createComment(
  api: LemmyHttp,
  post_id: number,
  parent_id?: number,
  content = "a jest test comment",
): Promise<CommentResponse> {
  let form: CreateComment = {
    content,
    post_id,
    parent_id,
  };
  return api.createComment(form);
}

export async function editComment(
  api: LemmyHttp,
  comment_id: number,
  content = "A jest test federated comment update",
): Promise<CommentResponse> {
  let form: EditComment = {
    content,
    comment_id,
  };
  return api.editComment(form);
}

export async function deleteComment(
  api: LemmyHttp,
  deleted: boolean,
  comment_id: number,
): Promise<CommentResponse> {
  let form: DeleteComment = {
    comment_id,
    deleted,
  };
  return api.deleteComment(form);
}

export async function removeComment(
  api: LemmyHttp,
  removed: boolean,
  comment_id: number,
): Promise<CommentResponse> {
  let form: RemoveComment = {
    comment_id,
    removed,
  };
  return api.removeComment(form);
}

export async function likeComment(
  api: LemmyHttp,
  score: number,
  comment: Comment,
): Promise<CommentResponse> {
  let form: CreateCommentLike = {
    comment_id: comment.id,
    score,
  };
  return api.likeComment(form);
}

export async function createCommunity(
  api: LemmyHttp,
  name_: string = randomString(10),
  visibility: CommunityVisibility = "Public",
): Promise<CommunityResponse> {
  let description = "a sample description";
  let form: CreateCommunity = {
    name: name_,
    title: name_,
    description,
    visibility,
  };
  return api.createCommunity(form);
}

export async function editCommunity(
  api: LemmyHttp,
  form: EditCommunity,
): Promise<CommunityResponse> {
  return api.editCommunity(form);
}

export async function getCommunity(
  api: LemmyHttp,
  id: number,
): Promise<CommunityResponse> {
  let form: GetCommunity = {
    id,
  };
  return api.getCommunity(form);
}

export async function getCommunityByName(
  api: LemmyHttp,
  name: string,
): Promise<CommunityResponse> {
  let form: GetCommunity = {
    name,
  };
  return api.getCommunity(form);
}

export async function deleteCommunity(
  api: LemmyHttp,
  deleted: boolean,
  community_id: number,
): Promise<CommunityResponse> {
  let form: DeleteCommunity = {
    community_id,
    deleted,
  };
  return api.deleteCommunity(form);
}

export async function removeCommunity(
  api: LemmyHttp,
  removed: boolean,
  community_id: number,
): Promise<CommunityResponse> {
  let form: RemoveCommunity = {
    community_id,
    removed,
  };
  return api.removeCommunity(form);
}

export async function createPrivateMessage(
  api: LemmyHttp,
  recipient_id: number,
): Promise<PrivateMessageResponse> {
  let content = "A jest test federated private message";
  let form: CreatePrivateMessage = {
    content,
    recipient_id,
  };
  return api.createPrivateMessage(form);
}

export async function editPrivateMessage(
  api: LemmyHttp,
  private_message_id: number,
): Promise<PrivateMessageResponse> {
  let updatedContent = "A jest test federated private message edited";
  let form: EditPrivateMessage = {
    content: updatedContent,
    private_message_id,
  };
  return api.editPrivateMessage(form);
}

export async function deletePrivateMessage(
  api: LemmyHttp,
  deleted: boolean,
  private_message_id: number,
): Promise<PrivateMessageResponse> {
  let form: DeletePrivateMessage = {
    deleted,
    private_message_id,
  };
  return api.deletePrivateMessage(form);
}

export async function registerUser(
  api: LemmyHttp,
  url: string,
  username: string = randomString(5),
): Promise<LemmyHttp> {
  let form: Register = {
    username,
    password,
    password_verify: password,
    show_nsfw: true,
  };
  let login_response = await api.register(form);

  expect(login_response.jwt).toBeDefined();
  let lemmy_http = new LemmyHttp(url, {
    headers: { Authorization: `Bearer ${login_response.jwt ?? ""}` },
  });
  return lemmy_http;
}

export async function loginUser(
  api: LemmyHttp,
  username: string,
): Promise<LoginResponse> {
  let form: Login = {
    username_or_email: username,
    password: password,
  };
  return api.login(form);
}

export async function saveUserSettingsBio(
  api: LemmyHttp,
): Promise<SuccessResponse> {
  let form: SaveUserSettings = {
    show_nsfw: true,
    blur_nsfw: false,
    theme: "darkly",
    default_post_sort_type: "Active",
    default_listing_type: "All",
    interface_language: "en",
    show_avatars: true,
    send_notifications_to_email: false,
    bio: "a changed bio",
  };
  return saveUserSettings(api, form);
}

export async function saveUserSettingsFederated(
  api: LemmyHttp,
): Promise<SuccessResponse> {
  let bio = "a changed bio";
  let form: SaveUserSettings = {
    show_nsfw: false,
    blur_nsfw: true,
    default_post_sort_type: "Hot",
    default_listing_type: "All",
    interface_language: "",
    display_name: "user321",
    show_avatars: false,
    send_notifications_to_email: false,
    bio,
  };
  return await saveUserSettings(api, form);
}

export async function saveUserSettings(
  api: LemmyHttp,
  form: SaveUserSettings,
): Promise<SuccessResponse> {
  return api.saveUserSettings(form);
}

export async function getPersonDetails(
  api: LemmyHttp,
  person_id: number,
): Promise<GetPersonDetailsResponse> {
  let form: GetPersonDetails = {
    person_id: person_id,
  };
  return api.getPersonDetails(form);
}

export async function listPersonContent(
  api: LemmyHttp,
  person_id: number,
  type_?: PersonContentType,
): Promise<ListPersonContentResponse> {
  let form: ListPersonContent = {
    person_id,
    type_,
  };
  return api.listPersonContent(form);
}

export async function deleteUser(api: LemmyHttp): Promise<SuccessResponse> {
  let form: DeleteAccount = {
    delete_content: true,
    password,
  };
  return api.deleteAccount(form);
}

export async function getSite(api: LemmyHttp): Promise<GetSiteResponse> {
  return api.getSite();
}

export async function getMyUser(api: LemmyHttp): Promise<MyUserInfo> {
  return api.getMyUser();
}

export async function unfollowRemotes(api: LemmyHttp): Promise<MyUserInfo> {
  // Unfollow all remote communities
  let my_user = await getMyUser(api);
  let remoteFollowed =
    my_user.follows.filter(c => c.community.local == false) ?? [];
  await Promise.allSettled(
    remoteFollowed.map(cu => followCommunity(api, false, cu.community.id)),
  );

  return await getMyUser(api);
}

export async function followBeta(api: LemmyHttp): Promise<CommunityResponse> {
  let betaCommunity = await resolveBetaCommunity(api);
  if (betaCommunity) {
    let follow = await followCommunity(api, true, betaCommunity.community.id);
    return follow;
  } else {
    return Promise.reject("no community worked");
  }
}

export async function reportPost(
  api: LemmyHttp,
  post_id: number,
  reason: string,
): Promise<PostReportResponse> {
  let form: CreatePostReport = {
    post_id,
    reason,
  };
  return api.createPostReport(form);
}

export async function reportCommunity(
  api: LemmyHttp,
  community_id: number,
  reason: string,
): Promise<CommunityReportResponse> {
  let form: CreateCommunityReport = {
    community_id,
    reason,
  };
  return api.createCommunityReport(form);
}

export async function listReports(
  api: LemmyHttp,
  show_community_rule_violations: boolean = false,
): Promise<ListReportsResponse> {
  let form: ListReports = { show_community_rule_violations };
  return api.listReports(form);
}

export async function reportComment(
  api: LemmyHttp,
  comment_id: number,
  reason: string,
): Promise<CommentReportResponse> {
  let form: CreateCommentReport = {
    comment_id,
    reason,
  };
  return api.createCommentReport(form);
}

export async function reportPrivateMessage(
  api: LemmyHttp,
  private_message_id: number,
  reason: string,
): Promise<PrivateMessageReportResponse> {
  let form: CreatePrivateMessageReport = {
    private_message_id,
    reason,
  };
  return api.createPrivateMessageReport(form);
}

export function getPosts(
  api: LemmyHttp,
  listingType?: ListingType,
  community_id?: number,
): Promise<GetPostsResponse> {
  let form: GetPosts = {
    type_: listingType,
    limit: 50,
    community_id,
  };
  return api.getPosts(form);
}

export function userBlockInstanceCommunities(
  api: LemmyHttp,
  instance_id: InstanceId,
  block: boolean,
): Promise<SuccessResponse> {
  let form: UserBlockInstanceCommunitiesParams = {
    instance_id,
    block,
  };
  return api.userBlockInstanceCommunities(form);
}

export function blockCommunity(
  api: LemmyHttp,
  community_id: CommunityId,
  block: boolean,
): Promise<BlockCommunityResponse> {
  let form: BlockCommunity = {
    community_id,
    block,
  };
  return api.blockCommunity(form);
}

export function listCommunityPendingFollows(
  api: LemmyHttp,
): Promise<ListCommunityPendingFollowsResponse> {
  let form: ListCommunityPendingFollows = {
    pending_only: true,
    all_communities: false,
    limit: 50,
  };
  return api.listCommunityPendingFollows(form);
}

export function getCommunityPendingFollowsCount(
  api: LemmyHttp,
  community_id: CommunityId,
): Promise<GetCommunityPendingFollowsCountResponse> {
  let form: GetCommunityPendingFollowsCountI = { community_id };
  return api.getCommunityPendingFollowsCount(form);
}

export function approveCommunityPendingFollow(
  api: LemmyHttp,
  community_id: CommunityId,
  follower_id: PersonId,
  approve: boolean = true,
): Promise<SuccessResponse> {
  let form: ApproveCommunityPendingFollower = {
    community_id,
    follower_id,
    approve,
  };
  return api.approveCommunityPendingFollow(form);
}
export function getModlog(api: LemmyHttp): Promise<GetModlogResponse> {
  let form: GetModlog = {};
  return api.getModlog(form);
}

export function delay(millis = 500) {
  return new Promise(resolve => setTimeout(resolve, millis));
}

export function longDelay() {
  return delay(10000);
}

export function wrapper(form: any): string {
  return JSON.stringify(form);
}

export function randomString(length: number): string {
  var result = "";
  var characters =
    "abcdefghijklmnopqrstuvwxyzABCDEFGHIJKLMNOPQRSTUVWXYZ0123456789_";
  var charactersLength = characters.length;
  for (var i = 0; i < length; i++) {
    result += characters.charAt(Math.floor(Math.random() * charactersLength));
  }
  return result;
}

export async function deleteAllMedia(api: LemmyHttp) {
  const imagesRes = await api.listMediaAdmin({
    limit: imageFetchLimit,
  });
  Promise.allSettled(
    imagesRes.images
      .map(image => {
        const form: DeleteImageParams = {
          filename: image.local_image.pictrs_alias,
        };
        return form;
      })
      .map(form => api.deleteMediaAdmin(form)),
  );
}

export async function unfollows() {
  await Promise.allSettled([
    unfollowRemotes(alpha),
    unfollowRemotes(beta),
    unfollowRemotes(gamma),
    unfollowRemotes(delta),
    unfollowRemotes(epsilon),
  ]);
  await Promise.allSettled([
    purgeAllPosts(alpha),
    purgeAllPosts(beta),
    purgeAllPosts(gamma),
    purgeAllPosts(delta),
    purgeAllPosts(epsilon),
  ]);
}

export async function purgeAllPosts(api: LemmyHttp) {
  // The best way to get all federated items, is to find the posts
  let res = await api.getPosts({ type_: "All", limit: 50 });
  await Promise.allSettled(
    Array.from(new Set(res.posts.map(p => p.post.id)))
      .map(post_id => api.purgePost({ post_id }))
      // Ignore errors
      .map(p => p.catch(e => e)),
  );
}

export function getCommentParentId(comment: Comment): number | undefined {
  let split = comment.path.split(".");
  // remove the 0
  split.shift();

  if (split.length > 1) {
    return Number(split[split.length - 2]);
  } else {
    console.error(`Failed to extract comment parent id from ${comment.path}`);
    return undefined;
  }
}

export async function waitUntil<T>(
  fetcher: () => Promise<T>,
  checker: (t: T) => boolean,
  retries = 10,
  delaySeconds = [0.2, 0.5, 1, 2, 3],
) {
  let retry = 0;
  let result;
  while (retry++ < retries) {
    try {
      result = await fetcher();
      if (checker(result)) return result;
    } catch (error) {
      console.error(error);
    }
    await delay(
      delaySeconds[Math.min(retry - 1, delaySeconds.length - 1)] * 1000,
    );
  }
  console.error("result", result);
  throw Error(
    `Failed "${fetcher}": "${checker}" did not return true after ${retries} retries (delayed ${delaySeconds}s each)`,
  );
}

export function assertCommunityFederation(
  communityOne?: CommunityView,
  communityTwo?: CommunityView,
) {
  expect(communityOne?.community.ap_id).toBe(communityTwo?.community.ap_id);
  expect(communityOne?.community.name).toBe(communityTwo?.community.name);
  expect(communityOne?.community.title).toBe(communityTwo?.community.title);
  expect(communityOne?.community.description).toBe(
    communityTwo?.community.description,
  );
  expect(communityOne?.community.icon).toBe(communityTwo?.community.icon);
  expect(communityOne?.community.banner).toBe(communityTwo?.community.banner);
  expect(communityOne?.community.published_at).toBe(
    communityTwo?.community.published_at,
  );
  expect(communityOne?.community.nsfw).toBe(communityTwo?.community.nsfw);
  expect(communityOne?.community.removed).toBe(communityTwo?.community.removed);
  expect(communityOne?.community.deleted).toBe(communityTwo?.community.deleted);
}<|MERGE_RESOLUTION|>--- conflicted
+++ resolved
@@ -29,12 +29,9 @@
   CommunityView,
   CommentView,
   PersonView,
-<<<<<<< HEAD
   UserBlockInstanceCommunitiesParams,
-=======
   ListNotifications,
   ListNotificationsResponse,
->>>>>>> bf2e9bea
 } from "lemmy-js-client";
 import { CreatePost } from "lemmy-js-client/dist/types/CreatePost";
 import { DeletePost } from "lemmy-js-client/dist/types/DeletePost";
