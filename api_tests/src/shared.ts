import {
  ApproveCommunityPendingFollower,
  BlockCommunity,
  BlockCommunityResponse,
  CommunityId,
  CommunityVisibility,
  CreatePrivateMessageReport,
  DeleteImageParams,
  EditCommunity,
  GetCommunityPendingFollowsCountResponse,
  GetReplies,
  GetRepliesResponse,
  GetUnreadCountResponse,
  InstanceId,
  LemmyHttp,
  ListCommunityPendingFollows,
  ListCommunityPendingFollowsResponse,
  ListReports,
  ListReportsResponse,
  MyUserInfo,
  PersonId,
  PostView,
  PrivateMessageReportResponse,
  SuccessResponse,
  UserBlockInstanceParams,
} from "lemmy-js-client";
import { CreatePost } from "lemmy-js-client/dist/types/CreatePost";
import { DeletePost } from "lemmy-js-client/dist/types/DeletePost";
import { EditPost } from "lemmy-js-client/dist/types/EditPost";
import { EditSite } from "lemmy-js-client/dist/types/EditSite";
import { AdminAllowInstanceParams } from "lemmy-js-client/dist/types/AdminAllowInstanceParams";
import { FeaturePost } from "lemmy-js-client/dist/types/FeaturePost";
import { GetComments } from "lemmy-js-client/dist/types/GetComments";
import { GetCommentsResponse } from "lemmy-js-client/dist/types/GetCommentsResponse";
import { GetPost } from "lemmy-js-client/dist/types/GetPost";
import { GetPostResponse } from "lemmy-js-client/dist/types/GetPostResponse";
import { LockPost } from "lemmy-js-client/dist/types/LockPost";
import { Login } from "lemmy-js-client/dist/types/Login";
import { Post } from "lemmy-js-client/dist/types/Post";
import { PostResponse } from "lemmy-js-client/dist/types/PostResponse";
import { RemovePost } from "lemmy-js-client/dist/types/RemovePost";
import { ResolveObject } from "lemmy-js-client/dist/types/ResolveObject";
import { ResolveObjectResponse } from "lemmy-js-client/dist/types/ResolveObjectResponse";
import { Search } from "lemmy-js-client/dist/types/Search";
import { SearchResponse } from "lemmy-js-client/dist/types/SearchResponse";
import { Comment } from "lemmy-js-client/dist/types/Comment";
import { BanPersonResponse } from "lemmy-js-client/dist/types/BanPersonResponse";
import { BanPerson } from "lemmy-js-client/dist/types/BanPerson";
import { BanFromCommunityResponse } from "lemmy-js-client/dist/types/BanFromCommunityResponse";
import { BanFromCommunity } from "lemmy-js-client/dist/types/BanFromCommunity";
import { CommunityResponse } from "lemmy-js-client/dist/types/CommunityResponse";
import { FollowCommunity } from "lemmy-js-client/dist/types/FollowCommunity";
import { CreatePostLike } from "lemmy-js-client/dist/types/CreatePostLike";
import { CommentResponse } from "lemmy-js-client/dist/types/CommentResponse";
import { CreateComment } from "lemmy-js-client/dist/types/CreateComment";
import { EditComment } from "lemmy-js-client/dist/types/EditComment";
import { DeleteComment } from "lemmy-js-client/dist/types/DeleteComment";
import { RemoveComment } from "lemmy-js-client/dist/types/RemoveComment";
import { GetPersonMentionsResponse } from "lemmy-js-client/dist/types/GetPersonMentionsResponse";
import { GetPersonMentions } from "lemmy-js-client/dist/types/GetPersonMentions";
import { CreateCommentLike } from "lemmy-js-client/dist/types/CreateCommentLike";
import { CreateCommunity } from "lemmy-js-client/dist/types/CreateCommunity";
import { GetCommunity } from "lemmy-js-client/dist/types/GetCommunity";
import { DeleteCommunity } from "lemmy-js-client/dist/types/DeleteCommunity";
import { RemoveCommunity } from "lemmy-js-client/dist/types/RemoveCommunity";
import { PrivateMessageResponse } from "lemmy-js-client/dist/types/PrivateMessageResponse";
import { CreatePrivateMessage } from "lemmy-js-client/dist/types/CreatePrivateMessage";
import { EditPrivateMessage } from "lemmy-js-client/dist/types/EditPrivateMessage";
import { DeletePrivateMessage } from "lemmy-js-client/dist/types/DeletePrivateMessage";
import { LoginResponse } from "lemmy-js-client/dist/types/LoginResponse";
import { Register } from "lemmy-js-client/dist/types/Register";
import { SaveUserSettings } from "lemmy-js-client/dist/types/SaveUserSettings";
import { DeleteAccount } from "lemmy-js-client/dist/types/DeleteAccount";
import { GetSiteResponse } from "lemmy-js-client/dist/types/GetSiteResponse";
import { PrivateMessagesResponse } from "lemmy-js-client/dist/types/PrivateMessagesResponse";
import { GetPrivateMessages } from "lemmy-js-client/dist/types/GetPrivateMessages";
import { PostReportResponse } from "lemmy-js-client/dist/types/PostReportResponse";
import { CreatePostReport } from "lemmy-js-client/dist/types/CreatePostReport";
import { CommentReportResponse } from "lemmy-js-client/dist/types/CommentReportResponse";
import { CreateCommentReport } from "lemmy-js-client/dist/types/CreateCommentReport";
import { GetPostsResponse } from "lemmy-js-client/dist/types/GetPostsResponse";
import { GetPosts } from "lemmy-js-client/dist/types/GetPosts";
import { GetPersonDetailsResponse } from "lemmy-js-client/dist/types/GetPersonDetailsResponse";
import { GetPersonDetails } from "lemmy-js-client/dist/types/GetPersonDetails";
import { ListingType } from "lemmy-js-client/dist/types/ListingType";

export const fetchFunction = fetch;
export const imageFetchLimit = 50;
export const sampleImage =
  "https://i.pinimg.com/originals/df/5f/5b/df5f5b1b174a2b4b6026cc6c8f9395c1.jpg";
export const sampleSite = "https://w3.org";

export const alphaUrl = "http://127.0.0.1:8541";
export const betaUrl = "http://127.0.0.1:8551";
export const gammaUrl = "http://127.0.0.1:8561";
export const deltaUrl = "http://127.0.0.1:8571";
export const epsilonUrl = "http://127.0.0.1:8581";

export const alpha = new LemmyHttp(alphaUrl, { fetchFunction });
export const alphaImage = new LemmyHttp(alphaUrl);
export const beta = new LemmyHttp(betaUrl, { fetchFunction });
export const gamma = new LemmyHttp(gammaUrl, { fetchFunction });
export const delta = new LemmyHttp(deltaUrl, { fetchFunction });
export const epsilon = new LemmyHttp(epsilonUrl, { fetchFunction });

const password = "lemmylemmy";

export async function setupLogins() {
  let formAlpha: Login = {
    username_or_email: "lemmy_alpha",
    password,
  };
  let resAlpha = alpha.login(formAlpha);

  let formBeta: Login = {
    username_or_email: "lemmy_beta",
    password,
  };
  let resBeta = beta.login(formBeta);

  let formGamma: Login = {
    username_or_email: "lemmy_gamma",
    password,
  };
  let resGamma = gamma.login(formGamma);

  let formDelta: Login = {
    username_or_email: "lemmy_delta",
    password,
  };
  let resDelta = delta.login(formDelta);

  let formEpsilon: Login = {
    username_or_email: "lemmy_epsilon",
    password,
  };
  let resEpsilon = epsilon.login(formEpsilon);

  let res = await Promise.all([
    resAlpha,
    resBeta,
    resGamma,
    resDelta,
    resEpsilon,
  ]);
  alpha.setHeaders({ Authorization: `Bearer ${res[0].jwt ?? ""}` });
  alphaImage.setHeaders({ Authorization: `Bearer ${res[0].jwt ?? ""}` });
  beta.setHeaders({ Authorization: `Bearer ${res[1].jwt ?? ""}` });
  gamma.setHeaders({ Authorization: `Bearer ${res[2].jwt ?? ""}` });
  delta.setHeaders({ Authorization: `Bearer ${res[3].jwt ?? ""}` });
  epsilon.setHeaders({ Authorization: `Bearer ${res[4].jwt ?? ""}` });

  // Registration applications are now enabled by default, need to disable them
  let editSiteForm: EditSite = {
    registration_mode: "Open",
    rate_limit_message: 999,
    rate_limit_post: 999,
    rate_limit_register: 999,
    rate_limit_image: 999,
    rate_limit_comment: 999,
    rate_limit_search: 999,
  };
  await alpha.editSite(editSiteForm);
  await beta.editSite(editSiteForm);
  await gamma.editSite(editSiteForm);
  await delta.editSite(editSiteForm);
  await epsilon.editSite(editSiteForm);

  // Set the blocks for each
  await allowInstance(alpha, "lemmy-beta");
  await allowInstance(alpha, "lemmy-gamma");
  await allowInstance(alpha, "lemmy-delta");
  await allowInstance(alpha, "lemmy-epsilon");

  await allowInstance(beta, "lemmy-alpha");
  await allowInstance(beta, "lemmy-gamma");
  await allowInstance(beta, "lemmy-delta");
  await allowInstance(beta, "lemmy-epsilon");

  await allowInstance(gamma, "lemmy-alpha");
  await allowInstance(gamma, "lemmy-beta");
  await allowInstance(gamma, "lemmy-delta");
  await allowInstance(gamma, "lemmy-epsilon");

  await allowInstance(delta, "lemmy-beta");

  // Create the main alpha/beta communities
  // Ignore thrown errors of duplicates
  try {
    await createCommunity(alpha, "main");
    await createCommunity(beta, "main");
    // wait for > INSTANCES_RECHECK_DELAY to ensure federation is initialized
    // otherwise the first few federated events may be missed
    // (because last_successful_id is set to current id when federation to an instance is first started)
    // only needed the first time so do in this try
    await delay(10_000);
  } catch {
    //console.log("Communities already exist");
  }
}

async function allowInstance(api: LemmyHttp, instance: string) {
  const params: AdminAllowInstanceParams = {
    instance,
    allow: true,
  };
  // Ignore errors from duplicate allows (because setup gets called for each test file)
  try {
    await api.adminAllowInstance(params);
<<<<<<< HEAD
  } catch {
    //console.log("Failed to allow instance");
=======
  } catch (error) {
    // console.error(error);
>>>>>>> e9d27f28
  }
}

export async function createPost(
  api: LemmyHttp,
  community_id: number,
  url: string = "https://example.com/",
  body = randomString(10),
  // use example.com for consistent title and embed description
  name: string = randomString(5),
  alt_text = randomString(10),
  custom_thumbnail: string | undefined = undefined,
): Promise<PostResponse> {
  let form: CreatePost = {
    name,
    url,
    body,
    alt_text,
    community_id,
    custom_thumbnail,
  };
  return api.createPost(form);
}

export async function editPost(
  api: LemmyHttp,
  post: Post,
): Promise<PostResponse> {
  let name = "A jest test federated post, updated";
  let form: EditPost = {
    name,
    post_id: post.id,
  };
  return api.editPost(form);
}

export async function createPostWithThumbnail(
  api: LemmyHttp,
  community_id: number,
  url: string,
  custom_thumbnail: string,
): Promise<PostResponse> {
  let form: CreatePost = {
    name: randomString(10),
    url,
    community_id,
    custom_thumbnail,
  };
  return api.createPost(form);
}

export async function deletePost(
  api: LemmyHttp,
  deleted: boolean,
  post: Post,
): Promise<PostResponse> {
  let form: DeletePost = {
    post_id: post.id,
    deleted: deleted,
  };
  return api.deletePost(form);
}

export async function removePost(
  api: LemmyHttp,
  removed: boolean,
  post: Post,
): Promise<PostResponse> {
  let form: RemovePost = {
    post_id: post.id,
    removed,
  };
  return api.removePost(form);
}

export async function featurePost(
  api: LemmyHttp,
  featured: boolean,
  post: Post,
): Promise<PostResponse> {
  let form: FeaturePost = {
    post_id: post.id,
    featured,
    feature_type: "Community",
  };
  return api.featurePost(form);
}

export async function lockPost(
  api: LemmyHttp,
  locked: boolean,
  post: Post,
): Promise<PostResponse> {
  let form: LockPost = {
    post_id: post.id,
    locked,
  };
  return api.lockPost(form);
}

export async function resolvePost(
  api: LemmyHttp,
  post: Post,
): Promise<ResolveObjectResponse> {
  let form: ResolveObject = {
    q: post.ap_id,
  };
  return api.resolveObject(form);
}

export async function searchPostLocal(
  api: LemmyHttp,
  post: Post,
): Promise<SearchResponse> {
  let form: Search = {
    q: post.name,
    type_: "Posts",
    sort: "TopAll",
    listing_type: "All",
  };
  return api.search(form);
}

/// wait for a post to appear locally without pulling it
export async function waitForPost(
  api: LemmyHttp,
  post: Post,
  checker: (t: PostView | undefined) => boolean = p => !!p,
) {
  return waitUntil<PostView>(
    () => searchPostLocal(api, post).then(p => p.posts[0]),
    checker,
  );
}

export async function getPost(
  api: LemmyHttp,
  post_id: number,
): Promise<GetPostResponse> {
  let form: GetPost = {
    id: post_id,
  };
  return api.getPost(form);
}

export async function getComments(
  api: LemmyHttp,
  post_id?: number,
  listingType: ListingType = "All",
): Promise<GetCommentsResponse> {
  let form: GetComments = {
    post_id: post_id,
    type_: listingType,
    sort: "New",
    limit: 50,
  };
  return api.getComments(form);
}

export async function getUnreadCount(
  api: LemmyHttp,
): Promise<GetUnreadCountResponse> {
  return api.getUnreadCount();
}

export async function getReplies(
  api: LemmyHttp,
  unread_only: boolean = false,
): Promise<GetRepliesResponse> {
  let form: GetReplies = {
    sort: "New",
    unread_only,
  };
  return api.getReplies(form);
}

export async function resolveComment(
  api: LemmyHttp,
  comment: Comment,
): Promise<ResolveObjectResponse> {
  let form: ResolveObject = {
    q: comment.ap_id,
  };
  return api.resolveObject(form);
}

export async function resolveBetaCommunity(
  api: LemmyHttp,
): Promise<ResolveObjectResponse> {
  // Use short-hand search url
  let form: ResolveObject = {
    q: "!main@lemmy-beta:8551",
  };
  return api.resolveObject(form);
}

export async function resolveCommunity(
  api: LemmyHttp,
  q: string,
): Promise<ResolveObjectResponse> {
  let form: ResolveObject = {
    q,
  };
  return api.resolveObject(form);
}

export async function resolvePerson(
  api: LemmyHttp,
  apShortname: string,
): Promise<ResolveObjectResponse> {
  let form: ResolveObject = {
    q: apShortname,
  };
  return api.resolveObject(form);
}

export async function banPersonFromSite(
  api: LemmyHttp,
  person_id: number,
  ban: boolean,
  remove_or_restore_data: boolean,
): Promise<BanPersonResponse> {
  // Make sure lemmy-beta/c/main is cached on lemmy_alpha
  let form: BanPerson = {
    person_id,
    ban,
    remove_or_restore_data,
  };
  return api.banPerson(form);
}

export async function banPersonFromCommunity(
  api: LemmyHttp,
  person_id: number,
  community_id: number,
  remove_or_restore_data: boolean,
  ban: boolean,
): Promise<BanFromCommunityResponse> {
  let form: BanFromCommunity = {
    person_id,
    community_id,
    remove_or_restore_data,
    ban,
  };
  return api.banFromCommunity(form);
}

export async function followCommunity(
  api: LemmyHttp,
  follow: boolean,
  community_id: number,
): Promise<CommunityResponse> {
  let form: FollowCommunity = {
    community_id,
    follow,
  };
  const res = await api.followCommunity(form);
  await waitUntil(
    () => getCommunity(api, res.community_view.community.id),
    g =>
      g.community_view.subscribed === (follow ? "Subscribed" : "NotSubscribed"),
  );
  // wait FOLLOW_ADDITIONS_RECHECK_DELAY (there's no API to wait for this currently)
  await delay(2000);
  return res;
}

export async function likePost(
  api: LemmyHttp,
  score: number,
  post: Post,
): Promise<PostResponse> {
  let form: CreatePostLike = {
    post_id: post.id,
    score: score,
  };

  return api.likePost(form);
}

export async function createComment(
  api: LemmyHttp,
  post_id: number,
  parent_id?: number,
  content = "a jest test comment",
): Promise<CommentResponse> {
  let form: CreateComment = {
    content,
    post_id,
    parent_id,
  };
  return api.createComment(form);
}

export async function editComment(
  api: LemmyHttp,
  comment_id: number,
  content = "A jest test federated comment update",
): Promise<CommentResponse> {
  let form: EditComment = {
    content,
    comment_id,
  };
  return api.editComment(form);
}

export async function deleteComment(
  api: LemmyHttp,
  deleted: boolean,
  comment_id: number,
): Promise<CommentResponse> {
  let form: DeleteComment = {
    comment_id,
    deleted,
  };
  return api.deleteComment(form);
}

export async function removeComment(
  api: LemmyHttp,
  removed: boolean,
  comment_id: number,
): Promise<CommentResponse> {
  let form: RemoveComment = {
    comment_id,
    removed,
  };
  return api.removeComment(form);
}

export async function getMentions(
  api: LemmyHttp,
): Promise<GetPersonMentionsResponse> {
  let form: GetPersonMentions = {
    sort: "New",
    unread_only: false,
  };
  return api.getPersonMentions(form);
}

export async function likeComment(
  api: LemmyHttp,
  score: number,
  comment: Comment,
): Promise<CommentResponse> {
  let form: CreateCommentLike = {
    comment_id: comment.id,
    score,
  };
  return api.likeComment(form);
}

export async function createCommunity(
  api: LemmyHttp,
  name_: string = randomString(10),
  visibility: CommunityVisibility = "Public",
): Promise<CommunityResponse> {
  let description = "a sample description";
  let form: CreateCommunity = {
    name: name_,
    title: name_,
    description,
    visibility,
  };
  return api.createCommunity(form);
}

export async function editCommunity(
  api: LemmyHttp,
  form: EditCommunity,
): Promise<CommunityResponse> {
  return api.editCommunity(form);
}

export async function getCommunity(
  api: LemmyHttp,
  id: number,
): Promise<CommunityResponse> {
  let form: GetCommunity = {
    id,
  };
  return api.getCommunity(form);
}

export async function getCommunityByName(
  api: LemmyHttp,
  name: string,
): Promise<CommunityResponse> {
  let form: GetCommunity = {
    name,
  };
  return api.getCommunity(form);
}

export async function deleteCommunity(
  api: LemmyHttp,
  deleted: boolean,
  community_id: number,
): Promise<CommunityResponse> {
  let form: DeleteCommunity = {
    community_id,
    deleted,
  };
  return api.deleteCommunity(form);
}

export async function removeCommunity(
  api: LemmyHttp,
  removed: boolean,
  community_id: number,
): Promise<CommunityResponse> {
  let form: RemoveCommunity = {
    community_id,
    removed,
  };
  return api.removeCommunity(form);
}

export async function createPrivateMessage(
  api: LemmyHttp,
  recipient_id: number,
): Promise<PrivateMessageResponse> {
  let content = "A jest test federated private message";
  let form: CreatePrivateMessage = {
    content,
    recipient_id,
  };
  return api.createPrivateMessage(form);
}

export async function editPrivateMessage(
  api: LemmyHttp,
  private_message_id: number,
): Promise<PrivateMessageResponse> {
  let updatedContent = "A jest test federated private message edited";
  let form: EditPrivateMessage = {
    content: updatedContent,
    private_message_id,
  };
  return api.editPrivateMessage(form);
}

export async function deletePrivateMessage(
  api: LemmyHttp,
  deleted: boolean,
  private_message_id: number,
): Promise<PrivateMessageResponse> {
  let form: DeletePrivateMessage = {
    deleted,
    private_message_id,
  };
  return api.deletePrivateMessage(form);
}

export async function registerUser(
  api: LemmyHttp,
  url: string,
  username: string = randomString(5),
): Promise<LemmyHttp> {
  let form: Register = {
    username,
    password,
    password_verify: password,
    show_nsfw: true,
  };
  let login_response = await api.register(form);

  expect(login_response.jwt).toBeDefined();
  let lemmy_http = new LemmyHttp(url, {
    headers: { Authorization: `Bearer ${login_response.jwt ?? ""}` },
  });
  return lemmy_http;
}

export async function loginUser(
  api: LemmyHttp,
  username: string,
): Promise<LoginResponse> {
  let form: Login = {
    username_or_email: username,
    password: password,
  };
  return api.login(form);
}

export async function saveUserSettingsBio(
  api: LemmyHttp,
): Promise<SuccessResponse> {
  let form: SaveUserSettings = {
    show_nsfw: true,
    blur_nsfw: false,
    theme: "darkly",
    default_post_sort_type: "Active",
    default_listing_type: "All",
    interface_language: "en",
    show_avatars: true,
    send_notifications_to_email: false,
    bio: "a changed bio",
  };
  return saveUserSettings(api, form);
}

export async function saveUserSettingsFederated(
  api: LemmyHttp,
): Promise<SuccessResponse> {
  let banner = sampleImage;
  let bio = "a changed bio";
  let form: SaveUserSettings = {
    show_nsfw: false,
    blur_nsfw: true,
    default_post_sort_type: "Hot",
    default_listing_type: "All",
    interface_language: "",
    banner,
    display_name: "user321",
    show_avatars: false,
    send_notifications_to_email: false,
    bio,
  };
  return await saveUserSettings(api, form);
}

export async function saveUserSettings(
  api: LemmyHttp,
  form: SaveUserSettings,
): Promise<SuccessResponse> {
  return api.saveUserSettings(form);
}
export async function getPersonDetails(
  api: LemmyHttp,
  person_id: number,
): Promise<GetPersonDetailsResponse> {
  let form: GetPersonDetails = {
    person_id: person_id,
  };
  return api.getPersonDetails(form);
}

export async function deleteUser(api: LemmyHttp): Promise<SuccessResponse> {
  let form: DeleteAccount = {
    delete_content: true,
    password,
  };
  return api.deleteAccount(form);
}

export async function getSite(api: LemmyHttp): Promise<GetSiteResponse> {
  return api.getSite();
}

export async function getMyUser(api: LemmyHttp): Promise<MyUserInfo> {
  return api.getMyUser();
}

export async function listPrivateMessages(
  api: LemmyHttp,
): Promise<PrivateMessagesResponse> {
  let form: GetPrivateMessages = {
    unread_only: false,
  };
  return api.getPrivateMessages(form);
}

export async function unfollowRemotes(api: LemmyHttp): Promise<MyUserInfo> {
  // Unfollow all remote communities
  let my_user = await getMyUser(api);
  let remoteFollowed =
    my_user.follows.filter(c => c.community.local == false) ?? [];
  await Promise.all(
    remoteFollowed.map(cu => followCommunity(api, false, cu.community.id)),
  );

  return await getMyUser(api);
}

export async function followBeta(api: LemmyHttp): Promise<CommunityResponse> {
  let betaCommunity = (await resolveBetaCommunity(api)).community;
  if (betaCommunity) {
    let follow = await followCommunity(api, true, betaCommunity.community.id);
    return follow;
  } else {
    return Promise.reject("no community worked");
  }
}

export async function reportPost(
  api: LemmyHttp,
  post_id: number,
  reason: string,
): Promise<PostReportResponse> {
  let form: CreatePostReport = {
    post_id,
    reason,
  };
  return api.createPostReport(form);
}

export async function listReports(
  api: LemmyHttp,
): Promise<ListReportsResponse> {
  let form: ListReports = {};
  return api.listReports(form);
}

export async function reportComment(
  api: LemmyHttp,
  comment_id: number,
  reason: string,
): Promise<CommentReportResponse> {
  let form: CreateCommentReport = {
    comment_id,
    reason,
  };
  return api.createCommentReport(form);
}

export async function reportPrivateMessage(
  api: LemmyHttp,
  private_message_id: number,
  reason: string,
): Promise<PrivateMessageReportResponse> {
  let form: CreatePrivateMessageReport = {
    private_message_id,
    reason,
  };
  return api.createPrivateMessageReport(form);
}

export function getPosts(
  api: LemmyHttp,
  listingType?: ListingType,
  community_id?: number,
): Promise<GetPostsResponse> {
  let form: GetPosts = {
    type_: listingType,
    limit: 50,
    community_id,
  };
  return api.getPosts(form);
}

export function userBlockInstance(
  api: LemmyHttp,
  instance_id: InstanceId,
  block: boolean,
): Promise<SuccessResponse> {
  let form: UserBlockInstanceParams = {
    instance_id,
    block,
  };
  return api.userBlockInstance(form);
}

export function blockCommunity(
  api: LemmyHttp,
  community_id: CommunityId,
  block: boolean,
): Promise<BlockCommunityResponse> {
  let form: BlockCommunity = {
    community_id,
    block,
  };
  return api.blockCommunity(form);
}

export function listCommunityPendingFollows(
  api: LemmyHttp,
): Promise<ListCommunityPendingFollowsResponse> {
  let form: ListCommunityPendingFollows = {
    pending_only: true,
    all_communities: false,
    page: 1,
    limit: 50,
  };
  return api.listCommunityPendingFollows(form);
}

export function getCommunityPendingFollowsCount(
  api: LemmyHttp,
  community_id: CommunityId,
): Promise<GetCommunityPendingFollowsCountResponse> {
  return api.getCommunityPendingFollowsCount(community_id);
}

export function approveCommunityPendingFollow(
  api: LemmyHttp,
  community_id: CommunityId,
  follower_id: PersonId,
  approve: boolean = true,
): Promise<SuccessResponse> {
  let form: ApproveCommunityPendingFollower = {
    community_id,
    follower_id,
    approve,
  };
  return api.approveCommunityPendingFollow(form);
}

export function delay(millis = 500) {
  return new Promise(resolve => setTimeout(resolve, millis));
}

export function longDelay() {
  return delay(10000);
}

export function wrapper(form: any): string {
  return JSON.stringify(form);
}

export function randomString(length: number): string {
  var result = "";
  var characters =
    "abcdefghijklmnopqrstuvwxyzABCDEFGHIJKLMNOPQRSTUVWXYZ0123456789_";
  var charactersLength = characters.length;
  for (var i = 0; i < length; i++) {
    result += characters.charAt(Math.floor(Math.random() * charactersLength));
  }
  return result;
}

export async function deleteAllImages(api: LemmyHttp) {
  const imagesRes = await api.listAllMedia({
    limit: imageFetchLimit,
  });
  Promise.all(
    imagesRes.images
      .map(image => {
        const form: DeleteImageParams = {
          token: image.local_image.pictrs_delete_token,
          filename: image.local_image.pictrs_alias,
        };
        return form;
      })
      .map(form => api.deleteImage(form)),
  );
}

export async function unfollows() {
  await Promise.all([
    unfollowRemotes(alpha),
    unfollowRemotes(beta),
    unfollowRemotes(gamma),
    unfollowRemotes(delta),
    unfollowRemotes(epsilon),
  ]);
  await Promise.all([
    purgeAllPosts(alpha),
    purgeAllPosts(beta),
    purgeAllPosts(gamma),
    purgeAllPosts(delta),
    purgeAllPosts(epsilon),
  ]);
}

export async function purgeAllPosts(api: LemmyHttp) {
  // The best way to get all federated items, is to find the posts
  let res = await api.getPosts({ type_: "All", limit: 50 });
  await Promise.all(
    Array.from(new Set(res.posts.map(p => p.post.id)))
      .map(post_id => api.purgePost({ post_id }))
      // Ignore errors
      .map(p => p.catch(e => e)),
  );
}

export function getCommentParentId(comment: Comment): number | undefined {
  let split = comment.path.split(".");
  // remove the 0
  split.shift();

  if (split.length > 1) {
    return Number(split[split.length - 2]);
  } else {
    console.error(`Failed to extract comment parent id from ${comment.path}`);
    return undefined;
  }
}

export async function waitUntil<T>(
  fetcher: () => Promise<T>,
  checker: (t: T) => boolean,
  retries = 10,
  delaySeconds = [0.2, 0.5, 1, 2, 3],
) {
  let retry = 0;
  let result;
  while (retry++ < retries) {
    try {
      result = await fetcher();
      if (checker(result)) return result;
    } catch (error) {
      console.error(error);
    }
    await delay(
      delaySeconds[Math.min(retry - 1, delaySeconds.length - 1)] * 1000,
    );
  }
  console.error("result", result);
  throw Error(
    `Failed "${fetcher}": "${checker}" did not return true after ${retries} retries (delayed ${delaySeconds}s each)`,
  );
}<|MERGE_RESOLUTION|>--- conflicted
+++ resolved
@@ -207,13 +207,8 @@
   // Ignore errors from duplicate allows (because setup gets called for each test file)
   try {
     await api.adminAllowInstance(params);
-<<<<<<< HEAD
-  } catch {
-    //console.log("Failed to allow instance");
-=======
   } catch (error) {
     // console.error(error);
->>>>>>> e9d27f28
   }
 }
 
@@ -719,7 +714,6 @@
 export async function saveUserSettingsFederated(
   api: LemmyHttp,
 ): Promise<SuccessResponse> {
-  let banner = sampleImage;
   let bio = "a changed bio";
   let form: SaveUserSettings = {
     show_nsfw: false,
@@ -727,7 +721,6 @@
     default_post_sort_type: "Hot",
     default_listing_type: "All",
     interface_language: "",
-    banner,
     display_name: "user321",
     show_avatars: false,
     send_notifications_to_email: false,
