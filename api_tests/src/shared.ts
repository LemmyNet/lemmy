--- conflicted
+++ resolved
@@ -15,12 +15,9 @@
   LemmyHttp,
   ListCommunityPendingFollows,
   ListCommunityPendingFollowsResponse,
-<<<<<<< HEAD
   ListReports,
   ListReportsResponse,
-=======
   MyUserInfo,
->>>>>>> 5e7b30ac
   PersonId,
   PostView,
   PrivateMessageReportResponse,
