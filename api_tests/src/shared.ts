import {
  BlockInstance,
  BlockInstanceResponse,
  GetReplies,
  GetRepliesResponse,
  GetUnreadCountResponse,
  InstanceId,
  LemmyHttp,
  PostView,
} from "lemmy-js-client";
import { CreatePost } from "lemmy-js-client/dist/types/CreatePost";
import { DeletePost } from "lemmy-js-client/dist/types/DeletePost";
import { EditPost } from "lemmy-js-client/dist/types/EditPost";
import { EditSite } from "lemmy-js-client/dist/types/EditSite";
import { FeaturePost } from "lemmy-js-client/dist/types/FeaturePost";
import { GetComments } from "lemmy-js-client/dist/types/GetComments";
import { GetCommentsResponse } from "lemmy-js-client/dist/types/GetCommentsResponse";
import { GetPost } from "lemmy-js-client/dist/types/GetPost";
import { GetPostResponse } from "lemmy-js-client/dist/types/GetPostResponse";
import { LockPost } from "lemmy-js-client/dist/types/LockPost";
import { Login } from "lemmy-js-client/dist/types/Login";
import { Post } from "lemmy-js-client/dist/types/Post";
import { PostResponse } from "lemmy-js-client/dist/types/PostResponse";
import { RemovePost } from "lemmy-js-client/dist/types/RemovePost";
import { ResolveObject } from "lemmy-js-client/dist/types/ResolveObject";
import { ResolveObjectResponse } from "lemmy-js-client/dist/types/ResolveObjectResponse";
import { Search } from "lemmy-js-client/dist/types/Search";
import { SearchResponse } from "lemmy-js-client/dist/types/SearchResponse";
import { Comment } from "lemmy-js-client/dist/types/Comment";
import { BanPersonResponse } from "lemmy-js-client/dist/types/BanPersonResponse";
import { BanPerson } from "lemmy-js-client/dist/types/BanPerson";
import { BanFromCommunityResponse } from "lemmy-js-client/dist/types/BanFromCommunityResponse";
import { BanFromCommunity } from "lemmy-js-client/dist/types/BanFromCommunity";
import { CommunityResponse } from "lemmy-js-client/dist/types/CommunityResponse";
import { FollowCommunity } from "lemmy-js-client/dist/types/FollowCommunity";
import { CreatePostLike } from "lemmy-js-client/dist/types/CreatePostLike";
import { CommentResponse } from "lemmy-js-client/dist/types/CommentResponse";
import { CreateComment } from "lemmy-js-client/dist/types/CreateComment";
import { EditComment } from "lemmy-js-client/dist/types/EditComment";
import { DeleteComment } from "lemmy-js-client/dist/types/DeleteComment";
import { RemoveComment } from "lemmy-js-client/dist/types/RemoveComment";
import { GetPersonMentionsResponse } from "lemmy-js-client/dist/types/GetPersonMentionsResponse";
import { GetPersonMentions } from "lemmy-js-client/dist/types/GetPersonMentions";
import { CreateCommentLike } from "lemmy-js-client/dist/types/CreateCommentLike";
import { CreateCommunity } from "lemmy-js-client/dist/types/CreateCommunity";
import { GetCommunity } from "lemmy-js-client/dist/types/GetCommunity";
import { DeleteCommunity } from "lemmy-js-client/dist/types/DeleteCommunity";
import { RemoveCommunity } from "lemmy-js-client/dist/types/RemoveCommunity";
import { PrivateMessageResponse } from "lemmy-js-client/dist/types/PrivateMessageResponse";
import { CreatePrivateMessage } from "lemmy-js-client/dist/types/CreatePrivateMessage";
import { EditPrivateMessage } from "lemmy-js-client/dist/types/EditPrivateMessage";
import { DeletePrivateMessage } from "lemmy-js-client/dist/types/DeletePrivateMessage";
import { LoginResponse } from "lemmy-js-client/dist/types/LoginResponse";
import { Register } from "lemmy-js-client/dist/types/Register";
import { SaveUserSettings } from "lemmy-js-client/dist/types/SaveUserSettings";
import { DeleteAccount } from "lemmy-js-client/dist/types/DeleteAccount";
import { GetSiteResponse } from "lemmy-js-client/dist/types/GetSiteResponse";
import { DeleteAccountResponse } from "lemmy-js-client/dist/types/DeleteAccountResponse";
import { PrivateMessagesResponse } from "lemmy-js-client/dist/types/PrivateMessagesResponse";
import { GetPrivateMessages } from "lemmy-js-client/dist/types/GetPrivateMessages";
import { PostReportResponse } from "lemmy-js-client/dist/types/PostReportResponse";
import { CreatePostReport } from "lemmy-js-client/dist/types/CreatePostReport";
import { ListPostReportsResponse } from "lemmy-js-client/dist/types/ListPostReportsResponse";
import { ListPostReports } from "lemmy-js-client/dist/types/ListPostReports";
import { CommentReportResponse } from "lemmy-js-client/dist/types/CommentReportResponse";
import { CreateCommentReport } from "lemmy-js-client/dist/types/CreateCommentReport";
import { ListCommentReportsResponse } from "lemmy-js-client/dist/types/ListCommentReportsResponse";
import { ListCommentReports } from "lemmy-js-client/dist/types/ListCommentReports";
import { GetPostsResponse } from "lemmy-js-client/dist/types/GetPostsResponse";
import { GetPosts } from "lemmy-js-client/dist/types/GetPosts";
import { GetPersonDetailsResponse } from "lemmy-js-client/dist/types/GetPersonDetailsResponse";
import { GetPersonDetails } from "lemmy-js-client/dist/types/GetPersonDetails";
import { ListingType } from "lemmy-js-client/dist/types/ListingType";

export let alphaUrl = "http://127.0.0.1:8541";
export let betaUrl = "http://127.0.0.1:8551";
export let gammaUrl = "http://127.0.0.1:8561";
export let deltaUrl = "http://127.0.0.1:8571";
export let epsilonUrl = "http://127.0.0.1:8581";

export let alpha = new LemmyHttp(alphaUrl);
export let beta = new LemmyHttp(betaUrl);
export let gamma = new LemmyHttp(gammaUrl);
export let delta = new LemmyHttp(deltaUrl);
export let epsilon = new LemmyHttp(epsilonUrl);

const password = "lemmylemmy";

export async function setupLogins() {
  let formAlpha: Login = {
    username_or_email: "lemmy_alpha",
    password,
  };
  let resAlpha = alpha.login(formAlpha);

  let formBeta: Login = {
    username_or_email: "lemmy_beta",
    password,
  };
  let resBeta = beta.login(formBeta);

  let formGamma: Login = {
    username_or_email: "lemmy_gamma",
    password,
  };
  let resGamma = gamma.login(formGamma);

  let formDelta: Login = {
    username_or_email: "lemmy_delta",
    password,
  };
  let resDelta = delta.login(formDelta);

  let formEpsilon: Login = {
    username_or_email: "lemmy_epsilon",
    password,
  };
  let resEpsilon = epsilon.login(formEpsilon);

  let res = await Promise.all([
    resAlpha,
    resBeta,
    resGamma,
    resDelta,
    resEpsilon,
  ]);
<<<<<<< HEAD
  alpha.setHeaders({ Authorization: "Bearer " + res[0].jwt ?? "" });
  beta.setHeaders({ Authorization: "Bearer " + res[1].jwt ?? "" });
  gamma.setHeaders({ Authorization: "Bearer " + res[2].jwt ?? "" });
  delta.setHeaders({ Authorization: "Bearer " + res[3].jwt ?? "" });
  epsilon.setHeaders({ Authorization: "Bearer " + res[4].jwt ?? "" });
=======
  alpha.setHeaders({ Authorization: `Bearer ${res[0].jwt ?? ""}` });
  beta.setHeaders({ Authorization: `Bearer ${res[1].jwt ?? ""}` });
  gamma.setHeaders({ Authorization: `Bearer ${res[2].jwt ?? ""}` });
  delta.setHeaders({ Authorization: `Bearer ${res[3].jwt ?? ""}` });
  epsilon.setHeaders({ Authorization: `Bearer ${res[4].jwt ?? ""}` });
>>>>>>> 9275041f

  // Registration applications are now enabled by default, need to disable them
  let editSiteForm: EditSite = {
    registration_mode: "Open",
    rate_limit_message: 999,
    rate_limit_post: 999,
    rate_limit_register: 999,
    rate_limit_image: 999,
    rate_limit_comment: 999,
    rate_limit_search: 999,
  };

  // Set the blocks and auths for each
  editSiteForm.allowed_instances = [
    "lemmy-beta",
    "lemmy-gamma",
    "lemmy-delta",
    "lemmy-epsilon",
  ];
  await alpha.editSite(editSiteForm);

  editSiteForm.allowed_instances = [
    "lemmy-alpha",
    "lemmy-gamma",
    "lemmy-delta",
    "lemmy-epsilon",
  ];
  await beta.editSite(editSiteForm);

  editSiteForm.allowed_instances = [
    "lemmy-alpha",
    "lemmy-beta",
    "lemmy-delta",
    "lemmy-epsilon",
  ];
  await gamma.editSite(editSiteForm);

  editSiteForm.allowed_instances = ["lemmy-beta"];
  await delta.editSite(editSiteForm);

  editSiteForm.allowed_instances = [];
  editSiteForm.blocked_instances = ["lemmy-alpha"];
  await epsilon.editSite(editSiteForm);

  // Create the main alpha/beta communities
  // Ignore thrown errors of duplicates
  try {
    await createCommunity(alpha, "main");
    await createCommunity(beta, "main");
    // wait for > INSTANCES_RECHECK_DELAY to ensure federation is initialized
    // otherwise the first few federated events may be missed
    // (because last_successful_id is set to current id when federation to an instance is first started)
    // only needed the first time so do in this try
    await delay(10_000);
  } catch (_) {
    console.log("Communities already exist");
  }
}

export async function createPost(
  api: LemmyHttp,
  community_id: number,
): Promise<PostResponse> {
  let name = randomString(5);
  let body = randomString(10);
  // switch from google.com to example.com for consistent title (embed_title and embed_description)
  // google switches description when a google doodle appears
  let url = "https://example.com/";
  let form: CreatePost = {
    name,
    url,
    body,
    community_id,
  };
  return api.createPost(form);
}

export async function editPost(
  api: LemmyHttp,
  post: Post,
): Promise<PostResponse> {
  let name = "A jest test federated post, updated";
  let form: EditPost = {
    name,
    post_id: post.id,
  };
  return api.editPost(form);
}

export async function deletePost(
  api: LemmyHttp,
  deleted: boolean,
  post: Post,
): Promise<PostResponse> {
  let form: DeletePost = {
    post_id: post.id,
    deleted: deleted,
  };
  return api.deletePost(form);
}

export async function removePost(
  api: LemmyHttp,
  removed: boolean,
  post: Post,
): Promise<PostResponse> {
  let form: RemovePost = {
    post_id: post.id,
    removed,
  };
  return api.removePost(form);
}

export async function featurePost(
  api: LemmyHttp,
  featured: boolean,
  post: Post,
): Promise<PostResponse> {
  let form: FeaturePost = {
    post_id: post.id,
    featured,
    feature_type: "Community",
  };
  return api.featurePost(form);
}

export async function lockPost(
  api: LemmyHttp,
  locked: boolean,
  post: Post,
): Promise<PostResponse> {
  let form: LockPost = {
    post_id: post.id,
    locked,
  };
  return api.lockPost(form);
}

export async function resolvePost(
  api: LemmyHttp,
  post: Post,
): Promise<ResolveObjectResponse> {
  let form: ResolveObject = {
    q: post.ap_id,
  };
  return api.resolveObject(form);
}

export async function searchPostLocal(
  api: LemmyHttp,
  post: Post,
): Promise<SearchResponse> {
  let form: Search = {
    q: post.name,
    type_: "Posts",
    sort: "TopAll",
  };
  return api.search(form);
}

/// wait for a post to appear locally without pulling it
export async function waitForPost(
  api: LemmyHttp,
  post: Post,
  checker: (t: PostView | undefined) => boolean = p => !!p,
) {
  return waitUntil<PostView>(
    () => searchPostLocal(api, post).then(p => p.posts[0]),
    checker,
  );
}

export async function getPost(
  api: LemmyHttp,
  post_id: number,
): Promise<GetPostResponse> {
  let form: GetPost = {
    id: post_id,
  };
  return api.getPost(form);
}

export async function getComments(
  api: LemmyHttp,
  post_id?: number,
  listingType: ListingType = "All",
): Promise<GetCommentsResponse> {
  let form: GetComments = {
    post_id: post_id,
    type_: listingType,
    sort: "New",
  };
  return api.getComments(form);
}

export async function getUnreadCount(
  api: LemmyHttp,
): Promise<GetUnreadCountResponse> {
  return api.getUnreadCount();
}

export async function getReplies(api: LemmyHttp): Promise<GetRepliesResponse> {
  let form: GetReplies = {
    sort: "New",
    unread_only: false,
  };
  return api.getReplies(form);
}

export async function resolveComment(
  api: LemmyHttp,
  comment: Comment,
): Promise<ResolveObjectResponse> {
  let form: ResolveObject = {
    q: comment.ap_id,
  };
  return api.resolveObject(form);
}

export async function resolveBetaCommunity(
  api: LemmyHttp,
): Promise<ResolveObjectResponse> {
  // Use short-hand search url
  let form: ResolveObject = {
    q: "!main@lemmy-beta:8551",
  };
  return api.resolveObject(form);
}

export async function resolveCommunity(
  api: LemmyHttp,
  q: string,
): Promise<ResolveObjectResponse> {
  let form: ResolveObject = {
    q,
  };
  return api.resolveObject(form);
}

export async function resolvePerson(
  api: LemmyHttp,
  apShortname: string,
): Promise<ResolveObjectResponse> {
  let form: ResolveObject = {
    q: apShortname,
  };
  return api.resolveObject(form);
}

export async function banPersonFromSite(
  api: LemmyHttp,
  person_id: number,
  ban: boolean,
  remove_data: boolean,
): Promise<BanPersonResponse> {
  // Make sure lemmy-beta/c/main is cached on lemmy_alpha
  let form: BanPerson = {
    person_id,
    ban,
    remove_data: remove_data,
  };
  return api.banPerson(form);
}

export async function banPersonFromCommunity(
  api: LemmyHttp,
  person_id: number,
  community_id: number,
  remove_data: boolean,
  ban: boolean,
): Promise<BanFromCommunityResponse> {
  let form: BanFromCommunity = {
    person_id,
    community_id,
    remove_data: remove_data,
    ban,
  };
  return api.banFromCommunity(form);
}

export async function followCommunity(
  api: LemmyHttp,
  follow: boolean,
  community_id: number,
): Promise<CommunityResponse> {
  let form: FollowCommunity = {
    community_id,
    follow,
  };
  const res = await api.followCommunity(form);
  await waitUntil(
    () => resolveCommunity(api, res.community_view.community.actor_id),
    g => g.community?.subscribed === (follow ? "Subscribed" : "NotSubscribed"),
  );
  // wait FOLLOW_ADDITIONS_RECHECK_DELAY (there's no API to wait for this currently)
  await delay(2000);
  return res;
}

export async function likePost(
  api: LemmyHttp,
  score: number,
  post: Post,
): Promise<PostResponse> {
  let form: CreatePostLike = {
    post_id: post.id,
    score: score,
  };

  return api.likePost(form);
}

export async function createComment(
  api: LemmyHttp,
  post_id: number,
  parent_id?: number,
  content = "a jest test comment",
): Promise<CommentResponse> {
  let form: CreateComment = {
    content,
    post_id,
    parent_id,
  };
  return api.createComment(form);
}

export async function editComment(
  api: LemmyHttp,
  comment_id: number,
  content = "A jest test federated comment update",
): Promise<CommentResponse> {
  let form: EditComment = {
    content,
    comment_id,
  };
  return api.editComment(form);
}

export async function deleteComment(
  api: LemmyHttp,
  deleted: boolean,
  comment_id: number,
): Promise<CommentResponse> {
  let form: DeleteComment = {
    comment_id,
    deleted,
  };
  return api.deleteComment(form);
}

export async function removeComment(
  api: LemmyHttp,
  removed: boolean,
  comment_id: number,
): Promise<CommentResponse> {
  let form: RemoveComment = {
    comment_id,
    removed,
  };
  return api.removeComment(form);
}

export async function getMentions(
  api: LemmyHttp,
): Promise<GetPersonMentionsResponse> {
  let form: GetPersonMentions = {
    sort: "New",
    unread_only: false,
  };
  return api.getPersonMentions(form);
}

export async function likeComment(
  api: LemmyHttp,
  score: number,
  comment: Comment,
): Promise<CommentResponse> {
  let form: CreateCommentLike = {
    comment_id: comment.id,
    score,
  };
  return api.likeComment(form);
}

export async function createCommunity(
  api: LemmyHttp,
  name_: string = randomString(5),
): Promise<CommunityResponse> {
  let description = "a sample description";
  let form: CreateCommunity = {
    name: name_,
    title: name_,
    description,
  };
  return api.createCommunity(form);
}

export async function getCommunity(
  api: LemmyHttp,
  id: number,
): Promise<CommunityResponse> {
  let form: GetCommunity = {
    id,
  };
  return api.getCommunity(form);
}

export async function getCommunityByName(
  api: LemmyHttp,
  name: string,
): Promise<CommunityResponse> {
  let form: GetCommunity = {
    name,
  };
  return api.getCommunity(form);
}

export async function deleteCommunity(
  api: LemmyHttp,
  deleted: boolean,
  community_id: number,
): Promise<CommunityResponse> {
  let form: DeleteCommunity = {
    community_id,
    deleted,
  };
  return api.deleteCommunity(form);
}

export async function removeCommunity(
  api: LemmyHttp,
  removed: boolean,
  community_id: number,
): Promise<CommunityResponse> {
  let form: RemoveCommunity = {
    community_id,
    removed,
  };
  return api.removeCommunity(form);
}

export async function createPrivateMessage(
  api: LemmyHttp,
  recipient_id: number,
): Promise<PrivateMessageResponse> {
  let content = "A jest test federated private message";
  let form: CreatePrivateMessage = {
    content,
    recipient_id,
  };
  return api.createPrivateMessage(form);
}

export async function editPrivateMessage(
  api: LemmyHttp,
  private_message_id: number,
): Promise<PrivateMessageResponse> {
  let updatedContent = "A jest test federated private message edited";
  let form: EditPrivateMessage = {
    content: updatedContent,
    private_message_id,
  };
  return api.editPrivateMessage(form);
}

export async function deletePrivateMessage(
  api: LemmyHttp,
  deleted: boolean,
  private_message_id: number,
): Promise<PrivateMessageResponse> {
  let form: DeletePrivateMessage = {
    deleted,
    private_message_id,
  };
  return api.deletePrivateMessage(form);
}

export async function registerUser(
  api: LemmyHttp,
  username: string = randomString(5),
): Promise<LoginResponse> {
  let form: Register = {
    username,
    password,
    password_verify: password,
    show_nsfw: true,
  };
  return api.register(form);
}

export async function loginUser(
  api: LemmyHttp,
  username: string,
): Promise<LoginResponse> {
  let form: Login = {
    username_or_email: username,
    password: password,
  };
  return api.login(form);
}

export async function saveUserSettingsBio(
  api: LemmyHttp,
): Promise<LoginResponse> {
  let form: SaveUserSettings = {
    show_nsfw: true,
    blur_nsfw: false,
    auto_expand: true,
    theme: "darkly",
    default_sort_type: "Active",
    default_listing_type: "All",
    interface_language: "en",
    show_avatars: true,
    send_notifications_to_email: false,
    bio: "a changed bio",
  };
  return saveUserSettings(api, form);
}

export async function saveUserSettingsFederated(
  api: LemmyHttp,
): Promise<LoginResponse> {
  let avatar = "https://image.flaticon.com/icons/png/512/35/35896.png";
  let banner = "https://image.flaticon.com/icons/png/512/36/35896.png";
  let bio = "a changed bio";
  let form: SaveUserSettings = {
    show_nsfw: false,
    blur_nsfw: true,
    auto_expand: false,
    default_sort_type: "Hot",
    default_listing_type: "All",
    interface_language: "",
    avatar,
    banner,
    display_name: "user321",
    show_avatars: false,
    send_notifications_to_email: false,
    bio,
  };
  return await saveUserSettings(api, form);
}

export async function saveUserSettings(
  api: LemmyHttp,
  form: SaveUserSettings,
): Promise<LoginResponse> {
  return api.saveUserSettings(form);
}
export async function getPersonDetails(
  api: LemmyHttp,
  person_id: number,
): Promise<GetPersonDetailsResponse> {
  let form: GetPersonDetails = {
    person_id: person_id,
  };
  return api.getPersonDetails(form);
}

export async function deleteUser(
  api: LemmyHttp,
): Promise<DeleteAccountResponse> {
  let form: DeleteAccount = {
    delete_content: true,
    password,
  };
  return api.deleteAccount(form);
}

export async function getSite(api: LemmyHttp): Promise<GetSiteResponse> {
  return api.getSite();
}

export async function listPrivateMessages(
  api: LemmyHttp,
): Promise<PrivateMessagesResponse> {
  let form: GetPrivateMessages = {
    unread_only: false,
  };
  return api.getPrivateMessages(form);
}

export async function unfollowRemotes(
  api: LemmyHttp,
): Promise<GetSiteResponse> {
  // Unfollow all remote communities
  let site = await getSite(api);
  let remoteFollowed =
    site.my_user?.follows.filter(c => c.community.local == false) ?? [];
  await Promise.all(
    remoteFollowed.map(cu => followCommunity(api, false, cu.community.id)),
  );
  let siteRes = await getSite(api);
  return siteRes;
}

export async function followBeta(api: LemmyHttp): Promise<CommunityResponse> {
  let betaCommunity = (await resolveBetaCommunity(api)).community;
  if (betaCommunity) {
    let follow = await followCommunity(api, true, betaCommunity.community.id);
    return follow;
  } else {
    return Promise.reject("no community worked");
  }
}

export async function reportPost(
  api: LemmyHttp,
  post_id: number,
  reason: string,
): Promise<PostReportResponse> {
  let form: CreatePostReport = {
    post_id,
    reason,
  };
  return api.createPostReport(form);
}

export async function listPostReports(
  api: LemmyHttp,
): Promise<ListPostReportsResponse> {
  let form: ListPostReports = {};
  return api.listPostReports(form);
}

export async function reportComment(
  api: LemmyHttp,
  comment_id: number,
  reason: string,
): Promise<CommentReportResponse> {
  let form: CreateCommentReport = {
    comment_id,
    reason,
  };
  return api.createCommentReport(form);
}

export async function listCommentReports(
  api: LemmyHttp,
): Promise<ListCommentReportsResponse> {
  let form: ListCommentReports = {};
  return api.listCommentReports(form);
}

export function getPosts(
  api: LemmyHttp,
  listingType?: ListingType,
): Promise<GetPostsResponse> {
  let form: GetPosts = {
    type_: listingType,
  };
  return api.getPosts(form);
}

export function blockInstance(
  api: LemmyHttp,
  instance_id: InstanceId,
  block: boolean,
): Promise<BlockInstanceResponse> {
  let form: BlockInstance = {
    instance_id,
    block,
  };
  return api.blockInstance(form);
}

export function delay(millis = 500) {
  return new Promise(resolve => setTimeout(resolve, millis));
}

export function longDelay() {
  return delay(10000);
}

export function wrapper(form: any): string {
  return JSON.stringify(form);
}

export function randomString(length: number): string {
  var result = "";
  var characters =
    "abcdefghijklmnopqrstuvwxyzABCDEFGHIJKLMNOPQRSTUVWXYZ0123456789_";
  var charactersLength = characters.length;
  for (var i = 0; i < length; i++) {
    result += characters.charAt(Math.floor(Math.random() * charactersLength));
  }
  return result;
}

export async function unfollows() {
  await Promise.all([
    unfollowRemotes(alpha),
    unfollowRemotes(gamma),
    unfollowRemotes(delta),
    unfollowRemotes(epsilon),
  ]);
}

export function getCommentParentId(comment: Comment): number | undefined {
  let split = comment.path.split(".");
  // remove the 0
  split.shift();

  if (split.length > 1) {
    return Number(split[split.length - 2]);
  } else {
    return undefined;
  }
}

export async function waitUntil<T>(
  fetcher: () => Promise<T>,
  checker: (t: T) => boolean,
  retries = 10,
  delaySeconds = [0.2, 0.5, 1, 2, 3],
) {
  let retry = 0;
  let result;
  while (retry++ < retries) {
    result = await fetcher();
    if (checker(result)) return result;
    await delay(
      delaySeconds[Math.min(retry - 1, delaySeconds.length - 1)] * 1000,
    );
  }
  console.error("result", result);
  throw Error(
    `Failed "${fetcher}": "${checker}" did not return true after ${retries} retries (delayed ${delaySeconds}s each)`,
  );
}<|MERGE_RESOLUTION|>--- conflicted
+++ resolved
@@ -124,19 +124,11 @@
     resDelta,
     resEpsilon,
   ]);
-<<<<<<< HEAD
-  alpha.setHeaders({ Authorization: "Bearer " + res[0].jwt ?? "" });
-  beta.setHeaders({ Authorization: "Bearer " + res[1].jwt ?? "" });
-  gamma.setHeaders({ Authorization: "Bearer " + res[2].jwt ?? "" });
-  delta.setHeaders({ Authorization: "Bearer " + res[3].jwt ?? "" });
-  epsilon.setHeaders({ Authorization: "Bearer " + res[4].jwt ?? "" });
-=======
   alpha.setHeaders({ Authorization: `Bearer ${res[0].jwt ?? ""}` });
   beta.setHeaders({ Authorization: `Bearer ${res[1].jwt ?? ""}` });
   gamma.setHeaders({ Authorization: `Bearer ${res[2].jwt ?? ""}` });
   delta.setHeaders({ Authorization: `Bearer ${res[3].jwt ?? ""}` });
   epsilon.setHeaders({ Authorization: `Bearer ${res[4].jwt ?? ""}` });
->>>>>>> 9275041f
 
   // Registration applications are now enabled by default, need to disable them
   let editSiteForm: EditSite = {
