--- conflicted
+++ resolved
@@ -83,23 +83,6 @@
 export const imageFetchLimit = 50;
 export const sampleImage =
   "https://i.pinimg.com/originals/df/5f/5b/df5f5b1b174a2b4b6026cc6c8f9395c1.jpg";
-<<<<<<< HEAD
-
-export let alphaUrl = "http://127.0.0.1:8541";
-export let betaUrl = "http://127.0.0.1:8551";
-export let gammaUrl = "http://127.0.0.1:8561";
-export let deltaUrl = "http://127.0.0.1:8571";
-export let epsilonUrl = "http://127.0.0.1:8581";
-
-export let alpha = new LemmyHttp(alphaUrl, { fetchFunction });
-export let alphaImage = new LemmyHttp(alphaUrl);
-export let beta = new LemmyHttp(betaUrl, { fetchFunction });
-export let gamma = new LemmyHttp(gammaUrl, { fetchFunction });
-export let delta = new LemmyHttp(deltaUrl, { fetchFunction });
-export let epsilon = new LemmyHttp(epsilonUrl, { fetchFunction });
-
-export let betaAllowedInstances = [
-=======
 export const sampleSite = "https://yahoo.com";
 
 export const alphaUrl = "http://127.0.0.1:8541";
@@ -116,7 +99,6 @@
 export const epsilon = new LemmyHttp(epsilonUrl, { fetchFunction });
 
 export const betaAllowedInstances = [
->>>>>>> 4974dbb1
   "lemmy-alpha",
   "lemmy-gamma",
   "lemmy-delta",
@@ -939,13 +921,6 @@
     unfollowRemotes(delta),
     unfollowRemotes(epsilon),
   ]);
-<<<<<<< HEAD
-  await purgeAllPosts(alpha);
-  await purgeAllPosts(beta);
-  await purgeAllPosts(gamma);
-  await purgeAllPosts(delta);
-  await purgeAllPosts(epsilon);
-=======
   await Promise.all([
     purgeAllPosts(alpha),
     purgeAllPosts(beta),
@@ -953,21 +928,13 @@
     purgeAllPosts(delta),
     purgeAllPosts(epsilon),
   ]);
->>>>>>> 4974dbb1
 }
 
 export async function purgeAllPosts(api: LemmyHttp) {
   // The best way to get all federated items, is to find the posts
   let res = await api.getPosts({ type_: "All", limit: 50 });
   await Promise.all(
-<<<<<<< HEAD
-    res.posts
-      .map(p => p.post.id)
-      // Unique
-      .filter((v, i, a) => a.indexOf(v) == i)
-=======
     Array.from(new Set(res.posts.map(p => p.post.id)))
->>>>>>> 4974dbb1
       .map(post_id => api.purgePost({ post_id }))
       // Ignore errors
       .map(p => p.catch(e => e)),
