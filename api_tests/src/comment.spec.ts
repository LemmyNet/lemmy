--- conflicted
+++ resolved
@@ -855,11 +855,7 @@
 /// fetched recursively. Ensure that it works properly.
 test("Fetch a deeply nested comment", async () => {
   let lastComment;
-<<<<<<< HEAD
-  for (let i = 0; i < 5000; i++) {
-=======
-  for (let i = 1; i < 50; i++) {
->>>>>>> f65875c2
+  for (let i = 1; i < 5000; i++) {
     let commentRes = await createComment(
       alpha,
       postOnAlphaRes.post_view.post.id,
