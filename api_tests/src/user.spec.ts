jest.setTimeout(120000);
import {
  alpha,
  beta,
  registerUser,
  searchForUser,
  saveUserSettings,
  getSite,
} from './shared';
import {
  UserViewSafe,
  SaveUserSettings,
  SortType,
  ListingType,
} from 'lemmy-js-client';

let auth: string;
let apShortname: string;

function assertUserFederation(userOne: UserViewSafe, userTwo: UserViewSafe) {
  expect(userOne.user.name).toBe(userTwo.user.name);
  expect(userOne.user.preferred_username).toBe(userTwo.user.preferred_username);
  expect(userOne.user.bio).toBe(userTwo.user.bio);
  expect(userOne.user.actor_id).toBe(userTwo.user.actor_id);
  expect(userOne.user.avatar).toBe(userTwo.user.avatar);
  expect(userOne.user.banner).toBe(userTwo.user.banner);
  expect(userOne.user.published).toBe(userTwo.user.published);
}

test('Create user', async () => {
  let userRes = await registerUser(alpha);
  expect(userRes.jwt).toBeDefined();
  auth = userRes.jwt;

  let site = await getSite(alpha, auth);
  expect(site.my_user).toBeDefined();
  apShortname = `@${site.my_user.name}@lemmy-alpha:8541`;
});

test('Set some user settings, check that they are federated', async () => {
  let avatar = 'https://image.flaticon.com/icons/png/512/35/35896.png';
  let banner = 'https://image.flaticon.com/icons/png/512/36/35896.png';
<<<<<<< HEAD
  let form: SaveUserSettings = {
=======
  let bio = 'a changed bio';
  let form: UserSettingsForm = {
>>>>>>> 9d0709df
    show_nsfw: false,
    theme: '',
    default_sort_type: SortType.Hot,
    default_listing_type: ListingType.All,
    lang: '',
    avatar,
    banner,
    preferred_username: 'user321',
    show_avatars: false,
    send_notifications_to_email: false,
    bio,
    auth,
<<<<<<< HEAD
  };
  let _settingsRes = await saveUserSettings(alpha, form);
=======
  }
  await saveUserSettings(alpha, form);
>>>>>>> 9d0709df

  let searchAlpha = await searchForUser(alpha, apShortname);
  let userOnAlpha = searchAlpha.users[0];
  let searchBeta = await searchForUser(beta, apShortname);
  let userOnBeta = searchBeta.users[0];
  assertUserFederation(userOnAlpha, userOnBeta);
});<|MERGE_RESOLUTION|>--- conflicted
+++ resolved
@@ -40,12 +40,8 @@
 test('Set some user settings, check that they are federated', async () => {
   let avatar = 'https://image.flaticon.com/icons/png/512/35/35896.png';
   let banner = 'https://image.flaticon.com/icons/png/512/36/35896.png';
-<<<<<<< HEAD
+  let bio = 'a changed bio';
   let form: SaveUserSettings = {
-=======
-  let bio = 'a changed bio';
-  let form: UserSettingsForm = {
->>>>>>> 9d0709df
     show_nsfw: false,
     theme: '',
     default_sort_type: SortType.Hot,
@@ -58,13 +54,8 @@
     send_notifications_to_email: false,
     bio,
     auth,
-<<<<<<< HEAD
   };
-  let _settingsRes = await saveUserSettings(alpha, form);
-=======
-  }
   await saveUserSettings(alpha, form);
->>>>>>> 9d0709df
 
   let searchAlpha = await searchForUser(alpha, apShortname);
   let userOnAlpha = searchAlpha.users[0];
