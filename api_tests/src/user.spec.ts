--- conflicted
+++ resolved
@@ -27,10 +27,7 @@
   banPersonFromSite,
   statusNotFound,
   statusUnauthorized,
-<<<<<<< HEAD
   listPersonContent,
-=======
->>>>>>> e82abd8e
   waitUntil,
 } from "./shared";
 import {
