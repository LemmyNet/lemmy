jest.setTimeout(120000);

import { PersonView } from "lemmy-js-client/dist/types/PersonView";
import {
  alpha,
  beta,
  registerUser,
  resolvePerson,
  getSite,
  createPost,
  resolveCommunity,
  createComment,
  resolveBetaCommunity,
  deleteUser,
  saveUserSettingsFederated,
  setupLogins,
  alphaUrl,
  saveUserSettings,
  getPost,
  getComments,
} from "./shared";
import { LemmyHttp, SaveUserSettings } from "lemmy-js-client";
import { GetPosts } from "lemmy-js-client/dist/types/GetPosts";

beforeAll(setupLogins);

let apShortname: string;

function assertUserFederation(userOne?: PersonView, userTwo?: PersonView) {
  expect(userOne?.person.name).toBe(userTwo?.person.name);
  expect(userOne?.person.display_name).toBe(userTwo?.person.display_name);
  expect(userOne?.person.bio).toBe(userTwo?.person.bio);
  expect(userOne?.person.actor_id).toBe(userTwo?.person.actor_id);
  expect(userOne?.person.avatar).toBe(userTwo?.person.avatar);
  expect(userOne?.person.banner).toBe(userTwo?.person.banner);
  expect(userOne?.person.published).toBe(userTwo?.person.published);
}

test("Create user", async () => {
  let userRes = await registerUser(alpha);
  expect(userRes.jwt).toBeDefined();
  let user = new LemmyHttp(alphaUrl, {
    headers: { Authorization: `Bearer ${userRes.jwt ?? ""}` },
  });

  let site = await getSite(user);
  expect(site.my_user).toBeDefined();
  if (!site.my_user) {
    throw "Missing site user";
  }
  apShortname = `@${site.my_user.local_user_view.person.name}@lemmy-alpha:8541`;
});

test("Set some user settings, check that they are federated", async () => {
  await saveUserSettingsFederated(alpha);
  let alphaPerson = (await resolvePerson(alpha, apShortname)).person;
  let betaPerson = (await resolvePerson(beta, apShortname)).person;
  assertUserFederation(alphaPerson, betaPerson);

  // Catches a bug where when only the person or local_user changed
  let form: SaveUserSettings = {
    theme: "test",
  };
  await saveUserSettings(beta, form);

  let site = await getSite(beta);
  expect(site.my_user?.local_user_view.local_user.theme).toBe("test");
});

test("Delete user", async () => {
  let userRes = await registerUser(alpha);
  expect(userRes.jwt).toBeDefined();
  let user = new LemmyHttp(alphaUrl, {
    headers: { Authorization: `Bearer ${userRes.jwt ?? ""}` },
  });

  // make a local post and comment
  let alphaCommunity = (await resolveCommunity(user, "!main@lemmy-alpha:8541"))
    .community;
  if (!alphaCommunity) {
    throw "Missing alpha community";
  }
  let localPost = (await createPost(user, alphaCommunity.community.id))
    .post_view.post;
  expect(localPost).toBeDefined();
  let localComment = (await createComment(user, localPost.id)).comment_view
    .comment;
  expect(localComment).toBeDefined();

  // make a remote post and comment
  let betaCommunity = (await resolveBetaCommunity(user)).community;
  if (!betaCommunity) {
    throw "Missing beta community";
  }
  let remotePost = (await createPost(user, betaCommunity.community.id))
    .post_view.post;
  expect(remotePost).toBeDefined();
  let remoteComment = (await createComment(user, remotePost.id)).comment_view
    .comment;
  expect(remoteComment).toBeDefined();

  await deleteUser(user);

<<<<<<< HEAD
  await expect(resolvePost(alpha, localPost)).rejects.toStrictEqual(
    Error("couldnt_find_object"),
  );
  await expect(resolveComment(alpha, localComment)).rejects.toStrictEqual(
    Error("couldnt_find_object"),
  );
  await expect(resolvePost(alpha, remotePost)).rejects.toStrictEqual(
    Error("couldnt_find_object"),
  );
  await expect(resolveComment(alpha, remoteComment)).rejects.toStrictEqual(
    Error("couldnt_find_object"),
=======
  // check that posts and comments are marked as deleted on other instances.
  // use get methods to avoid refetching from origin instance
  expect((await getPost(alpha, localPost.id)).post_view.post.deleted).toBe(
    true,
  );
  expect((await getPost(alpha, remotePost.id)).post_view.post.deleted).toBe(
    true,
>>>>>>> fc56d0aa
  );
  expect(
    (await getComments(alpha, localComment.post_id)).comments[0].comment
      .deleted,
  ).toBe(true);
  expect(
    (await getComments(alpha, remoteComment.post_id)).comments[0].comment
      .deleted,
  ).toBe(true);
});

test("Requests with invalid auth should be treated as unauthenticated", async () => {
  let invalid_auth = new LemmyHttp(alphaUrl, {
    headers: { Authorization: "Bearer foobar" },
  });
  let site = await getSite(invalid_auth);
  expect(site.my_user).toBeUndefined();
  expect(site.site_view).toBeDefined();

  let form: GetPosts = {};
  let posts = invalid_auth.getPosts(form);
  expect((await posts).posts).toBeDefined();
});

test("Create user with Arabic name", async () => {
  let userRes = await registerUser(alpha, "تجريب");
  expect(userRes.jwt).toBeDefined();
  let user = new LemmyHttp(alphaUrl, {
    headers: { Authorization: `Bearer ${userRes.jwt ?? ""}` },
  });

  let site = await getSite(user);
  expect(site.my_user).toBeDefined();
  if (!site.my_user) {
    throw "Missing site user";
  }
  apShortname = `@${site.my_user.local_user_view.person.name}@lemmy-alpha:8541`;

  let alphaPerson = (await resolvePerson(alpha, apShortname)).person;
  expect(alphaPerson).toBeDefined();
});<|MERGE_RESOLUTION|>--- conflicted
+++ resolved
@@ -101,19 +101,6 @@
 
   await deleteUser(user);
 
-<<<<<<< HEAD
-  await expect(resolvePost(alpha, localPost)).rejects.toStrictEqual(
-    Error("couldnt_find_object"),
-  );
-  await expect(resolveComment(alpha, localComment)).rejects.toStrictEqual(
-    Error("couldnt_find_object"),
-  );
-  await expect(resolvePost(alpha, remotePost)).rejects.toStrictEqual(
-    Error("couldnt_find_object"),
-  );
-  await expect(resolveComment(alpha, remoteComment)).rejects.toStrictEqual(
-    Error("couldnt_find_object"),
-=======
   // check that posts and comments are marked as deleted on other instances.
   // use get methods to avoid refetching from origin instance
   expect((await getPost(alpha, localPost.id)).post_view.post.deleted).toBe(
@@ -121,7 +108,6 @@
   );
   expect((await getPost(alpha, remotePost.id)).post_view.post.deleted).toBe(
     true,
->>>>>>> fc56d0aa
   );
   expect(
     (await getComments(alpha, localComment.post_id)).comments[0].comment
