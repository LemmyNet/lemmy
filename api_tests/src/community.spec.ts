jest.setTimeout(120000);

import { AddModToCommunity } from "lemmy-js-client/dist/types/AddModToCommunity";
import { CommunityView } from "lemmy-js-client/dist/types/CommunityView";
import {
  alpha,
  beta,
  gamma,
  setupLogins,
  resolveCommunity,
  createCommunity,
  deleteCommunity,
  delay,
  removeCommunity,
  getCommunity,
  followCommunity,
  banPersonFromCommunity,
  resolvePerson,
  getSite,
  createPost,
  getPost,
  resolvePost,
  registerUser,
  getPosts,
  getComments,
  createComment,
  getCommunityByName,
  waitUntil,
  alphaUrl,
  delta,
  searchPostLocal,
  longDelay,
  editCommunity,
  unfollows,
<<<<<<< HEAD
  getMyUser,
=======
  userBlockInstance,
>>>>>>> e3fccb3f
} from "./shared";
import { AdminAllowInstanceParams } from "lemmy-js-client/dist/types/AdminAllowInstanceParams";
import { EditCommunity, EditSite } from "lemmy-js-client";

beforeAll(setupLogins);
afterAll(unfollows);

function assertCommunityFederation(
  communityOne?: CommunityView,
  communityTwo?: CommunityView,
) {
  expect(communityOne?.community.actor_id).toBe(
    communityTwo?.community.actor_id,
  );
  expect(communityOne?.community.name).toBe(communityTwo?.community.name);
  expect(communityOne?.community.title).toBe(communityTwo?.community.title);
  expect(communityOne?.community.description).toBe(
    communityTwo?.community.description,
  );
  expect(communityOne?.community.icon).toBe(communityTwo?.community.icon);
  expect(communityOne?.community.banner).toBe(communityTwo?.community.banner);
  expect(communityOne?.community.published).toBe(
    communityTwo?.community.published,
  );
  expect(communityOne?.community.nsfw).toBe(communityTwo?.community.nsfw);
  expect(communityOne?.community.removed).toBe(communityTwo?.community.removed);
  expect(communityOne?.community.deleted).toBe(communityTwo?.community.deleted);
}

test("Create community", async () => {
  let communityRes = await createCommunity(alpha);
  expect(communityRes.community_view.community.name).toBeDefined();

  // A dupe check
  let prevName = communityRes.community_view.community.name;
  await expect(createCommunity(alpha, prevName)).rejects.toStrictEqual(
    Error("community_already_exists"),
  );

  // Cache the community on beta, make sure it has the other fields
  let searchShort = `!${prevName}@lemmy-alpha:8541`;
  let betaCommunity = (await resolveCommunity(beta, searchShort)).community;
  assertCommunityFederation(betaCommunity, communityRes.community_view);
});

test("Delete community", async () => {
  let communityRes = await createCommunity(beta);

  // Cache the community on Alpha
  let searchShort = `!${communityRes.community_view.community.name}@lemmy-beta:8551`;
  let alphaCommunity = (await resolveCommunity(alpha, searchShort)).community;
  if (!alphaCommunity) {
    throw "Missing alpha community";
  }
  assertCommunityFederation(alphaCommunity, communityRes.community_view);

  // Follow the community from alpha
  let follow = await followCommunity(alpha, true, alphaCommunity.community.id);

  // Make sure the follow response went through
  expect(follow.community_view.community.local).toBe(false);

  let deleteCommunityRes = await deleteCommunity(
    beta,
    true,
    communityRes.community_view.community.id,
  );
  expect(deleteCommunityRes.community_view.community.deleted).toBe(true);
  expect(deleteCommunityRes.community_view.community.title).toBe(
    communityRes.community_view.community.title,
  );

  // Make sure it got deleted on A
  let communityOnAlphaDeleted = await waitUntil(
    () => getCommunity(alpha, alphaCommunity!.community.id),
    g => g.community_view.community.deleted,
  );
  expect(communityOnAlphaDeleted.community_view.community.deleted).toBe(true);

  // Undelete
  let undeleteCommunityRes = await deleteCommunity(
    beta,
    false,
    communityRes.community_view.community.id,
  );
  expect(undeleteCommunityRes.community_view.community.deleted).toBe(false);

  // Make sure it got undeleted on A
  let communityOnAlphaUnDeleted = await waitUntil(
    () => getCommunity(alpha, alphaCommunity!.community.id),
    g => !g.community_view.community.deleted,
  );
  expect(communityOnAlphaUnDeleted.community_view.community.deleted).toBe(
    false,
  );
});

test("Remove community", async () => {
  let communityRes = await createCommunity(beta);

  // Cache the community on Alpha
  let searchShort = `!${communityRes.community_view.community.name}@lemmy-beta:8551`;
  let alphaCommunity = (await resolveCommunity(alpha, searchShort)).community;
  if (!alphaCommunity) {
    throw "Missing alpha community";
  }
  assertCommunityFederation(alphaCommunity, communityRes.community_view);

  // Follow the community from alpha
  let follow = await followCommunity(alpha, true, alphaCommunity.community.id);

  // Make sure the follow response went through
  expect(follow.community_view.community.local).toBe(false);

  let removeCommunityRes = await removeCommunity(
    beta,
    true,
    communityRes.community_view.community.id,
  );
  expect(removeCommunityRes.community_view.community.removed).toBe(true);
  expect(removeCommunityRes.community_view.community.title).toBe(
    communityRes.community_view.community.title,
  );

  // Make sure it got Removed on A
  let communityOnAlphaRemoved = await waitUntil(
    () => getCommunity(alpha, alphaCommunity!.community.id),
    g => g.community_view.community.removed,
  );
  expect(communityOnAlphaRemoved.community_view.community.removed).toBe(true);

  // unremove
  let unremoveCommunityRes = await removeCommunity(
    beta,
    false,
    communityRes.community_view.community.id,
  );
  expect(unremoveCommunityRes.community_view.community.removed).toBe(false);

  // Make sure it got undeleted on A
  let communityOnAlphaUnRemoved = await waitUntil(
    () => getCommunity(alpha, alphaCommunity!.community.id),
    g => !g.community_view.community.removed,
  );
  expect(communityOnAlphaUnRemoved.community_view.community.removed).toBe(
    false,
  );
});

test("Search for beta community", async () => {
  let communityRes = await createCommunity(beta);
  expect(communityRes.community_view.community.name).toBeDefined();

  let searchShort = `!${communityRes.community_view.community.name}@lemmy-beta:8551`;
  let alphaCommunity = (await resolveCommunity(alpha, searchShort)).community;
  assertCommunityFederation(alphaCommunity, communityRes.community_view);
});

test("Admin actions in remote community are not federated to origin", async () => {
  // create a community on alpha
  let communityRes = (await createCommunity(alpha)).community_view;
  expect(communityRes.community.name).toBeDefined();

  // gamma follows community and posts in it
  let gammaCommunity = (
    await resolveCommunity(gamma, communityRes.community.actor_id)
  ).community;
  if (!gammaCommunity) {
    throw "Missing gamma community";
  }
  await followCommunity(gamma, true, gammaCommunity.community.id);
  gammaCommunity = (
    await waitUntil(
      () => resolveCommunity(gamma, communityRes.community.actor_id),
      g => g.community?.subscribed === "Subscribed",
    )
  ).community;
  if (!gammaCommunity) {
    throw "Missing gamma community";
  }
  expect(gammaCommunity.subscribed).toBe("Subscribed");
  let gammaPost = (await createPost(gamma, gammaCommunity.community.id))
    .post_view;
  expect(gammaPost.post.id).toBeDefined();
  expect(gammaPost.creator_banned_from_community).toBe(false);

  // admin of beta decides to ban gamma from community
  let betaCommunity = (
    await resolveCommunity(beta, communityRes.community.actor_id)
  ).community;
  if (!betaCommunity) {
    throw "Missing beta community";
  }
  let bannedUserInfo1 = (await getMyUser(gamma)).local_user_view.person;
  if (!bannedUserInfo1) {
    throw "Missing banned user 1";
  }
  let bannedUserInfo2 = (await resolvePerson(beta, bannedUserInfo1.actor_id))
    .person;
  if (!bannedUserInfo2) {
    throw "Missing banned user 2";
  }
  let banRes = await banPersonFromCommunity(
    beta,
    bannedUserInfo2.person.id,
    betaCommunity.community.id,
    true,
    true,
  );
  expect(banRes.banned).toBe(true);

  // ban doesn't federate to community's origin instance alpha
  let alphaPost = (await resolvePost(alpha, gammaPost.post)).post;
  expect(alphaPost?.creator_banned_from_community).toBe(false);

  // and neither to gamma
  let gammaPost2 = await getPost(gamma, gammaPost.post.id);
  expect(gammaPost2.post_view.creator_banned_from_community).toBe(false);
});

test("moderator view", async () => {
  // register a new user with their own community on alpha and post to it
  let otherUser = await registerUser(alpha, alphaUrl);

  let otherCommunity = (await createCommunity(otherUser)).community_view;
  expect(otherCommunity.community.name).toBeDefined();
  let otherPost = (await createPost(otherUser, otherCommunity.community.id))
    .post_view;
  expect(otherPost.post.id).toBeDefined();

  let otherComment = (await createComment(otherUser, otherPost.post.id))
    .comment_view;
  expect(otherComment.comment.id).toBeDefined();

  // create a community and post on alpha
  let alphaCommunity = (await createCommunity(alpha)).community_view;
  expect(alphaCommunity.community.name).toBeDefined();
  let alphaPost = (await createPost(alpha, alphaCommunity.community.id))
    .post_view;
  expect(alphaPost.post.id).toBeDefined();

  let alphaComment = (await createComment(otherUser, alphaPost.post.id))
    .comment_view;
  expect(alphaComment.comment.id).toBeDefined();

  // other user also posts on alpha's community
  let otherAlphaPost = (
    await createPost(otherUser, alphaCommunity.community.id)
  ).post_view;
  expect(otherAlphaPost.post.id).toBeDefined();

  let otherAlphaComment = (
    await createComment(otherUser, otherAlphaPost.post.id)
  ).comment_view;
  expect(otherAlphaComment.comment.id).toBeDefined();

  // alpha lists posts and comments on home page, should contain all posts that were made
  let posts = (await getPosts(alpha, "All")).posts;
  expect(posts).toBeDefined();
  let postIds = posts.map(post => post.post.id);

  let comments = (await getComments(alpha, undefined, "All")).comments;
  expect(comments).toBeDefined();
  let commentIds = comments.map(comment => comment.comment.id);

  expect(postIds).toContain(otherPost.post.id);
  expect(commentIds).toContain(otherComment.comment.id);

  expect(postIds).toContain(alphaPost.post.id);
  expect(commentIds).toContain(alphaComment.comment.id);

  expect(postIds).toContain(otherAlphaPost.post.id);
  expect(commentIds).toContain(otherAlphaComment.comment.id);

  // in moderator view, alpha should not see otherPost, wich was posted on a community alpha doesn't moderate
  posts = (await getPosts(alpha, "ModeratorView")).posts;
  expect(posts).toBeDefined();
  postIds = posts.map(post => post.post.id);

  comments = (await getComments(alpha, undefined, "ModeratorView")).comments;
  expect(comments).toBeDefined();
  commentIds = comments.map(comment => comment.comment.id);

  expect(postIds).not.toContain(otherPost.post.id);
  expect(commentIds).not.toContain(otherComment.comment.id);

  expect(postIds).toContain(alphaPost.post.id);
  expect(commentIds).toContain(alphaComment.comment.id);

  expect(postIds).toContain(otherAlphaPost.post.id);
  expect(commentIds).toContain(otherAlphaComment.comment.id);
});

test("Get community for different casing on domain", async () => {
  let communityRes = await createCommunity(alpha);
  expect(communityRes.community_view.community.name).toBeDefined();

  // A dupe check
  let prevName = communityRes.community_view.community.name;
  await expect(createCommunity(alpha, prevName)).rejects.toStrictEqual(
    Error("community_already_exists"),
  );

  // Cache the community on beta, make sure it has the other fields
  let communityName = `${communityRes.community_view.community.name}@LEMMY-ALPHA:8541`;
  let betaCommunity = (await getCommunityByName(beta, communityName))
    .community_view;
  assertCommunityFederation(betaCommunity, communityRes.community_view);
});

test("User blocks instance, communities are hidden", async () => {
  // create community and post on beta
  let communityRes = await createCommunity(beta);
  expect(communityRes.community_view.community.name).toBeDefined();
  let postRes = await createPost(
    beta,
    communityRes.community_view.community.id,
  );
  expect(postRes.post_view.post.id).toBeDefined();

  // fetch post to alpha
  let alphaPost = (await resolvePost(alpha, postRes.post_view.post)).post!;
  expect(alphaPost.post).toBeDefined();

  // post should be included in listing
  let listing = await getPosts(alpha, "All");
  let listing_ids = listing.posts.map(p => p.post.ap_id);
  expect(listing_ids).toContain(postRes.post_view.post.ap_id);

  // block the beta instance
  await userBlockInstance(alpha, alphaPost.community.instance_id, true);

  // after blocking, post should not be in listing
  let listing2 = await getPosts(alpha, "All");
  let listing_ids2 = listing2.posts.map(p => p.post.ap_id);
  expect(listing_ids2.indexOf(postRes.post_view.post.ap_id)).toBe(-1);

  // unblock instance again
  await userBlockInstance(alpha, alphaPost.community.instance_id, false);

  // post should be included in listing
  let listing3 = await getPosts(alpha, "All");
  let listing_ids3 = listing3.posts.map(p => p.post.ap_id);
  expect(listing_ids3).toContain(postRes.post_view.post.ap_id);
});

test("Community follower count is federated", async () => {
  // Follow the beta community from alpha
  let community = await createCommunity(beta);
  let communityActorId = community.community_view.community.actor_id;
  let resolved = await resolveCommunity(alpha, communityActorId);
  if (!resolved.community) {
    throw "Missing beta community";
  }

  await followCommunity(alpha, true, resolved.community.community.id);
  let followed = (
    await waitUntil(
      () => resolveCommunity(alpha, communityActorId),
      c => c.community?.subscribed === "Subscribed",
    )
  ).community;

  // Make sure there is 1 subscriber
  expect(followed?.counts.subscribers).toBe(1);

  // Follow the community from gamma
  resolved = await resolveCommunity(gamma, communityActorId);
  if (!resolved.community) {
    throw "Missing beta community";
  }

  await followCommunity(gamma, true, resolved.community.community.id);
  followed = (
    await waitUntil(
      () => resolveCommunity(gamma, communityActorId),
      c => c.community?.subscribed === "Subscribed",
    )
  ).community;

  // Make sure there are 2 subscribers
  expect(followed?.counts?.subscribers).toBe(2);

  // Follow the community from delta
  resolved = await resolveCommunity(delta, communityActorId);
  if (!resolved.community) {
    throw "Missing beta community";
  }

  await followCommunity(delta, true, resolved.community.community.id);
  followed = (
    await waitUntil(
      () => resolveCommunity(delta, communityActorId),
      c => c.community?.subscribed === "Subscribed",
    )
  ).community;

  // Make sure there are 3 subscribers
  expect(followed?.counts?.subscribers).toBe(3);
});

test("Dont receive community activities after unsubscribe", async () => {
  let communityRes = await createCommunity(alpha);
  expect(communityRes.community_view.community.name).toBeDefined();
  expect(communityRes.community_view.counts.subscribers).toBe(1);

  let betaCommunity = (
    await resolveCommunity(beta, communityRes.community_view.community.actor_id)
  ).community;
  assertCommunityFederation(betaCommunity, communityRes.community_view);

  // follow alpha community from beta
  await followCommunity(beta, true, betaCommunity!.community.id);

  // ensure that follower count was updated
  let communityRes1 = await getCommunity(
    alpha,
    communityRes.community_view.community.id,
  );
  expect(communityRes1.community_view.counts.subscribers).toBe(2);

  // temporarily block alpha, so that it doesn't know about unfollow
  var allow_instance_params: AdminAllowInstanceParams = {
    instance: "lemmy-alpha",
    allow: false,
    reason: undefined,
  };
  await beta.adminAllowInstance(allow_instance_params);
  await longDelay();

  // unfollow
  await followCommunity(beta, false, betaCommunity!.community.id);

  // ensure that alpha still sees beta as follower
  let communityRes2 = await getCommunity(
    alpha,
    communityRes.community_view.community.id,
  );
  expect(communityRes2.community_view.counts.subscribers).toBe(2);

  // unblock alpha
  allow_instance_params.allow = true;
  await beta.adminAllowInstance(allow_instance_params);
  await longDelay();

  // create a post, it shouldnt reach beta
  let postRes = await createPost(
    alpha,
    communityRes.community_view.community.id,
  );
  expect(postRes.post_view.post.id).toBeDefined();
  // await longDelay();

  let postResBeta = searchPostLocal(beta, postRes.post_view.post);
  expect((await postResBeta).posts.length).toBe(0);
});

test("Fetch community, includes posts", async () => {
  let communityRes = await createCommunity(alpha);
  expect(communityRes.community_view.community.name).toBeDefined();
  expect(communityRes.community_view.counts.subscribers).toBe(1);

  let postRes = await createPost(
    alpha,
    communityRes.community_view.community.id,
  );
  expect(postRes.post_view.post).toBeDefined();

  let resolvedCommunity = await waitUntil(
    () =>
      resolveCommunity(beta, communityRes.community_view.community.actor_id),
    c => c.community?.community.id != undefined,
  );
  let betaCommunity = resolvedCommunity.community;
  expect(betaCommunity?.community.actor_id).toBe(
    communityRes.community_view.community.actor_id,
  );

  await longDelay();

  let post_listing = await getPosts(beta, "All", betaCommunity?.community.id);
  expect(post_listing.posts.length).toBe(1);
  expect(post_listing.posts[0].post.ap_id).toBe(postRes.post_view.post.ap_id);
});

test("Content in local-only community doesn't federate", async () => {
  // create a community and set it local-only
  let communityRes = (await createCommunity(alpha)).community_view.community;
  let form: EditCommunity = {
    community_id: communityRes.id,
    visibility: "LocalOnly",
  };
  await editCommunity(alpha, form);

  // cant resolve the community from another instance
  await expect(
    resolveCommunity(beta, communityRes.actor_id),
  ).rejects.toStrictEqual(Error("not_found"));

  // create a post, also cant resolve it
  let postRes = await createPost(alpha, communityRes.id);
  await expect(resolvePost(beta, postRes.post_view.post)).rejects.toStrictEqual(
    Error("not_found"),
  );
});

test("Remote mods can edit communities", async () => {
  let communityRes = await createCommunity(alpha);

  let betaCommunity = await resolveCommunity(
    beta,
    communityRes.community_view.community.actor_id,
  );
  if (!betaCommunity.community) {
    throw "Missing beta community";
  }
  let betaOnAlpha = await resolvePerson(alpha, "lemmy_beta@lemmy-beta:8551");

  let form: AddModToCommunity = {
    community_id: communityRes.community_view.community.id,
    person_id: betaOnAlpha.person?.person.id as number,
    added: true,
  };
  alpha.addModToCommunity(form);

  let form2: EditCommunity = {
    community_id: betaCommunity.community?.community.id as number,
    description: "Example description",
  };

  await editCommunity(beta, form2);
  // give alpha time to get and process the edit
  await delay(1000);

  let alphaCommunity = await getCommunity(
    alpha,
    communityRes.community_view.community.id,
  );

  await expect(alphaCommunity.community_view.community.description).toBe(
    "Example description",
  );
});<|MERGE_RESOLUTION|>--- conflicted
+++ resolved
@@ -32,11 +32,8 @@
   longDelay,
   editCommunity,
   unfollows,
-<<<<<<< HEAD
   getMyUser,
-=======
   userBlockInstance,
->>>>>>> e3fccb3f
 } from "./shared";
 import { AdminAllowInstanceParams } from "lemmy-js-client/dist/types/AdminAllowInstanceParams";
 import { EditCommunity, EditSite } from "lemmy-js-client";
