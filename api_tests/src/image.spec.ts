jest.setTimeout(120000);

import {
  UploadImage,
  DeleteImage,
  PurgePerson,
  PurgePost,
} from "lemmy-js-client";
import {
  alpha,
  alphaImage,
  alphaUrl,
  beta,
  betaUrl,
  createCommunity,
  createPost,
  deleteAllImages,
  epsilon,
  followCommunity,
  gamma,
  getSite,
  imageFetchLimit,
  registerUser,
  resolveBetaCommunity,
  resolveCommunity,
  resolvePost,
  setupLogins,
  waitForPost,
  unfollows,
  getPost,
  waitUntil,
  createPostWithThumbnail,
  sampleImage,
<<<<<<< HEAD
=======
  sampleSite,
>>>>>>> 4974dbb1
} from "./shared";
const downloadFileSync = require("download-file-sync");

beforeAll(setupLogins);

afterAll(async () => {
<<<<<<< HEAD
  await unfollows();
  await deleteAllImages(alpha);
=======
  await Promise.all([unfollows(), deleteAllImages(alpha)]);
>>>>>>> 4974dbb1
});

test("Upload image and delete it", async () => {
  // Before running this test, you need to delete all previous images in the DB
  await deleteAllImages(alpha);

  // Upload test image. We use a simple string buffer as pictrs doesn't require an actual image
  // in testing mode.
  const upload_form: UploadImage = {
    image: Buffer.from("test"),
  };
  const upload = await alphaImage.uploadImage(upload_form);
  expect(upload.files![0].file).toBeDefined();
  expect(upload.files![0].delete_token).toBeDefined();
  expect(upload.url).toBeDefined();
  expect(upload.delete_url).toBeDefined();

  // ensure that image download is working. theres probably a better way to do this
  const content = downloadFileSync(upload.url);
  expect(content.length).toBeGreaterThan(0);

  // Ensure that it comes back with the list_media endpoint
  const listMediaRes = await alphaImage.listMedia();
  expect(listMediaRes.images.length).toBe(1);

  // Ensure that it also comes back with the admin all images
  const listAllMediaRes = await alphaImage.listAllMedia({
    limit: imageFetchLimit,
  });

  // This number comes from all the previous thumbnails fetched in other tests.
  const previousThumbnails = 1;
  expect(listAllMediaRes.images.length).toBe(previousThumbnails);

  // The deleteUrl is a combination of the endpoint, delete token, and alias
  let firstImage = listMediaRes.images[0];
  let deleteUrl = `${alphaUrl}/pictrs/image/delete/${firstImage.local_image.pictrs_delete_token}/${firstImage.local_image.pictrs_alias}`;
  expect(deleteUrl).toBe(upload.delete_url);

  // Make sure the uploader is correct
  expect(firstImage.person.actor_id).toBe(
    `http://lemmy-alpha:8541/u/lemmy_alpha`,
  );

  // delete image
  const delete_form: DeleteImage = {
    token: upload.files![0].delete_token,
    filename: upload.files![0].file,
  };
  const delete_ = await alphaImage.deleteImage(delete_form);
  expect(delete_).toBe(true);

  // ensure that image is deleted
  const content2 = downloadFileSync(upload.url);
  expect(content2).toBe("");

  // Ensure that it shows the image is deleted
  const deletedListMediaRes = await alphaImage.listMedia();
  expect(deletedListMediaRes.images.length).toBe(0);

  // Ensure that the admin shows its deleted
  const deletedListAllMediaRes = await alphaImage.listAllMedia({
    limit: imageFetchLimit,
  });
  expect(deletedListAllMediaRes.images.length).toBe(previousThumbnails - 1);
});

test("Purge user, uploaded image removed", async () => {
  let user = await registerUser(alphaImage, alphaUrl);

  // upload test image
  const upload_form: UploadImage = {
    image: Buffer.from("test"),
  };
  const upload = await user.uploadImage(upload_form);
  expect(upload.files![0].file).toBeDefined();
  expect(upload.files![0].delete_token).toBeDefined();
  expect(upload.url).toBeDefined();
  expect(upload.delete_url).toBeDefined();

  // ensure that image download is working. theres probably a better way to do this
  const content = downloadFileSync(upload.url);
  expect(content.length).toBeGreaterThan(0);

  // purge user
  let site = await getSite(user);
  const purgeForm: PurgePerson = {
    person_id: site.my_user!.local_user_view.person.id,
  };
  const delete_ = await alphaImage.purgePerson(purgeForm);
  expect(delete_.success).toBe(true);

  // ensure that image is deleted
  const content2 = downloadFileSync(upload.url);
  expect(content2).toBe("");
});

test("Purge post, linked image removed", async () => {
  let user = await registerUser(beta, betaUrl);

  // upload test image
  const upload_form: UploadImage = {
    image: Buffer.from("test"),
  };
  const upload = await user.uploadImage(upload_form);
  expect(upload.files![0].file).toBeDefined();
  expect(upload.files![0].delete_token).toBeDefined();
  expect(upload.url).toBeDefined();
  expect(upload.delete_url).toBeDefined();

  // ensure that image download is working. theres probably a better way to do this
  const content = downloadFileSync(upload.url);
  expect(content.length).toBeGreaterThan(0);

  let community = await resolveBetaCommunity(user);
  let post = await createPost(
    user,
    community.community!.community.id,
    upload.url,
  );
  expect(post.post_view.post.url).toBe(upload.url);

  // purge post
  const purgeForm: PurgePost = {
    post_id: post.post_view.post.id,
  };
  const delete_ = await beta.purgePost(purgeForm);
  expect(delete_.success).toBe(true);

  // ensure that image is deleted
  const content2 = downloadFileSync(upload.url);
  expect(content2).toBe("");
});

test("Images in remote image post are proxied if setting enabled", async () => {
  let community = await createCommunity(gamma);
  let postRes = await createPost(
    gamma,
    community.community_view.community.id,
<<<<<<< HEAD
    upload.url,
=======
    sampleImage,
>>>>>>> 4974dbb1
    `![](${sampleImage})`,
  );
  const post = postRes.post_view.post;
  expect(post).toBeDefined();

  // remote image gets proxied after upload
  expect(
<<<<<<< HEAD
    post.post_view.post.thumbnail_url?.startsWith(
=======
    post.thumbnail_url?.startsWith(
>>>>>>> 4974dbb1
      "http://lemmy-gamma:8561/api/v3/image_proxy?url",
    ),
  ).toBeTruthy();
  expect(
    post.body?.startsWith("![](http://lemmy-gamma:8561/api/v3/image_proxy?url"),
  ).toBeTruthy();

  // Make sure that it ends with jpg, to be sure its an image
  expect(post.thumbnail_url?.endsWith(".jpg")).toBeTruthy();

  let epsilonPostRes = await resolvePost(epsilon, postRes.post_view.post);
  expect(epsilonPostRes.post).toBeDefined();

  // Fetch the post again, the metadata should be backgrounded now
  // Wait for the metadata to get fetched, since this is backgrounded now
  let epsilonPostRes2 = await waitUntil(
    () => getPost(epsilon, epsilonPostRes.post!.post.id),
    p => p.post_view.post.thumbnail_url != undefined,
  );
  const epsilonPost = epsilonPostRes2.post_view.post;

<<<<<<< HEAD
  // Fetch the post again, the metadata should be backgrounded now
  // Wait for the metadata to get fetched, since this is backgrounded now
  let epsilonPost2 = await waitUntil(
    () => getPost(epsilon, epsilonPost.post!.post.id),
    p => p.post_view.post.thumbnail_url != undefined,
  );

  expect(
    epsilonPost2.post_view.post.thumbnail_url?.startsWith(
=======
  expect(
    epsilonPost.thumbnail_url?.startsWith(
>>>>>>> 4974dbb1
      "http://lemmy-epsilon:8581/api/v3/image_proxy?url",
    ),
  ).toBeTruthy();
  expect(
<<<<<<< HEAD
    epsilonPost2.post_view.post.body?.startsWith(
=======
    epsilonPost.body?.startsWith(
>>>>>>> 4974dbb1
      "![](http://lemmy-epsilon:8581/api/v3/image_proxy?url",
    ),
  ).toBeTruthy();

  // Make sure that it ends with jpg, to be sure its an image
  expect(epsilonPost.thumbnail_url?.endsWith(".jpg")).toBeTruthy();
});

test("Thumbnail of remote image link is proxied if setting enabled", async () => {
  let community = await createCommunity(gamma);
  let postRes = await createPost(
    gamma,
    community.community_view.community.id,
    // The sample site metadata thumbnail ends in png
    sampleSite,
  );
  const post = postRes.post_view.post;
  expect(post).toBeDefined();

  // remote image gets proxied after upload
  expect(
    post.thumbnail_url?.startsWith(
      "http://lemmy-gamma:8561/api/v3/image_proxy?url",
    ),
  ).toBeTruthy();

  // Make sure that it ends with png, to be sure its an image
  expect(post.thumbnail_url?.endsWith(".png")).toBeTruthy();

  let epsilonPostRes = await resolvePost(epsilon, postRes.post_view.post);
  expect(epsilonPostRes.post).toBeDefined();

  let epsilonPostRes2 = await waitUntil(
    () => getPost(epsilon, epsilonPostRes.post!.post.id),
    p => p.post_view.post.thumbnail_url != undefined,
  );
  const epsilonPost = epsilonPostRes2.post_view.post;

  expect(
    epsilonPost.thumbnail_url?.startsWith(
      "http://lemmy-epsilon:8581/api/v3/image_proxy?url",
    ),
  ).toBeTruthy();

  // Make sure that it ends with png, to be sure its an image
  expect(epsilonPost.thumbnail_url?.endsWith(".png")).toBeTruthy();
});

test("No image proxying if setting is disabled", async () => {
  let user = await registerUser(beta, betaUrl);
  let community = await createCommunity(alpha);
  let betaCommunity = await resolveCommunity(
    beta,
    community.community_view.community.actor_id,
  );
  await followCommunity(beta, true, betaCommunity.community!.community.id);

  const upload_form: UploadImage = {
    image: Buffer.from("test"),
  };
  const upload = await user.uploadImage(upload_form);
  let post = await createPost(
    alpha,
    community.community_view.community.id,
    upload.url,
    `![](${sampleImage})`,
  );
  expect(post.post_view.post).toBeDefined();

  // remote image doesn't get proxied after upload
  expect(
    post.post_view.post.url?.startsWith("http://127.0.0.1:8551/pictrs/image/"),
  ).toBeTruthy();
  expect(post.post_view.post.body).toBe(`![](${sampleImage})`);

  let betaPost = await waitForPost(
    beta,
    post.post_view.post,
    res => res?.post.alt_text != null,
  );
  expect(betaPost.post).toBeDefined();

  // remote image doesn't get proxied after federation
  expect(
    betaPost.post.url?.startsWith("http://127.0.0.1:8551/pictrs/image/"),
  ).toBeTruthy();
  expect(betaPost.post.body).toBe(`![](${sampleImage})`);
  // Make sure the alt text got federated
  expect(post.post_view.post.alt_text).toBe(betaPost.post.alt_text);
});

test("Make regular post, and give it a custom thumbnail", async () => {
  const uploadForm1: UploadImage = {
    image: Buffer.from("testRegular1"),
  };
  const upload1 = await alphaImage.uploadImage(uploadForm1);

  const community = await createCommunity(alphaImage);

  // Use wikipedia since it has an opengraph image
  const wikipediaUrl = "https://wikipedia.org/";

  let post = await createPostWithThumbnail(
    alphaImage,
    community.community_view.community.id,
    wikipediaUrl,
    upload1.url!,
  );

  // Wait for the metadata to get fetched, since this is backgrounded now
  post = await waitUntil(
    () => getPost(alphaImage, post.post_view.post.id),
    p => p.post_view.post.thumbnail_url != undefined,
  );
  expect(post.post_view.post.url).toBe(wikipediaUrl);
  // Make sure it uses custom thumbnail
  expect(post.post_view.post.thumbnail_url).toBe(upload1.url);
});

test("Create an image post, and make sure a custom thumbnail doesn't overwrite it", async () => {
  const uploadForm1: UploadImage = {
    image: Buffer.from("test1"),
  };
  const upload1 = await alphaImage.uploadImage(uploadForm1);

  const uploadForm2: UploadImage = {
    image: Buffer.from("test2"),
  };
  const upload2 = await alphaImage.uploadImage(uploadForm2);

  const community = await createCommunity(alphaImage);

  let post = await createPostWithThumbnail(
    alphaImage,
    community.community_view.community.id,
    upload1.url!,
    upload2.url!,
  );
  post = await waitUntil(
    () => getPost(alphaImage, post.post_view.post.id),
    p => p.post_view.post.thumbnail_url != undefined,
  );
  expect(post.post_view.post.url).toBe(upload1.url);
  // Make sure the custom thumbnail is ignored
  expect(post.post_view.post.thumbnail_url == upload2.url).toBe(false);
});<|MERGE_RESOLUTION|>--- conflicted
+++ resolved
@@ -31,22 +31,14 @@
   waitUntil,
   createPostWithThumbnail,
   sampleImage,
-<<<<<<< HEAD
-=======
   sampleSite,
->>>>>>> 4974dbb1
 } from "./shared";
 const downloadFileSync = require("download-file-sync");
 
 beforeAll(setupLogins);
 
 afterAll(async () => {
-<<<<<<< HEAD
-  await unfollows();
-  await deleteAllImages(alpha);
-=======
   await Promise.all([unfollows(), deleteAllImages(alpha)]);
->>>>>>> 4974dbb1
 });
 
 test("Upload image and delete it", async () => {
@@ -168,6 +160,7 @@
     upload.url,
   );
   expect(post.post_view.post.url).toBe(upload.url);
+  expect(post.post_view.image_details).toBeDefined();
 
   // purge post
   const purgeForm: PurgePost = {
@@ -186,23 +179,18 @@
   let postRes = await createPost(
     gamma,
     community.community_view.community.id,
-<<<<<<< HEAD
-    upload.url,
-=======
     sampleImage,
->>>>>>> 4974dbb1
     `![](${sampleImage})`,
   );
   const post = postRes.post_view.post;
   expect(post).toBeDefined();
 
+  // Make sure it fetched the image details
+  expect(postRes.post_view.image_details).toBeDefined();
+
   // remote image gets proxied after upload
   expect(
-<<<<<<< HEAD
-    post.post_view.post.thumbnail_url?.startsWith(
-=======
     post.thumbnail_url?.startsWith(
->>>>>>> 4974dbb1
       "http://lemmy-gamma:8561/api/v3/image_proxy?url",
     ),
   ).toBeTruthy();
@@ -224,29 +212,13 @@
   );
   const epsilonPost = epsilonPostRes2.post_view.post;
 
-<<<<<<< HEAD
-  // Fetch the post again, the metadata should be backgrounded now
-  // Wait for the metadata to get fetched, since this is backgrounded now
-  let epsilonPost2 = await waitUntil(
-    () => getPost(epsilon, epsilonPost.post!.post.id),
-    p => p.post_view.post.thumbnail_url != undefined,
-  );
-
-  expect(
-    epsilonPost2.post_view.post.thumbnail_url?.startsWith(
-=======
   expect(
     epsilonPost.thumbnail_url?.startsWith(
->>>>>>> 4974dbb1
       "http://lemmy-epsilon:8581/api/v3/image_proxy?url",
     ),
   ).toBeTruthy();
   expect(
-<<<<<<< HEAD
-    epsilonPost2.post_view.post.body?.startsWith(
-=======
     epsilonPost.body?.startsWith(
->>>>>>> 4974dbb1
       "![](http://lemmy-epsilon:8581/api/v3/image_proxy?url",
     ),
   ).toBeTruthy();
