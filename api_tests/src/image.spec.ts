jest.setTimeout(120000);

import {
  UploadImage,
  DeleteImage,
  PurgePerson,
  PurgePost,
} from "lemmy-js-client";
import {
  alpha,
  alphaImage,
  alphaUrl,
  beta,
  betaUrl,
  createCommunity,
  createPost,
  deleteAllImages,
  delta,
  epsilon,
  followCommunity,
  gamma,
  getSite,
  imageFetchLimit,
  registerUser,
  resolveBetaCommunity,
  resolveCommunity,
  resolvePost,
  setupLogins,
<<<<<<< HEAD
  unfollowRemotes,
  waitForPost,
=======
  unfollows,
>>>>>>> 6bfbb933
} from "./shared";
const downloadFileSync = require("download-file-sync");

beforeAll(setupLogins);

afterAll(() => {
  unfollows();
});

test("Upload image and delete it", async () => {
  // Before running this test, you need to delete all previous images in the DB
  await deleteAllImages(alpha);

  // Upload test image. We use a simple string buffer as pictrs doesnt require an actual image
  // in testing mode.
  const upload_form: UploadImage = {
    image: Buffer.from("test"),
  };
  const upload = await alphaImage.uploadImage(upload_form);
  expect(upload.files![0].file).toBeDefined();
  expect(upload.files![0].delete_token).toBeDefined();
  expect(upload.url).toBeDefined();
  expect(upload.delete_url).toBeDefined();

  // ensure that image download is working. theres probably a better way to do this
  const content = downloadFileSync(upload.url);
  expect(content.length).toBeGreaterThan(0);

  // Ensure that it comes back with the list_media endpoint
  const listMediaRes = await alphaImage.listMedia();
  expect(listMediaRes.images.length).toBe(1);

  // Ensure that it also comes back with the admin all images
  const listAllMediaRes = await alphaImage.listAllMedia({
    limit: imageFetchLimit,
  });

  // This number comes from all the previous thumbnails fetched in other tests.
  const previousThumbnails = 1;
  expect(listAllMediaRes.images.length).toBe(previousThumbnails);

  // The deleteUrl is a combination of the endpoint, delete token, and alias
  let firstImage = listMediaRes.images[0];
  let deleteUrl = `${alphaUrl}/pictrs/image/delete/${firstImage.pictrs_delete_token}/${firstImage.pictrs_alias}`;
  expect(deleteUrl).toBe(upload.delete_url);

  // delete image
  const delete_form: DeleteImage = {
    token: upload.files![0].delete_token,
    filename: upload.files![0].file,
  };
  const delete_ = await alphaImage.deleteImage(delete_form);
  expect(delete_).toBe(true);

  // ensure that image is deleted
  const content2 = downloadFileSync(upload.url);
  expect(content2).toBe("");

  // Ensure that it shows the image is deleted
  const deletedListMediaRes = await alphaImage.listMedia();
  expect(deletedListMediaRes.images.length).toBe(0);

  // Ensure that the admin shows its deleted
  const deletedListAllMediaRes = await alphaImage.listAllMedia({
    limit: imageFetchLimit,
  });
  expect(deletedListAllMediaRes.images.length).toBe(previousThumbnails - 1);
});

test("Purge user, uploaded image removed", async () => {
  let user = await registerUser(alphaImage, alphaUrl);

  // upload test image
  const upload_form: UploadImage = {
    image: Buffer.from("test"),
  };
  const upload = await user.uploadImage(upload_form);
  expect(upload.files![0].file).toBeDefined();
  expect(upload.files![0].delete_token).toBeDefined();
  expect(upload.url).toBeDefined();
  expect(upload.delete_url).toBeDefined();

  // ensure that image download is working. theres probably a better way to do this
  const content = downloadFileSync(upload.url);
  expect(content.length).toBeGreaterThan(0);

  // purge user
  let site = await getSite(user);
  const purgeForm: PurgePerson = {
    person_id: site.my_user!.local_user_view.person.id,
  };
  const delete_ = await alphaImage.purgePerson(purgeForm);
  expect(delete_.success).toBe(true);

  // ensure that image is deleted
  const content2 = downloadFileSync(upload.url);
  expect(content2).toBe("");
});

test("Purge post, linked image removed", async () => {
  let user = await registerUser(beta, betaUrl);

  // upload test image
  const upload_form: UploadImage = {
    image: Buffer.from("test"),
  };
  const upload = await user.uploadImage(upload_form);
  expect(upload.files![0].file).toBeDefined();
  expect(upload.files![0].delete_token).toBeDefined();
  expect(upload.url).toBeDefined();
  expect(upload.delete_url).toBeDefined();

  // ensure that image download is working. theres probably a better way to do this
  const content = downloadFileSync(upload.url);
  expect(content.length).toBeGreaterThan(0);

  let community = await resolveBetaCommunity(user);
  let post = await createPost(
    user,
    community.community!.community.id,
    upload.url,
  );
  expect(post.post_view.post.url).toBe(upload.url);

  // purge post

  const purgeForm: PurgePost = {
    post_id: post.post_view.post.id,
  };
  const delete_ = await beta.purgePost(purgeForm);
  expect(delete_.success).toBe(true);

  // ensure that image is deleted
  const content2 = downloadFileSync(upload.url);
  expect(content2).toBe("");
});

test("Images in remote post are proxied if setting enabled", async () => {
  let user = await registerUser(beta, betaUrl);
  let community = await createCommunity(gamma);

  const upload_form: UploadImage = {
    image: Buffer.from("test"),
  };
  const upload = await user.uploadImage(upload_form);
  let post = await createPost(
    gamma,
    community.community_view.community.id,
    upload.url,
    "![](http://example.com/image2.png)",
  );
  expect(post.post_view.post).toBeDefined();

  // remote image gets proxied after upload
  expect(
    post.post_view.post.url?.startsWith(
      "http://lemmy-gamma:8561/api/v3/image_proxy?url",
    ),
  ).toBeTruthy();
  expect(
    post.post_view.post.body?.startsWith(
      "![](http://lemmy-gamma:8561/api/v3/image_proxy?url",
    ),
  ).toBeTruthy();

  let epsilonPost = await resolvePost(epsilon, post.post_view.post);
  expect(epsilonPost.post).toBeDefined();

  // remote image gets proxied after federation
  expect(
    epsilonPost.post!.post.url?.startsWith(
      "http://lemmy-epsilon:8581/api/v3/image_proxy?url",
    ),
  ).toBeTruthy();
  expect(
    epsilonPost.post!.post.body?.startsWith(
      "![](http://lemmy-epsilon:8581/api/v3/image_proxy?url",
    ),
  ).toBeTruthy();
});

test("No image proxying if setting is disabled", async () => {
  let user = await registerUser(beta, betaUrl);
  let community = await createCommunity(alpha);
  let betaCommunity = await resolveCommunity(
    beta,
    community.community_view.community.actor_id,
  );
  await followCommunity(beta, true, betaCommunity.community!.community.id);

  const upload_form: UploadImage = {
    image: Buffer.from("test"),
  };
  const upload = await user.uploadImage(upload_form);
  let post = await createPost(
    alpha,
    community.community_view.community.id,
    upload.url,
    "![](http://example.com/image2.png)",
  );
  expect(post.post_view.post).toBeDefined();

  // remote image doesnt get proxied after upload
  expect(
    post.post_view.post.url?.startsWith("http://127.0.0.1:8551/pictrs/image/"),
  ).toBeTruthy();
  expect(post.post_view.post.body).toBe("![](http://example.com/image2.png)");

  let betaPost = await waitForPost(
    beta,
    post.post_view.post,
    res => res?.post.alt_text != null,
  );
  expect(betaPost.post).toBeDefined();

  // remote image doesnt get proxied after federation
  expect(
    betaPost.post.url?.startsWith("http://127.0.0.1:8551/pictrs/image/"),
  ).toBeTruthy();
  expect(betaPost.post.body).toBe("![](http://example.com/image2.png)");

  // Make sure the alt text got federated
  expect(post.post_view.post.alt_text).toBe(betaPost.post.alt_text);
});<|MERGE_RESOLUTION|>--- conflicted
+++ resolved
@@ -26,12 +26,8 @@
   resolveCommunity,
   resolvePost,
   setupLogins,
-<<<<<<< HEAD
-  unfollowRemotes,
   waitForPost,
-=======
   unfollows,
->>>>>>> 6bfbb933
 } from "./shared";
 const downloadFileSync = require("download-file-sync");
 
