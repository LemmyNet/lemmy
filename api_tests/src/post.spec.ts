--- conflicted
+++ resolved
@@ -82,11 +82,7 @@
 
 test("Create a post", async () => {
   // Setup some allowlists and blocklists
-<<<<<<< HEAD
-  let editSiteForm: EditSite = {};
-=======
   const editSiteForm: EditSite = {};
->>>>>>> 4974dbb1
 
   editSiteForm.allowed_instances = [];
   editSiteForm.blocked_instances = ["lemmy-alpha"];
@@ -506,7 +502,7 @@
   }
   let newAlphaUserJwt = await loginUser(alpha, alphaUserPerson.name);
   alphaUserHttp.setHeaders({
-    Authorization: "Bearer " + newAlphaUserJwt.jwt ?? "",
+    Authorization: "Bearer " + newAlphaUserJwt.jwt,
   });
   // alpha makes new post in beta community, it federates
   let postRes2 = await createPost(alphaUserHttp, betaCommunity!.community.id);
