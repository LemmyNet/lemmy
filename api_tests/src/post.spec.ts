--- conflicted
+++ resolved
@@ -37,11 +37,8 @@
   alphaUrl,
   loginUser,
   createCommunity,
-<<<<<<< HEAD
   listReports,
-=======
   getMyUser,
->>>>>>> 5e7b30ac
 } from "./shared";
 import { PostView } from "lemmy-js-client/dist/types/PostView";
 import { AdminBlockInstanceParams } from "lemmy-js-client/dist/types/AdminBlockInstanceParams";
