{
  "name": "api_tests",
  "version": "0.0.1",
  "description": "API tests for lemmy backend",
  "main": "index.js",
  "repository": "https://github.com/LemmyNet/lemmy",
  "author": "Dessalines",
  "license": "AGPL-3.0",
  "scripts": {
    "lint": "tsc --noEmit && eslint --report-unused-disable-directives --ext .js,.ts,.tsx src && prettier --check 'src/**/*.ts'",
    "fix": "prettier --write src && eslint --fix src",
    "api-test": "jest -i follow.spec.ts && jest -i post.spec.ts && jest -i comment.spec.ts && jest -i private_message.spec.ts && jest -i user.spec.ts && jest -i community.spec.ts"
  },
  "devDependencies": {
    "@types/jest": "^29.5.1",
    "@types/node": "^20.1.2",
    "@typescript-eslint/eslint-plugin": "^5.59.5",
    "@typescript-eslint/parser": "^5.59.5",
    "eslint": "^8.40.0",
    "eslint-plugin-prettier": "^4.0.0",
    "jest": "^29.5.0",
<<<<<<< HEAD
    "lemmy-js-client": "https://github.com/LemmyNet/lemmy-js-client#f165ef6538f6f471a923d412665d01d0e46de9b3",
=======
    "lemmy-js-client": "0.19.0-rc.2",
>>>>>>> 7fd14b3d
    "prettier": "^3.0.0",
    "ts-jest": "^29.1.0",
    "typescript": "^5.0.4"
  }
}<|MERGE_RESOLUTION|>--- conflicted
+++ resolved
@@ -19,11 +19,7 @@
     "eslint": "^8.40.0",
     "eslint-plugin-prettier": "^4.0.0",
     "jest": "^29.5.0",
-<<<<<<< HEAD
-    "lemmy-js-client": "https://github.com/LemmyNet/lemmy-js-client#f165ef6538f6f471a923d412665d01d0e46de9b3",
-=======
     "lemmy-js-client": "0.19.0-rc.2",
->>>>>>> 7fd14b3d
     "prettier": "^3.0.0",
     "ts-jest": "^29.1.0",
     "typescript": "^5.0.4"
