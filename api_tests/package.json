--- conflicted
+++ resolved
@@ -6,13 +6,9 @@
   "repository": "https://github.com/LemmyNet/lemmy",
   "author": "Dessalines",
   "license": "AGPL-3.0",
-<<<<<<< HEAD
-  "packageManager": "pnpm@9.1.1+sha256.9551e803dcb7a1839fdf5416153a844060c7bce013218ce823410532504ac10b",
-=======
   "packageManager": "pnpm@9.3.0",
->>>>>>> 4974dbb1
   "scripts": {
-    "lint": "tsc --noEmit && eslint --report-unused-disable-directives --ext .js,.ts,.tsx src && prettier --check 'src/**/*.ts'",
+    "lint": "tsc --noEmit && eslint --report-unused-disable-directives && prettier --check 'src/**/*.ts'",
     "fix": "prettier --write src && eslint --fix src",
     "api-test": "jest -i follow.spec.ts && jest -i image.spec.ts && jest -i user.spec.ts && jest -i private_message.spec.ts && jest -i community.spec.ts &&  jest -i post.spec.ts && jest -i comment.spec.ts ",
     "api-test-follow": "jest -i follow.spec.ts",
@@ -32,9 +28,10 @@
     "eslint": "^9.0.0",
     "eslint-plugin-prettier": "^5.1.3",
     "jest": "^29.5.0",
-    "lemmy-js-client": "0.19.4",
+    "lemmy-js-client": "0.19.5-alpha.1",
     "prettier": "^3.2.5",
     "ts-jest": "^29.1.0",
-    "typescript": "^5.4.4"
+    "typescript": "^5.4.4",
+    "typescript-eslint": "^7.13.0"
   }
 }