{
  "name": "api_tests",
  "version": "0.0.1",
  "description": "API tests for lemmy backend",
  "main": "index.js",
  "repository": "https://github.com/LemmyNet/lemmy",
  "author": "Dessalines",
  "license": "AGPL-3.0",
  "scripts": {
    "lint": "tsc --noEmit && eslint --report-unused-disable-directives --ext .js,.ts,.tsx src && prettier --check 'src/**/*.ts'",
    "fix": "prettier --write src && eslint --fix src",
    "api-test": "jest -i follow.spec.ts && jest -i src/post.spec.ts && jest -i comment.spec.ts && jest -i private_message.spec.ts && jest -i user.spec.ts && jest -i community.spec.ts"
  },
  "devDependencies": {
    "@types/jest": "^29.5.1",
    "@types/node": "^20.1.2",
    "@typescript-eslint/eslint-plugin": "^5.59.5",
    "@typescript-eslint/parser": "^5.59.5",
    "eslint": "^8.40.0",
    "eslint-plugin-prettier": "^4.0.0",
    "jest": "^29.5.0",
<<<<<<< HEAD
    "lemmy-js-client": "0.18.3-rc.2",
=======
    "lemmy-js-client": "0.18.3-rc.3",
>>>>>>> 102124b6
    "prettier": "^3.0.0",
    "ts-jest": "^29.1.0",
    "typescript": "^5.0.4"
  }
}<|MERGE_RESOLUTION|>--- conflicted
+++ resolved
@@ -19,11 +19,7 @@
     "eslint": "^8.40.0",
     "eslint-plugin-prettier": "^4.0.0",
     "jest": "^29.5.0",
-<<<<<<< HEAD
-    "lemmy-js-client": "0.18.3-rc.2",
-=======
     "lemmy-js-client": "0.18.3-rc.3",
->>>>>>> 102124b6
     "prettier": "^3.0.0",
     "ts-jest": "^29.1.0",
     "typescript": "^5.0.4"
