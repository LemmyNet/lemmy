{
  "name": "api_tests",
  "version": "0.0.1",
  "description": "API tests for lemmy backend",
  "main": "index.js",
  "repository": "https://github.com/LemmyNet/lemmy",
  "author": "Dessalines",
  "license": "AGPL-3.0",
  "packageManager": "pnpm@9.15.0",
  "scripts": {
    "lint": "tsc --noEmit && eslint --report-unused-disable-directives && prettier --check 'src/**/*.ts'",
    "fix": "prettier --write src && eslint --fix src",
    "api-test": "jest -i follow.spec.ts && jest -i image.spec.ts && jest -i user.spec.ts && jest -i private_message.spec.ts && jest -i community.spec.ts && jest -i private_community.spec.ts && jest -i post.spec.ts && jest -i comment.spec.ts ",
    "api-test-follow": "jest -i follow.spec.ts",
    "api-test-comment": "jest -i comment.spec.ts",
    "api-test-post": "jest -i post.spec.ts",
    "api-test-user": "jest -i user.spec.ts",
    "api-test-community": "jest -i community.spec.ts",
    "api-test-private-community": "jest -i private_community.spec.ts",
    "api-test-private-message": "jest -i private_message.spec.ts",
    "api-test-image": "jest -i image.spec.ts"
  },
  "devDependencies": {
    "@types/jest": "^29.5.12",
    "@types/node": "^22.10.1",
    "@typescript-eslint/eslint-plugin": "^8.18.0",
    "@typescript-eslint/parser": "^8.18.0",
    "eslint": "^9.16.0",
    "eslint-plugin-prettier": "^5.1.3",
    "jest": "^29.5.0",
<<<<<<< HEAD
    "lemmy-js-client": "0.20.0-reports-combined.3",
    "prettier": "^3.4.2",
=======
    "lemmy-js-client": "0.20.0-image-api-rework.8",
    "prettier": "^3.2.5",
>>>>>>> da9582c8
    "ts-jest": "^29.1.0",
    "typescript": "^5.7.2",
    "typescript-eslint": "^8.18.0"
  }
}<|MERGE_RESOLUTION|>--- conflicted
+++ resolved
@@ -28,13 +28,8 @@
     "eslint": "^9.16.0",
     "eslint-plugin-prettier": "^5.1.3",
     "jest": "^29.5.0",
-<<<<<<< HEAD
-    "lemmy-js-client": "0.20.0-reports-combined.3",
+    "lemmy-js-client": "0.20.0-image-api-rework.8",
     "prettier": "^3.4.2",
-=======
-    "lemmy-js-client": "0.20.0-image-api-rework.8",
-    "prettier": "^3.2.5",
->>>>>>> da9582c8
     "ts-jest": "^29.1.0",
     "typescript": "^5.7.2",
     "typescript-eslint": "^8.18.0"
