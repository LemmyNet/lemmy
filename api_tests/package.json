{
  "name": "api_tests",
  "version": "0.0.1",
  "description": "API tests for lemmy backend",
  "main": "index.js",
  "repository": "https://github.com/LemmyNet/lemmy",
  "author": "Dessalines",
  "license": "AGPL-3.0",
  "packageManager": "pnpm@10.2.1+sha512.398035c7bd696d0ba0b10a688ed558285329d27ea994804a52bad9167d8e3a72bcb993f9699585d3ca25779ac64949ef422757a6c31102c12ab932e5cbe5cc92",
  "scripts": {
    "lint": "tsc --noEmit && eslint --report-unused-disable-directives && prettier --check 'src/**/*.ts'",
    "fix": "prettier --write src && eslint --fix src",
    "api-test": "jest -i follow.spec.ts && jest -i image.spec.ts && jest -i user.spec.ts && jest -i private_message.spec.ts && jest -i community.spec.ts && jest -i private_community.spec.ts && jest -i post.spec.ts && jest -i comment.spec.ts ",
    "api-test-follow": "jest -i follow.spec.ts",
    "api-test-comment": "jest -i comment.spec.ts",
    "api-test-post": "jest -i post.spec.ts",
    "api-test-user": "jest -i user.spec.ts",
    "api-test-community": "jest -i community.spec.ts",
    "api-test-private-community": "jest -i private_community.spec.ts",
    "api-test-private-message": "jest -i private_message.spec.ts",
    "api-test-image": "jest -i image.spec.ts"
  },
  "devDependencies": {
    "@types/jest": "^29.5.12",
    "@types/joi": "^17.2.3",
    "@types/node": "^22.13.1",
    "@typescript-eslint/eslint-plugin": "^8.24.0",
    "@typescript-eslint/parser": "^8.24.0",
    "eslint": "^9.20.0",
    "eslint-plugin-prettier": "^5.2.3",
    "jest": "^29.5.0",
<<<<<<< HEAD
    "lemmy-js-client": "1.0.0-action-structs.0",
=======
    "lemmy-js-client": "0.20.0-move-community-hidden.3",
>>>>>>> 89c8b79e
    "prettier": "^3.5.0",
    "ts-jest": "^29.1.0",
    "tsoa": "^6.6.0",
    "typescript": "^5.7.3",
    "typescript-eslint": "^8.24.0"
  }
}<|MERGE_RESOLUTION|>--- conflicted
+++ resolved
@@ -29,11 +29,7 @@
     "eslint": "^9.20.0",
     "eslint-plugin-prettier": "^5.2.3",
     "jest": "^29.5.0",
-<<<<<<< HEAD
-    "lemmy-js-client": "1.0.0-action-structs.0",
-=======
     "lemmy-js-client": "0.20.0-move-community-hidden.3",
->>>>>>> 89c8b79e
     "prettier": "^3.5.0",
     "ts-jest": "^29.1.0",
     "tsoa": "^6.6.0",
