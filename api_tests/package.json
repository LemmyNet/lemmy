{
  "name": "api_tests",
  "version": "0.0.1",
  "description": "API tests for lemmy backend",
  "main": "index.js",
  "repository": "https://github.com/LemmyNet/lemmy",
  "author": "Dessalines",
  "license": "AGPL-3.0",
  "packageManager": "pnpm@10.10.0+sha512.d615db246fe70f25dcfea6d8d73dee782ce23e2245e3c4f6f888249fb568149318637dca73c2c5c8ef2a4ca0d5657fb9567188bfab47f566d1ee6ce987815c39",
  "scripts": {
    "lint": "tsc --noEmit && eslint --report-unused-disable-directives && prettier --check 'src/**/*.ts'",
    "fix": "prettier --write src && eslint --fix src",
    "api-test": "jest -i follow.spec.ts && jest -i image.spec.ts && jest -i user.spec.ts && jest -i private_message.spec.ts && jest -i community.spec.ts && jest -i private_comm.spec.ts && jest -i post.spec.ts && jest -i comment.spec.ts && jest -i tags.spec.ts",
    "api-test-follow": "jest -i follow.spec.ts",
    "api-test-comment": "jest -i comment.spec.ts",
    "api-test-post": "jest -i post.spec.ts",
    "api-test-user": "jest -i user.spec.ts",
    "api-test-community": "jest -i community.spec.ts",
    "api-test-private-community": "jest -i private_comm.spec.ts",
    "api-test-private-message": "jest -i private_message.spec.ts",
    "api-test-image": "jest -i image.spec.ts",
    "api-test-tags": "jest -i tags.spec.ts"
  },
  "devDependencies": {
    "@eslint/js": "^9.26.0",
    "@types/jest": "^29.5.12",
    "@types/node": "^22.15.14",
    "@typescript-eslint/eslint-plugin": "^8.32.0",
    "@typescript-eslint/parser": "^8.32.0",
    "eslint": "^9.26.0",
    "eslint-plugin-prettier": "^5.4.0",
    "jest": "^29.5.0",
    "joi": "^17.13.3",
<<<<<<< HEAD
    "lemmy-js-client": "1.0.0-multi-community.16",
=======
    "lemmy-js-client": "1.0.0-search-query-mandatory.1",
>>>>>>> ba0099e7
    "prettier": "^3.5.3",
    "ts-jest": "^29.3.2",
    "tsoa": "^6.6.0",
    "typescript": "^5.8.3",
    "typescript-eslint": "^8.32.0"
  }
}<|MERGE_RESOLUTION|>--- conflicted
+++ resolved
@@ -31,11 +31,7 @@
     "eslint-plugin-prettier": "^5.4.0",
     "jest": "^29.5.0",
     "joi": "^17.13.3",
-<<<<<<< HEAD
-    "lemmy-js-client": "1.0.0-multi-community.16",
-=======
-    "lemmy-js-client": "1.0.0-search-query-mandatory.1",
->>>>>>> ba0099e7
+    "lemmy-js-client": "1.0.0-multi-community.17",
     "prettier": "^3.5.3",
     "ts-jest": "^29.3.2",
     "tsoa": "^6.6.0",
