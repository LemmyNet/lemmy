--- conflicted
+++ resolved
@@ -36,13 +36,8 @@
         specifier: ^17.13.3
         version: 17.13.3
       lemmy-js-client:
-<<<<<<< HEAD
-        specifier: 1.0.0-enum-variants-snake-case.2
-        version: 1.0.0-enum-variants-snake-case.2
-=======
-        specifier: 1.0.0-private-community-fixes.0
-        version: 1.0.0-private-community-fixes.0
->>>>>>> 02535861
+        specifier: 1.0.0-enum-variants-snake-case.3
+        version: 1.0.0-enum-variants-snake-case.3
       prettier:
         specifier: ^3.5.3
         version: 3.6.2
@@ -1661,13 +1656,8 @@
   keyv@4.5.4:
     resolution: {integrity: sha512-oxVHkHR/EJf2CNXnWxRLW6mg7JyCCUcG0DtEGmL2ctUo1PNTin1PUil+r/+4r5MpVgC/fn1kjsx7mjSujKqIpw==}
 
-<<<<<<< HEAD
-  lemmy-js-client@1.0.0-enum-variants-snake-case.2:
-    resolution: {integrity: sha512-rHT906J8Slu7p5jkr8BW/n41D+QYMcstn+l+3ibDwNz/JyZX4agUQHGQrC8DZP74yVfcbYSaSnTa1Uft7WzMtg==}
-=======
-  lemmy-js-client@1.0.0-private-community-fixes.0:
-    resolution: {integrity: sha512-6182aetTLLjiEvVX/aovUSU23KuDKKooGEy2YgAyZ1xiwuqLPMVh2yCpwUUy5RZmtMNY9epg9s62KWLRTpegZQ==}
->>>>>>> 02535861
+  lemmy-js-client@1.0.0-enum-variants-snake-case.3:
+    resolution: {integrity: sha512-IFdDO9KZ7JKfuVJVpb9xqCVZEmZZVnAATFxDiG94RMp0dPAu8wOyD9OcT/nVn7sXmjbuex+3BFwjC2M6TlWj9A==}
 
   leven@3.1.0:
     resolution: {integrity: sha512-qsda+H8jTaUaN/x5vzW2rzc+8Rw4TAQ/4KjB46IwK5VH+IlVeeeje/EoZRpiXvIqjFgK84QffqPztGI3VBLG1A==}
@@ -4409,11 +4399,7 @@
     dependencies:
       json-buffer: 3.0.1
 
-<<<<<<< HEAD
-  lemmy-js-client@1.0.0-enum-variants-snake-case.2:
-=======
-  lemmy-js-client@1.0.0-private-community-fixes.0:
->>>>>>> 02535861
+  lemmy-js-client@1.0.0-enum-variants-snake-case.3:
     dependencies:
       '@tsoa/runtime': 6.6.0
     transitivePeerDependencies:
