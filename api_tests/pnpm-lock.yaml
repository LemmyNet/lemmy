lockfileVersion: '9.0'

settings:
  autoInstallPeers: true
  excludeLinksFromLockfile: false

importers:

  .:
    devDependencies:
      '@eslint/js':
        specifier: ^9.26.0
        version: 9.26.0
      '@types/jest':
        specifier: ^29.5.12
        version: 29.5.14
      '@types/node':
        specifier: ^22.15.14
        version: 22.15.14
      '@typescript-eslint/eslint-plugin':
        specifier: ^8.32.0
        version: 8.32.0(@typescript-eslint/parser@8.32.0(eslint@9.26.0)(typescript@5.8.3))(eslint@9.26.0)(typescript@5.8.3)
      '@typescript-eslint/parser':
        specifier: ^8.32.0
        version: 8.32.0(eslint@9.26.0)(typescript@5.8.3)
      eslint:
        specifier: ^9.26.0
        version: 9.26.0
      eslint-plugin-prettier:
        specifier: ^5.4.0
        version: 5.4.0(eslint@9.26.0)(prettier@3.5.3)
      jest:
        specifier: ^29.5.0
        version: 29.7.0(@types/node@22.15.14)
      joi:
        specifier: ^17.13.3
        version: 17.13.3
      lemmy-js-client:
<<<<<<< HEAD
        specifier: 1.0.0-multi-community.7
        version: 1.0.0-multi-community.7
=======
        specifier: 1.0.0-local-image-user.3
        version: 1.0.0-local-image-user.3
>>>>>>> 9267b50b
      prettier:
        specifier: ^3.5.3
        version: 3.5.3
      ts-jest:
        specifier: ^29.3.2
        version: 29.3.2(@babel/core@7.23.9)(@jest/transform@29.7.0)(@jest/types@29.6.3)(babel-jest@29.7.0(@babel/core@7.23.9))(jest@29.7.0(@types/node@22.15.14))(typescript@5.8.3)
      tsoa:
        specifier: ^6.6.0
        version: 6.6.0
      typescript:
        specifier: ^5.8.3
        version: 5.8.3
      typescript-eslint:
        specifier: ^8.32.0
        version: 8.32.0(eslint@9.26.0)(typescript@5.8.3)

packages:

  '@ampproject/remapping@2.2.1':
    resolution: {integrity: sha512-lFMjJTrFL3j7L9yBxwYfCq2k6qqwHyzuUl/XBnif78PWTJYyL/dfowQHWE3sp6U6ZzqWiiIZnpTMO96zhkjwtg==}
    engines: {node: '>=6.0.0'}

  '@babel/code-frame@7.26.2':
    resolution: {integrity: sha512-RJlIHRueQgwWitWgF8OdFYGZX328Ax5BCemNGlqHfplnRT9ESi8JkFlvaVYbS+UubVY6dpv87Fs2u5M29iNFVQ==}
    engines: {node: '>=6.9.0'}

  '@babel/compat-data@7.23.5':
    resolution: {integrity: sha512-uU27kfDRlhfKl+w1U6vp16IuvSLtjAxdArVXPa9BvLkrr7CYIsxH5adpHObeAGY/41+syctUWOZ140a2Rvkgjw==}
    engines: {node: '>=6.9.0'}

  '@babel/core@7.23.9':
    resolution: {integrity: sha512-5q0175NOjddqpvvzU+kDiSOAk4PfdO6FvwCWoQ6RO7rTzEe8vlo+4HVfcnAREhD4npMs0e9uZypjTwzZPCf/cw==}
    engines: {node: '>=6.9.0'}

  '@babel/generator@7.23.6':
    resolution: {integrity: sha512-qrSfCYxYQB5owCmGLbl8XRpX1ytXlpueOb0N0UmQwA073KZxejgQTzAmJezxvpwQD9uGtK2shHdi55QT+MbjIw==}
    engines: {node: '>=6.9.0'}

  '@babel/helper-compilation-targets@7.23.6':
    resolution: {integrity: sha512-9JB548GZoQVmzrFgp8o7KxdgkTGm6xs9DW0o/Pim72UDjzr5ObUQ6ZzYPqA+g9OTS2bBQoctLJrky0RDCAWRgQ==}
    engines: {node: '>=6.9.0'}

  '@babel/helper-environment-visitor@7.22.20':
    resolution: {integrity: sha512-zfedSIzFhat/gFhWfHtgWvlec0nqB9YEIVrpuwjruLlXfUSnA8cJB0miHKwqDnQ7d32aKo2xt88/xZptwxbfhA==}
    engines: {node: '>=6.9.0'}

  '@babel/helper-function-name@7.23.0':
    resolution: {integrity: sha512-OErEqsrxjZTJciZ4Oo+eoZqeW9UIiOcuYKRJA4ZAgV9myA+pOXhhmpfNCKjEH/auVfEYVFJ6y1Tc4r0eIApqiw==}
    engines: {node: '>=6.9.0'}

  '@babel/helper-hoist-variables@7.22.5':
    resolution: {integrity: sha512-wGjk9QZVzvknA6yKIUURb8zY3grXCcOZt+/7Wcy8O2uctxhplmUPkOdlgoNhmdVee2c92JXbf1xpMtVNbfoxRw==}
    engines: {node: '>=6.9.0'}

  '@babel/helper-module-imports@7.22.15':
    resolution: {integrity: sha512-0pYVBnDKZO2fnSPCrgM/6WMc7eS20Fbok+0r88fp+YtWVLZrp4CkafFGIp+W0VKw4a22sgebPT99y+FDNMdP4w==}
    engines: {node: '>=6.9.0'}

  '@babel/helper-module-transforms@7.23.3':
    resolution: {integrity: sha512-7bBs4ED9OmswdfDzpz4MpWgSrV7FXlc3zIagvLFjS5H+Mk7Snr21vQ6QwrsoCGMfNC4e4LQPdoULEt4ykz0SRQ==}
    engines: {node: '>=6.9.0'}
    peerDependencies:
      '@babel/core': ^7.0.0

  '@babel/helper-plugin-utils@7.22.5':
    resolution: {integrity: sha512-uLls06UVKgFG9QD4OeFYLEGteMIAa5kpTPcFL28yuCIIzsf6ZyKZMllKVOCZFhiZ5ptnwX4mtKdWCBE/uT4amg==}
    engines: {node: '>=6.9.0'}

  '@babel/helper-simple-access@7.22.5':
    resolution: {integrity: sha512-n0H99E/K+Bika3++WNL17POvo4rKWZ7lZEp1Q+fStVbUi8nxPQEBOlTmCOxW/0JsS56SKKQ+ojAe2pHKJHN35w==}
    engines: {node: '>=6.9.0'}

  '@babel/helper-split-export-declaration@7.22.6':
    resolution: {integrity: sha512-AsUnxuLhRYsisFiaJwvp1QF+I3KjD5FOxut14q/GzovUe6orHLesW2C7d754kRm53h5gqrz6sFl6sxc4BVtE/g==}
    engines: {node: '>=6.9.0'}

  '@babel/helper-string-parser@7.23.4':
    resolution: {integrity: sha512-803gmbQdqwdf4olxrX4AJyFBV/RTr3rSmOj0rKwesmzlfhYNDEs+/iOcznzpNWlJlIlTJC2QfPFcHB6DlzdVLQ==}
    engines: {node: '>=6.9.0'}

  '@babel/helper-validator-identifier@7.22.20':
    resolution: {integrity: sha512-Y4OZ+ytlatR8AI+8KZfKuL5urKp7qey08ha31L8b3BwewJAoJamTzyvxPR/5D+KkdJCGPq/+8TukHBlY10FX9A==}
    engines: {node: '>=6.9.0'}

  '@babel/helper-validator-identifier@7.25.9':
    resolution: {integrity: sha512-Ed61U6XJc3CVRfkERJWDz4dJwKe7iLmmJsbOGu9wSloNSFttHV0I8g6UAgb7qnK5ly5bGLPd4oXZlxCdANBOWQ==}
    engines: {node: '>=6.9.0'}

  '@babel/helper-validator-option@7.23.5':
    resolution: {integrity: sha512-85ttAOMLsr53VgXkTbkx8oA6YTfT4q7/HzXSLEYmjcSTJPMPQtvq1BD79Byep5xMUYbGRzEpDsjUf3dyp54IKw==}
    engines: {node: '>=6.9.0'}

  '@babel/helpers@7.23.9':
    resolution: {integrity: sha512-87ICKgU5t5SzOT7sBMfCOZQ2rHjRU+Pcb9BoILMYz600W6DkVRLFBPwQ18gwUVvggqXivaUakpnxWQGbpywbBQ==}
    engines: {node: '>=6.9.0'}

  '@babel/parser@7.23.9':
    resolution: {integrity: sha512-9tcKgqKbs3xGJ+NtKF2ndOBBLVwPjl1SHxPQkd36r3Dlirw3xWUeGaTbqr7uGZcTaxkVNwc+03SVP7aCdWrTlA==}
    engines: {node: '>=6.0.0'}
    hasBin: true

  '@babel/plugin-syntax-async-generators@7.8.4':
    resolution: {integrity: sha512-tycmZxkGfZaxhMRbXlPXuVFpdWlXpir2W4AMhSJgRKzk/eDlIXOhb2LHWoLpDF7TEHylV5zNhykX6KAgHJmTNw==}
    peerDependencies:
      '@babel/core': ^7.0.0-0

  '@babel/plugin-syntax-bigint@7.8.3':
    resolution: {integrity: sha512-wnTnFlG+YxQm3vDxpGE57Pj0srRU4sHE/mDkt1qv2YJJSeUAec2ma4WLUnUPeKjyrfntVwe/N6dCXpU+zL3Npg==}
    peerDependencies:
      '@babel/core': ^7.0.0-0

  '@babel/plugin-syntax-class-properties@7.12.13':
    resolution: {integrity: sha512-fm4idjKla0YahUNgFNLCB0qySdsoPiZP3iQE3rky0mBUtMZ23yDJ9SJdg6dXTSDnulOVqiF3Hgr9nbXvXTQZYA==}
    peerDependencies:
      '@babel/core': ^7.0.0-0

  '@babel/plugin-syntax-import-meta@7.10.4':
    resolution: {integrity: sha512-Yqfm+XDx0+Prh3VSeEQCPU81yC+JWZ2pDPFSS4ZdpfZhp4MkFMaDC1UqseovEKwSUpnIL7+vK+Clp7bfh0iD7g==}
    peerDependencies:
      '@babel/core': ^7.0.0-0

  '@babel/plugin-syntax-json-strings@7.8.3':
    resolution: {integrity: sha512-lY6kdGpWHvjoe2vk4WrAapEuBR69EMxZl+RoGRhrFGNYVK8mOPAW8VfbT/ZgrFbXlDNiiaxQnAtgVCZ6jv30EA==}
    peerDependencies:
      '@babel/core': ^7.0.0-0

  '@babel/plugin-syntax-jsx@7.23.3':
    resolution: {integrity: sha512-EB2MELswq55OHUoRZLGg/zC7QWUKfNLpE57m/S2yr1uEneIgsTgrSzXP3NXEsMkVn76OlaVVnzN+ugObuYGwhg==}
    engines: {node: '>=6.9.0'}
    peerDependencies:
      '@babel/core': ^7.0.0-0

  '@babel/plugin-syntax-logical-assignment-operators@7.10.4':
    resolution: {integrity: sha512-d8waShlpFDinQ5MtvGU9xDAOzKH47+FFoney2baFIoMr952hKOLp1HR7VszoZvOsV/4+RRszNY7D17ba0te0ig==}
    peerDependencies:
      '@babel/core': ^7.0.0-0

  '@babel/plugin-syntax-nullish-coalescing-operator@7.8.3':
    resolution: {integrity: sha512-aSff4zPII1u2QD7y+F8oDsz19ew4IGEJg9SVW+bqwpwtfFleiQDMdzA/R+UlWDzfnHFCxxleFT0PMIrR36XLNQ==}
    peerDependencies:
      '@babel/core': ^7.0.0-0

  '@babel/plugin-syntax-numeric-separator@7.10.4':
    resolution: {integrity: sha512-9H6YdfkcK/uOnY/K7/aA2xpzaAgkQn37yzWUMRK7OaPOqOpGS1+n0H5hxT9AUw9EsSjPW8SVyMJwYRtWs3X3ug==}
    peerDependencies:
      '@babel/core': ^7.0.0-0

  '@babel/plugin-syntax-object-rest-spread@7.8.3':
    resolution: {integrity: sha512-XoqMijGZb9y3y2XskN+P1wUGiVwWZ5JmoDRwx5+3GmEplNyVM2s2Dg8ILFQm8rWM48orGy5YpI5Bl8U1y7ydlA==}
    peerDependencies:
      '@babel/core': ^7.0.0-0

  '@babel/plugin-syntax-optional-catch-binding@7.8.3':
    resolution: {integrity: sha512-6VPD0Pc1lpTqw0aKoeRTMiB+kWhAoT24PA+ksWSBrFtl5SIRVpZlwN3NNPQjehA2E/91FV3RjLWoVTglWcSV3Q==}
    peerDependencies:
      '@babel/core': ^7.0.0-0

  '@babel/plugin-syntax-optional-chaining@7.8.3':
    resolution: {integrity: sha512-KoK9ErH1MBlCPxV0VANkXW2/dw4vlbGDrFgz8bmUsBGYkFRcbRwMh6cIJubdPrkxRwuGdtCk0v/wPTKbQgBjkg==}
    peerDependencies:
      '@babel/core': ^7.0.0-0

  '@babel/plugin-syntax-top-level-await@7.14.5':
    resolution: {integrity: sha512-hx++upLv5U1rgYfwe1xBQUhRmU41NEvpUvrp8jkrSCdvGSnM5/qdRMtylJ6PG5OFkBaHkbTAKTnd3/YyESRHFw==}
    engines: {node: '>=6.9.0'}
    peerDependencies:
      '@babel/core': ^7.0.0-0

  '@babel/plugin-syntax-typescript@7.23.3':
    resolution: {integrity: sha512-9EiNjVJOMwCO+43TqoTrgQ8jMwcAd0sWyXi9RPfIsLTj4R2MADDDQXELhffaUx/uJv2AYcxBgPwH6j4TIA4ytQ==}
    engines: {node: '>=6.9.0'}
    peerDependencies:
      '@babel/core': ^7.0.0-0

  '@babel/template@7.23.9':
    resolution: {integrity: sha512-+xrD2BWLpvHKNmX2QbpdpsBaWnRxahMwJjO+KZk2JOElj5nSmKezyS1B4u+QbHMTX69t4ukm6hh9lsYQ7GHCKA==}
    engines: {node: '>=6.9.0'}

  '@babel/traverse@7.23.9':
    resolution: {integrity: sha512-I/4UJ9vs90OkBtY6iiiTORVMyIhJ4kAVmsKo9KFc8UOxMeUfi2hvtIBsET5u9GizXE6/GFSuKCTNfgCswuEjRg==}
    engines: {node: '>=6.9.0'}

  '@babel/types@7.23.9':
    resolution: {integrity: sha512-dQjSq/7HaSjRM43FFGnv5keM2HsxpmyV1PfaSVm0nzzjwwTmjOe6J4bC8e3+pTEIgHaHj+1ZlLThRJ2auc/w1Q==}
    engines: {node: '>=6.9.0'}

  '@bcoe/v8-coverage@0.2.3':
    resolution: {integrity: sha512-0hYQ8SB4Db5zvZB4axdMHGwEaQjkZzFjQiN9LVYvIFB2nSUHW9tYpxWriPrWDASIxiaXax83REcLxuSdnGPZtw==}

  '@eslint-community/eslint-utils@4.6.1':
    resolution: {integrity: sha512-KTsJMmobmbrFLe3LDh0PC2FXpcSYJt/MLjlkh/9LEnmKYLSYmT/0EW9JWANjeoemiuZrmogti0tW5Ch+qNUYDw==}
    engines: {node: ^12.22.0 || ^14.17.0 || >=16.0.0}
    peerDependencies:
      eslint: ^6.0.0 || ^7.0.0 || >=8.0.0

  '@eslint-community/eslint-utils@4.7.0':
    resolution: {integrity: sha512-dyybb3AcajC7uha6CvhdVRJqaKyn7w2YKqKyAN37NKYgZT36w+iRb0Dymmc5qEJ549c/S31cMMSFd75bteCpCw==}
    engines: {node: ^12.22.0 || ^14.17.0 || >=16.0.0}
    peerDependencies:
      eslint: ^6.0.0 || ^7.0.0 || >=8.0.0

  '@eslint-community/regexpp@4.12.1':
    resolution: {integrity: sha512-CCZCDJuduB9OUkFkY2IgppNZMi2lBQgD2qzwXkEia16cge2pijY/aXi96CJMquDMn3nJdlPV1A5KrJEXwfLNzQ==}
    engines: {node: ^12.0.0 || ^14.0.0 || >=16.0.0}

  '@eslint/config-array@0.20.0':
    resolution: {integrity: sha512-fxlS1kkIjx8+vy2SjuCB94q3htSNrufYTXubwiBFeaQHbH6Ipi43gFJq2zCMt6PHhImH3Xmr0NksKDvchWlpQQ==}
    engines: {node: ^18.18.0 || ^20.9.0 || >=21.1.0}

  '@eslint/config-helpers@0.2.1':
    resolution: {integrity: sha512-RI17tsD2frtDu/3dmI7QRrD4bedNKPM08ziRYaC5AhkGrzIAJelm9kJU1TznK+apx6V+cqRz8tfpEeG3oIyjxw==}
    engines: {node: ^18.18.0 || ^20.9.0 || >=21.1.0}

  '@eslint/core@0.13.0':
    resolution: {integrity: sha512-yfkgDw1KR66rkT5A8ci4irzDysN7FRpq3ttJolR88OqQikAWqwA8j5VZyas+vjyBNFIJ7MfybJ9plMILI2UrCw==}
    engines: {node: ^18.18.0 || ^20.9.0 || >=21.1.0}

  '@eslint/eslintrc@3.3.1':
    resolution: {integrity: sha512-gtF186CXhIl1p4pJNGZw8Yc6RlshoePRvE0X91oPGb3vZ8pM3qOS9W9NGPat9LziaBV7XrJWGylNQXkGcnM3IQ==}
    engines: {node: ^18.18.0 || ^20.9.0 || >=21.1.0}

  '@eslint/js@9.26.0':
    resolution: {integrity: sha512-I9XlJawFdSMvWjDt6wksMCrgns5ggLNfFwFvnShsleWruvXM514Qxk8V246efTw+eo9JABvVz+u3q2RiAowKxQ==}
    engines: {node: ^18.18.0 || ^20.9.0 || >=21.1.0}

  '@eslint/object-schema@2.1.6':
    resolution: {integrity: sha512-RBMg5FRL0I0gs51M/guSAj5/e14VQ4tpZnQNWwuDT66P14I43ItmPfIZRhO9fUVIPOAQXU47atlywZ/czoqFPA==}
    engines: {node: ^18.18.0 || ^20.9.0 || >=21.1.0}

  '@eslint/plugin-kit@0.2.8':
    resolution: {integrity: sha512-ZAoA40rNMPwSm+AeHpCq8STiNAwzWLJuP8Xv4CHIc9wv/PSuExjMrmjfYNj682vW0OOiZ1HKxzvjQr9XZIisQA==}
    engines: {node: ^18.18.0 || ^20.9.0 || >=21.1.0}

  '@hapi/accept@6.0.3':
    resolution: {integrity: sha512-p72f9k56EuF0n3MwlBNThyVE5PXX40g+aQh+C/xbKrfzahM2Oispv3AXmOIU51t3j77zay1qrX7IIziZXspMlw==}

  '@hapi/ammo@6.0.1':
    resolution: {integrity: sha512-pmL+nPod4g58kXrMcsGLp05O2jF4P2Q3GiL8qYV7nKYEh3cGf+rV4P5Jyi2Uq0agGhVU63GtaSAfBEZOlrJn9w==}

  '@hapi/b64@6.0.1':
    resolution: {integrity: sha512-ZvjX4JQReUmBheeCq+S9YavcnMMHWqx3S0jHNXWIM1kQDxB9cyfSycpVvjfrKcIS8Mh5N3hmu/YKo4Iag9g2Kw==}

  '@hapi/boom@10.0.1':
    resolution: {integrity: sha512-ERcCZaEjdH3OgSJlyjVk8pHIFeus91CjKP3v+MpgBNp5IvGzP2l/bRiD78nqYcKPaZdbKkK5vDBVPd2ohHBlsA==}

  '@hapi/bounce@3.0.2':
    resolution: {integrity: sha512-d0XmlTi3H9HFDHhQLjg4F4auL1EY3Wqj7j7/hGDhFFe6xAbnm3qiGrXeT93zZnPH8gH+SKAFYiRzu26xkXcH3g==}

  '@hapi/bourne@3.0.0':
    resolution: {integrity: sha512-Waj1cwPXJDucOib4a3bAISsKJVb15MKi9IvmTI/7ssVEm6sywXGjVJDhl6/umt1pK1ZS7PacXU3A1PmFKHEZ2w==}

  '@hapi/call@9.0.1':
    resolution: {integrity: sha512-uPojQRqEL1GRZR4xXPqcLMujQGaEpyVPRyBlD8Pp5rqgIwLhtveF9PkixiKru2THXvuN8mUrLeet5fqxKAAMGg==}

  '@hapi/catbox-memory@6.0.2':
    resolution: {integrity: sha512-H1l4ugoFW/ZRkqeFrIo8p1rWN0PA4MDTfu4JmcoNDvnY975o29mqoZblqFTotxNHlEkMPpIiIBJTV+Mbi+aF0g==}

  '@hapi/catbox@12.1.1':
    resolution: {integrity: sha512-hDqYB1J+R0HtZg4iPH3LEnldoaBsar6bYp0EonBmNQ9t5CO+1CqgCul2ZtFveW1ReA5SQuze9GPSU7/aecERhw==}

  '@hapi/content@6.0.0':
    resolution: {integrity: sha512-CEhs7j+H0iQffKfe5Htdak5LBOz/Qc8TRh51cF+BFv0qnuph3Em4pjGVzJMkI2gfTDdlJKWJISGWS1rK34POGA==}

  '@hapi/cryptiles@6.0.1':
    resolution: {integrity: sha512-9GM9ECEHfR8lk5ASOKG4+4ZsEzFqLfhiryIJ2ISePVB92OHLp/yne4m+zn7z9dgvM98TLpiFebjDFQ0UHcqxXQ==}
    engines: {node: '>=14.0.0'}

  '@hapi/file@3.0.0':
    resolution: {integrity: sha512-w+lKW+yRrLhJu620jT3y+5g2mHqnKfepreykvdOcl9/6up8GrQQn+l3FRTsjHTKbkbfQFkuksHpdv2EcpKcJ4Q==}

  '@hapi/hapi@21.3.12':
    resolution: {integrity: sha512-GCUP12dkb3QMjpFl+wEFO73nqKRmsnD5um/QDOn6lj2GjGBrDXPcT194mNARO+PPNXZOR4KmvIpHt/lceUncfg==}
    engines: {node: '>=14.15.0'}

  '@hapi/heavy@8.0.1':
    resolution: {integrity: sha512-gBD/NANosNCOp6RsYTsjo2vhr5eYA3BEuogk6cxY0QdhllkkTaJFYtTXv46xd6qhBVMbMMqcSdtqey+UQU3//w==}

  '@hapi/hoek@11.0.7':
    resolution: {integrity: sha512-HV5undWkKzcB4RZUusqOpcgxOaq6VOAH7zhhIr2g3G8NF/MlFO75SjOr2NfuSx0Mh40+1FqCkagKLJRykUWoFQ==}

  '@hapi/hoek@9.3.0':
    resolution: {integrity: sha512-/c6rf4UJlmHlC9b5BaNvzAcFv7HZ2QHaV0D4/HNlBdvFnvQq8RI4kYdhyPCl7Xj+oWvTWQ8ujhqS53LIgAe6KQ==}

  '@hapi/iron@7.0.1':
    resolution: {integrity: sha512-tEZnrOujKpS6jLKliyWBl3A9PaE+ppuL/+gkbyPPDb/l2KSKQyH4lhMkVb+sBhwN+qaxxlig01JRqB8dk/mPxQ==}

  '@hapi/mimos@7.0.1':
    resolution: {integrity: sha512-b79V+BrG0gJ9zcRx1VGcCI6r6GEzzZUgiGEJVoq5gwzuB2Ig9Cax8dUuBauQCFKvl2YWSWyOc8mZ8HDaJOtkew==}

  '@hapi/nigel@5.0.1':
    resolution: {integrity: sha512-uv3dtYuB4IsNaha+tigWmN8mQw/O9Qzl5U26Gm4ZcJVtDdB1AVJOwX3X5wOX+A07qzpEZnOMBAm8jjSqGsU6Nw==}
    engines: {node: '>=14.0.0'}

  '@hapi/pez@6.1.0':
    resolution: {integrity: sha512-+FE3sFPYuXCpuVeHQ/Qag1b45clR2o54QoonE/gKHv9gukxQ8oJJZPR7o3/ydDTK6racnCJXxOyT1T93FCJMIg==}

  '@hapi/podium@5.0.2':
    resolution: {integrity: sha512-T7gf2JYHQQfEfewTQFbsaXoZxSvuXO/QBIGljucUQ/lmPnTTNAepoIKOakWNVWvo2fMEDjycu77r8k6dhreqHA==}

  '@hapi/shot@6.0.1':
    resolution: {integrity: sha512-s5ynMKZXYoDd3dqPw5YTvOR/vjHvMTxc388+0qL0jZZP1+uwXuUD32o9DuuuLsmTlyXCWi02BJl1pBpwRuUrNA==}

  '@hapi/somever@4.1.1':
    resolution: {integrity: sha512-lt3QQiDDOVRatS0ionFDNrDIv4eXz58IibQaZQDOg4DqqdNme8oa0iPWcE0+hkq/KTeBCPtEOjDOBKBKwDumVg==}

  '@hapi/statehood@8.1.1':
    resolution: {integrity: sha512-YbK7PSVUA59NArAW5Np0tKRoIZ5VNYUicOk7uJmWZF6XyH5gGL+k62w77SIJb0AoAJ0QdGQMCQ/WOGL1S3Ydow==}

  '@hapi/subtext@8.1.0':
    resolution: {integrity: sha512-PyaN4oSMtqPjjVxLny1k0iYg4+fwGusIhaom9B2StinBclHs7v46mIW706Y+Wo21lcgulGyXbQrmT/w4dus6ww==}

  '@hapi/teamwork@6.0.0':
    resolution: {integrity: sha512-05HumSy3LWfXpmJ9cr6HzwhAavrHkJ1ZRCmNE2qJMihdM5YcWreWPfyN0yKT2ZjCM92au3ZkuodjBxOibxM67A==}
    engines: {node: '>=14.0.0'}

  '@hapi/topo@5.1.0':
    resolution: {integrity: sha512-foQZKJig7Ob0BMAYBfcJk8d77QtOe7Wo4ox7ff1lQYoNNAb6jwcY1ncdoy2e9wQZzvNy7ODZCYJkK8kzmcAnAg==}

  '@hapi/topo@6.0.2':
    resolution: {integrity: sha512-KR3rD5inZbGMrHmgPxsJ9dbi6zEK+C3ZwUwTa+eMwWLz7oijWUTWD2pMSNNYJAU6Qq+65NkxXjqHr/7LM2Xkqg==}

  '@hapi/validate@2.0.1':
    resolution: {integrity: sha512-NZmXRnrSLK8MQ9y/CMqE9WSspgB9xA41/LlYR0k967aSZebWr4yNrpxIbov12ICwKy4APSlWXZga9jN5p6puPA==}

  '@hapi/vise@5.0.1':
    resolution: {integrity: sha512-XZYWzzRtINQLedPYlIkSkUr7m5Ddwlu99V9elh8CSygXstfv3UnWIXT0QD+wmR0VAG34d2Vx3olqcEhRRoTu9A==}

  '@hapi/wreck@18.1.0':
    resolution: {integrity: sha512-0z6ZRCmFEfV/MQqkQomJ7sl/hyxvcZM7LtuVqN3vdAO4vM9eBbowl0kaqQj9EJJQab+3Uuh1GxbGIBFy4NfJ4w==}

  '@humanfs/core@0.19.1':
    resolution: {integrity: sha512-5DyQ4+1JEUzejeK1JGICcideyfUbGixgS9jNgex5nqkW+cY7WZhxBigmieN5Qnw9ZosSNVC9KQKyb+GUaGyKUA==}
    engines: {node: '>=18.18.0'}

  '@humanfs/node@0.16.6':
    resolution: {integrity: sha512-YuI2ZHQL78Q5HbhDiBA1X4LmYdXCKCMQIfw0pw7piHJwyREFebJUvrQN4cMssyES6x+vfUbx1CIpaQUKYdQZOw==}
    engines: {node: '>=18.18.0'}

  '@humanwhocodes/module-importer@1.0.1':
    resolution: {integrity: sha512-bxveV4V8v5Yb4ncFTT3rPSgZBOpCkjfK0y4oVVVJwIuDVBRMDXrPyXRL988i5ap9m9bnyEEjWfm5WkBmtffLfA==}
    engines: {node: '>=12.22'}

  '@humanwhocodes/retry@0.3.1':
    resolution: {integrity: sha512-JBxkERygn7Bv/GbN5Rv8Ul6LVknS+5Bp6RgDC/O8gEBU/yeH5Ui5C/OlWrTb6qct7LjjfT6Re2NxB0ln0yYybA==}
    engines: {node: '>=18.18'}

  '@humanwhocodes/retry@0.4.2':
    resolution: {integrity: sha512-xeO57FpIu4p1Ri3Jq/EXq4ClRm86dVF2z/+kvFnyqVYRavTZmaFaUBbWCOuuTh0o/g7DSsk6kc2vrS4Vl5oPOQ==}
    engines: {node: '>=18.18'}

  '@isaacs/cliui@8.0.2':
    resolution: {integrity: sha512-O8jcjabXaleOG9DQ0+ARXWZBTfnP4WNAqzuiJK7ll44AmxGKv/J2M4TPjxjY3znBCfvBXFzucm1twdyFybFqEA==}
    engines: {node: '>=12'}

  '@istanbuljs/load-nyc-config@1.1.0':
    resolution: {integrity: sha512-VjeHSlIzpv/NyD3N0YuHfXOPDIixcA1q2ZV98wsMqcYlPmv2n3Yb2lYP9XMElnaFVXg5A7YLTeLu6V84uQDjmQ==}
    engines: {node: '>=8'}

  '@istanbuljs/schema@0.1.3':
    resolution: {integrity: sha512-ZXRY4jNvVgSVQ8DL3LTcakaAtXwTVUxE81hslsyD2AtoXW/wVob10HkOJ1X/pAlcI7D+2YoZKg5do8G/w6RYgA==}
    engines: {node: '>=8'}

  '@jest/console@29.7.0':
    resolution: {integrity: sha512-5Ni4CU7XHQi32IJ398EEP4RrB8eV09sXP2ROqD4bksHrnTree52PsxvX8tpL8LvTZ3pFzXyPbNQReSN41CAhOg==}
    engines: {node: ^14.15.0 || ^16.10.0 || >=18.0.0}

  '@jest/core@29.7.0':
    resolution: {integrity: sha512-n7aeXWKMnGtDA48y8TLWJPJmLmmZ642Ceo78cYWEpiD7FzDgmNDV/GCVRorPABdXLJZ/9wzzgZAlHjXjxDHGsg==}
    engines: {node: ^14.15.0 || ^16.10.0 || >=18.0.0}
    peerDependencies:
      node-notifier: ^8.0.1 || ^9.0.0 || ^10.0.0
    peerDependenciesMeta:
      node-notifier:
        optional: true

  '@jest/environment@29.7.0':
    resolution: {integrity: sha512-aQIfHDq33ExsN4jP1NWGXhxgQ/wixs60gDiKO+XVMd8Mn0NWPWgc34ZQDTb2jKaUWQ7MuwoitXAsN2XVXNMpAw==}
    engines: {node: ^14.15.0 || ^16.10.0 || >=18.0.0}

  '@jest/expect-utils@29.7.0':
    resolution: {integrity: sha512-GlsNBWiFQFCVi9QVSx7f5AgMeLxe9YCCs5PuP2O2LdjDAA8Jh9eX7lA1Jq/xdXw3Wb3hyvlFNfZIfcRetSzYcA==}
    engines: {node: ^14.15.0 || ^16.10.0 || >=18.0.0}

  '@jest/expect@29.7.0':
    resolution: {integrity: sha512-8uMeAMycttpva3P1lBHB8VciS9V0XAr3GymPpipdyQXbBcuhkLQOSe8E/p92RyAdToS6ZD1tFkX+CkhoECE0dQ==}
    engines: {node: ^14.15.0 || ^16.10.0 || >=18.0.0}

  '@jest/fake-timers@29.7.0':
    resolution: {integrity: sha512-q4DH1Ha4TTFPdxLsqDXK1d3+ioSL7yL5oCMJZgDYm6i+6CygW5E5xVr/D1HdsGxjt1ZWSfUAs9OxSB/BNelWrQ==}
    engines: {node: ^14.15.0 || ^16.10.0 || >=18.0.0}

  '@jest/globals@29.7.0':
    resolution: {integrity: sha512-mpiz3dutLbkW2MNFubUGUEVLkTGiqW6yLVTA+JbP6fI6J5iL9Y0Nlg8k95pcF8ctKwCS7WVxteBs29hhfAotzQ==}
    engines: {node: ^14.15.0 || ^16.10.0 || >=18.0.0}

  '@jest/reporters@29.7.0':
    resolution: {integrity: sha512-DApq0KJbJOEzAFYjHADNNxAE3KbhxQB1y5Kplb5Waqw6zVbuWatSnMjE5gs8FUgEPmNsnZA3NCWl9NG0ia04Pg==}
    engines: {node: ^14.15.0 || ^16.10.0 || >=18.0.0}
    peerDependencies:
      node-notifier: ^8.0.1 || ^9.0.0 || ^10.0.0
    peerDependenciesMeta:
      node-notifier:
        optional: true

  '@jest/schemas@29.6.3':
    resolution: {integrity: sha512-mo5j5X+jIZmJQveBKeS/clAueipV7KgiX1vMgCxam1RNYiqE1w62n0/tJJnHtjW8ZHcQco5gY85jA3mi0L+nSA==}
    engines: {node: ^14.15.0 || ^16.10.0 || >=18.0.0}

  '@jest/source-map@29.6.3':
    resolution: {integrity: sha512-MHjT95QuipcPrpLM+8JMSzFx6eHp5Bm+4XeFDJlwsvVBjmKNiIAvasGK2fxz2WbGRlnvqehFbh07MMa7n3YJnw==}
    engines: {node: ^14.15.0 || ^16.10.0 || >=18.0.0}

  '@jest/test-result@29.7.0':
    resolution: {integrity: sha512-Fdx+tv6x1zlkJPcWXmMDAG2HBnaR9XPSd5aDWQVsfrZmLVT3lU1cwyxLgRmXR9yrq4NBoEm9BMsfgFzTQAbJYA==}
    engines: {node: ^14.15.0 || ^16.10.0 || >=18.0.0}

  '@jest/test-sequencer@29.7.0':
    resolution: {integrity: sha512-GQwJ5WZVrKnOJuiYiAF52UNUJXgTZx1NHjFSEB0qEMmSZKAkdMoIzw/Cj6x6NF4AvV23AUqDpFzQkN/eYCYTxw==}
    engines: {node: ^14.15.0 || ^16.10.0 || >=18.0.0}

  '@jest/transform@29.7.0':
    resolution: {integrity: sha512-ok/BTPFzFKVMwO5eOHRrvnBVHdRy9IrsrW1GpMaQ9MCnilNLXQKmAX8s1YXDFaai9xJpac2ySzV0YeRRECr2Vw==}
    engines: {node: ^14.15.0 || ^16.10.0 || >=18.0.0}

  '@jest/types@29.6.3':
    resolution: {integrity: sha512-u3UPsIilWKOM3F9CXtrG8LEJmNxwoCQC/XVj4IKYXvvpx7QIi/Kg1LI5uDmDpKlac62NUtX7eLjRh+jVZcLOzw==}
    engines: {node: ^14.15.0 || ^16.10.0 || >=18.0.0}

  '@jridgewell/gen-mapping@0.3.3':
    resolution: {integrity: sha512-HLhSWOLRi875zjjMG/r+Nv0oCW8umGb0BgEhyX3dDX3egwZtB8PqLnjz3yedt8R5StBrzcg4aBpnh8UA9D1BoQ==}
    engines: {node: '>=6.0.0'}

  '@jridgewell/resolve-uri@3.1.1':
    resolution: {integrity: sha512-dSYZh7HhCDtCKm4QakX0xFpsRDqjjtZf/kjI/v3T3Nwt5r8/qz/M19F9ySyOqU94SXBmeG9ttTul+YnR4LOxFA==}
    engines: {node: '>=6.0.0'}

  '@jridgewell/set-array@1.1.2':
    resolution: {integrity: sha512-xnkseuNADM0gt2bs+BvhO0p78Mk762YnZdsuzFV018NoG1Sj1SCQvpSqa7XUaTam5vAGasABV9qXASMKnFMwMw==}
    engines: {node: '>=6.0.0'}

  '@jridgewell/sourcemap-codec@1.4.15':
    resolution: {integrity: sha512-eF2rxCRulEKXHTRiDrDy6erMYWqNw4LPdQ8UQA4huuxaQsVeRPFl2oM8oDGxMFhJUWZf9McpLtJasDDZb/Bpeg==}

  '@jridgewell/trace-mapping@0.3.22':
    resolution: {integrity: sha512-Wf963MzWtA2sjrNt+g18IAln9lKnlRp+K2eH4jjIoF1wYeq3aMREpG09xhlhdzS0EjwU7qmUJYangWa+151vZw==}

  '@modelcontextprotocol/sdk@1.11.0':
    resolution: {integrity: sha512-k/1pb70eD638anoi0e8wUGAlbMJXyvdV4p62Ko+EZ7eBe1xMx8Uhak1R5DgfoofsK5IBBnRwsYGTaLZl+6/+RQ==}
    engines: {node: '>=18'}

  '@nodelib/fs.scandir@2.1.5':
    resolution: {integrity: sha512-vq24Bq3ym5HEQm2NKCr3yXDwjc7vTsEThRDnkp2DK9p1uqLR+DHurm/NOTo0KG7HYHU7eppKZj3MyqYuMBf62g==}
    engines: {node: '>= 8'}

  '@nodelib/fs.stat@2.0.5':
    resolution: {integrity: sha512-RkhPPp2zrqDAQA/2jNhnztcPAlv64XdhIp7a7454A5ovI7Bukxgt7MX7udwAu3zg1DcpPU0rz3VV1SeaqvY4+A==}
    engines: {node: '>= 8'}

  '@nodelib/fs.walk@1.2.8':
    resolution: {integrity: sha512-oGB+UxlgWcgQkgwo8GcEGwemoTFt3FIO9ababBmaGwXIoBKZ+GTy0pP185beGg7Llih/NSHSV2XAs1lnznocSg==}
    engines: {node: '>= 8'}

  '@pkgjs/parseargs@0.11.0':
    resolution: {integrity: sha512-+1VkjdD0QBLPodGrJUeqarH8VAIvQODIbwh9XpP5Syisf7YoQgsJKPNFoqqLQlu+VQ/tVSshMR6loPMn8U+dPg==}
    engines: {node: '>=14'}

  '@pkgr/core@0.2.4':
    resolution: {integrity: sha512-ROFF39F6ZrnzSUEmQQZUar0Jt4xVoP9WnDRdWwF4NNcXs3xBTLgBUDoOwW141y1jP+S8nahIbdxbFC7IShw9Iw==}
    engines: {node: ^12.20.0 || ^14.18.0 || >=16.0.0}

  '@sideway/address@4.1.5':
    resolution: {integrity: sha512-IqO/DUQHUkPeixNQ8n0JA6102hT9CmaljNTPmQ1u8MEhBo/R4Q8eKLN/vGZxuebwOroDB4cbpjheD4+/sKFK4Q==}

  '@sideway/formula@3.0.1':
    resolution: {integrity: sha512-/poHZJJVjx3L+zVD6g9KgHfYnb443oi7wLu/XKojDviHy6HOEOA6z1Trk5aR1dGcmPenJEgb2sK2I80LeS3MIg==}

  '@sideway/pinpoint@2.0.0':
    resolution: {integrity: sha512-RNiOoTPkptFtSVzQevY/yWtZwf/RxyVnPy/OcA9HBM3MlGDnBEYL5B41H0MTn0Uec8Hi+2qUtTfG2WWZBmMejQ==}

  '@sinclair/typebox@0.27.8':
    resolution: {integrity: sha512-+Fj43pSMwJs4KRrH/938Uf+uAELIgVBmQzg/q1YG10djyfA3TnrU8N8XzqCh/okZdszqBQTZf96idMfE5lnwTA==}

  '@sinonjs/commons@3.0.1':
    resolution: {integrity: sha512-K3mCHKQ9sVh8o1C9cxkwxaOmXoAMlDxC1mYyHrjqOWEcBjYr76t96zL2zlj5dUGZ3HSw240X1qgH3Mjf1yJWpQ==}

  '@sinonjs/fake-timers@10.3.0':
    resolution: {integrity: sha512-V4BG07kuYSUkTCSBHG8G8TNhM+F19jXFWnQtzj+we8DrkpSBCee9Z3Ms8yiGer/dlmhe35/Xdgyo3/0rQKg7YA==}

  '@tsoa/cli@6.6.0':
    resolution: {integrity: sha512-thSW0EiqjkF7HspcPIVIy0ZX65VqbWALHbxwl8Sk83j2kakOMq+fJvfo8FcBAWlMki+JDH7CO5iaAaSLHbeqtg==}
    engines: {node: '>=18.0.0', yarn: '>=1.9.4'}
    hasBin: true

  '@tsoa/runtime@6.6.0':
    resolution: {integrity: sha512-+rF2gdL8CX+jQ82/IBc+MRJFNAvWPoBBl77HHJv3ESVMqbKhlhlo97JHmKyFbLcX6XOJN8zl8gfQpAEJN4SOMQ==}
    engines: {node: '>=18.0.0', yarn: '>=1.9.4'}

  '@types/accepts@1.3.7':
    resolution: {integrity: sha512-Pay9fq2lM2wXPWbteBsRAGiWH2hig4ZE2asK+mm7kUzlxRTfL961rj89I6zV/E3PcIkDqyuBEcMxFT7rccugeQ==}

  '@types/babel__core@7.20.5':
    resolution: {integrity: sha512-qoQprZvz5wQFJwMDqeseRXWv3rqMvhgpbXFfVyWhbx9X47POIA6i/+dXefEmZKoAgOaTdaIgNSMqMIU61yRyzA==}

  '@types/babel__generator@7.6.8':
    resolution: {integrity: sha512-ASsj+tpEDsEiFr1arWrlN6V3mdfjRMZt6LtK/Vp/kreFLnr5QH5+DhvD5nINYZXzwJvXeGq+05iUXcAzVrqWtw==}

  '@types/babel__template@7.4.4':
    resolution: {integrity: sha512-h/NUaSyG5EyxBIp8YRxo4RMe2/qQgvyowRwVMzhYhBCONbW8PUsg4lkFMrhgZhUe5z3L3MiLDuvyJ/CaPa2A8A==}

  '@types/babel__traverse@7.20.5':
    resolution: {integrity: sha512-WXCyOcRtH37HAUkpXhUduaxdm82b4GSlyTqajXviN4EfiuPgNYR109xMCKvpl6zPIpua0DGlMEDCq+g8EdoheQ==}

  '@types/body-parser@1.19.5':
    resolution: {integrity: sha512-fB3Zu92ucau0iQ0JMCFQE7b/dv8Ot07NI3KaZIkIUNXq82k4eBAqUaneXfleGY9JWskeS9y+u0nXMyspcuQrCg==}

  '@types/connect@3.4.38':
    resolution: {integrity: sha512-K6uROf1LD88uDQqJCktA4yzL1YYAK6NgfsI0v/mTgyPKWsX1CnJ0XPSDhViejru1GcRkLWb8RlzFYJRqGUbaug==}

  '@types/content-disposition@0.5.8':
    resolution: {integrity: sha512-QVSSvno3dE0MgO76pJhmv4Qyi/j0Yk9pBp0Y7TJ2Tlj+KCgJWY6qX7nnxCOLkZ3VYRSIk1WTxCvwUSdx6CCLdg==}

  '@types/cookies@0.9.0':
    resolution: {integrity: sha512-40Zk8qR147RABiQ7NQnBzWzDcjKzNrntB5BAmeGCb2p/MIyOE+4BVvc17wumsUqUw00bJYqoXFHYygQnEFh4/Q==}

  '@types/estree@1.0.7':
    resolution: {integrity: sha512-w28IoSUCJpidD/TGviZwwMJckNESJZXFu7NBZ5YJ4mEUnNraUn9Pm8HSZm/jDF1pDWYKspWE7oVphigUPRakIQ==}

  '@types/express-serve-static-core@5.0.6':
    resolution: {integrity: sha512-3xhRnjJPkULekpSzgtoNYYcTWgEZkp4myc+Saevii5JPnHNvHMRlBSHDbs7Bh1iPPoVTERHEZXyhyLbMEsExsA==}

  '@types/express@5.0.0':
    resolution: {integrity: sha512-DvZriSMehGHL1ZNLzi6MidnsDhUZM/x2pRdDIKdwbUNqqwHxMlRdkxtn6/EPKyqKpHqTl/4nRZsRNLpZxZRpPQ==}

  '@types/graceful-fs@4.1.9':
    resolution: {integrity: sha512-olP3sd1qOEe5dXTSaFvQG+02VdRXcdytWLAZsAq1PecU8uqQAhkrnbli7DagjtXKW/Bl7YJbUsa8MPcuc8LHEQ==}

  '@types/http-assert@1.5.6':
    resolution: {integrity: sha512-TTEwmtjgVbYAzZYWyeHPrrtWnfVkm8tQkP8P21uQifPgMRgjrow3XDEYqucuC8SKZJT7pUnhU/JymvjggxO9vw==}

  '@types/http-errors@2.0.4':
    resolution: {integrity: sha512-D0CFMMtydbJAegzOyHjtiKPLlvnm3iTZyZRSZoLq2mRhDdmLfIWOCYPfQJ4cu2erKghU++QvjcUjp/5h7hESpA==}

  '@types/istanbul-lib-coverage@2.0.6':
    resolution: {integrity: sha512-2QF/t/auWm0lsy8XtKVPG19v3sSOQlJe/YHZgfjb/KBBHOGSV+J2q/S671rcq9uTBrLAXmZpqJiaQbMT+zNU1w==}

  '@types/istanbul-lib-report@3.0.3':
    resolution: {integrity: sha512-NQn7AHQnk/RSLOxrBbGyJM/aVQ+pjj5HCgasFxc0K/KhoATfQ/47AyUl15I2yBUpihjmas+a+VJBOqecrFH+uA==}

  '@types/istanbul-reports@3.0.4':
    resolution: {integrity: sha512-pk2B1NWalF9toCRu6gjBzR69syFjP4Od8WRAX+0mmf9lAjCRicLOWc+ZrxZHx/0XRjotgkF9t6iaMJ+aXcOdZQ==}

  '@types/jest@29.5.14':
    resolution: {integrity: sha512-ZN+4sdnLUbo8EVvVc2ao0GFW6oVrQRPn4K2lglySj7APvSrgzxHiNNK99us4WDMi57xxA2yggblIAMNhXOotLQ==}

  '@types/json-schema@7.0.15':
    resolution: {integrity: sha512-5+fP8P8MFNC+AyZCDxrB2pkZFPGzqQWUzpSeuuVLvm8VMcorNYavBqoFcxK8bQz4Qsbn4oUEEem4wDLfcysGHA==}

  '@types/keygrip@1.0.6':
    resolution: {integrity: sha512-lZuNAY9xeJt7Bx4t4dx0rYCDqGPW8RXhQZK1td7d4H6E9zYbLoOtjBvfwdTKpsyxQI/2jv+armjX/RW+ZNpXOQ==}

  '@types/koa-compose@3.2.8':
    resolution: {integrity: sha512-4Olc63RY+MKvxMwVknCUDhRQX1pFQoBZ/lXcRLP69PQkEpze/0cr8LNqJQe5NFb/b19DWi2a5bTi2VAlQzhJuA==}

  '@types/koa@2.15.0':
    resolution: {integrity: sha512-7QFsywoE5URbuVnG3loe03QXuGajrnotr3gQkXcEBShORai23MePfFYdhz90FEtBBpkyIYQbVD+evKtloCgX3g==}

  '@types/mime@1.3.5':
    resolution: {integrity: sha512-/pyBZWSLD2n0dcHE3hq8s8ZvcETHtEuF+3E7XVt0Ig2nvsVQXdghHVcEkIWjy9A0wKfTn97a/PSDYohKIlnP/w==}

  '@types/multer@1.4.12':
    resolution: {integrity: sha512-pQ2hoqvXiJt2FP9WQVLPRO+AmiIm/ZYkavPlIQnx282u4ZrVdztx0pkh3jjpQt0Kz+YI0YhSG264y08UJKoUQg==}

  '@types/node@22.15.14':
    resolution: {integrity: sha512-BL1eyu/XWsFGTtDWOYULQEs4KR0qdtYfCxYAUYRoB7JP7h9ETYLgQTww6kH8Sj2C0pFGgrpM0XKv6/kbIzYJ1g==}

  '@types/qs@6.9.18':
    resolution: {integrity: sha512-kK7dgTYDyGqS+e2Q4aK9X3D7q234CIZ1Bv0q/7Z5IwRDoADNU81xXJK/YVyLbLTZCoIwUoDoffFeF+p/eIklAA==}

  '@types/range-parser@1.2.7':
    resolution: {integrity: sha512-hKormJbkJqzQGhziax5PItDUTMAM9uE2XXQmM37dyd4hVM+5aVl7oVxMVUiVQn2oCQFN/LKCZdvSM0pFRqbSmQ==}

  '@types/send@0.17.4':
    resolution: {integrity: sha512-x2EM6TJOybec7c52BX0ZspPodMsQUd5L6PRwOunVyVUhXiBSKf3AezDL8Dgvgt5o0UfKNfuA0eMLr2wLT4AiBA==}

  '@types/serve-static@1.15.7':
    resolution: {integrity: sha512-W8Ym+h8nhuRwaKPaDw34QUkwsGi6Rc4yYqvKFo5rm2FUEhCFbzVWrxXUxuKK8TASjWsysJY0nsmNCGhCOIsrOw==}

  '@types/stack-utils@2.0.3':
    resolution: {integrity: sha512-9aEbYZ3TbYMznPdcdr3SmIrLXwC/AKZXQeCf9Pgao5CKb8CyHuEX5jzWPTkvregvhRJHcpRO6BFoGW9ycaOkYw==}

  '@types/yargs-parser@21.0.3':
    resolution: {integrity: sha512-I4q9QU9MQv4oEOz4tAHJtNz1cwuLxn2F3xcc2iV5WdqLPpUnj30aUuxt1mAxYTG+oe8CZMV/+6rU4S4gRDzqtQ==}

  '@types/yargs@17.0.32':
    resolution: {integrity: sha512-xQ67Yc/laOG5uMfX/093MRlGGCIBzZMarVa+gfNKJxWAIgykYpVGkBdbqEzGDDfCrVUj6Hiff4mTZ5BA6TmAog==}

  '@typescript-eslint/eslint-plugin@8.32.0':
    resolution: {integrity: sha512-/jU9ettcntkBFmWUzzGgsClEi2ZFiikMX5eEQsmxIAWMOn4H3D4rvHssstmAHGVvrYnaMqdWWWg0b5M6IN/MTQ==}
    engines: {node: ^18.18.0 || ^20.9.0 || >=21.1.0}
    peerDependencies:
      '@typescript-eslint/parser': ^8.0.0 || ^8.0.0-alpha.0
      eslint: ^8.57.0 || ^9.0.0
      typescript: '>=4.8.4 <5.9.0'

  '@typescript-eslint/parser@8.32.0':
    resolution: {integrity: sha512-B2MdzyWxCE2+SqiZHAjPphft+/2x2FlO9YBx7eKE1BCb+rqBlQdhtAEhzIEdozHd55DXPmxBdpMygFJjfjjA9A==}
    engines: {node: ^18.18.0 || ^20.9.0 || >=21.1.0}
    peerDependencies:
      eslint: ^8.57.0 || ^9.0.0
      typescript: '>=4.8.4 <5.9.0'

  '@typescript-eslint/scope-manager@8.32.0':
    resolution: {integrity: sha512-jc/4IxGNedXkmG4mx4nJTILb6TMjL66D41vyeaPWvDUmeYQzF3lKtN15WsAeTr65ce4mPxwopPSo1yUUAWw0hQ==}
    engines: {node: ^18.18.0 || ^20.9.0 || >=21.1.0}

  '@typescript-eslint/type-utils@8.32.0':
    resolution: {integrity: sha512-t2vouuYQKEKSLtJaa5bB4jHeha2HJczQ6E5IXPDPgIty9EqcJxpr1QHQ86YyIPwDwxvUmLfP2YADQ5ZY4qddZg==}
    engines: {node: ^18.18.0 || ^20.9.0 || >=21.1.0}
    peerDependencies:
      eslint: ^8.57.0 || ^9.0.0
      typescript: '>=4.8.4 <5.9.0'

  '@typescript-eslint/types@8.32.0':
    resolution: {integrity: sha512-O5Id6tGadAZEMThM6L9HmVf5hQUXNSxLVKeGJYWNhhVseps/0LddMkp7//VDkzwJ69lPL0UmZdcZwggj9akJaA==}
    engines: {node: ^18.18.0 || ^20.9.0 || >=21.1.0}

  '@typescript-eslint/typescript-estree@8.32.0':
    resolution: {integrity: sha512-pU9VD7anSCOIoBFnhTGfOzlVFQIA1XXiQpH/CezqOBaDppRwTglJzCC6fUQGpfwey4T183NKhF1/mfatYmjRqQ==}
    engines: {node: ^18.18.0 || ^20.9.0 || >=21.1.0}
    peerDependencies:
      typescript: '>=4.8.4 <5.9.0'

  '@typescript-eslint/utils@8.32.0':
    resolution: {integrity: sha512-8S9hXau6nQ/sYVtC3D6ISIDoJzS1NsCK+gluVhLN2YkBPX+/1wkwyUiDKnxRh15579WoOIyVWnoyIf3yGI9REw==}
    engines: {node: ^18.18.0 || ^20.9.0 || >=21.1.0}
    peerDependencies:
      eslint: ^8.57.0 || ^9.0.0
      typescript: '>=4.8.4 <5.9.0'

  '@typescript-eslint/visitor-keys@8.32.0':
    resolution: {integrity: sha512-1rYQTCLFFzOI5Nl0c8LUpJT8HxpwVRn9E4CkMsYfuN6ctmQqExjSTzzSk0Tz2apmXy7WU6/6fyaZVVA/thPN+w==}
    engines: {node: ^18.18.0 || ^20.9.0 || >=21.1.0}

  accepts@1.3.8:
    resolution: {integrity: sha512-PYAthTa2m2VKxuvSD3DPC/Gy+U+sOA1LAuT8mkmRuvw+NACSaeXEQ+NHcVF7rONl6qcaxV3Uuemwawk+7+SJLw==}
    engines: {node: '>= 0.6'}

  accepts@2.0.0:
    resolution: {integrity: sha512-5cvg6CtKwfgdmVqY1WIiXKc3Q1bkRqGLi+2W/6ao+6Y7gu/RCwRuAhGEzh5B4KlszSuTLgZYuqFqo5bImjNKng==}
    engines: {node: '>= 0.6'}

  acorn-jsx@5.3.2:
    resolution: {integrity: sha512-rq9s+JNhf0IChjtDXxllJ7g41oZk5SlXtp0LHwyA5cejwn7vKmKp4pPri6YEePv2PU65sAsegbXtIinmDFDXgQ==}
    peerDependencies:
      acorn: ^6.0.0 || ^7.0.0 || ^8.0.0

  acorn@8.14.1:
    resolution: {integrity: sha512-OvQ/2pUDKmgfCg++xsTX1wGxfTaszcHVcTctW4UJB4hibJx2HXxxO5UmVgyjMa+ZDsiaf5wWLXYpRWMmBI0QHg==}
    engines: {node: '>=0.4.0'}
    hasBin: true

  ajv@6.12.6:
    resolution: {integrity: sha512-j3fVLgvTo527anyYyJOGTYJbG+vnnQYvE0m5mmkc1TK+nxAppkCLMIL0aZ4dblVCNoGShhm+kzE4ZUykBoMg4g==}

  ansi-escapes@4.3.2:
    resolution: {integrity: sha512-gKXj5ALrKWQLsYG9jlTRmR/xKluxHV+Z9QEwNIgCfM1/uwPMCuzVVnh5mwTd+OuBZcwSIMbqssNWRm1lE51QaQ==}
    engines: {node: '>=8'}

  ansi-regex@5.0.1:
    resolution: {integrity: sha512-quJQXlTSUGL2LH9SUXo8VwsY4soanhgo6LNSm84E1LBcE8s3O0wpdiRzyR9z/ZZJMlMWv37qOOb9pdJlMUEKFQ==}
    engines: {node: '>=8'}

  ansi-regex@6.1.0:
    resolution: {integrity: sha512-7HSX4QQb4CspciLpVFwyRe79O3xsIZDDLER21kERQ71oaPodF8jL725AgJMFAYbooIqolJoRLuM81SpeUkpkvA==}
    engines: {node: '>=12'}

  ansi-styles@4.3.0:
    resolution: {integrity: sha512-zbB9rCJAT1rbjiVDb2hqKFHNYLxgtk8NURxZ3IZwD3F6NtxbXZQCnnSi1Lkx+IDohdPlFp222wVALIheZJQSEg==}
    engines: {node: '>=8'}

  ansi-styles@5.2.0:
    resolution: {integrity: sha512-Cxwpt2SfTzTtXcfOlzGEee8O+c+MmUgGrNiBcXnuWxuFJHe6a5Hz7qwhwe5OgaSYI0IJvkLqWX1ASG+cJOkEiA==}
    engines: {node: '>=10'}

  ansi-styles@6.2.1:
    resolution: {integrity: sha512-bN798gFfQX+viw3R7yrGWRqnrN2oRkEkUjjl4JNn4E8GxxbjtG3FbrEIIY3l8/hrwUwIeCZvi4QuOTP4MErVug==}
    engines: {node: '>=12'}

  anymatch@3.1.3:
    resolution: {integrity: sha512-KMReFUr0B4t+D+OBkjR3KYqvocp2XaSzO55UcB6mgQMd3KbcE+mWTyvVV7D/zsdEbNnV6acZUutkiHQXvTr1Rw==}
    engines: {node: '>= 8'}

  argparse@1.0.10:
    resolution: {integrity: sha512-o5Roy6tNG4SL/FOkCAN6RzjiakZS25RLYFrcMttJqbdd8BWrnA+fGz57iN5Pb06pvBGvl5gQ0B48dJlslXvoTg==}

  argparse@2.0.1:
    resolution: {integrity: sha512-8+9WqebbFzpX9OR+Wa6O29asIogeRMzcGtAINdpMHHyAg10f05aSFVBbcEqGf/PXw1EjAZ+q2/bEBg3DvurK3Q==}

  array-flatten@1.1.1:
    resolution: {integrity: sha512-PCVAQswWemu6UdxsDFFX/+gVeYqKAod3D3UVm91jHwynguOwAvYPhx8nNlM++NqRcK6CxxpUafjmhIdKiHibqg==}

  async@3.2.6:
    resolution: {integrity: sha512-htCUDlxyyCLMgaM3xXg0C0LW2xqfuQ6p05pCEIsXuyQ+a1koYKTuBMzRNwmybfLgvJDMd0r1LTn4+E0Ti6C2AA==}

  babel-jest@29.7.0:
    resolution: {integrity: sha512-BrvGY3xZSwEcCzKvKsCi2GgHqDqsYkOP4/by5xCgIwGXQxIEh+8ew3gmrE1y7XRR6LHZIj6yLYnUi/mm2KXKBg==}
    engines: {node: ^14.15.0 || ^16.10.0 || >=18.0.0}
    peerDependencies:
      '@babel/core': ^7.8.0

  babel-plugin-istanbul@6.1.1:
    resolution: {integrity: sha512-Y1IQok9821cC9onCx5otgFfRm7Lm+I+wwxOx738M/WLPZ9Q42m4IG5W0FNX8WLL2gYMZo3JkuXIH2DOpWM+qwA==}
    engines: {node: '>=8'}

  babel-plugin-jest-hoist@29.6.3:
    resolution: {integrity: sha512-ESAc/RJvGTFEzRwOTT4+lNDk/GNHMkKbNzsvT0qKRfDyyYTskxB5rnU2njIDYVxXCBHHEI1c0YwHob3WaYujOg==}
    engines: {node: ^14.15.0 || ^16.10.0 || >=18.0.0}

  babel-preset-current-node-syntax@1.0.1:
    resolution: {integrity: sha512-M7LQ0bxarkxQoN+vz5aJPsLBn77n8QgTFmo8WK0/44auK2xlCXrYcUxHFxgU7qW5Yzw/CjmLRK2uJzaCd7LvqQ==}
    peerDependencies:
      '@babel/core': ^7.0.0

  babel-preset-jest@29.6.3:
    resolution: {integrity: sha512-0B3bhxR6snWXJZtR/RliHTDPRgn1sNHOR0yVtq/IiQFyuOVjFS+wuio/R4gSNkyYmKmJB4wGZv2NZanmKmTnNA==}
    engines: {node: ^14.15.0 || ^16.10.0 || >=18.0.0}
    peerDependencies:
      '@babel/core': ^7.0.0

  balanced-match@1.0.2:
    resolution: {integrity: sha512-3oSeUO0TMV67hN1AmbXsK4yaqU7tjiHlbxRDZOpH0KW9+CeX4bRAaX0Anxt0tx2MrpRpWwQaPwIlISEJhYU5Pw==}

  body-parser@1.20.3:
    resolution: {integrity: sha512-7rAxByjUMqQ3/bHJy7D6OGXvx/MMc4IqBn/X0fcM1QUcAItpZrBEYhWGem+tzXH90c+G01ypMcYJBO9Y30203g==}
    engines: {node: '>= 0.8', npm: 1.2.8000 || >= 1.4.16}

  body-parser@2.2.0:
    resolution: {integrity: sha512-02qvAaxv8tp7fBa/mw1ga98OGm+eCbqzJOKoRt70sLmfEEi+jyBYVTDGfCL/k06/4EMk/z01gCe7HoCH/f2LTg==}
    engines: {node: '>=18'}

  brace-expansion@1.1.11:
    resolution: {integrity: sha512-iCuPHDFgrHX7H2vEI/5xpz07zSHB00TpugqhmYtVmMO6518mCuRMoOYFldEBl0g187ufozdaHgWKcYFb61qGiA==}

  brace-expansion@2.0.1:
    resolution: {integrity: sha512-XnAIvQ8eM+kC6aULx6wuQiwVsnzsi9d3WxzV3FpWTGA19F621kwdbsAcFKXgKUHZWsy+mY6iL1sHTxWEFCytDA==}

  braces@3.0.2:
    resolution: {integrity: sha512-b8um+L1RzM3WDSzvhm6gIz1yfTbBt6YTlcEKAvsmqCZZFw46z626lVj9j1yEPW33H5H+lBQpZMP1k8l+78Ha0A==}
    engines: {node: '>=8'}

  braces@3.0.3:
    resolution: {integrity: sha512-yQbXgO/OSZVD2IsiLlro+7Hf6Q18EJrKSEsdoMzKePKXct3gvD8oLcOQdIzGupr5Fj+EDe8gO/lxc1BzfMpxvA==}
    engines: {node: '>=8'}

  browserslist@4.22.3:
    resolution: {integrity: sha512-UAp55yfwNv0klWNapjs/ktHoguxuQNGnOzxYmfnXIS+8AsRDZkSDxg7R1AX3GKzn078SBI5dzwzj/Yx0Or0e3A==}
    engines: {node: ^6 || ^7 || ^8 || ^9 || ^10 || ^11 || ^12 || >=13.7}
    hasBin: true

  bs-logger@0.2.6:
    resolution: {integrity: sha512-pd8DCoxmbgc7hyPKOvxtqNcjYoOsABPQdcCUjGp3d42VR2CX1ORhk2A87oqqu5R1kk+76nsxZupkmyd+MVtCog==}
    engines: {node: '>= 6'}

  bser@2.1.1:
    resolution: {integrity: sha512-gQxTNE/GAfIIrmHLUE3oJyp5FO6HRBfhjnw4/wMmA63ZGDJnWBmgY/lyQBpnDUkGmAhbSe39tx2d/iTOAfglwQ==}

  buffer-from@1.1.2:
    resolution: {integrity: sha512-E+XQCRwSbaaiChtv6k6Dwgc+bx+Bs6vuKJHHl5kox/BaKbhiXzqQOwK4cO22yElGp2OCmjwVhT3HmxgyPGnJfQ==}

  bytes@3.1.2:
    resolution: {integrity: sha512-/Nf7TyzTx6S3yRJObOAV7956r8cr2+Oj8AC5dt8wSP3BQAoeX58NoHyCU8P8zGkNXStjTSi6fzO6F0pBdcYbEg==}
    engines: {node: '>= 0.8'}

  call-bind-apply-helpers@1.0.1:
    resolution: {integrity: sha512-BhYE+WDaywFg2TBWYNXAE+8B1ATnThNBqXHP5nQu0jWJdVvY2hvkpyB3qOmtmDePiS5/BDQ8wASEWGMWRG148g==}
    engines: {node: '>= 0.4'}

  call-bound@1.0.3:
    resolution: {integrity: sha512-YTd+6wGlNlPxSuri7Y6X8tY2dmm12UMH66RpKMhiX6rsk5wXXnYgbUcOt8kiS31/AjfoTOvCsE+w8nZQLQnzHA==}
    engines: {node: '>= 0.4'}

  callsites@3.1.0:
    resolution: {integrity: sha512-P8BjAsXvZS+VIDUI11hHCQEv74YT67YUi5JJFNWIqL235sBmjX4+qx9Muvls5ivyNENctx46xQLQ3aTuE7ssaQ==}
    engines: {node: '>=6'}

  camelcase@5.3.1:
    resolution: {integrity: sha512-L28STB170nwWS63UjtlEOE3dldQApaJXZkOI1uMFfzf3rRuPegHaHesyee+YxQ+W6SvRDQV6UrdOdRiR153wJg==}
    engines: {node: '>=6'}

  camelcase@6.3.0:
    resolution: {integrity: sha512-Gmy6FhYlCY7uOElZUSbxo2UCDH8owEk996gkbrpsgGtrJLM3J7jGxl9Ic7Qwwj4ivOE5AWZWRMecDdF7hqGjFA==}
    engines: {node: '>=10'}

  caniuse-lite@1.0.30001581:
    resolution: {integrity: sha512-whlTkwhqV2tUmP3oYhtNfaWGYHDdS3JYFQBKXxcUR9qqPWsRhFHhoISO2Xnl/g0xyKzht9mI1LZpiNWfMzHixQ==}

  chalk@4.1.2:
    resolution: {integrity: sha512-oKnbhFyRIXpUuez8iBMmyEa4nbj4IOQyuhc/wy9kY7/WVPcwIO9VA668Pu8RkO7+0G76SLROeyw9CpQ061i4mA==}
    engines: {node: '>=10'}

  char-regex@1.0.2:
    resolution: {integrity: sha512-kWWXztvZ5SBQV+eRgKFeh8q5sLuZY2+8WUIzlxWVTg+oGwY14qylx1KbKzHd8P6ZYkAg0xyIDU9JMHhyJMZ1jw==}
    engines: {node: '>=10'}

  ci-info@3.9.0:
    resolution: {integrity: sha512-NIxF55hv4nSqQswkAeiOi1r83xy8JldOFDTWiug55KBu9Jnblncd2U6ViHmYgHf01TPZS77NJBhBMKdWj9HQMQ==}
    engines: {node: '>=8'}

  cjs-module-lexer@1.2.3:
    resolution: {integrity: sha512-0TNiGstbQmCFwt4akjjBg5pLRTSyj/PkWQ1ZoO2zntmg9yLqSRxwEa4iCfQLGjqhiqBfOJa7W/E8wfGrTDmlZQ==}

  cliui@8.0.1:
    resolution: {integrity: sha512-BSeNnyus75C4//NQ9gQt1/csTXyo/8Sb+afLAkzAptFuMsod9HFokGNudZpi/oQV73hnVK+sR+5PVRMd+Dr7YQ==}
    engines: {node: '>=12'}

  co@4.6.0:
    resolution: {integrity: sha512-QVb0dM5HvG+uaxitm8wONl7jltx8dqhfU33DcqtOZcLSVIKSDDLDi7+0LbAKiyI8hD9u42m2YxXSkMGWThaecQ==}
    engines: {iojs: '>= 1.0.0', node: '>= 0.12.0'}

  collect-v8-coverage@1.0.2:
    resolution: {integrity: sha512-lHl4d5/ONEbLlJvaJNtsF/Lz+WvB07u2ycqTYbdrq7UypDXailES4valYb2eWiJFxZlVmpGekfqoxQhzyFdT4Q==}

  color-convert@2.0.1:
    resolution: {integrity: sha512-RRECPsj7iu/xb5oKYcsFHSppFNnsj/52OVTRKb4zP5onXwVF3zVmmToNcOfGC+CRDpfK/U584fMg38ZHCaElKQ==}
    engines: {node: '>=7.0.0'}

  color-name@1.1.4:
    resolution: {integrity: sha512-dOy+3AuW3a2wNbZHIuMZpTcgjGuLU/uBL/ubcZF9OXbDo8ff4O8yVp5Bf0efS8uEoYo5q4Fx7dY9OgQGXgAsQA==}

  concat-map@0.0.1:
    resolution: {integrity: sha512-/Srv4dswyQNBfohGpz9o6Yb3Gz3SrUDqBH5rTuhGR7ahtlbYKnVxw2bCFMRljaA7EXHaXZ8wsHdodFvbkhKmqg==}

  content-disposition@0.5.4:
    resolution: {integrity: sha512-FveZTNuGw04cxlAiWbzi6zTAL/lhehaWbTtgluJh4/E95DqMwTmha3KZN1aAWA8cFIhHzMZUvLevkw5Rqk+tSQ==}
    engines: {node: '>= 0.6'}

  content-disposition@1.0.0:
    resolution: {integrity: sha512-Au9nRL8VNUut/XSzbQA38+M78dzP4D+eqg3gfJHMIHHYa3bg067xj1KxMUWj+VULbiZMowKngFFbKczUrNJ1mg==}
    engines: {node: '>= 0.6'}

  content-type@1.0.5:
    resolution: {integrity: sha512-nTjqfcBFEipKdXCv4YDQWCfmcLZKm81ldF0pAopTvyrFGVbcR6P/VAAd5G7N+0tTr8QqiU0tFadD6FK4NtJwOA==}
    engines: {node: '>= 0.6'}

  convert-source-map@2.0.0:
    resolution: {integrity: sha512-Kvp459HrV2FEJ1CAsi1Ku+MY3kasH19TFykTz2xWmMeq6bk2NU3XXvfJ+Q61m0xktWwt+1HSYf3JZsTms3aRJg==}

  cookie-signature@1.0.6:
    resolution: {integrity: sha512-QADzlaHc8icV8I7vbaJXJwod9HWYp8uCqf1xa4OfNu1T7JVxQIrUgOWtHdNDtPiywmFbiS12VjotIXLrKM3orQ==}

  cookie-signature@1.2.2:
    resolution: {integrity: sha512-D76uU73ulSXrD1UXF4KE2TMxVVwhsnCgfAyTg9k8P6KGZjlXKrOLe4dJQKI3Bxi5wjesZoFXJWElNWBjPZMbhg==}
    engines: {node: '>=6.6.0'}

  cookie@0.7.1:
    resolution: {integrity: sha512-6DnInpx7SJ2AK3+CTUE/ZM0vWTUboZCegxhC2xiIydHR9jNuTAASBrfEpHhiGOZw/nX51bHt6YQl8jsGo4y/0w==}
    engines: {node: '>= 0.6'}

  cookie@0.7.2:
    resolution: {integrity: sha512-yki5XnKuf750l50uGTllt6kKILY4nQ1eNIQatoXEByZ5dWgnKqbnqmTrBE5B4N7lrMJKQ2ytWMiTO2o0v6Ew/w==}
    engines: {node: '>= 0.6'}

  cors@2.8.5:
    resolution: {integrity: sha512-KIHbLJqu73RGr/hnbrO9uBeixNGuvSQjul/jdFvS/KFSIH1hWVd1ng7zOHx+YrEfInLG7q4n6GHQ9cDtxv/P6g==}
    engines: {node: '>= 0.10'}

  create-jest@29.7.0:
    resolution: {integrity: sha512-Adz2bdH0Vq3F53KEMJOoftQFutWCukm6J24wbPWRO4k1kMY7gS7ds/uoJkNuV8wDCtWWnuwGcJwpWcih+zEW1Q==}
    engines: {node: ^14.15.0 || ^16.10.0 || >=18.0.0}
    hasBin: true

  cross-spawn@7.0.3:
    resolution: {integrity: sha512-iRDPJKUPVEND7dHPO8rkbOnPpyDygcDFtWjpeWNCgy8WP2rXcxXL8TskReQl6OrB2G7+UJrags1q15Fudc7G6w==}
    engines: {node: '>= 8'}

  cross-spawn@7.0.6:
    resolution: {integrity: sha512-uV2QOWP2nWzsy2aMp8aRibhi9dlzF5Hgh5SHaB9OiTGEyDTiJJyx0uy51QXdyWbtAHNua4XJzUKca3OzKUd3vA==}
    engines: {node: '>= 8'}

  debug@2.6.9:
    resolution: {integrity: sha512-bC7ElrdJaJnPbAP+1EotYvqZsb3ecl5wi6Bfi6BJTUcNowp6cvspg0jXznRTKDjm/E7AdgFBVeAPVMNcKGsHMA==}
    peerDependencies:
      supports-color: '*'
    peerDependenciesMeta:
      supports-color:
        optional: true

  debug@4.4.0:
    resolution: {integrity: sha512-6WTZ/IxCY/T6BALoZHaE4ctp9xm+Z5kY/pzYaCHRFeyVhojxlrm+46y68HA6hr0TcwEssoxNiDEUJQjfPZ/RYA==}
    engines: {node: '>=6.0'}
    peerDependencies:
      supports-color: '*'
    peerDependenciesMeta:
      supports-color:
        optional: true

  dedent@1.5.1:
    resolution: {integrity: sha512-+LxW+KLWxu3HW3M2w2ympwtqPrqYRzU8fqi6Fhd18fBALe15blJPI/I4+UHveMVG6lJqB4JNd4UG0S5cnVHwIg==}
    peerDependencies:
      babel-plugin-macros: ^3.1.0
    peerDependenciesMeta:
      babel-plugin-macros:
        optional: true

  deep-is@0.1.4:
    resolution: {integrity: sha512-oIPzksmTg4/MriiaYGO+okXDT7ztn/w3Eptv/+gSIdMdKsJo0u4CfYNFJPy+4SKMuCqGw2wxnA+URMg3t8a/bQ==}

  deepmerge@4.3.1:
    resolution: {integrity: sha512-3sUqbMEc77XqpdNO7FRyRog+eW3ph+GYCbj+rK+uYyRMuwsVy0rMiVtPn+QJlKFvWP/1PYpapqYn0Me2knFn+A==}
    engines: {node: '>=0.10.0'}

  depd@2.0.0:
    resolution: {integrity: sha512-g7nH6P6dyDioJogAAGprGpCtVImJhpPk/roCzdb3fIh61/s/nPsfR6onyMwkCAR/OlC3yBC0lESvUoQEAssIrw==}
    engines: {node: '>= 0.8'}

  destroy@1.2.0:
    resolution: {integrity: sha512-2sJGJTaXIIaR1w4iJSNoN0hnMY7Gpc/n8D4qSCJw8QqFWXf7cuAgnEHxBpweaVcPevC2l3KpjYCx3NypQQgaJg==}
    engines: {node: '>= 0.8', npm: 1.2.8000 || >= 1.4.16}

  detect-newline@3.1.0:
    resolution: {integrity: sha512-TLz+x/vEXm/Y7P7wn1EJFNLxYpUD4TgMosxY6fAVJUnJMbupHBOncxyWUG9OpTaH9EBD7uFI5LfEgmMOc54DsA==}
    engines: {node: '>=8'}

  diff-sequences@29.6.3:
    resolution: {integrity: sha512-EjePK1srD3P08o2j4f0ExnylqRs5B9tJjcp9t1krH2qRi8CCdsYfwe9JgSLurFBWwq4uOlipzfk5fHNvwFKr8Q==}
    engines: {node: ^14.15.0 || ^16.10.0 || >=18.0.0}

  dunder-proto@1.0.1:
    resolution: {integrity: sha512-KIN/nDJBQRcXw0MLVhZE9iQHmG68qAVIBg9CqmUYjmQIhgij9U5MFvrqkUL5FbtyyzZuOeOt0zdeRe4UY7ct+A==}
    engines: {node: '>= 0.4'}

  eastasianwidth@0.2.0:
    resolution: {integrity: sha512-I88TYZWc9XiYHRQ4/3c5rjjfgkjhLyW2luGIheGERbNQ6OY7yTybanSpDXZa8y7VUP9YmDcYa+eyq4ca7iLqWA==}

  ee-first@1.1.1:
    resolution: {integrity: sha512-WMwm9LhRUo+WUaRN+vRuETqG89IgZphVSNkdFgeb6sS/E4OrDIN7t48CAewSHXc6C8lefD8KKfr5vY61brQlow==}

  ejs@3.1.10:
    resolution: {integrity: sha512-UeJmFfOrAQS8OJWPZ4qtgHyWExa088/MtK5UEyoJGFH67cDEXkZSviOiKRCZ4Xij0zxI3JECgYs3oKx+AizQBA==}
    engines: {node: '>=0.10.0'}
    hasBin: true

  electron-to-chromium@1.4.648:
    resolution: {integrity: sha512-EmFMarXeqJp9cUKu/QEciEApn0S/xRcpZWuAm32U7NgoZCimjsilKXHRO9saeEW55eHZagIDg6XTUOv32w9pjg==}

  emittery@0.13.1:
    resolution: {integrity: sha512-DeWwawk6r5yR9jFgnDKYt4sLS0LmHJJi3ZOnb5/JdbYwj3nW+FxQnHIjhBKz8YLC7oRNPVM9NQ47I3CVx34eqQ==}
    engines: {node: '>=12'}

  emoji-regex@8.0.0:
    resolution: {integrity: sha512-MSjYzcWNOA0ewAHpz0MxpYFvwg6yjy1NG3xteoqz644VCo/RPgnr1/GGt+ic3iJTzQ8Eu3TdM14SawnVUmGE6A==}

  emoji-regex@9.2.2:
    resolution: {integrity: sha512-L18DaJsXSUk2+42pv8mLs5jJT2hqFkFE4j21wOmgbUqsZ2hL72NsUU785g9RXgo3s0ZNgVl42TiHp3ZtOv/Vyg==}

  encodeurl@1.0.2:
    resolution: {integrity: sha512-TPJXq8JqFaVYm2CWmPvnP2Iyo4ZSM7/QKcSmuMLDObfpH5fi7RUGmd/rTDf+rut/saiDiQEeVTNgAmJEdAOx0w==}
    engines: {node: '>= 0.8'}

  encodeurl@2.0.0:
    resolution: {integrity: sha512-Q0n9HRi4m6JuGIV1eFlmvJB7ZEVxu93IrMyiMsGC0lrMJMWzRgx6WGquyfQgZVb31vhGgXnfmPNNXmxnOkRBrg==}
    engines: {node: '>= 0.8'}

  error-ex@1.3.2:
    resolution: {integrity: sha512-7dFHNmqeFSEt2ZBsCriorKnn3Z2pj+fd9kmI6QoWw4//DL+icEBfc0U7qJCisqrTsKTjw4fNFy2pW9OqStD84g==}

  es-define-property@1.0.1:
    resolution: {integrity: sha512-e3nRfgfUZ4rNGL232gUgX06QNyyez04KdjFrF+LTRoOXmrOgFKDg4BCdsjW8EnT69eqdYGmRpJwiPVYNrCaW3g==}
    engines: {node: '>= 0.4'}

  es-errors@1.3.0:
    resolution: {integrity: sha512-Zf5H2Kxt2xjTvbJvP2ZWLEICxA6j+hAmMzIlypy4xcBg1vKVnx89Wy0GbS+kf5cwCVFFzdCFh2XSCFNULS6csw==}
    engines: {node: '>= 0.4'}

  es-object-atoms@1.1.1:
    resolution: {integrity: sha512-FGgH2h8zKNim9ljj7dankFPcICIK9Cp5bm+c2gQSYePhpaG5+esrLODihIorn+Pe6FGJzWhXQotPv73jTaldXA==}
    engines: {node: '>= 0.4'}

  escalade@3.1.1:
    resolution: {integrity: sha512-k0er2gUkLf8O0zKJiAhmkTnJlTvINGv7ygDNPbeIsX/TJjGJZHuh9B2UxbsaEkmlEo9MfhrSzmhIlhRlI2GXnw==}
    engines: {node: '>=6'}

  escape-html@1.0.3:
    resolution: {integrity: sha512-NiSupZ4OeuGwr68lGIeym/ksIZMJodUGOSCZ/FSnTxcrekbvqrgdUxlJOMpijaKZVjAJrWrGs/6Jy8OMuyj9ow==}

  escape-string-regexp@2.0.0:
    resolution: {integrity: sha512-UpzcLCXolUWcNu5HtVMHYdXJjArjsF9C0aNnquZYY4uW/Vu0miy5YoWvbV345HauVvcAUnpRuhMMcqTcGOY2+w==}
    engines: {node: '>=8'}

  escape-string-regexp@4.0.0:
    resolution: {integrity: sha512-TtpcNJ3XAzx3Gq8sWRzJaVajRs0uVxA2YAkdb1jm2YkPz4G6egUFAyA3n5vtEIZefPk5Wa4UXbKuS5fKkJWdgA==}
    engines: {node: '>=10'}

  eslint-plugin-prettier@5.4.0:
    resolution: {integrity: sha512-BvQOvUhkVQM1i63iMETK9Hjud9QhqBnbtT1Zc642p9ynzBuCe5pybkOnvqZIBypXmMlsGcnU4HZ8sCTPfpAexA==}
    engines: {node: ^14.18.0 || >=16.0.0}
    peerDependencies:
      '@types/eslint': '>=8.0.0'
      eslint: '>=8.0.0'
      eslint-config-prettier: '>= 7.0.0 <10.0.0 || >=10.1.0'
      prettier: '>=3.0.0'
    peerDependenciesMeta:
      '@types/eslint':
        optional: true
      eslint-config-prettier:
        optional: true

  eslint-scope@8.3.0:
    resolution: {integrity: sha512-pUNxi75F8MJ/GdeKtVLSbYg4ZI34J6C0C7sbL4YOp2exGwen7ZsuBqKzUhXd0qMQ362yET3z+uPwKeg/0C2XCQ==}
    engines: {node: ^18.18.0 || ^20.9.0 || >=21.1.0}

  eslint-visitor-keys@3.4.3:
    resolution: {integrity: sha512-wpc+LXeiyiisxPlEkUzU6svyS1frIO3Mgxj1fdy7Pm8Ygzguax2N3Fa/D/ag1WqbOprdI+uY6wMUl8/a2G+iag==}
    engines: {node: ^12.22.0 || ^14.17.0 || >=16.0.0}

  eslint-visitor-keys@4.2.0:
    resolution: {integrity: sha512-UyLnSehNt62FFhSwjZlHmeokpRK59rcz29j+F1/aDgbkbRTk7wIc9XzdoasMUbRNKDM0qQt/+BJ4BrpFeABemw==}
    engines: {node: ^18.18.0 || ^20.9.0 || >=21.1.0}

  eslint@9.26.0:
    resolution: {integrity: sha512-Hx0MOjPh6uK9oq9nVsATZKE/Wlbai7KFjfCuw9UHaguDW3x+HF0O5nIi3ud39TWgrTjTO5nHxmL3R1eANinWHQ==}
    engines: {node: ^18.18.0 || ^20.9.0 || >=21.1.0}
    hasBin: true
    peerDependencies:
      jiti: '*'
    peerDependenciesMeta:
      jiti:
        optional: true

  espree@10.3.0:
    resolution: {integrity: sha512-0QYC8b24HWY8zjRnDTL6RiHfDbAWn63qb4LMj1Z4b076A4une81+z03Kg7l7mn/48PUTqoLptSXez8oknU8Clg==}
    engines: {node: ^18.18.0 || ^20.9.0 || >=21.1.0}

  esprima@4.0.1:
    resolution: {integrity: sha512-eGuFFw7Upda+g4p+QHvnW0RyTX/SVeJBDM/gCtMARO0cLuT2HcEKnTPvhjV6aGeqrCB/sbNop0Kszm0jsaWU4A==}
    engines: {node: '>=4'}
    hasBin: true

  esquery@1.6.0:
    resolution: {integrity: sha512-ca9pw9fomFcKPvFLXhBKUK90ZvGibiGOvRJNbjljY7s7uq/5YO4BOzcYtJqExdx99rF6aAcnRxHmcUHcz6sQsg==}
    engines: {node: '>=0.10'}

  esrecurse@4.3.0:
    resolution: {integrity: sha512-KmfKL3b6G+RXvP8N1vr3Tq1kL/oCFgn2NYXEtqP8/L3pKapUA4G8cFVaoF3SU323CD4XypR/ffioHmkti6/Tag==}
    engines: {node: '>=4.0'}

  estraverse@5.3.0:
    resolution: {integrity: sha512-MMdARuVEQziNTeJD8DgMqmhwR11BRQ/cBP+pLtYdSTnf3MIO8fFeiINEbX36ZdNlfU/7A9f3gUw49B3oQsvwBA==}
    engines: {node: '>=4.0'}

  esutils@2.0.3:
    resolution: {integrity: sha512-kVscqXk4OCp68SZ0dkgEKVi6/8ij300KBWTJq32P/dYeWTSwK41WyTxalN1eRmA5Z9UU/LX9D7FWSmV9SAYx6g==}
    engines: {node: '>=0.10.0'}

  etag@1.8.1:
    resolution: {integrity: sha512-aIL5Fx7mawVa300al2BnEE4iNvo1qETxLrPI/o05L7z6go7fCw1J6EQmbK4FmJ2AS7kgVF/KEZWufBfdClMcPg==}
    engines: {node: '>= 0.6'}

  eventsource-parser@3.0.1:
    resolution: {integrity: sha512-VARTJ9CYeuQYb0pZEPbzi740OWFgpHe7AYJ2WFZVnUDUQp5Dk2yJUgF36YsZ81cOyxT0QxmXD2EQpapAouzWVA==}
    engines: {node: '>=18.0.0'}

  eventsource@3.0.6:
    resolution: {integrity: sha512-l19WpE2m9hSuyP06+FbuUUf1G+R0SFLrtQfbRb9PRr+oimOfxQhgGCbVaXg5IvZyyTThJsxh6L/srkMiCeBPDA==}
    engines: {node: '>=18.0.0'}

  execa@5.1.1:
    resolution: {integrity: sha512-8uSpZZocAZRBAPIEINJj3Lo9HyGitllczc27Eh5YYojjMFMn8yHMDMaUHE2Jqfq05D/wucwI4JGURyXt1vchyg==}
    engines: {node: '>=10'}

  exit@0.1.2:
    resolution: {integrity: sha512-Zk/eNKV2zbjpKzrsQ+n1G6poVbErQxJ0LBOJXaKZ1EViLzH+hrLu9cdXI4zw9dBQJslwBEpbQ2P1oS7nDxs6jQ==}
    engines: {node: '>= 0.8.0'}

  expect@29.7.0:
    resolution: {integrity: sha512-2Zks0hf1VLFYI1kbh0I5jP3KHHyCHpkfyHBzsSXRFgl/Bg9mWYfMW8oD+PdMPlEwy5HNsR9JutYy6pMeOh61nw==}
    engines: {node: ^14.15.0 || ^16.10.0 || >=18.0.0}

  express-rate-limit@7.5.0:
    resolution: {integrity: sha512-eB5zbQh5h+VenMPM3fh+nw1YExi5nMr6HUCR62ELSP11huvxm/Uir1H1QEyTkk5QX6A58pX6NmaTMceKZ0Eodg==}
    engines: {node: '>= 16'}
    peerDependencies:
      express: ^4.11 || 5 || ^5.0.0-beta.1

  express@4.21.2:
    resolution: {integrity: sha512-28HqgMZAmih1Czt9ny7qr6ek2qddF4FclbMzwhCREB6OFfH+rXAnuNCwo1/wFvrtbgsQDb4kSbX9de9lFbrXnA==}
    engines: {node: '>= 0.10.0'}

  express@5.1.0:
    resolution: {integrity: sha512-DT9ck5YIRU+8GYzzU5kT3eHGA5iL+1Zd0EutOmTE9Dtk+Tvuzd23VBU+ec7HPNSTxXYO55gPV/hq4pSBJDjFpA==}
    engines: {node: '>= 18'}

  fast-deep-equal@3.1.3:
    resolution: {integrity: sha512-f3qQ9oQy9j2AhBe/H9VC91wLmKBCCU/gDOnKNAYG5hswO7BLKj09Hc5HYNz9cGI++xlpDCIgDaitVs03ATR84Q==}

  fast-diff@1.3.0:
    resolution: {integrity: sha512-VxPP4NqbUjj6MaAOafWeUn2cXWLcCtljklUtZf0Ind4XQ+QPtmA0b18zZy0jIQx+ExRVCR/ZQpBmik5lXshNsw==}

  fast-glob@3.3.3:
    resolution: {integrity: sha512-7MptL8U0cqcFdzIzwOTHoilX9x5BrNqye7Z/LuC7kCMRio1EMSyqRK3BEAUD7sXRq4iT4AzTVuZdhgQ2TCvYLg==}
    engines: {node: '>=8.6.0'}

  fast-json-stable-stringify@2.1.0:
    resolution: {integrity: sha512-lhd/wF+Lk98HZoTCtlVraHtfh5XYijIjalXck7saUtuanSDyLMxnHhSXEDJqHxD7msR8D0uCmqlkwjCV8xvwHw==}

  fast-levenshtein@2.0.6:
    resolution: {integrity: sha512-DCXu6Ifhqcks7TZKY3Hxp3y6qphY5SJZmrWMDrKcERSOXWQdMhU9Ig/PYrzyw/ul9jOIyh0N4M0tbC5hodg8dw==}

  fastq@1.19.1:
    resolution: {integrity: sha512-GwLTyxkCXjXbxqIhTsMI2Nui8huMPtnxg7krajPJAjnEG/iiOS7i+zCtWGZR9G0NBKbXKh6X9m9UIsYX/N6vvQ==}

  fb-watchman@2.0.2:
    resolution: {integrity: sha512-p5161BqbuCaSnB8jIbzQHOlpgsPmK5rJVDfDKO91Axs5NC1uu3HRQm6wt9cd9/+GtQQIO53JdGXXoyDpTAsgYA==}

  file-entry-cache@8.0.0:
    resolution: {integrity: sha512-XXTUwCvisa5oacNGRP9SfNtYBNAMi+RPwBFmblZEF7N7swHYQS6/Zfk7SRwx4D5j3CH211YNRco1DEMNVfZCnQ==}
    engines: {node: '>=16.0.0'}

  filelist@1.0.4:
    resolution: {integrity: sha512-w1cEuf3S+DrLCQL7ET6kz+gmlJdbq9J7yXCSjK/OZCPA+qEN1WyF4ZAf0YYJa4/shHJra2t/d/r8SV4Ji+x+8Q==}

  fill-range@7.0.1:
    resolution: {integrity: sha512-qOo9F+dMUmC2Lcb4BbVvnKJxTPjCm+RRpe4gDuGrzkL7mEVl/djYSu2OdQ2Pa302N4oqkSg9ir6jaLWJ2USVpQ==}
    engines: {node: '>=8'}

  fill-range@7.1.1:
    resolution: {integrity: sha512-YsGpe3WHLK8ZYi4tWDg2Jy3ebRz2rXowDxnld4bkQB00cc/1Zw9AWnC0i9ztDJitivtQvaI9KaLyKrc+hBW0yg==}
    engines: {node: '>=8'}

  finalhandler@1.3.1:
    resolution: {integrity: sha512-6BN9trH7bp3qvnrRyzsBz+g3lZxTNZTbVO2EV1CS0WIcDbawYVdYvGflME/9QP0h0pYlCDBCTjYa9nZzMDpyxQ==}
    engines: {node: '>= 0.8'}

  finalhandler@2.1.0:
    resolution: {integrity: sha512-/t88Ty3d5JWQbWYgaOGCCYfXRwV1+be02WqYYlL6h0lEiUAMPM8o8qKGO01YIkOHzka2up08wvgYD0mDiI+q3Q==}
    engines: {node: '>= 0.8'}

  find-up@4.1.0:
    resolution: {integrity: sha512-PpOwAdQ/YlXQ2vj8a3h8IipDuYRi3wceVQQGYWxNINccq40Anw7BlsEXCMbt1Zt+OLA6Fq9suIpIWD0OsnISlw==}
    engines: {node: '>=8'}

  find-up@5.0.0:
    resolution: {integrity: sha512-78/PXT1wlLLDgTzDs7sjq9hzz0vXD+zn+7wypEe4fXQxCmdmqfGsEPQxmiCSQI3ajFV91bVSsvNtrJRiW6nGng==}
    engines: {node: '>=10'}

  flat-cache@4.0.1:
    resolution: {integrity: sha512-f7ccFPK3SXFHpx15UIGyRJ/FJQctuKZ0zVuN3frBo4HnK3cay9VEW0R6yPYFHC0AgqhukPzKjq22t5DmAyqGyw==}
    engines: {node: '>=16'}

  flatted@3.3.3:
    resolution: {integrity: sha512-GX+ysw4PBCz0PzosHDepZGANEuFCMLrnRTiEy9McGjmkCQYwRq4A/X786G/fjM/+OjsWSU1ZrY5qyARZmO/uwg==}

  foreground-child@3.3.0:
    resolution: {integrity: sha512-Ld2g8rrAyMYFXBhEqMz8ZAHBi4J4uS1i/CxGMDnjyFWddMXLVcDp051DZfu+t7+ab7Wv6SMqpWmyFIj5UbfFvg==}
    engines: {node: '>=14'}

  forwarded@0.2.0:
    resolution: {integrity: sha512-buRG0fpBtRHSTCOASe6hD258tEubFoRLb4ZNA6NxMVHNw2gOcwHo9wyablzMzOA5z9xA9L1KNjk/Nt6MT9aYow==}
    engines: {node: '>= 0.6'}

  fresh@0.5.2:
    resolution: {integrity: sha512-zJ2mQYM18rEFOudeV4GShTGIQ7RbzA7ozbU9I/XBpm7kqgMywgmylMwXHxZJmkVoYkna9d2pVXVXPdYTP9ej8Q==}
    engines: {node: '>= 0.6'}

  fresh@2.0.0:
    resolution: {integrity: sha512-Rx/WycZ60HOaqLKAi6cHRKKI7zxWbJ31MhntmtwMoaTeF7XFH9hhBp8vITaMidfljRQ6eYWCKkaTK+ykVJHP2A==}
    engines: {node: '>= 0.8'}

  fs-extra@11.3.0:
    resolution: {integrity: sha512-Z4XaCL6dUDHfP/jT25jJKMmtxvuwbkrD1vNSMFlo9lNLY2c5FHYSQgHPRZUjAB26TpDEoW9HCOgplrdbaPV/ew==}
    engines: {node: '>=14.14'}

  fs.realpath@1.0.0:
    resolution: {integrity: sha512-OO0pH2lK6a0hZnAdau5ItzHPI6pUlvI7jMVnxUQRtw4owF2wk8lOSabtGDCTP4Ggrg2MbGnWO9X8K1t4+fGMDw==}

  fsevents@2.3.3:
    resolution: {integrity: sha512-5xoDfX+fL7faATnagmWPpbFtwh/R77WmMMqqHGS65C3vvB0YHrgF+B1YmZ3441tMj5n63k0212XNoJwzlhffQw==}
    engines: {node: ^8.16.0 || ^10.6.0 || >=11.0.0}
    os: [darwin]

  function-bind@1.1.2:
    resolution: {integrity: sha512-7XHNxH7qX9xG5mIwxkhumTox/MIRNcOgDrxWsMt2pAr23WHp6MrRlN7FBSFpCpr+oVO0F744iUgR82nJMfG2SA==}

  gensync@1.0.0-beta.2:
    resolution: {integrity: sha512-3hN7NaskYvMDLQY55gnW3NQ+mesEAepTqlg+VEbj7zzqEMBVNhzcGYYeqFo/TlYz6eQiFcp1HcsCZO+nGgS8zg==}
    engines: {node: '>=6.9.0'}

  get-caller-file@2.0.5:
    resolution: {integrity: sha512-DyFP3BM/3YHTQOCUL/w0OZHR0lpKeGrxotcHWcqNEdnltqFwXVfhEBQ94eIo34AfQpo0rGki4cyIiftY06h2Fg==}
    engines: {node: 6.* || 8.* || >= 10.*}

  get-intrinsic@1.2.7:
    resolution: {integrity: sha512-VW6Pxhsrk0KAOqs3WEd0klDiF/+V7gQOpAvY1jVU/LHmaD/kQO4523aiJuikX/QAKYiW6x8Jh+RJej1almdtCA==}
    engines: {node: '>= 0.4'}

  get-package-type@0.1.0:
    resolution: {integrity: sha512-pjzuKtY64GYfWizNAJ0fr9VqttZkNiK2iS430LtIHzjBEr6bX8Am2zm4sW4Ro5wjWW5cAlRL1qAMTcXbjNAO2Q==}
    engines: {node: '>=8.0.0'}

  get-proto@1.0.1:
    resolution: {integrity: sha512-sTSfBjoXBp89JvIKIefqw7U2CCebsc74kiY6awiGogKtoSGbgjYE/G/+l9sF3MWFPNc9IcoOC4ODfKHfxFmp0g==}
    engines: {node: '>= 0.4'}

  get-stream@6.0.1:
    resolution: {integrity: sha512-ts6Wi+2j3jQjqi70w5AlN8DFnkSwC+MqmxEzdEALB2qXZYV3X/b1CTfgPLGJNMeAWxdPfU8FO1ms3NUfaHCPYg==}
    engines: {node: '>=10'}

  glob-parent@5.1.2:
    resolution: {integrity: sha512-AOIgSQCepiJYwP3ARnGx+5VnTu2HBYdzbGP45eLw1vr3zB3vZLeyed1sC9hnbcOc9/SrMyM5RPQrkGz4aS9Zow==}
    engines: {node: '>= 6'}

  glob-parent@6.0.2:
    resolution: {integrity: sha512-XxwI8EOhVQgWp6iDL+3b0r86f4d6AX6zSU55HfB4ydCEuXLXc5FcYeOu+nnGftS4TEju/11rt4KJPTMgbfmv4A==}
    engines: {node: '>=10.13.0'}

  glob@10.4.5:
    resolution: {integrity: sha512-7Bv8RF0k6xjo7d4A/PxYLbUCfb6c+Vpd2/mB2yRDlew7Jb5hEXiCD9ibfO7wpk8i4sevK6DFny9h7EYbM3/sHg==}
    hasBin: true

  glob@7.2.3:
    resolution: {integrity: sha512-nFR0zLpU2YCaRxwoCJvL6UvCH2JFyFVIvwTLsIf21AuHlMskA1hhTdk+LlYJtOlYt9v6dvszD2BGRqBL+iQK9Q==}
    deprecated: Glob versions prior to v9 are no longer supported

  globals@11.12.0:
    resolution: {integrity: sha512-WOBp/EEGUiIsJSp7wcv/y6MO+lV9UoncWqxuFfm8eBwzWNgyfBd6Gz+IeKQ9jCmyhoH99g15M3T+QaVHFjizVA==}
    engines: {node: '>=4'}

  globals@14.0.0:
    resolution: {integrity: sha512-oahGvuMGQlPw/ivIYBjVSrWAfWLBeku5tpPE2fOPLi+WHffIWbuh2tCjhyQhTBPMf5E9jDEH4FOmTYgYwbKwtQ==}
    engines: {node: '>=18'}

  gopd@1.2.0:
    resolution: {integrity: sha512-ZUKRh6/kUFoAiTAtTYPZJ3hw9wNxx+BIBOijnlG9PnrJsCcSjs1wyyD6vJpaYtgnzDrKYRSqf3OO6Rfa93xsRg==}
    engines: {node: '>= 0.4'}

  graceful-fs@4.2.11:
    resolution: {integrity: sha512-RbJ5/jmFcNNCcDV5o9eTnBLJ/HszWV0P73bc+Ff4nS/rJj+YaS6IGyiOL0VoBYX+l1Wrl3k63h/KrH+nhJ0XvQ==}

  graphemer@1.4.0:
    resolution: {integrity: sha512-EtKwoO6kxCL9WO5xipiHTZlSzBm7WLT627TqC/uVRd0HKmq8NXyebnNYxDoBi7wt8eTWrUrKXCOVaFq9x1kgag==}

  handlebars@4.7.8:
    resolution: {integrity: sha512-vafaFqs8MZkRrSX7sFVUdo3ap/eNiLnb4IakshzvP56X5Nr1iGKAIqdX6tMlm6HcNRIkr6AxO5jFEoJzzpT8aQ==}
    engines: {node: '>=0.4.7'}
    hasBin: true

  has-flag@4.0.0:
    resolution: {integrity: sha512-EykJT/Q1KjTWctppgIAgfSO0tKVuZUjhgMr17kqTumMl6Afv3EISleU7qZUzoXDFTAHTDC4NOoG/ZxU3EvlMPQ==}
    engines: {node: '>=8'}

  has-symbols@1.1.0:
    resolution: {integrity: sha512-1cDNdwJ2Jaohmb3sg4OmKaMBwuC48sYni5HUw2DvsC8LjGTLK9h+eb1X6RyuOHe4hT0ULCW68iomhjUoKUqlPQ==}
    engines: {node: '>= 0.4'}

  hasown@2.0.0:
    resolution: {integrity: sha512-vUptKVTpIJhcczKBbgnS+RtcuYMB8+oNzPK2/Hp3hanz8JmpATdmmgLgSaadVREkDm+e2giHwY3ZRkyjSIDDFA==}
    engines: {node: '>= 0.4'}

  hasown@2.0.2:
    resolution: {integrity: sha512-0hJU9SCPvmMzIBdZFqNPXWa6dqh7WdH0cII9y+CyS8rG3nL48Bclra9HmKhVVUHyPWNH5Y7xDwAB7bfgSjkUMQ==}
    engines: {node: '>= 0.4'}

  html-escaper@2.0.2:
    resolution: {integrity: sha512-H2iMtd0I4Mt5eYiapRdIDjp+XzelXQ0tFE4JS7YFwFevXXMmOp9myNrUvCg0D6ws8iqkRPBfKHgbwig1SmlLfg==}

  http-errors@2.0.0:
    resolution: {integrity: sha512-FtwrG/euBzaEjYeRqOgly7G0qviiXoJWnvEH2Z1plBdXgbyjv34pHTSb9zoeHMyDy33+DWy5Wt9Wo+TURtOYSQ==}
    engines: {node: '>= 0.8'}

  human-signals@2.1.0:
    resolution: {integrity: sha512-B4FFZ6q/T2jhhksgkbEW3HBvWIfDW85snkQgawt07S7J5QXTk6BkNV+0yAeZrM5QpMAdYlocGoljn0sJ/WQkFw==}
    engines: {node: '>=10.17.0'}

  iconv-lite@0.4.24:
    resolution: {integrity: sha512-v3MXnZAcvnywkTUEZomIActle7RXXeedOR31wwl7VlyoXO4Qi9arvSenNQWne1TcRwhCL1HwLI21bEqdpj8/rA==}
    engines: {node: '>=0.10.0'}

  iconv-lite@0.6.3:
    resolution: {integrity: sha512-4fCk79wshMdzMp2rH06qWrJE4iolqLhCUH+OiuIgU++RB0+94NlDL81atO7GX55uUKueo0txHNtvEyI6D7WdMw==}
    engines: {node: '>=0.10.0'}

  ignore@5.3.2:
    resolution: {integrity: sha512-hsBTNUqQTDwkWtcdYI2i06Y/nUBEsNEDJKjWdigLvegy8kDuJAS8uRlpkkcQpyEXL0Z/pjDy5HBmMjRCJ2gq+g==}
    engines: {node: '>= 4'}

  import-fresh@3.3.1:
    resolution: {integrity: sha512-TR3KfrTZTYLPB6jUjfx6MF9WcWrHL9su5TObK4ZkYgBdWKPOFoSoQIdEuTuR82pmtxH2spWG9h6etwfr1pLBqQ==}
    engines: {node: '>=6'}

  import-local@3.1.0:
    resolution: {integrity: sha512-ASB07uLtnDs1o6EHjKpX34BKYDSqnFerfTOJL2HvMqF70LnxpjkzDB8J44oT9pu4AMPkQwf8jl6szgvNd2tRIg==}
    engines: {node: '>=8'}
    hasBin: true

  imurmurhash@0.1.4:
    resolution: {integrity: sha512-JmXMZ6wuvDmLiHEml9ykzqO6lwFbof0GG4IkcGaENdCRDDmMVnny7s5HsIgHCbaq0w2MyPhDqkhTUgS2LU2PHA==}
    engines: {node: '>=0.8.19'}

  inflight@1.0.6:
    resolution: {integrity: sha512-k92I/b08q4wvFscXCLvqfsHCrjrF7yiXsQuIVvVE7N82W3+aqpzuUdBbfhWcy/FZR3/4IgflMgKLOsvPDrGCJA==}
    deprecated: This module is not supported, and leaks memory. Do not use it. Check out lru-cache if you want a good and tested way to coalesce async requests by a key value, which is much more comprehensive and powerful.

  inherits@2.0.4:
    resolution: {integrity: sha512-k/vGaX4/Yla3WzyMCvTQOXYeIHvqOKtnqBduzTHpzpQZzAskKMhZ2K+EnBiSM9zGSoIFeMpXKxa4dYeZIQqewQ==}

  ipaddr.js@1.9.1:
    resolution: {integrity: sha512-0KI/607xoxSToH7GjN1FfSbLoU0+btTicjsQSWQlh/hZykN8KpmMf7uYwPW3R+akZ6R/w18ZlXSHBYXiYUPO3g==}
    engines: {node: '>= 0.10'}

  is-arrayish@0.2.1:
    resolution: {integrity: sha512-zz06S8t0ozoDXMG+ube26zeCTNXcKIPJZJi8hBrF4idCLms4CG9QtK7qBl1boi5ODzFpjswb5JPmHCbMpjaYzg==}

  is-core-module@2.13.1:
    resolution: {integrity: sha512-hHrIjvZsftOsvKSn2TRYl63zvxsgE0K+0mYMoH6gD4omR5IWB2KynivBQczo3+wF1cCkjzvptnI9Q0sPU66ilw==}

  is-extglob@2.1.1:
    resolution: {integrity: sha512-SbKbANkN603Vi4jEZv49LeVJMn4yGwsbzZworEoyEiutsN3nJYdbO36zfhGJ6QEDpOZIFkDtnq5JRxmvl3jsoQ==}
    engines: {node: '>=0.10.0'}

  is-fullwidth-code-point@3.0.0:
    resolution: {integrity: sha512-zymm5+u+sCsSWyD9qNaejV3DFvhCKclKdizYaJUuHA83RLjb7nSuGnddCHGv0hk+KY7BMAlsWeK4Ueg6EV6XQg==}
    engines: {node: '>=8'}

  is-generator-fn@2.1.0:
    resolution: {integrity: sha512-cTIB4yPYL/Grw0EaSzASzg6bBy9gqCofvWN8okThAYIxKJZC+udlRAmGbM0XLeniEJSs8uEgHPGuHSe1XsOLSQ==}
    engines: {node: '>=6'}

  is-glob@4.0.3:
    resolution: {integrity: sha512-xelSayHH36ZgE7ZWhli7pW34hNbNl8Ojv5KVmkJD4hBdD3th8Tfk9vYasLM+mXWOZhFkgZfxhLSnrwRr4elSSg==}
    engines: {node: '>=0.10.0'}

  is-number@7.0.0:
    resolution: {integrity: sha512-41Cifkg6e8TylSpdtTpeLVMqvSBEVzTttHvERD741+pnZ8ANv0004MRL43QKPDlK9cGvNp6NZWZUBlbGXYxxng==}
    engines: {node: '>=0.12.0'}

  is-promise@4.0.0:
    resolution: {integrity: sha512-hvpoI6korhJMnej285dSg6nu1+e6uxs7zG3BYAm5byqDsgJNWwxzM6z6iZiAgQR4TJ30JmBTOwqZUw3WlyH3AQ==}

  is-stream@2.0.1:
    resolution: {integrity: sha512-hFoiJiTl63nn+kstHGBtewWSKnQLpyb155KHheA1l39uvtO9nWIop1p3udqPcUd/xbF1VLMO4n7OI6p7RbngDg==}
    engines: {node: '>=8'}

  is-what@4.1.16:
    resolution: {integrity: sha512-ZhMwEosbFJkA0YhFnNDgTM4ZxDRsS6HqTo7qsZM08fehyRYIYa0yHu5R6mgo1n/8MgaPBXiPimPD77baVFYg+A==}
    engines: {node: '>=12.13'}

  isexe@2.0.0:
    resolution: {integrity: sha512-RHxMLp9lnKHGHRng9QFhRCMbYAcVpn69smSGcq3f36xjgVVWThj4qqLbTLlq7Ssj8B+fIQ1EuCEGI2lKsyQeIw==}

  istanbul-lib-coverage@3.2.2:
    resolution: {integrity: sha512-O8dpsF+r0WV/8MNRKfnmrtCWhuKjxrq2w+jpzBL5UZKTi2LeVWnWOmWRxFlesJONmc+wLAGvKQZEOanko0LFTg==}
    engines: {node: '>=8'}

  istanbul-lib-instrument@5.2.1:
    resolution: {integrity: sha512-pzqtp31nLv/XFOzXGuvhCb8qhjmTVo5vjVk19XE4CRlSWz0KoeJ3bw9XsA7nOp9YBf4qHjwBxkDzKcME/J29Yg==}
    engines: {node: '>=8'}

  istanbul-lib-instrument@6.0.1:
    resolution: {integrity: sha512-EAMEJBsYuyyztxMxW3g7ugGPkrZsV57v0Hmv3mm1uQsmB+QnZuepg731CRaIgeUVSdmsTngOkSnauNF8p7FIhA==}
    engines: {node: '>=10'}

  istanbul-lib-report@3.0.1:
    resolution: {integrity: sha512-GCfE1mtsHGOELCU8e/Z7YWzpmybrx/+dSTfLrvY8qRmaY6zXTKWn6WQIjaAFw069icm6GVMNkgu0NzI4iPZUNw==}
    engines: {node: '>=10'}

  istanbul-lib-source-maps@4.0.1:
    resolution: {integrity: sha512-n3s8EwkdFIJCG3BPKBYvskgXGoy88ARzvegkitk60NxRdwltLOTaH7CUiMRXvwYorl0Q712iEjcWB+fK/MrWVw==}
    engines: {node: '>=10'}

  istanbul-reports@3.1.6:
    resolution: {integrity: sha512-TLgnMkKg3iTDsQ9PbPTdpfAK2DzjF9mqUG7RMgcQl8oFjad8ob4laGxv5XV5U9MAfx8D6tSJiUyuAwzLicaxlg==}
    engines: {node: '>=8'}

  jackspeak@3.4.3:
    resolution: {integrity: sha512-OGlZQpz2yfahA/Rd1Y8Cd9SIEsqvXkLVoSw/cgwhnhFMDbsQFeZYoJJ7bIZBS9BcamUW96asq/npPWugM+RQBw==}

  jake@10.9.2:
    resolution: {integrity: sha512-2P4SQ0HrLQ+fw6llpLnOaGAvN2Zu6778SJMrCUwns4fOoG9ayrTiZk3VV8sCPkVZF8ab0zksVpS8FDY5pRCNBA==}
    engines: {node: '>=10'}
    hasBin: true

  jest-changed-files@29.7.0:
    resolution: {integrity: sha512-fEArFiwf1BpQ+4bXSprcDc3/x4HSzL4al2tozwVpDFpsxALjLYdyiIK4e5Vz66GQJIbXJ82+35PtysofptNX2w==}
    engines: {node: ^14.15.0 || ^16.10.0 || >=18.0.0}

  jest-circus@29.7.0:
    resolution: {integrity: sha512-3E1nCMgipcTkCocFwM90XXQab9bS+GMsjdpmPrlelaxwD93Ad8iVEjX/vvHPdLPnFf+L40u+5+iutRdA1N9myw==}
    engines: {node: ^14.15.0 || ^16.10.0 || >=18.0.0}

  jest-cli@29.7.0:
    resolution: {integrity: sha512-OVVobw2IubN/GSYsxETi+gOe7Ka59EFMR/twOU3Jb2GnKKeMGJB5SGUUrEz3SFVmJASUdZUzy83sLNNQ2gZslg==}
    engines: {node: ^14.15.0 || ^16.10.0 || >=18.0.0}
    hasBin: true
    peerDependencies:
      node-notifier: ^8.0.1 || ^9.0.0 || ^10.0.0
    peerDependenciesMeta:
      node-notifier:
        optional: true

  jest-config@29.7.0:
    resolution: {integrity: sha512-uXbpfeQ7R6TZBqI3/TxCU4q4ttk3u0PJeC+E0zbfSoSjq6bJ7buBPxzQPL0ifrkY4DNu4JUdk0ImlBUYi840eQ==}
    engines: {node: ^14.15.0 || ^16.10.0 || >=18.0.0}
    peerDependencies:
      '@types/node': '*'
      ts-node: '>=9.0.0'
    peerDependenciesMeta:
      '@types/node':
        optional: true
      ts-node:
        optional: true

  jest-diff@29.7.0:
    resolution: {integrity: sha512-LMIgiIrhigmPrs03JHpxUh2yISK3vLFPkAodPeo0+BuF7wA2FoQbkEg1u8gBYBThncu7e1oEDUfIXVuTqLRUjw==}
    engines: {node: ^14.15.0 || ^16.10.0 || >=18.0.0}

  jest-docblock@29.7.0:
    resolution: {integrity: sha512-q617Auw3A612guyaFgsbFeYpNP5t2aoUNLwBUbc/0kD1R4t9ixDbyFTHd1nok4epoVFpr7PmeWHrhvuV3XaJ4g==}
    engines: {node: ^14.15.0 || ^16.10.0 || >=18.0.0}

  jest-each@29.7.0:
    resolution: {integrity: sha512-gns+Er14+ZrEoC5fhOfYCY1LOHHr0TI+rQUHZS8Ttw2l7gl+80eHc/gFf2Ktkw0+SIACDTeWvpFcv3B04VembQ==}
    engines: {node: ^14.15.0 || ^16.10.0 || >=18.0.0}

  jest-environment-node@29.7.0:
    resolution: {integrity: sha512-DOSwCRqXirTOyheM+4d5YZOrWcdu0LNZ87ewUoywbcb2XR4wKgqiG8vNeYwhjFMbEkfju7wx2GYH0P2gevGvFw==}
    engines: {node: ^14.15.0 || ^16.10.0 || >=18.0.0}

  jest-get-type@29.6.3:
    resolution: {integrity: sha512-zrteXnqYxfQh7l5FHyL38jL39di8H8rHoecLH3JNxH3BwOrBsNeabdap5e0I23lD4HHI8W5VFBZqG4Eaq5LNcw==}
    engines: {node: ^14.15.0 || ^16.10.0 || >=18.0.0}

  jest-haste-map@29.7.0:
    resolution: {integrity: sha512-fP8u2pyfqx0K1rGn1R9pyE0/KTn+G7PxktWidOBTqFPLYX0b9ksaMFkhK5vrS3DVun09pckLdlx90QthlW7AmA==}
    engines: {node: ^14.15.0 || ^16.10.0 || >=18.0.0}

  jest-leak-detector@29.7.0:
    resolution: {integrity: sha512-kYA8IJcSYtST2BY9I+SMC32nDpBT3J2NvWJx8+JCuCdl/CR1I4EKUJROiP8XtCcxqgTTBGJNdbB1A8XRKbTetw==}
    engines: {node: ^14.15.0 || ^16.10.0 || >=18.0.0}

  jest-matcher-utils@29.7.0:
    resolution: {integrity: sha512-sBkD+Xi9DtcChsI3L3u0+N0opgPYnCRPtGcQYrgXmR+hmt/fYfWAL0xRXYU8eWOdfuLgBe0YCW3AFtnRLagq/g==}
    engines: {node: ^14.15.0 || ^16.10.0 || >=18.0.0}

  jest-message-util@29.7.0:
    resolution: {integrity: sha512-GBEV4GRADeP+qtB2+6u61stea8mGcOT4mCtrYISZwfu9/ISHFJ/5zOMXYbpBE9RsS5+Gb63DW4FgmnKJ79Kf6w==}
    engines: {node: ^14.15.0 || ^16.10.0 || >=18.0.0}

  jest-mock@29.7.0:
    resolution: {integrity: sha512-ITOMZn+UkYS4ZFh83xYAOzWStloNzJFO2s8DWrE4lhtGD+AorgnbkiKERe4wQVBydIGPx059g6riW5Btp6Llnw==}
    engines: {node: ^14.15.0 || ^16.10.0 || >=18.0.0}

  jest-pnp-resolver@1.2.3:
    resolution: {integrity: sha512-+3NpwQEnRoIBtx4fyhblQDPgJI0H1IEIkX7ShLUjPGA7TtUTvI1oiKi3SR4oBR0hQhQR80l4WAe5RrXBwWMA8w==}
    engines: {node: '>=6'}
    peerDependencies:
      jest-resolve: '*'
    peerDependenciesMeta:
      jest-resolve:
        optional: true

  jest-regex-util@29.6.3:
    resolution: {integrity: sha512-KJJBsRCyyLNWCNBOvZyRDnAIfUiRJ8v+hOBQYGn8gDyF3UegwiP4gwRR3/SDa42g1YbVycTidUF3rKjyLFDWbg==}
    engines: {node: ^14.15.0 || ^16.10.0 || >=18.0.0}

  jest-resolve-dependencies@29.7.0:
    resolution: {integrity: sha512-un0zD/6qxJ+S0et7WxeI3H5XSe9lTBBR7bOHCHXkKR6luG5mwDDlIzVQ0V5cZCuoTgEdcdwzTghYkTWfubi+nA==}
    engines: {node: ^14.15.0 || ^16.10.0 || >=18.0.0}

  jest-resolve@29.7.0:
    resolution: {integrity: sha512-IOVhZSrg+UvVAshDSDtHyFCCBUl/Q3AAJv8iZ6ZjnZ74xzvwuzLXid9IIIPgTnY62SJjfuupMKZsZQRsCvxEgA==}
    engines: {node: ^14.15.0 || ^16.10.0 || >=18.0.0}

  jest-runner@29.7.0:
    resolution: {integrity: sha512-fsc4N6cPCAahybGBfTRcq5wFR6fpLznMg47sY5aDpsoejOcVYFb07AHuSnR0liMcPTgBsA3ZJL6kFOjPdoNipQ==}
    engines: {node: ^14.15.0 || ^16.10.0 || >=18.0.0}

  jest-runtime@29.7.0:
    resolution: {integrity: sha512-gUnLjgwdGqW7B4LvOIkbKs9WGbn+QLqRQQ9juC6HndeDiezIwhDP+mhMwHWCEcfQ5RUXa6OPnFF8BJh5xegwwQ==}
    engines: {node: ^14.15.0 || ^16.10.0 || >=18.0.0}

  jest-snapshot@29.7.0:
    resolution: {integrity: sha512-Rm0BMWtxBcioHr1/OX5YCP8Uov4riHvKPknOGs804Zg9JGZgmIBkbtlxJC/7Z4msKYVbIJtfU+tKb8xlYNfdkw==}
    engines: {node: ^14.15.0 || ^16.10.0 || >=18.0.0}

  jest-util@29.7.0:
    resolution: {integrity: sha512-z6EbKajIpqGKU56y5KBUgy1dt1ihhQJgWzUlZHArA/+X2ad7Cb5iF+AK1EWVL/Bo7Rz9uurpqw6SiBCefUbCGA==}
    engines: {node: ^14.15.0 || ^16.10.0 || >=18.0.0}

  jest-validate@29.7.0:
    resolution: {integrity: sha512-ZB7wHqaRGVw/9hST/OuFUReG7M8vKeq0/J2egIGLdvjHCmYqGARhzXmtgi+gVeZ5uXFF219aOc3Ls2yLg27tkw==}
    engines: {node: ^14.15.0 || ^16.10.0 || >=18.0.0}

  jest-watcher@29.7.0:
    resolution: {integrity: sha512-49Fg7WXkU3Vl2h6LbLtMQ/HyB6rXSIX7SqvBLQmssRBGN9I0PNvPmAmCWSOY6SOvrjhI/F7/bGAv9RtnsPA03g==}
    engines: {node: ^14.15.0 || ^16.10.0 || >=18.0.0}

  jest-worker@29.7.0:
    resolution: {integrity: sha512-eIz2msL/EzL9UFTFFx7jBTkeZfku0yUAyZZZmJ93H2TYEiroIx2PQjEXcwYtYl8zXCxb+PAmA2hLIt/6ZEkPHw==}
    engines: {node: ^14.15.0 || ^16.10.0 || >=18.0.0}

  jest@29.7.0:
    resolution: {integrity: sha512-NIy3oAFp9shda19hy4HK0HRTWKtPJmGdnvywu01nOqNC2vZg+Z+fvJDxpMQA88eb2I9EcafcdjYgsDthnYTvGw==}
    engines: {node: ^14.15.0 || ^16.10.0 || >=18.0.0}
    hasBin: true
    peerDependencies:
      node-notifier: ^8.0.1 || ^9.0.0 || ^10.0.0
    peerDependenciesMeta:
      node-notifier:
        optional: true

  joi@17.13.3:
    resolution: {integrity: sha512-otDA4ldcIx+ZXsKHWmp0YizCweVRZG96J10b0FevjfuncLO1oX59THoAmHkNubYJ+9gWsYsp5k8v4ib6oDv1fA==}

  js-tokens@4.0.0:
    resolution: {integrity: sha512-RdJUflcE3cUzKiMqQgsCu06FPu9UdIJO0beYbPhHN4k6apgJtifcoCtT9bcxOpYBtpD2kCM6Sbzg4CausW/PKQ==}

  js-yaml@3.14.1:
    resolution: {integrity: sha512-okMH7OXXJ7YrN9Ok3/SXrnu4iX9yOk+25nqX4imS2npuvTYDmo/QEZoqwZkYaIDk3jVvBOTOIEgEhaLOynBS9g==}
    hasBin: true

  js-yaml@4.1.0:
    resolution: {integrity: sha512-wpxZs9NoxZaJESJGIZTyDEaYpl0FKSA+FB9aJiyemKhMwkxQg63h4T1KJgUGHpTqPDNRcmmYLugrRjJlBtWvRA==}
    hasBin: true

  jsesc@2.5.2:
    resolution: {integrity: sha512-OYu7XEzjkCQ3C5Ps3QIZsQfNpqoJyZZA99wd9aWd05NCtC5pWOkShK2mkL6HXQR6/Cy2lbNdPlZBpuQHXE63gA==}
    engines: {node: '>=4'}
    hasBin: true

  json-buffer@3.0.1:
    resolution: {integrity: sha512-4bV5BfR2mqfQTJm+V5tPPdf+ZpuhiIvTuAB5g8kcrXOZpTT/QwwVRWBywX1ozr6lEuPdbHxwaJlm9G6mI2sfSQ==}

  json-parse-even-better-errors@2.3.1:
    resolution: {integrity: sha512-xyFwyhro/JEof6Ghe2iz2NcXoj2sloNsWr/XsERDK/oiPCfaNhl5ONfp+jQdAZRQQ0IJWNzH9zIZF7li91kh2w==}

  json-schema-traverse@0.4.1:
    resolution: {integrity: sha512-xbbCH5dCYU5T8LcEhhuh7HJ88HXuW3qsI3Y0zOZFKfZEHcpWiHU/Jxzk629Brsab/mMiHQti9wMP+845RPe3Vg==}

  json-stable-stringify-without-jsonify@1.0.1:
    resolution: {integrity: sha512-Bdboy+l7tA3OGW6FjyFHWkP5LuByj1Tk33Ljyq0axyzdk9//JSi2u3fP1QSmd1KNwq6VOKYGlAu87CisVir6Pw==}

  json5@2.2.3:
    resolution: {integrity: sha512-XmOWe7eyHYH14cLdVPoyg+GOH3rYX++KpzrylJwSW98t3Nk+U8XOl8FWKOgwtzdb8lXGf6zYwDUzeHMWfxasyg==}
    engines: {node: '>=6'}
    hasBin: true

  jsonfile@6.1.0:
    resolution: {integrity: sha512-5dgndWOriYSm5cnYaJNhalLNDKOqFwyDB/rr1E9ZsGciGvKPs8R2xYGCacuf3z6K1YKDz182fd+fY3cn3pMqXQ==}

  keyv@4.5.4:
    resolution: {integrity: sha512-oxVHkHR/EJf2CNXnWxRLW6mg7JyCCUcG0DtEGmL2ctUo1PNTin1PUil+r/+4r5MpVgC/fn1kjsx7mjSujKqIpw==}

  kleur@3.0.3:
    resolution: {integrity: sha512-eTIzlVOSUR+JxdDFepEYcBMtZ9Qqdef+rnzWdRZuMbOywu5tO2w2N7rqjoANZ5k9vywhL6Br1VRjUIgTQx4E8w==}
    engines: {node: '>=6'}

<<<<<<< HEAD
  lemmy-js-client@1.0.0-multi-community.7:
    resolution: {integrity: sha512-FxOozuiS1+JVTMclrknWl5EWjXAtA50HDzevCGbusWXt9YRDrKZ12MSzHaghF2VSknVP49zbqPm1/GLXaqYYZg==}
=======
  lemmy-js-client@1.0.0-local-image-user.3:
    resolution: {integrity: sha512-h7bW7lZ+8EQzmgk4fSUYo/+3doSx/dlC9rxM4omLKayS/Hwp/pe2TD785RS8ZJUiOtFfX1Ui0P8991N9a50beQ==}
>>>>>>> 9267b50b

  leven@3.1.0:
    resolution: {integrity: sha512-qsda+H8jTaUaN/x5vzW2rzc+8Rw4TAQ/4KjB46IwK5VH+IlVeeeje/EoZRpiXvIqjFgK84QffqPztGI3VBLG1A==}
    engines: {node: '>=6'}

  levn@0.4.1:
    resolution: {integrity: sha512-+bT2uH4E5LGE7h/n3evcS/sQlJXCpIp6ym8OWJ5eV6+67Dsql/LaaT7qJBAt2rzfoa/5QBGBhxDix1dMt2kQKQ==}
    engines: {node: '>= 0.8.0'}

  lines-and-columns@1.2.4:
    resolution: {integrity: sha512-7ylylesZQ/PV29jhEDl3Ufjo6ZX7gCqJr5F7PKrqc93v7fzSymt1BpwEU8nAUXs8qzzvqhbjhK5QZg6Mt/HkBg==}

  locate-path@5.0.0:
    resolution: {integrity: sha512-t7hw9pI+WvuwNJXwk5zVHpyhIqzg2qTlklJOf0mVxGSbe3Fp2VieZcduNYjaLDoy6p9uGpQEGWG87WpMKlNq8g==}
    engines: {node: '>=8'}

  locate-path@6.0.0:
    resolution: {integrity: sha512-iPZK6eYjbxRu3uB4/WZ3EsEIMJFMqAoopl3R+zuq0UjcAm/MO6KCweDgPfP3elTztoKP3KtnVHxTn2NHBSDVUw==}
    engines: {node: '>=10'}

  lodash.memoize@4.1.2:
    resolution: {integrity: sha512-t7j+NzmgnQzTAYXcsHYLgimltOV1MXHtlOWf6GjL9Kj8GK5FInw5JotxvbOs+IvV1/Dzo04/fCGfLVs7aXb4Ag==}

  lodash.merge@4.6.2:
    resolution: {integrity: sha512-0KpjqXRVvrYyCsX1swR/XTK0va6VQkQM6MNo7PqW77ByjAhoARA8EfrP1N4+KlKj8YS0ZUCtRT/YUuhyYDujIQ==}

  lru-cache@10.4.3:
    resolution: {integrity: sha512-JNAzZcXrCt42VGLuYz0zfAzDfAvJWW6AfYlDBQyDV5DClI2m5sAmK+OIO7s59XfsRsWHp02jAJrRadPRGTt6SQ==}

  lru-cache@5.1.1:
    resolution: {integrity: sha512-KpNARQA3Iwv+jTA0utUVVbrh+Jlrr1Fv0e56GGzAFOXN7dk/FviaDW8LHmK52DlcH4WP2n6gI8vN1aesBFgo9w==}

  make-dir@4.0.0:
    resolution: {integrity: sha512-hXdUTZYIVOt1Ex//jAQi+wTZZpUpwBj/0QsOzqegb3rGMMeJiSEu5xLHnYfBrRV4RH2+OCSOO95Is/7x1WJ4bw==}
    engines: {node: '>=10'}

  make-error@1.3.6:
    resolution: {integrity: sha512-s8UhlNe7vPKomQhC1qFelMokr/Sc3AgNbso3n74mVPA5LTZwkB9NlXf4XPamLxJE8h0gh73rM94xvwRT2CVInw==}

  makeerror@1.0.12:
    resolution: {integrity: sha512-JmqCvUhmt43madlpFzG4BQzG2Z3m6tvQDNKdClZnO3VbIudJYmxsT0FNJMeiB2+JTSlTQTSbU8QdesVmwJcmLg==}

  math-intrinsics@1.1.0:
    resolution: {integrity: sha512-/IXtbwEk5HTPyEwyKX6hGkYXxM9nbj64B+ilVJnC/R6B0pH5G4V3b0pVbL7DBj4tkhBAppbQUlf6F6Xl9LHu1g==}
    engines: {node: '>= 0.4'}

  media-typer@0.3.0:
    resolution: {integrity: sha512-dq+qelQ9akHpcOl/gUVRTxVIOkAJ1wR3QAvb4RsVjS8oVoFjDGTc679wJYmUmknUF5HwMLOgb5O+a3KxfWapPQ==}
    engines: {node: '>= 0.6'}

  media-typer@1.1.0:
    resolution: {integrity: sha512-aisnrDP4GNe06UcKFnV5bfMNPBUw4jsLGaWwWfnH3v02GnBuXX2MCVn5RbrWo0j3pczUilYblq7fQ7Nw2t5XKw==}
    engines: {node: '>= 0.8'}

  merge-anything@5.1.7:
    resolution: {integrity: sha512-eRtbOb1N5iyH0tkQDAoQ4Ipsp/5qSR79Dzrz8hEPxRX10RWWR/iQXdoKmBSRCThY1Fh5EhISDtpSc93fpxUniQ==}
    engines: {node: '>=12.13'}

  merge-descriptors@1.0.3:
    resolution: {integrity: sha512-gaNvAS7TZ897/rVaZ0nMtAyxNyi/pdbjbAwUpFQpN70GqnVfOiXpeUUMKRBmzXaSQ8DdTX4/0ms62r2K+hE6mQ==}

  merge-descriptors@2.0.0:
    resolution: {integrity: sha512-Snk314V5ayFLhp3fkUREub6WtjBfPdCPY1Ln8/8munuLuiYhsABgBVWsozAG+MWMbVEvcdcpbi9R7ww22l9Q3g==}
    engines: {node: '>=18'}

  merge-stream@2.0.0:
    resolution: {integrity: sha512-abv/qOcuPfk3URPfDzmZU1LKmuw8kT+0nIHvKrKgFrwifol/doWcdA4ZqsWQ8ENrFKkd67Mfpo/LovbIUsbt3w==}

  merge2@1.4.1:
    resolution: {integrity: sha512-8q7VEgMJW4J8tcfVPy8g09NcQwZdbwFEqhe/WZkoIzjn/3TGDwtOCYtXGxA3O8tPzpczCCDgv+P2P5y00ZJOOg==}
    engines: {node: '>= 8'}

  methods@1.1.2:
    resolution: {integrity: sha512-iclAHeNqNm68zFtnZ0e+1L2yUIdvzNoauKU4WBA3VvH/vPFieF7qfRlwUZU+DA9P9bPXIS90ulxoUoCH23sV2w==}
    engines: {node: '>= 0.6'}

  micromatch@4.0.5:
    resolution: {integrity: sha512-DMy+ERcEW2q8Z2Po+WNXuw3c5YaUSFjAO5GsJqfEl7UjvtIuFKO6ZrKvcItdy98dwFI2N1tg3zNIdKaQT+aNdA==}
    engines: {node: '>=8.6'}

  micromatch@4.0.8:
    resolution: {integrity: sha512-PXwfBhYu0hBCPw8Dn0E+WDYb7af3dSLVWKi3HGv84IdF4TyFoC0ysxFd0Goxw7nSv4T/PzEJQxsYsEiFCKo2BA==}
    engines: {node: '>=8.6'}

  mime-db@1.52.0:
    resolution: {integrity: sha512-sPU4uV7dYlvtWJxwwxHD0PuihVNiE7TyAbQ5SWxDCB9mUYvOgroQOwYQQOKPJ8CIbE+1ETVlOoK1UC2nU3gYvg==}
    engines: {node: '>= 0.6'}

  mime-db@1.53.0:
    resolution: {integrity: sha512-oHlN/w+3MQ3rba9rqFr6V/ypF10LSkdwUysQL7GkXoTgIWeV+tcXGA852TBxH+gsh8UWoyhR1hKcoMJTuWflpg==}
    engines: {node: '>= 0.6'}

  mime-db@1.54.0:
    resolution: {integrity: sha512-aU5EJuIN2WDemCcAp2vFBfp/m4EAhWJnUNSSw0ixs7/kXbd6Pg64EmwJkNdFhB8aWt1sH2CTXrLxo/iAGV3oPQ==}
    engines: {node: '>= 0.6'}

  mime-types@2.1.35:
    resolution: {integrity: sha512-ZDY+bPm5zTTF+YpCrAU9nK0UgICYPT0QtT1NZWFv4s++TNkcgVaT0g6+4R2uI4MjQjzysHB1zxuWL50hzaeXiw==}
    engines: {node: '>= 0.6'}

  mime-types@3.0.1:
    resolution: {integrity: sha512-xRc4oEhT6eaBpU1XF7AjpOFD+xQmXNB5OVKwp4tqCuBpHLS/ZbBDrc07mYTDqVMg6PfxUjjNp85O6Cd2Z/5HWA==}
    engines: {node: '>= 0.6'}

  mime@1.6.0:
    resolution: {integrity: sha512-x0Vn8spI+wuJ1O6S7gnbaQg8Pxh4NNHb7KSINmEWKiPE4RKOplvijn+NkmYmmRgP68mc70j2EbeTFRsrswaQeg==}
    engines: {node: '>=4'}
    hasBin: true

  mimic-fn@2.1.0:
    resolution: {integrity: sha512-OqbOk5oEQeAZ8WXWydlu9HJjz9WVdEIvamMCcXmuqUYjTknH/sqsWvhQ3vgwKFRR1HpjvNBKQ37nbJgYzGqGcg==}
    engines: {node: '>=6'}

  minimatch@3.1.2:
    resolution: {integrity: sha512-J7p63hRiAjw1NDEww1W7i37+ByIrOWO5XQQAzZ3VOcL0PNybwpfmV/N05zFAzwQ9USyEcX6t3UO+K5aqBQOIHw==}

  minimatch@5.1.6:
    resolution: {integrity: sha512-lKwV/1brpG6mBUFHtb7NUmtABCb2WZZmm2wNiOA5hAb8VdCS4B3dtMWyvcoViccwAW/COERjXLt0zP1zXUN26g==}
    engines: {node: '>=10'}

  minimatch@9.0.5:
    resolution: {integrity: sha512-G6T0ZX48xgozx7587koeX9Ys2NYy6Gmv//P89sEte9V9whIapMNF4idKxnW2QtCcLiTWlb/wfCabAtAFWhhBow==}
    engines: {node: '>=16 || 14 >=14.17'}

  minimist@1.2.8:
    resolution: {integrity: sha512-2yyAR8qBkN3YuheJanUpWC5U3bb5osDywNB8RzDVlDwDHbocAJveqqj1u8+SVD7jkWT4yvsHCpWqqWqAxb0zCA==}

  minipass@7.1.2:
    resolution: {integrity: sha512-qOOzS1cBTWYF4BH8fVePDBOO9iptMnGUEZwNc/cMWnTV2nVLZ7VoNWEPHkYczZA0pdoA7dl6e7FL659nX9S2aw==}
    engines: {node: '>=16 || 14 >=14.17'}

  ms@2.0.0:
    resolution: {integrity: sha512-Tpp60P6IUJDTuOq/5Z8cdskzJujfwqfOTkrwIwj7IRISpnkJnT6SyJ4PCPnGMoFjC9ddhal5KVIYtAt97ix05A==}

  ms@2.1.3:
    resolution: {integrity: sha512-6FlzubTLZG3J2a/NVCAleEhjzq5oxgHyaCU9yYXvcLsvoVaHJq/s5xXI6/XXP6tz7R9xAOtHnSO/tXtF3WRTlA==}

  natural-compare@1.4.0:
    resolution: {integrity: sha512-OWND8ei3VtNC9h7V60qff3SVobHr996CTwgxubgyQYEpg290h9J0buyECNNJexkFm5sOajh5G116RYA1c8ZMSw==}

  negotiator@0.6.3:
    resolution: {integrity: sha512-+EUsqGPLsM+j/zdChZjsnX51g4XrHFOIXwfnCVPGlQk/k5giakcKsuxCObBRu6DSm9opw/O6slWbJdghQM4bBg==}
    engines: {node: '>= 0.6'}

  negotiator@1.0.0:
    resolution: {integrity: sha512-8Ofs/AUQh8MaEcrlq5xOX0CQ9ypTF5dl78mjlMNfOK08fzpgTHQRQPBxcPlEtIw0yRpws+Zo/3r+5WRby7u3Gg==}
    engines: {node: '>= 0.6'}

  neo-async@2.6.2:
    resolution: {integrity: sha512-Yd3UES5mWCSqR+qNT93S3UoYUkqAZ9lLg8a7g9rimsWmYGK8cVToA4/sF3RrshdyV3sAGMXVUmpMYOw+dLpOuw==}

  node-int64@0.4.0:
    resolution: {integrity: sha512-O5lz91xSOeoXP6DulyHfllpq+Eg00MWitZIbtPfoSEvqIHdl5gfcY6hYzDWnj0qD5tz52PI08u9qUvSVeUBeHw==}

  node-releases@2.0.14:
    resolution: {integrity: sha512-y10wOWt8yZpqXmOgRo77WaHEmhYQYGNA6y421PKsKYWEK8aW+cqAphborZDhqfyKrbZEN92CN1X2KbafY2s7Yw==}

  normalize-path@3.0.0:
    resolution: {integrity: sha512-6eZs5Ls3WtCisHWp9S2GUy8dqkpGi4BVSz3GaqiE6ezub0512ESztXUwUB6C6IKbQkY2Pnb/mD4WYojCRwcwLA==}
    engines: {node: '>=0.10.0'}

  npm-run-path@4.0.1:
    resolution: {integrity: sha512-S48WzZW777zhNIrn7gxOlISNAqi9ZC/uQFnRdbeIHhZhCA6UqpkOT8T1G7BvfdgP4Er8gF4sUbaS0i7QvIfCWw==}
    engines: {node: '>=8'}

  object-assign@4.1.1:
    resolution: {integrity: sha512-rJgTQnkUnH1sFw8yT6VSU3zD3sWmu6sZhIseY8VX+GRu3P6F7Fu+JNDoXfklElbLJSnc3FUQHVe4cU5hj+BcUg==}
    engines: {node: '>=0.10.0'}

  object-inspect@1.13.4:
    resolution: {integrity: sha512-W67iLl4J2EXEGTbfeHCffrjDfitvLANg0UlX3wFUUSTx92KXRFegMHUVgSqE+wvhAbi4WqjGg9czysTV2Epbew==}
    engines: {node: '>= 0.4'}

  on-finished@2.4.1:
    resolution: {integrity: sha512-oVlzkg3ENAhCk2zdv7IJwd/QUD4z2RxRwpkcGY8psCVcCYZNq4wYnVWALHM+brtuJjePWiYF/ClmuDr8Ch5+kg==}
    engines: {node: '>= 0.8'}

  once@1.4.0:
    resolution: {integrity: sha512-lNaJgI+2Q5URQBkccEKHTQOPaXdUxnZZElQTZY0MFUAuaEqe1E+Nyvgdz/aIyNi6Z9MzO5dv1H8n58/GELp3+w==}

  onetime@5.1.2:
    resolution: {integrity: sha512-kbpaSSGJTWdAY5KPVeMOKXSrPtr8C8C7wodJbcsd51jRnmD+GZu8Y0VoU6Dm5Z4vWr0Ig/1NKuWRKf7j5aaYSg==}
    engines: {node: '>=6'}

  optionator@0.9.4:
    resolution: {integrity: sha512-6IpQ7mKUxRcZNLIObR0hz7lxsapSSIYNZJwXPGeF0mTVqGKFIXj1DQcMoT22S3ROcLyY/rz0PWaWZ9ayWmad9g==}
    engines: {node: '>= 0.8.0'}

  p-limit@2.3.0:
    resolution: {integrity: sha512-//88mFWSJx8lxCzwdAABTJL2MyWB12+eIY7MDL2SqLmAkeKU9qxRvWuSyTjm3FUmpBEMuFfckAIqEaVGUDxb6w==}
    engines: {node: '>=6'}

  p-limit@3.1.0:
    resolution: {integrity: sha512-TYOanM3wGwNGsZN2cVTYPArw454xnXj5qmWF1bEoAc4+cU/ol7GVh7odevjp1FNHduHc3KZMcFduxU5Xc6uJRQ==}
    engines: {node: '>=10'}

  p-locate@4.1.0:
    resolution: {integrity: sha512-R79ZZ/0wAxKGu3oYMlz8jy/kbhsNrS7SKZ7PxEHBgJ5+F2mtFW2fK2cOtBh1cHYkQsbzFV7I+EoRKe6Yt0oK7A==}
    engines: {node: '>=8'}

  p-locate@5.0.0:
    resolution: {integrity: sha512-LaNjtRWUBY++zB5nE/NwcaoMylSPk+S+ZHNB1TzdbMJMny6dynpAGt7X/tl/QYq3TIeE6nxHppbo2LGymrG5Pw==}
    engines: {node: '>=10'}

  p-try@2.2.0:
    resolution: {integrity: sha512-R4nPAVTAU0B9D35/Gk3uJf/7XYbQcyohSKdvAxIRSNghFl4e71hVoGnBNQz9cWaXxO2I10KTC+3jMdvvoKw6dQ==}
    engines: {node: '>=6'}

  package-json-from-dist@1.0.1:
    resolution: {integrity: sha512-UEZIS3/by4OC8vL3P2dTXRETpebLI2NiI5vIrjaD/5UtrkFX/tNbwjTSRAGC/+7CAo2pIcBaRgWmcBBHcsaCIw==}

  parent-module@1.0.1:
    resolution: {integrity: sha512-GQ2EWRpQV8/o+Aw8YqtfZZPfNRWZYkbidE9k5rpl/hC3vtHHBfGm2Ifi6qWV+coDGkrUKZAxE3Lot5kcsRlh+g==}
    engines: {node: '>=6'}

  parse-json@5.2.0:
    resolution: {integrity: sha512-ayCKvm/phCGxOkYRSCM82iDwct8/EonSEgCSxWxD7ve6jHggsFl4fZVQBPRNgQoKiuV/odhFrGzQXZwbifC8Rg==}
    engines: {node: '>=8'}

  parseurl@1.3.3:
    resolution: {integrity: sha512-CiyeOxFT/JZyN5m0z9PfXw4SCBJ6Sygz1Dpl0wqjlhDEGGBP1GnsUVEL0p63hoG1fcj3fHynXi9NYO4nWOL+qQ==}
    engines: {node: '>= 0.8'}

  path-exists@4.0.0:
    resolution: {integrity: sha512-ak9Qy5Q7jYb2Wwcey5Fpvg2KoAc/ZIhLSLOSBmRmygPsGwkVVt0fZa0qrtMz+m6tJTAHfZQ8FnmB4MG4LWy7/w==}
    engines: {node: '>=8'}

  path-is-absolute@1.0.1:
    resolution: {integrity: sha512-AVbw3UJ2e9bq64vSaS9Am0fje1Pa8pbGqTTsmXfaIiMpnr5DlDhfJOuLj9Sf95ZPVDAUerDfEk88MPmPe7UCQg==}
    engines: {node: '>=0.10.0'}

  path-key@3.1.1:
    resolution: {integrity: sha512-ojmeN0qd+y0jszEtoY48r0Peq5dwMEkIlCOu6Q5f41lfkswXuKtYrhgoTpLnyIcHm24Uhqx+5Tqm2InSwLhE6Q==}
    engines: {node: '>=8'}

  path-parse@1.0.7:
    resolution: {integrity: sha512-LDJzPVEEEPR+y48z93A0Ed0yXb8pAByGWo/k5YYdYgpY2/2EsOsksJrq7lOHxryrVOn1ejG6oAp8ahvOIQD8sw==}

  path-scurry@1.11.1:
    resolution: {integrity: sha512-Xa4Nw17FS9ApQFJ9umLiJS4orGjm7ZzwUrwamcGQuHSzDyth9boKDaycYdDcZDuqYATXw4HFXgaqWTctW/v1HA==}
    engines: {node: '>=16 || 14 >=14.18'}

  path-to-regexp@0.1.12:
    resolution: {integrity: sha512-RA1GjUVMnvYFxuqovrEqZoxxW5NUZqbwKtYz/Tt7nXerk0LbLblQmrsgdeOxV5SFHf0UDggjS/bSeOZwt1pmEQ==}

  path-to-regexp@8.2.0:
    resolution: {integrity: sha512-TdrF7fW9Rphjq4RjrW0Kp2AW0Ahwu9sRGTkS6bvDi0SCwZlEZYmcfDbEsTz8RVk0EHIS/Vd1bv3JhG+1xZuAyQ==}
    engines: {node: '>=16'}

  picocolors@1.1.1:
    resolution: {integrity: sha512-xceH2snhtb5M9liqDsmEw56le376mTZkEX/jEb/RxNFyegNul7eNslCXP9FDj/Lcu0X8KEyMceP2ntpaHrDEVA==}

  picomatch@2.3.1:
    resolution: {integrity: sha512-JU3teHTNjmE2VCGFzuY8EXzCDVwEqB2a8fsIvwaStHhAWJEeVd1o1QD80CU6+ZdEXXSLbSsuLwJjkCBWqRQUVA==}
    engines: {node: '>=8.6'}

  pirates@4.0.6:
    resolution: {integrity: sha512-saLsH7WeYYPiD25LDuLRRY/i+6HaPYr6G1OUlN39otzkSTxKnubR9RTxS3/Kk50s1g2JTgFwWQDQyplC5/SHZg==}
    engines: {node: '>= 6'}

  pkce-challenge@5.0.0:
    resolution: {integrity: sha512-ueGLflrrnvwB3xuo/uGob5pd5FN7l0MsLf0Z87o/UQmRtwjvfylfc9MurIxRAWywCYTgrvpXBcqjV4OfCYGCIQ==}
    engines: {node: '>=16.20.0'}

  pkg-dir@4.2.0:
    resolution: {integrity: sha512-HRDzbaKjC+AOWVXxAU/x54COGeIv9eb+6CkDSQoNTt4XyWoIJvuPsXizxu/Fr23EiekbtZwmh1IcIG/l/a10GQ==}
    engines: {node: '>=8'}

  prelude-ls@1.2.1:
    resolution: {integrity: sha512-vkcDPrRZo1QZLbn5RLGPpg/WmIQ65qoWWhcGKf/b5eplkkarX0m9z8ppCat4mlOqUsWpyNuYgO3VRyrYHSzX5g==}
    engines: {node: '>= 0.8.0'}

  prettier-linter-helpers@1.0.0:
    resolution: {integrity: sha512-GbK2cP9nraSSUF9N2XwUwqfzlAFlMNYYl+ShE/V+H8a9uNl/oUqB1w2EL54Jh0OlyRSd8RfWYJ3coVS4TROP2w==}
    engines: {node: '>=6.0.0'}

  prettier@3.5.3:
    resolution: {integrity: sha512-QQtaxnoDJeAkDvDKWCLiwIXkTgRhwYDEQCghU9Z6q03iyek/rxRh/2lC3HB7P8sWT2xC/y5JDctPLBIGzHKbhw==}
    engines: {node: '>=14'}
    hasBin: true

  pretty-format@29.7.0:
    resolution: {integrity: sha512-Pdlw/oPxN+aXdmM9R00JVC9WVFoCLTKJvDVLgmJ+qAffBMxsV85l/Lu7sNx4zSzPyoL2euImuEwHhOXdEgNFZQ==}
    engines: {node: ^14.15.0 || ^16.10.0 || >=18.0.0}

  prompts@2.4.2:
    resolution: {integrity: sha512-NxNv/kLguCA7p3jE8oL2aEBsrJWgAakBpgmgK6lpPWV+WuOmY6r2/zbAVnP+T8bQlA0nzHXSJSJW0Hq7ylaD2Q==}
    engines: {node: '>= 6'}

  proxy-addr@2.0.7:
    resolution: {integrity: sha512-llQsMLSUDUPT44jdrU/O37qlnifitDP+ZwrmmZcoSKyLKvtZxpyV0n2/bD/N4tBAAZ/gJEdZU7KMraoK1+XYAg==}
    engines: {node: '>= 0.10'}

  punycode@2.3.1:
    resolution: {integrity: sha512-vYt7UD1U9Wg6138shLtLOvdAu+8DsC/ilFtEVHcH+wydcSpNE20AfSOduf6MkRFahL5FY7X1oU7nKVZFtfq8Fg==}
    engines: {node: '>=6'}

  pure-rand@6.0.4:
    resolution: {integrity: sha512-LA0Y9kxMYv47GIPJy6MI84fqTd2HmYZI83W/kM/SkKfDlajnZYfmXFTxkbY+xSBPkLJxltMa9hIkmdc29eguMA==}

  qs@6.13.0:
    resolution: {integrity: sha512-+38qI9SOr8tfZ4QmJNplMUxqjbe7LKvvZgWdExBOmd+egZTtjLB67Gu0HRX3u/XOq7UU2Nx6nsjvS16Z9uwfpg==}
    engines: {node: '>=0.6'}

  qs@6.14.0:
    resolution: {integrity: sha512-YWWTjgABSKcvs/nWBi9PycY/JiPJqOD4JA6o9Sej2AtvSGarXxKC3OQSk4pAarbdQlKAh5D4FCQkJNkW+GAn3w==}
    engines: {node: '>=0.6'}

  queue-microtask@1.2.3:
    resolution: {integrity: sha512-NuaNSa6flKT5JaSYQzJok04JzTL1CA6aGhv5rfLW3PgqA+M2ChpZQnAC8h8i4ZFkBS8X5RqkDBHA7r4hej3K9A==}

  range-parser@1.2.1:
    resolution: {integrity: sha512-Hrgsx+orqoygnmhFbKaHE6c296J+HTAQXoxEF6gNupROmmGJRoyzfG3ccAveqCBrwr/2yxQ5BVd/GTl5agOwSg==}
    engines: {node: '>= 0.6'}

  raw-body@2.5.2:
    resolution: {integrity: sha512-8zGqypfENjCIqGhgXToC8aB2r7YrBX+AQAfIPs/Mlk+BtPTztOvTS01NRW/3Eh60J+a48lt8qsCzirQ6loCVfA==}
    engines: {node: '>= 0.8'}

  raw-body@3.0.0:
    resolution: {integrity: sha512-RmkhL8CAyCRPXCE28MMH0z2PNWQBNk2Q09ZdxM9IOOXwxwZbN+qbWaatPkdkWIKL2ZVDImrN/pK5HTRz2PcS4g==}
    engines: {node: '>= 0.8'}

  react-is@18.3.1:
    resolution: {integrity: sha512-/LLMVyas0ljjAtoYiPqYiL8VWXzUUdThrmU5+n20DZv+a+ClRoevUzw5JxU+Ieh5/c87ytoTBV9G1FiKfNJdmg==}

  reflect-metadata@0.2.2:
    resolution: {integrity: sha512-urBwgfrvVP/eAyXx4hluJivBKzuEbSQs9rKWCrCkbSxNv8mxPcUZKeuoF3Uy4mJl3Lwprp6yy5/39VWigZ4K6Q==}

  require-directory@2.1.1:
    resolution: {integrity: sha512-fGxEI7+wsG9xrvdjsrlmL22OMTTiHRwAMroiEeMgq8gzoLC/PQr7RsRDSTLUg/bZAZtF+TVIkHc6/4RIKrui+Q==}
    engines: {node: '>=0.10.0'}

  resolve-cwd@3.0.0:
    resolution: {integrity: sha512-OrZaX2Mb+rJCpH/6CpSqt9xFVpN++x01XnN2ie9g6P5/3xelLAkXWVADpdz1IHD/KFfEXyE6V0U01OQ3UO2rEg==}
    engines: {node: '>=8'}

  resolve-from@4.0.0:
    resolution: {integrity: sha512-pb/MYmXstAkysRFx8piNI1tGFNQIFA3vkE3Gq4EuA1dF6gHp/+vgZqsCGJapvy8N3Q+4o7FwvquPJcnZ7RYy4g==}
    engines: {node: '>=4'}

  resolve-from@5.0.0:
    resolution: {integrity: sha512-qYg9KP24dD5qka9J47d0aVky0N+b4fTU89LN9iDnjB5waksiC49rvMB0PrUJQGoTmH50XPiqOvAjDfaijGxYZw==}
    engines: {node: '>=8'}

  resolve.exports@2.0.2:
    resolution: {integrity: sha512-X2UW6Nw3n/aMgDVy+0rSqgHlv39WZAlZrXCdnbyEiKm17DSqHX4MmQMaST3FbeWR5FTuRcUwYAziZajji0Y7mg==}
    engines: {node: '>=10'}

  resolve@1.22.8:
    resolution: {integrity: sha512-oKWePCxqpd6FlLvGV1VU0x7bkPmmCNolxzjMf4NczoDnQcIWrAF+cPtZn5i6n+RfD2d9i0tzpKnG6Yk168yIyw==}
    hasBin: true

  reusify@1.1.0:
    resolution: {integrity: sha512-g6QUff04oZpHs0eG5p83rFLhHeV00ug/Yf9nZM6fLeUrPguBTkTQOdpAWWspMh55TZfVQDPaN3NQJfbVRAxdIw==}
    engines: {iojs: '>=1.0.0', node: '>=0.10.0'}

  router@2.2.0:
    resolution: {integrity: sha512-nLTrUKm2UyiL7rlhapu/Zl45FwNgkZGaCpZbIHajDYgwlJCOzLSk+cIPAnsEqV955GjILJnKbdQC1nVPz+gAYQ==}
    engines: {node: '>= 18'}

  run-parallel@1.2.0:
    resolution: {integrity: sha512-5l4VyZR86LZ/lDxZTR6jqL8AFE2S0IFLMP26AbjsLVADxHdhB/c0GUsH+y39UfCi3dzz8OlQuPmnaJOMoDHQBA==}

  safe-buffer@5.2.1:
    resolution: {integrity: sha512-rp3So07KcdmmKbGvgaNxQSJr7bGVSVk5S9Eq1F+ppbRo70+YeaDxkw5Dd8NPN+GD6bjnYm2VuPuCXmpuYvmCXQ==}

  safer-buffer@2.1.2:
    resolution: {integrity: sha512-YZo3K82SD7Riyi0E1EQPojLz7kpepnSQI9IyPbHHg1XXXevb5dJI7tpyN2ADxGcQbHG7vcyRHk0cbwqcQriUtg==}

  semver@6.3.1:
    resolution: {integrity: sha512-BR7VvDCVHO+q2xBEWskxS6DJE1qRnb7DxzUrogb71CWoSficBxYsiAGd+Kl0mmq/MprG9yArRkyrQxTO6XjMzA==}
    hasBin: true

  semver@7.6.2:
    resolution: {integrity: sha512-FNAIBWCx9qcRhoHcgcJ0gvU7SN1lYU2ZXuSfl04bSC5OpvDHFyJCjdNHomPXxjQlCBU67YW64PzY7/VIEH7F2w==}
    engines: {node: '>=10'}
    hasBin: true

  semver@7.7.1:
    resolution: {integrity: sha512-hlq8tAfn0m/61p4BVRcPzIGr6LKiMwo4VM6dGi6pt4qcRkmNzTcWq6eCEjEh+qXjkMDvPlOFFSGwQjoEa6gyMA==}
    engines: {node: '>=10'}
    hasBin: true

  send@0.19.0:
    resolution: {integrity: sha512-dW41u5VfLXu8SJh5bwRmyYUbAoSB3c9uQh6L8h/KtsFREPWpbX1lrljJo186Jc4nmci/sGUZ9a0a0J2zgfq2hw==}
    engines: {node: '>= 0.8.0'}

  send@1.2.0:
    resolution: {integrity: sha512-uaW0WwXKpL9blXE2o0bRhoL2EGXIrZxQ2ZQ4mgcfoBxdFmQold+qWsD2jLrfZ0trjKL6vOw0j//eAwcALFjKSw==}
    engines: {node: '>= 18'}

  serve-static@1.16.2:
    resolution: {integrity: sha512-VqpjJZKadQB/PEbEwvFdO43Ax5dFBZ2UECszz8bQ7pi7wt//PWe1P6MN7eCnjsatYtBT6EuiClbjSWP2WrIoTw==}
    engines: {node: '>= 0.8.0'}

  serve-static@2.2.0:
    resolution: {integrity: sha512-61g9pCh0Vnh7IutZjtLGGpTA355+OPn2TyDv/6ivP2h/AdAVX9azsoxmg2/M6nZeQZNYBEwIcsne1mJd9oQItQ==}
    engines: {node: '>= 18'}

  setprototypeof@1.2.0:
    resolution: {integrity: sha512-E5LDX7Wrp85Kil5bhZv46j8jOeboKq5JMmYM3gVGdGH8xFpPWXUMsNrlODCrkoxMEeNi/XZIwuRvY4XNwYMJpw==}

  shebang-command@2.0.0:
    resolution: {integrity: sha512-kHxr2zZpYtdmrN1qDjrrX/Z1rR1kG8Dx+gkpK1G4eXmvXswmcE1hTWBWYUzlraYw1/yZp6YuDY77YtvbN0dmDA==}
    engines: {node: '>=8'}

  shebang-regex@3.0.0:
    resolution: {integrity: sha512-7++dFhtcx3353uBaq8DDR4NuxBetBzC7ZQOhmTQInHEd6bSrXdiEyzCvG07Z44UYdLShWUyXt5M/yhz8ekcb1A==}
    engines: {node: '>=8'}

  side-channel-list@1.0.0:
    resolution: {integrity: sha512-FCLHtRD/gnpCiCHEiJLOwdmFP+wzCmDEkc9y7NsYxeF4u7Btsn1ZuwgwJGxImImHicJArLP4R0yX4c2KCrMrTA==}
    engines: {node: '>= 0.4'}

  side-channel-map@1.0.1:
    resolution: {integrity: sha512-VCjCNfgMsby3tTdo02nbjtM/ewra6jPHmpThenkTYh8pG9ucZ/1P8So4u4FGBek/BjpOVsDCMoLA/iuBKIFXRA==}
    engines: {node: '>= 0.4'}

  side-channel-weakmap@1.0.2:
    resolution: {integrity: sha512-WPS/HvHQTYnHisLo9McqBHOJk2FkHO/tlpvldyrnem4aeQp4hai3gythswg6p01oSoTl58rcpiFAjF2br2Ak2A==}
    engines: {node: '>= 0.4'}

  side-channel@1.1.0:
    resolution: {integrity: sha512-ZX99e6tRweoUXqR+VBrslhda51Nh5MTQwou5tnUDgbtyM0dBgmhEDtWGP/xbKn6hqfPRHujUNwz5fy/wbbhnpw==}
    engines: {node: '>= 0.4'}

  signal-exit@3.0.7:
    resolution: {integrity: sha512-wnD2ZE+l+SPC/uoS0vXeE9L1+0wuaMqKlfz9AMUo38JsyLSBWSFcHR1Rri62LZc12vLr1gb3jl7iwQhgwpAbGQ==}

  signal-exit@4.1.0:
    resolution: {integrity: sha512-bzyZ1e88w9O1iNJbKnOlvYTrWPDl46O1bG0D3XInv+9tkPrxrN8jUUTiFlDkkmKWgn1M6CfIA13SuGqOa9Korw==}
    engines: {node: '>=14'}

  sisteransi@1.0.5:
    resolution: {integrity: sha512-bLGGlR1QxBcynn2d5YmDX4MGjlZvy2MRBDRNHLJ8VI6l6+9FUiyTFNJ0IveOSP0bcXgVDPRcfGqA0pjaqUpfVg==}

  slash@3.0.0:
    resolution: {integrity: sha512-g9Q1haeby36OSStwb4ntCGGGaKsaVSjQ68fBxoQcutl5fS1vuY18H3wSt3jFyFtrkx+Kz0V1G85A4MyAdDMi2Q==}
    engines: {node: '>=8'}

  source-map-support@0.5.13:
    resolution: {integrity: sha512-SHSKFHadjVA5oR4PPqhtAVdcBWwRYVd6g6cAXnIbRiIwc2EhPrTuKUBdSLvlEKyIP3GCf89fltvcZiP9MMFA1w==}

  source-map@0.6.1:
    resolution: {integrity: sha512-UjgapumWlbMhkBgzT7Ykc5YXUT46F0iKu8SGXq0bcwP5dz/h0Plj6enJqjz1Zbq2l5WaqYnrVbwWOWMyF3F47g==}
    engines: {node: '>=0.10.0'}

  sprintf-js@1.0.3:
    resolution: {integrity: sha512-D9cPgkvLlV3t3IzL0D0YLvGA9Ahk4PcvVwUbN0dSGr1aP0Nrt4AEnTUbuGvquEC0mA64Gqt1fzirlRs5ibXx8g==}

  stack-utils@2.0.6:
    resolution: {integrity: sha512-XlkWvfIm6RmsWtNJx+uqtKLS8eqFbxUg0ZzLXqY0caEy9l7hruX8IpiDnjsLavoBgqCCR71TqWO8MaXYheJ3RQ==}
    engines: {node: '>=10'}

  statuses@2.0.1:
    resolution: {integrity: sha512-RwNA9Z/7PrK06rYLIzFMlaF+l73iwpzsqRIFgbMLbTcLD6cOao82TaWefPXQvB2fOC4AjuYSEndS7N/mTCbkdQ==}
    engines: {node: '>= 0.8'}

  string-length@4.0.2:
    resolution: {integrity: sha512-+l6rNN5fYHNhZZy41RXsYptCjA2Igmq4EG7kZAYFQI1E1VTXarr6ZPXBg6eq7Y6eK4FEhY6AJlyuFIb/v/S0VQ==}
    engines: {node: '>=10'}

  string-width@4.2.3:
    resolution: {integrity: sha512-wKyQRQpjJ0sIp62ErSZdGsjMJWsap5oRNihHhu6G7JVO/9jIB6UyevL+tXuOqrng8j/cxKTWyWUwvSTriiZz/g==}
    engines: {node: '>=8'}

  string-width@5.1.2:
    resolution: {integrity: sha512-HnLOCR3vjcY8beoNLtcjZ5/nxn2afmME6lhrDrebokqMap+XbeW8n9TXpPDOqdGK5qcI3oT0GKTW6wC7EMiVqA==}
    engines: {node: '>=12'}

  strip-ansi@6.0.1:
    resolution: {integrity: sha512-Y38VPSHcqkFrCpFnQ9vuSXmquuv5oXOKpGeT6aGrr3o3Gc9AlVa6JBfUSOCnbxGGZF+/0ooI7KrPuUSztUdU5A==}
    engines: {node: '>=8'}

  strip-ansi@7.1.0:
    resolution: {integrity: sha512-iq6eVVI64nQQTRYq2KtEg2d2uU7LElhTJwsH4YzIHZshxlgZms/wIc4VoDQTlG/IvVIrBKG06CrZnp0qv7hkcQ==}
    engines: {node: '>=12'}

  strip-bom@4.0.0:
    resolution: {integrity: sha512-3xurFv5tEgii33Zi8Jtp55wEIILR9eh34FAW00PZf+JnSsTmV/ioewSgQl97JHvgjoRGwPShsWm+IdrxB35d0w==}
    engines: {node: '>=8'}

  strip-final-newline@2.0.0:
    resolution: {integrity: sha512-BrpvfNAE3dcvq7ll3xVumzjKjZQ5tI1sEUIKr3Uoks0XUl45St3FlatVqef9prk4jRDzhW6WZg+3bk93y6pLjA==}
    engines: {node: '>=6'}

  strip-json-comments@3.1.1:
    resolution: {integrity: sha512-6fPc+R4ihwqP6N/aIv2f1gMH8lOVtWQHoqC4yK6oSDVVocumAsfCqjkXnqiYMhmMwS/mEHLp7Vehlt3ql6lEig==}
    engines: {node: '>=8'}

  supports-color@7.2.0:
    resolution: {integrity: sha512-qpCAvRl9stuOHveKsn7HncJRvv501qIacKzQlO/+Lwxc9+0q2wLyv4Dfvt80/DPn2pqOBsJdDiogXGR9+OvwRw==}
    engines: {node: '>=8'}

  supports-color@8.1.1:
    resolution: {integrity: sha512-MpUEN2OodtUzxvKQl72cUF7RQ5EiHsGvSsVG0ia9c5RbWGL2CI4C7EpPS8UTBIplnlzZiNuV56w+FuNxy3ty2Q==}
    engines: {node: '>=10'}

  supports-preserve-symlinks-flag@1.0.0:
    resolution: {integrity: sha512-ot0WnXS9fgdkgIcePe6RHNk1WA8+muPa6cSjeR3V8K27q9BB1rTE3R1p7Hv0z1ZyAc8s6Vvv8DIyWf681MAt0w==}
    engines: {node: '>= 0.4'}

  synckit@0.11.4:
    resolution: {integrity: sha512-Q/XQKRaJiLiFIBNN+mndW7S/RHxvwzuZS6ZwmRzUBqJBv/5QIKCEwkBC8GBf8EQJKYnaFs0wOZbKTXBPj8L9oQ==}
    engines: {node: ^14.18.0 || >=16.0.0}

  test-exclude@6.0.0:
    resolution: {integrity: sha512-cAGWPIyOHU6zlmg88jwm7VRyXnMN7iV68OGAbYDk/Mh/xC/pzVPlQtY6ngoIH/5/tciuhGfvESU8GrHrcxD56w==}
    engines: {node: '>=8'}

  tmpl@1.0.5:
    resolution: {integrity: sha512-3f0uOEAQwIqGuWW2MVzYg8fV/QNnc/IpuJNG837rLuczAaLVHslWHZQj4IGiEl5Hs3kkbhwL9Ab7Hrsmuj+Smw==}

  to-fast-properties@2.0.0:
    resolution: {integrity: sha512-/OaKK0xYrs3DmxRYqL/yDc+FxFUVYhDlXMhRmv3z915w2HF1tnN1omB354j8VUGO/hbRzyD6Y3sA7v7GS/ceog==}
    engines: {node: '>=4'}

  to-regex-range@5.0.1:
    resolution: {integrity: sha512-65P7iz6X5yEr1cwcgvQxbbIw7Uk3gOy5dIdtZ4rDveLqhrdJP+Li/Hx6tyK0NEb+2GCyneCMJiGqrADCSNk8sQ==}
    engines: {node: '>=8.0'}

  toidentifier@1.0.1:
    resolution: {integrity: sha512-o5sSPKEkg/DIQNmH43V0/uerLrpzVedkUh8tGNvaeXpfpuwjKenlSox/2O/BTlZUtEe+JG7s5YhEz608PlAHRA==}
    engines: {node: '>=0.6'}

  ts-api-utils@2.1.0:
    resolution: {integrity: sha512-CUgTZL1irw8u29bzrOD/nH85jqyc74D6SshFgujOIA7osm2Rz7dYH77agkx7H4FBNxDq7Cjf+IjaX/8zwFW+ZQ==}
    engines: {node: '>=18.12'}
    peerDependencies:
      typescript: '>=4.8.4'

  ts-deepmerge@7.0.2:
    resolution: {integrity: sha512-akcpDTPuez4xzULo5NwuoKwYRtjQJ9eoNfBACiBMaXwNAx7B1PKfe5wqUFJuW5uKzQ68YjDFwPaWHDG1KnFGsA==}
    engines: {node: '>=14.13.1'}

  ts-jest@29.3.2:
    resolution: {integrity: sha512-bJJkrWc6PjFVz5g2DGCNUo8z7oFEYaz1xP1NpeDU7KNLMWPpEyV8Chbpkn8xjzgRDpQhnGMyvyldoL7h8JXyug==}
    engines: {node: ^14.15.0 || ^16.10.0 || ^18.0.0 || >=20.0.0}
    hasBin: true
    peerDependencies:
      '@babel/core': '>=7.0.0-beta.0 <8'
      '@jest/transform': ^29.0.0
      '@jest/types': ^29.0.0
      babel-jest: ^29.0.0
      esbuild: '*'
      jest: ^29.0.0
      typescript: '>=4.3 <6'
    peerDependenciesMeta:
      '@babel/core':
        optional: true
      '@jest/transform':
        optional: true
      '@jest/types':
        optional: true
      babel-jest:
        optional: true
      esbuild:
        optional: true

  tslib@2.8.1:
    resolution: {integrity: sha512-oJFu94HQb+KVduSUQL7wnpmqnfmLsOA/nAh6b6EH0wCEoK0/mPeXU6c3wKDV83MkOuHPRHtSXKKU99IBazS/2w==}

  tsoa@6.6.0:
    resolution: {integrity: sha512-7FudRojmbEpbSQ3t1pyG5EjV3scF7/X75giQt1q+tnuGjjJppB8BOEmIdCK/G8S5Dqnmpwz5Q3vxluKozpIW9A==}
    engines: {node: '>=18.0.0', yarn: '>=1.9.4'}
    hasBin: true

  type-check@0.4.0:
    resolution: {integrity: sha512-XleUoc9uwGXqjWwXaUTZAmzMcFZ5858QA2vvx1Ur5xIcixXIP+8LnFDgRplU30us6teqdlskFfu+ae4K79Ooew==}
    engines: {node: '>= 0.8.0'}

  type-detect@4.0.8:
    resolution: {integrity: sha512-0fr/mIH1dlO+x7TlcMy+bIDqKPsw/70tVyeHW787goQjhmqaZe10uwLujubK9q9Lg6Fiho1KUKDYz0Z7k7g5/g==}
    engines: {node: '>=4'}

  type-fest@0.21.3:
    resolution: {integrity: sha512-t0rzBq87m3fVcduHDUFhKmyyX+9eo6WQjZvf51Ea/M0Q7+T374Jp1aUiyUl0GKxp8M/OETVHSDvmkyPgvX+X2w==}
    engines: {node: '>=10'}

  type-fest@4.40.1:
    resolution: {integrity: sha512-9YvLNnORDpI+vghLU/Nf+zSv0kL47KbVJ1o3sKgoTefl6i+zebxbiDQWoe/oWWqPhIgQdRZRT1KA9sCPL810SA==}
    engines: {node: '>=16'}

  type-is@1.6.18:
    resolution: {integrity: sha512-TkRKr9sUTxEH8MdfuCSP7VizJyzRNMjj2J2do2Jr3Kym598JVdEksuzPQCnlFPW4ky9Q+iA+ma9BGm06XQBy8g==}
    engines: {node: '>= 0.6'}

  type-is@2.0.1:
    resolution: {integrity: sha512-OZs6gsjF4vMp32qrCbiVSkrFmXtG/AZhY3t0iAMrMBiAZyV9oALtXO8hsrHbMXF9x6L3grlFuwW2oAz7cav+Gw==}
    engines: {node: '>= 0.6'}

  typescript-eslint@8.32.0:
    resolution: {integrity: sha512-UMq2kxdXCzinFFPsXc9o2ozIpYCCOiEC46MG3yEh5Vipq6BO27otTtEBZA1fQ66DulEUgE97ucQ/3YY66CPg0A==}
    engines: {node: ^18.18.0 || ^20.9.0 || >=21.1.0}
    peerDependencies:
      eslint: ^8.57.0 || ^9.0.0
      typescript: '>=4.8.4 <5.9.0'

  typescript@5.8.3:
    resolution: {integrity: sha512-p1diW6TqL9L07nNxvRMM7hMMw4c5XOo/1ibL4aAIGmSAt9slTE1Xgw5KWuof2uTOvCg9BY7ZRi+GaF+7sfgPeQ==}
    engines: {node: '>=14.17'}
    hasBin: true

  uglify-js@3.19.3:
    resolution: {integrity: sha512-v3Xu+yuwBXisp6QYTcH4UbH+xYJXqnq2m/LtQVWKWzYc1iehYnLixoQDN9FH6/j9/oybfd6W9Ghwkl8+UMKTKQ==}
    engines: {node: '>=0.8.0'}
    hasBin: true

  undici-types@6.21.0:
    resolution: {integrity: sha512-iwDZqg0QAGrg9Rav5H4n0M64c3mkR59cJ6wQp+7C4nI0gsmExaedaYLNO44eT4AtBBwjbTiGPMlt2Md0T9H9JQ==}

  universalify@2.0.1:
    resolution: {integrity: sha512-gptHNQghINnc/vTGIk0SOFGFNXw7JVrlRUtConJRlvaw6DuX0wO5Jeko9sWrMBhh+PsYAZ7oXAiOnf/UKogyiw==}
    engines: {node: '>= 10.0.0'}

  unpipe@1.0.0:
    resolution: {integrity: sha512-pjy2bYhSsufwWlKwPc+l3cN7+wuJlK6uz0YdJEOlQDbl6jo/YlPi4mb8agUkVC8BF7V8NuzeyPNqRksA3hztKQ==}
    engines: {node: '>= 0.8'}

  update-browserslist-db@1.0.13:
    resolution: {integrity: sha512-xebP81SNcPuNpPP3uzeW1NYXxI3rxyJzF3pD6sH4jE7o/IX+WtSpwnVU+qIsDPyk0d3hmFQ7mjqc6AtV604hbg==}
    hasBin: true
    peerDependencies:
      browserslist: '>= 4.21.0'

  uri-js@4.4.1:
    resolution: {integrity: sha512-7rKUyy33Q1yc98pQ1DAmLtwX109F7TIfWlW1Ydo8Wl1ii1SeHieeh0HHfPeL2fMXK6z0s8ecKs9frCuLJvndBg==}

  utils-merge@1.0.1:
    resolution: {integrity: sha512-pMZTvIkT1d+TFGvDOqodOclx0QWkkgi6Tdoa8gC8ffGAAqz9pzPTZWAybbsHHoED/ztMtkv/VoYTYyShUn81hA==}
    engines: {node: '>= 0.4.0'}

  v8-to-istanbul@9.2.0:
    resolution: {integrity: sha512-/EH/sDgxU2eGxajKdwLCDmQ4FWq+kpi3uCmBGpw1xJtnAxEjlD8j8PEiGWpCIMIs3ciNAgH0d3TTJiUkYzyZjA==}
    engines: {node: '>=10.12.0'}

  validator@13.12.0:
    resolution: {integrity: sha512-c1Q0mCiPlgdTVVVIJIrBuxNicYE+t/7oKeI9MWLj3fh/uq2Pxh/3eeWbVZ4OcGW1TUf53At0njHw5SMdA3tmMg==}
    engines: {node: '>= 0.10'}

  vary@1.1.2:
    resolution: {integrity: sha512-BNGbWLfd0eUPabhkXUVm0j8uuvREyTh5ovRa/dyow/BqAbZJyC+5fU+IzQOzmAKzYqYRAISoRhdQr3eIZ/PXqg==}
    engines: {node: '>= 0.8'}

  walker@1.0.8:
    resolution: {integrity: sha512-ts/8E8l5b7kY0vlWLewOkDXMmPdLcVV4GmOQLyxuSswIJsweeFZtAsMF7k1Nszz+TYBQrlYRmzOnr398y1JemQ==}

  which@2.0.2:
    resolution: {integrity: sha512-BLI3Tl1TW3Pvl70l3yq3Y64i+awpwXqsGBYWkkqMtnbXgrMD+yj7rhW0kuEDxzJaYXGjEW5ogapKNMEKNMjibA==}
    engines: {node: '>= 8'}
    hasBin: true

  word-wrap@1.2.5:
    resolution: {integrity: sha512-BN22B5eaMMI9UMtjrGd5g5eCYPpCPDUy0FJXbYsaT5zYxjFOckS53SQDE3pWkVoWpHXVb3BrYcEN4Twa55B5cA==}
    engines: {node: '>=0.10.0'}

  wordwrap@1.0.0:
    resolution: {integrity: sha512-gvVzJFlPycKc5dZN4yPkP8w7Dc37BtP1yczEneOb4uq34pXZcvrtRTmWV8W+Ume+XCxKgbjM+nevkyFPMybd4Q==}

  wrap-ansi@7.0.0:
    resolution: {integrity: sha512-YVGIj2kamLSTxw6NsZjoBxfSwsn0ycdesmc4p+Q21c5zPuZ1pl+NfxVdxPtdHvmNVOQ6XSYG4AUtyt/Fi7D16Q==}
    engines: {node: '>=10'}

  wrap-ansi@8.1.0:
    resolution: {integrity: sha512-si7QWI6zUMq56bESFvagtmzMdGOtoxfR+Sez11Mobfc7tm+VkUckk9bW2UeffTGVUbOksxmSw0AA2gs8g71NCQ==}
    engines: {node: '>=12'}

  wrappy@1.0.2:
    resolution: {integrity: sha512-l4Sp/DRseor9wL6EvV2+TuQn63dMkPjZ/sp9XkghTEbV9KlPS1xUsZ3u7/IQO4wxtcFB4bgpQPRcR3QCvezPcQ==}

  write-file-atomic@4.0.2:
    resolution: {integrity: sha512-7KxauUdBmSdWnmpaGFg+ppNjKF8uNLry8LyzjauQDOVONfFLNKrKvQOxZ/VuTIcS/gge/YNahf5RIIQWTSarlg==}
    engines: {node: ^12.13.0 || ^14.15.0 || >=16.0.0}

  y18n@5.0.8:
    resolution: {integrity: sha512-0pfFzegeDWJHJIAmTLRP2DwHjdF5s7jo9tuztdQxAhINCdvS+3nGINqPd00AphqJR/0LhANUS6/+7SCb98YOfA==}
    engines: {node: '>=10'}

  yallist@3.1.1:
    resolution: {integrity: sha512-a4UGQaWPH59mOXUYnAG2ewncQS4i4F43Tv3JoAM+s2VDAmS9NsK8GpDMLrCHPksFT7h3K6TOoUNn2pb7RoXx4g==}

  yaml@2.7.0:
    resolution: {integrity: sha512-+hSoy/QHluxmC9kCIJyL/uyFmLmc+e5CFR5Wa+bpIhIj85LVb9ZH2nVnqrHoSvKogwODv0ClqZkmiSSaIH5LTA==}
    engines: {node: '>= 14'}
    hasBin: true

  yargs-parser@21.1.1:
    resolution: {integrity: sha512-tVpsJW7DdjecAiFpbIB1e3qxIQsE6NoPc5/eTdrbbIC4h0LVsWhnoa3g+m2HclBIujHzsxZ4VJVA+GUuc2/LBw==}
    engines: {node: '>=12'}

  yargs@17.7.2:
    resolution: {integrity: sha512-7dSzzRQ++CKnNI/krKnYRV7JKKPUXMEh61soaHKg9mrWEhzFWhFnxPxGl+69cD1Ou63C13NUPCnmIcrvqCuM6w==}
    engines: {node: '>=12'}

  yocto-queue@0.1.0:
    resolution: {integrity: sha512-rVksvsnNCdJ/ohGc6xgPwyN8eheCxsiLM8mxuE/t/mOVqJewPuO1miLpTHQiRgTKCLexL4MeAFVagts7HmNZ2Q==}
    engines: {node: '>=10'}

  zod-to-json-schema@3.24.5:
    resolution: {integrity: sha512-/AuWwMP+YqiPbsJx5D6TfgRTc4kTLjsh5SOcd4bLsfUg2RcEXrFMJl1DGgdHy2aCfsIA/cr/1JM0xcB2GZji8g==}
    peerDependencies:
      zod: ^3.24.1

  zod@3.24.4:
    resolution: {integrity: sha512-OdqJE9UDRPwWsrHjLN2F8bPxvwJBK22EHLWtanu0LSYr5YqzsaaW3RMgmjwr8Rypg5k+meEJdSPXJZXE/yqOMg==}

snapshots:

  '@ampproject/remapping@2.2.1':
    dependencies:
      '@jridgewell/gen-mapping': 0.3.3
      '@jridgewell/trace-mapping': 0.3.22

  '@babel/code-frame@7.26.2':
    dependencies:
      '@babel/helper-validator-identifier': 7.25.9
      js-tokens: 4.0.0
      picocolors: 1.1.1

  '@babel/compat-data@7.23.5': {}

  '@babel/core@7.23.9':
    dependencies:
      '@ampproject/remapping': 2.2.1
      '@babel/code-frame': 7.26.2
      '@babel/generator': 7.23.6
      '@babel/helper-compilation-targets': 7.23.6
      '@babel/helper-module-transforms': 7.23.3(@babel/core@7.23.9)
      '@babel/helpers': 7.23.9
      '@babel/parser': 7.23.9
      '@babel/template': 7.23.9
      '@babel/traverse': 7.23.9
      '@babel/types': 7.23.9
      convert-source-map: 2.0.0
      debug: 4.4.0
      gensync: 1.0.0-beta.2
      json5: 2.2.3
      semver: 6.3.1
    transitivePeerDependencies:
      - supports-color

  '@babel/generator@7.23.6':
    dependencies:
      '@babel/types': 7.23.9
      '@jridgewell/gen-mapping': 0.3.3
      '@jridgewell/trace-mapping': 0.3.22
      jsesc: 2.5.2

  '@babel/helper-compilation-targets@7.23.6':
    dependencies:
      '@babel/compat-data': 7.23.5
      '@babel/helper-validator-option': 7.23.5
      browserslist: 4.22.3
      lru-cache: 5.1.1
      semver: 6.3.1

  '@babel/helper-environment-visitor@7.22.20': {}

  '@babel/helper-function-name@7.23.0':
    dependencies:
      '@babel/template': 7.23.9
      '@babel/types': 7.23.9

  '@babel/helper-hoist-variables@7.22.5':
    dependencies:
      '@babel/types': 7.23.9

  '@babel/helper-module-imports@7.22.15':
    dependencies:
      '@babel/types': 7.23.9

  '@babel/helper-module-transforms@7.23.3(@babel/core@7.23.9)':
    dependencies:
      '@babel/core': 7.23.9
      '@babel/helper-environment-visitor': 7.22.20
      '@babel/helper-module-imports': 7.22.15
      '@babel/helper-simple-access': 7.22.5
      '@babel/helper-split-export-declaration': 7.22.6
      '@babel/helper-validator-identifier': 7.25.9

  '@babel/helper-plugin-utils@7.22.5': {}

  '@babel/helper-simple-access@7.22.5':
    dependencies:
      '@babel/types': 7.23.9

  '@babel/helper-split-export-declaration@7.22.6':
    dependencies:
      '@babel/types': 7.23.9

  '@babel/helper-string-parser@7.23.4': {}

  '@babel/helper-validator-identifier@7.22.20': {}

  '@babel/helper-validator-identifier@7.25.9': {}

  '@babel/helper-validator-option@7.23.5': {}

  '@babel/helpers@7.23.9':
    dependencies:
      '@babel/template': 7.23.9
      '@babel/traverse': 7.23.9
      '@babel/types': 7.23.9
    transitivePeerDependencies:
      - supports-color

  '@babel/parser@7.23.9':
    dependencies:
      '@babel/types': 7.23.9

  '@babel/plugin-syntax-async-generators@7.8.4(@babel/core@7.23.9)':
    dependencies:
      '@babel/core': 7.23.9
      '@babel/helper-plugin-utils': 7.22.5

  '@babel/plugin-syntax-bigint@7.8.3(@babel/core@7.23.9)':
    dependencies:
      '@babel/core': 7.23.9
      '@babel/helper-plugin-utils': 7.22.5

  '@babel/plugin-syntax-class-properties@7.12.13(@babel/core@7.23.9)':
    dependencies:
      '@babel/core': 7.23.9
      '@babel/helper-plugin-utils': 7.22.5

  '@babel/plugin-syntax-import-meta@7.10.4(@babel/core@7.23.9)':
    dependencies:
      '@babel/core': 7.23.9
      '@babel/helper-plugin-utils': 7.22.5

  '@babel/plugin-syntax-json-strings@7.8.3(@babel/core@7.23.9)':
    dependencies:
      '@babel/core': 7.23.9
      '@babel/helper-plugin-utils': 7.22.5

  '@babel/plugin-syntax-jsx@7.23.3(@babel/core@7.23.9)':
    dependencies:
      '@babel/core': 7.23.9
      '@babel/helper-plugin-utils': 7.22.5

  '@babel/plugin-syntax-logical-assignment-operators@7.10.4(@babel/core@7.23.9)':
    dependencies:
      '@babel/core': 7.23.9
      '@babel/helper-plugin-utils': 7.22.5

  '@babel/plugin-syntax-nullish-coalescing-operator@7.8.3(@babel/core@7.23.9)':
    dependencies:
      '@babel/core': 7.23.9
      '@babel/helper-plugin-utils': 7.22.5

  '@babel/plugin-syntax-numeric-separator@7.10.4(@babel/core@7.23.9)':
    dependencies:
      '@babel/core': 7.23.9
      '@babel/helper-plugin-utils': 7.22.5

  '@babel/plugin-syntax-object-rest-spread@7.8.3(@babel/core@7.23.9)':
    dependencies:
      '@babel/core': 7.23.9
      '@babel/helper-plugin-utils': 7.22.5

  '@babel/plugin-syntax-optional-catch-binding@7.8.3(@babel/core@7.23.9)':
    dependencies:
      '@babel/core': 7.23.9
      '@babel/helper-plugin-utils': 7.22.5

  '@babel/plugin-syntax-optional-chaining@7.8.3(@babel/core@7.23.9)':
    dependencies:
      '@babel/core': 7.23.9
      '@babel/helper-plugin-utils': 7.22.5

  '@babel/plugin-syntax-top-level-await@7.14.5(@babel/core@7.23.9)':
    dependencies:
      '@babel/core': 7.23.9
      '@babel/helper-plugin-utils': 7.22.5

  '@babel/plugin-syntax-typescript@7.23.3(@babel/core@7.23.9)':
    dependencies:
      '@babel/core': 7.23.9
      '@babel/helper-plugin-utils': 7.22.5

  '@babel/template@7.23.9':
    dependencies:
      '@babel/code-frame': 7.26.2
      '@babel/parser': 7.23.9
      '@babel/types': 7.23.9

  '@babel/traverse@7.23.9':
    dependencies:
      '@babel/code-frame': 7.26.2
      '@babel/generator': 7.23.6
      '@babel/helper-environment-visitor': 7.22.20
      '@babel/helper-function-name': 7.23.0
      '@babel/helper-hoist-variables': 7.22.5
      '@babel/helper-split-export-declaration': 7.22.6
      '@babel/parser': 7.23.9
      '@babel/types': 7.23.9
      debug: 4.4.0
      globals: 11.12.0
    transitivePeerDependencies:
      - supports-color

  '@babel/types@7.23.9':
    dependencies:
      '@babel/helper-string-parser': 7.23.4
      '@babel/helper-validator-identifier': 7.22.20
      to-fast-properties: 2.0.0

  '@bcoe/v8-coverage@0.2.3': {}

  '@eslint-community/eslint-utils@4.6.1(eslint@9.26.0)':
    dependencies:
      eslint: 9.26.0
      eslint-visitor-keys: 3.4.3

  '@eslint-community/eslint-utils@4.7.0(eslint@9.26.0)':
    dependencies:
      eslint: 9.26.0
      eslint-visitor-keys: 3.4.3

  '@eslint-community/regexpp@4.12.1': {}

  '@eslint/config-array@0.20.0':
    dependencies:
      '@eslint/object-schema': 2.1.6
      debug: 4.4.0
      minimatch: 3.1.2
    transitivePeerDependencies:
      - supports-color

  '@eslint/config-helpers@0.2.1': {}

  '@eslint/core@0.13.0':
    dependencies:
      '@types/json-schema': 7.0.15

  '@eslint/eslintrc@3.3.1':
    dependencies:
      ajv: 6.12.6
      debug: 4.4.0
      espree: 10.3.0
      globals: 14.0.0
      ignore: 5.3.2
      import-fresh: 3.3.1
      js-yaml: 4.1.0
      minimatch: 3.1.2
      strip-json-comments: 3.1.1
    transitivePeerDependencies:
      - supports-color

  '@eslint/js@9.26.0': {}

  '@eslint/object-schema@2.1.6': {}

  '@eslint/plugin-kit@0.2.8':
    dependencies:
      '@eslint/core': 0.13.0
      levn: 0.4.1

  '@hapi/accept@6.0.3':
    dependencies:
      '@hapi/boom': 10.0.1
      '@hapi/hoek': 11.0.7

  '@hapi/ammo@6.0.1':
    dependencies:
      '@hapi/hoek': 11.0.7

  '@hapi/b64@6.0.1':
    dependencies:
      '@hapi/hoek': 11.0.7

  '@hapi/boom@10.0.1':
    dependencies:
      '@hapi/hoek': 11.0.7

  '@hapi/bounce@3.0.2':
    dependencies:
      '@hapi/boom': 10.0.1
      '@hapi/hoek': 11.0.7

  '@hapi/bourne@3.0.0': {}

  '@hapi/call@9.0.1':
    dependencies:
      '@hapi/boom': 10.0.1
      '@hapi/hoek': 11.0.7

  '@hapi/catbox-memory@6.0.2':
    dependencies:
      '@hapi/boom': 10.0.1
      '@hapi/hoek': 11.0.7

  '@hapi/catbox@12.1.1':
    dependencies:
      '@hapi/boom': 10.0.1
      '@hapi/hoek': 11.0.7
      '@hapi/podium': 5.0.2
      '@hapi/validate': 2.0.1

  '@hapi/content@6.0.0':
    dependencies:
      '@hapi/boom': 10.0.1

  '@hapi/cryptiles@6.0.1':
    dependencies:
      '@hapi/boom': 10.0.1

  '@hapi/file@3.0.0': {}

  '@hapi/hapi@21.3.12':
    dependencies:
      '@hapi/accept': 6.0.3
      '@hapi/ammo': 6.0.1
      '@hapi/boom': 10.0.1
      '@hapi/bounce': 3.0.2
      '@hapi/call': 9.0.1
      '@hapi/catbox': 12.1.1
      '@hapi/catbox-memory': 6.0.2
      '@hapi/heavy': 8.0.1
      '@hapi/hoek': 11.0.7
      '@hapi/mimos': 7.0.1
      '@hapi/podium': 5.0.2
      '@hapi/shot': 6.0.1
      '@hapi/somever': 4.1.1
      '@hapi/statehood': 8.1.1
      '@hapi/subtext': 8.1.0
      '@hapi/teamwork': 6.0.0
      '@hapi/topo': 6.0.2
      '@hapi/validate': 2.0.1

  '@hapi/heavy@8.0.1':
    dependencies:
      '@hapi/boom': 10.0.1
      '@hapi/hoek': 11.0.7
      '@hapi/validate': 2.0.1

  '@hapi/hoek@11.0.7': {}

  '@hapi/hoek@9.3.0': {}

  '@hapi/iron@7.0.1':
    dependencies:
      '@hapi/b64': 6.0.1
      '@hapi/boom': 10.0.1
      '@hapi/bourne': 3.0.0
      '@hapi/cryptiles': 6.0.1
      '@hapi/hoek': 11.0.7

  '@hapi/mimos@7.0.1':
    dependencies:
      '@hapi/hoek': 11.0.7
      mime-db: 1.53.0

  '@hapi/nigel@5.0.1':
    dependencies:
      '@hapi/hoek': 11.0.7
      '@hapi/vise': 5.0.1

  '@hapi/pez@6.1.0':
    dependencies:
      '@hapi/b64': 6.0.1
      '@hapi/boom': 10.0.1
      '@hapi/content': 6.0.0
      '@hapi/hoek': 11.0.7
      '@hapi/nigel': 5.0.1

  '@hapi/podium@5.0.2':
    dependencies:
      '@hapi/hoek': 11.0.7
      '@hapi/teamwork': 6.0.0
      '@hapi/validate': 2.0.1

  '@hapi/shot@6.0.1':
    dependencies:
      '@hapi/hoek': 11.0.7
      '@hapi/validate': 2.0.1

  '@hapi/somever@4.1.1':
    dependencies:
      '@hapi/bounce': 3.0.2
      '@hapi/hoek': 11.0.7

  '@hapi/statehood@8.1.1':
    dependencies:
      '@hapi/boom': 10.0.1
      '@hapi/bounce': 3.0.2
      '@hapi/bourne': 3.0.0
      '@hapi/cryptiles': 6.0.1
      '@hapi/hoek': 11.0.7
      '@hapi/iron': 7.0.1
      '@hapi/validate': 2.0.1

  '@hapi/subtext@8.1.0':
    dependencies:
      '@hapi/boom': 10.0.1
      '@hapi/bourne': 3.0.0
      '@hapi/content': 6.0.0
      '@hapi/file': 3.0.0
      '@hapi/hoek': 11.0.7
      '@hapi/pez': 6.1.0
      '@hapi/wreck': 18.1.0

  '@hapi/teamwork@6.0.0': {}

  '@hapi/topo@5.1.0':
    dependencies:
      '@hapi/hoek': 9.3.0

  '@hapi/topo@6.0.2':
    dependencies:
      '@hapi/hoek': 11.0.7

  '@hapi/validate@2.0.1':
    dependencies:
      '@hapi/hoek': 11.0.7
      '@hapi/topo': 6.0.2

  '@hapi/vise@5.0.1':
    dependencies:
      '@hapi/hoek': 11.0.7

  '@hapi/wreck@18.1.0':
    dependencies:
      '@hapi/boom': 10.0.1
      '@hapi/bourne': 3.0.0
      '@hapi/hoek': 11.0.7

  '@humanfs/core@0.19.1': {}

  '@humanfs/node@0.16.6':
    dependencies:
      '@humanfs/core': 0.19.1
      '@humanwhocodes/retry': 0.3.1

  '@humanwhocodes/module-importer@1.0.1': {}

  '@humanwhocodes/retry@0.3.1': {}

  '@humanwhocodes/retry@0.4.2': {}

  '@isaacs/cliui@8.0.2':
    dependencies:
      string-width: 5.1.2
      string-width-cjs: string-width@4.2.3
      strip-ansi: 7.1.0
      strip-ansi-cjs: strip-ansi@6.0.1
      wrap-ansi: 8.1.0
      wrap-ansi-cjs: wrap-ansi@7.0.0

  '@istanbuljs/load-nyc-config@1.1.0':
    dependencies:
      camelcase: 5.3.1
      find-up: 4.1.0
      get-package-type: 0.1.0
      js-yaml: 3.14.1
      resolve-from: 5.0.0

  '@istanbuljs/schema@0.1.3': {}

  '@jest/console@29.7.0':
    dependencies:
      '@jest/types': 29.6.3
      '@types/node': 22.15.14
      chalk: 4.1.2
      jest-message-util: 29.7.0
      jest-util: 29.7.0
      slash: 3.0.0

  '@jest/core@29.7.0':
    dependencies:
      '@jest/console': 29.7.0
      '@jest/reporters': 29.7.0
      '@jest/test-result': 29.7.0
      '@jest/transform': 29.7.0
      '@jest/types': 29.6.3
      '@types/node': 22.15.14
      ansi-escapes: 4.3.2
      chalk: 4.1.2
      ci-info: 3.9.0
      exit: 0.1.2
      graceful-fs: 4.2.11
      jest-changed-files: 29.7.0
      jest-config: 29.7.0(@types/node@22.15.14)
      jest-haste-map: 29.7.0
      jest-message-util: 29.7.0
      jest-regex-util: 29.6.3
      jest-resolve: 29.7.0
      jest-resolve-dependencies: 29.7.0
      jest-runner: 29.7.0
      jest-runtime: 29.7.0
      jest-snapshot: 29.7.0
      jest-util: 29.7.0
      jest-validate: 29.7.0
      jest-watcher: 29.7.0
      micromatch: 4.0.5
      pretty-format: 29.7.0
      slash: 3.0.0
      strip-ansi: 6.0.1
    transitivePeerDependencies:
      - babel-plugin-macros
      - supports-color
      - ts-node

  '@jest/environment@29.7.0':
    dependencies:
      '@jest/fake-timers': 29.7.0
      '@jest/types': 29.6.3
      '@types/node': 22.15.14
      jest-mock: 29.7.0

  '@jest/expect-utils@29.7.0':
    dependencies:
      jest-get-type: 29.6.3

  '@jest/expect@29.7.0':
    dependencies:
      expect: 29.7.0
      jest-snapshot: 29.7.0
    transitivePeerDependencies:
      - supports-color

  '@jest/fake-timers@29.7.0':
    dependencies:
      '@jest/types': 29.6.3
      '@sinonjs/fake-timers': 10.3.0
      '@types/node': 22.15.14
      jest-message-util: 29.7.0
      jest-mock: 29.7.0
      jest-util: 29.7.0

  '@jest/globals@29.7.0':
    dependencies:
      '@jest/environment': 29.7.0
      '@jest/expect': 29.7.0
      '@jest/types': 29.6.3
      jest-mock: 29.7.0
    transitivePeerDependencies:
      - supports-color

  '@jest/reporters@29.7.0':
    dependencies:
      '@bcoe/v8-coverage': 0.2.3
      '@jest/console': 29.7.0
      '@jest/test-result': 29.7.0
      '@jest/transform': 29.7.0
      '@jest/types': 29.6.3
      '@jridgewell/trace-mapping': 0.3.22
      '@types/node': 22.15.14
      chalk: 4.1.2
      collect-v8-coverage: 1.0.2
      exit: 0.1.2
      glob: 7.2.3
      graceful-fs: 4.2.11
      istanbul-lib-coverage: 3.2.2
      istanbul-lib-instrument: 6.0.1
      istanbul-lib-report: 3.0.1
      istanbul-lib-source-maps: 4.0.1
      istanbul-reports: 3.1.6
      jest-message-util: 29.7.0
      jest-util: 29.7.0
      jest-worker: 29.7.0
      slash: 3.0.0
      string-length: 4.0.2
      strip-ansi: 6.0.1
      v8-to-istanbul: 9.2.0
    transitivePeerDependencies:
      - supports-color

  '@jest/schemas@29.6.3':
    dependencies:
      '@sinclair/typebox': 0.27.8

  '@jest/source-map@29.6.3':
    dependencies:
      '@jridgewell/trace-mapping': 0.3.22
      callsites: 3.1.0
      graceful-fs: 4.2.11

  '@jest/test-result@29.7.0':
    dependencies:
      '@jest/console': 29.7.0
      '@jest/types': 29.6.3
      '@types/istanbul-lib-coverage': 2.0.6
      collect-v8-coverage: 1.0.2

  '@jest/test-sequencer@29.7.0':
    dependencies:
      '@jest/test-result': 29.7.0
      graceful-fs: 4.2.11
      jest-haste-map: 29.7.0
      slash: 3.0.0

  '@jest/transform@29.7.0':
    dependencies:
      '@babel/core': 7.23.9
      '@jest/types': 29.6.3
      '@jridgewell/trace-mapping': 0.3.22
      babel-plugin-istanbul: 6.1.1
      chalk: 4.1.2
      convert-source-map: 2.0.0
      fast-json-stable-stringify: 2.1.0
      graceful-fs: 4.2.11
      jest-haste-map: 29.7.0
      jest-regex-util: 29.6.3
      jest-util: 29.7.0
      micromatch: 4.0.5
      pirates: 4.0.6
      slash: 3.0.0
      write-file-atomic: 4.0.2
    transitivePeerDependencies:
      - supports-color

  '@jest/types@29.6.3':
    dependencies:
      '@jest/schemas': 29.6.3
      '@types/istanbul-lib-coverage': 2.0.6
      '@types/istanbul-reports': 3.0.4
      '@types/node': 22.15.14
      '@types/yargs': 17.0.32
      chalk: 4.1.2

  '@jridgewell/gen-mapping@0.3.3':
    dependencies:
      '@jridgewell/set-array': 1.1.2
      '@jridgewell/sourcemap-codec': 1.4.15
      '@jridgewell/trace-mapping': 0.3.22

  '@jridgewell/resolve-uri@3.1.1': {}

  '@jridgewell/set-array@1.1.2': {}

  '@jridgewell/sourcemap-codec@1.4.15': {}

  '@jridgewell/trace-mapping@0.3.22':
    dependencies:
      '@jridgewell/resolve-uri': 3.1.1
      '@jridgewell/sourcemap-codec': 1.4.15

  '@modelcontextprotocol/sdk@1.11.0':
    dependencies:
      content-type: 1.0.5
      cors: 2.8.5
      cross-spawn: 7.0.6
      eventsource: 3.0.6
      express: 5.1.0
      express-rate-limit: 7.5.0(express@5.1.0)
      pkce-challenge: 5.0.0
      raw-body: 3.0.0
      zod: 3.24.4
      zod-to-json-schema: 3.24.5(zod@3.24.4)
    transitivePeerDependencies:
      - supports-color

  '@nodelib/fs.scandir@2.1.5':
    dependencies:
      '@nodelib/fs.stat': 2.0.5
      run-parallel: 1.2.0

  '@nodelib/fs.stat@2.0.5': {}

  '@nodelib/fs.walk@1.2.8':
    dependencies:
      '@nodelib/fs.scandir': 2.1.5
      fastq: 1.19.1

  '@pkgjs/parseargs@0.11.0':
    optional: true

  '@pkgr/core@0.2.4': {}

  '@sideway/address@4.1.5':
    dependencies:
      '@hapi/hoek': 9.3.0

  '@sideway/formula@3.0.1': {}

  '@sideway/pinpoint@2.0.0': {}

  '@sinclair/typebox@0.27.8': {}

  '@sinonjs/commons@3.0.1':
    dependencies:
      type-detect: 4.0.8

  '@sinonjs/fake-timers@10.3.0':
    dependencies:
      '@sinonjs/commons': 3.0.1

  '@tsoa/cli@6.6.0':
    dependencies:
      '@tsoa/runtime': 6.6.0
      '@types/multer': 1.4.12
      fs-extra: 11.3.0
      glob: 10.4.5
      handlebars: 4.7.8
      merge-anything: 5.1.7
      minimatch: 9.0.5
      ts-deepmerge: 7.0.2
      typescript: 5.8.3
      validator: 13.12.0
      yaml: 2.7.0
      yargs: 17.7.2
    transitivePeerDependencies:
      - supports-color

  '@tsoa/runtime@6.6.0':
    dependencies:
      '@hapi/boom': 10.0.1
      '@hapi/hapi': 21.3.12
      '@types/koa': 2.15.0
      '@types/multer': 1.4.12
      express: 4.21.2
      reflect-metadata: 0.2.2
      validator: 13.12.0
    transitivePeerDependencies:
      - supports-color

  '@types/accepts@1.3.7':
    dependencies:
      '@types/node': 22.15.14

  '@types/babel__core@7.20.5':
    dependencies:
      '@babel/parser': 7.23.9
      '@babel/types': 7.23.9
      '@types/babel__generator': 7.6.8
      '@types/babel__template': 7.4.4
      '@types/babel__traverse': 7.20.5

  '@types/babel__generator@7.6.8':
    dependencies:
      '@babel/types': 7.23.9

  '@types/babel__template@7.4.4':
    dependencies:
      '@babel/parser': 7.23.9
      '@babel/types': 7.23.9

  '@types/babel__traverse@7.20.5':
    dependencies:
      '@babel/types': 7.23.9

  '@types/body-parser@1.19.5':
    dependencies:
      '@types/connect': 3.4.38
      '@types/node': 22.15.14

  '@types/connect@3.4.38':
    dependencies:
      '@types/node': 22.15.14

  '@types/content-disposition@0.5.8': {}

  '@types/cookies@0.9.0':
    dependencies:
      '@types/connect': 3.4.38
      '@types/express': 5.0.0
      '@types/keygrip': 1.0.6
      '@types/node': 22.15.14

  '@types/estree@1.0.7': {}

  '@types/express-serve-static-core@5.0.6':
    dependencies:
      '@types/node': 22.15.14
      '@types/qs': 6.9.18
      '@types/range-parser': 1.2.7
      '@types/send': 0.17.4

  '@types/express@5.0.0':
    dependencies:
      '@types/body-parser': 1.19.5
      '@types/express-serve-static-core': 5.0.6
      '@types/qs': 6.9.18
      '@types/serve-static': 1.15.7

  '@types/graceful-fs@4.1.9':
    dependencies:
      '@types/node': 22.15.14

  '@types/http-assert@1.5.6': {}

  '@types/http-errors@2.0.4': {}

  '@types/istanbul-lib-coverage@2.0.6': {}

  '@types/istanbul-lib-report@3.0.3':
    dependencies:
      '@types/istanbul-lib-coverage': 2.0.6

  '@types/istanbul-reports@3.0.4':
    dependencies:
      '@types/istanbul-lib-report': 3.0.3

  '@types/jest@29.5.14':
    dependencies:
      expect: 29.7.0
      pretty-format: 29.7.0

  '@types/json-schema@7.0.15': {}

  '@types/keygrip@1.0.6': {}

  '@types/koa-compose@3.2.8':
    dependencies:
      '@types/koa': 2.15.0

  '@types/koa@2.15.0':
    dependencies:
      '@types/accepts': 1.3.7
      '@types/content-disposition': 0.5.8
      '@types/cookies': 0.9.0
      '@types/http-assert': 1.5.6
      '@types/http-errors': 2.0.4
      '@types/keygrip': 1.0.6
      '@types/koa-compose': 3.2.8
      '@types/node': 22.15.14

  '@types/mime@1.3.5': {}

  '@types/multer@1.4.12':
    dependencies:
      '@types/express': 5.0.0

  '@types/node@22.15.14':
    dependencies:
      undici-types: 6.21.0

  '@types/qs@6.9.18': {}

  '@types/range-parser@1.2.7': {}

  '@types/send@0.17.4':
    dependencies:
      '@types/mime': 1.3.5
      '@types/node': 22.15.14

  '@types/serve-static@1.15.7':
    dependencies:
      '@types/http-errors': 2.0.4
      '@types/node': 22.15.14
      '@types/send': 0.17.4

  '@types/stack-utils@2.0.3': {}

  '@types/yargs-parser@21.0.3': {}

  '@types/yargs@17.0.32':
    dependencies:
      '@types/yargs-parser': 21.0.3

  '@typescript-eslint/eslint-plugin@8.32.0(@typescript-eslint/parser@8.32.0(eslint@9.26.0)(typescript@5.8.3))(eslint@9.26.0)(typescript@5.8.3)':
    dependencies:
      '@eslint-community/regexpp': 4.12.1
      '@typescript-eslint/parser': 8.32.0(eslint@9.26.0)(typescript@5.8.3)
      '@typescript-eslint/scope-manager': 8.32.0
      '@typescript-eslint/type-utils': 8.32.0(eslint@9.26.0)(typescript@5.8.3)
      '@typescript-eslint/utils': 8.32.0(eslint@9.26.0)(typescript@5.8.3)
      '@typescript-eslint/visitor-keys': 8.32.0
      eslint: 9.26.0
      graphemer: 1.4.0
      ignore: 5.3.2
      natural-compare: 1.4.0
      ts-api-utils: 2.1.0(typescript@5.8.3)
      typescript: 5.8.3
    transitivePeerDependencies:
      - supports-color

  '@typescript-eslint/parser@8.32.0(eslint@9.26.0)(typescript@5.8.3)':
    dependencies:
      '@typescript-eslint/scope-manager': 8.32.0
      '@typescript-eslint/types': 8.32.0
      '@typescript-eslint/typescript-estree': 8.32.0(typescript@5.8.3)
      '@typescript-eslint/visitor-keys': 8.32.0
      debug: 4.4.0
      eslint: 9.26.0
      typescript: 5.8.3
    transitivePeerDependencies:
      - supports-color

  '@typescript-eslint/scope-manager@8.32.0':
    dependencies:
      '@typescript-eslint/types': 8.32.0
      '@typescript-eslint/visitor-keys': 8.32.0

  '@typescript-eslint/type-utils@8.32.0(eslint@9.26.0)(typescript@5.8.3)':
    dependencies:
      '@typescript-eslint/typescript-estree': 8.32.0(typescript@5.8.3)
      '@typescript-eslint/utils': 8.32.0(eslint@9.26.0)(typescript@5.8.3)
      debug: 4.4.0
      eslint: 9.26.0
      ts-api-utils: 2.1.0(typescript@5.8.3)
      typescript: 5.8.3
    transitivePeerDependencies:
      - supports-color

  '@typescript-eslint/types@8.32.0': {}

  '@typescript-eslint/typescript-estree@8.32.0(typescript@5.8.3)':
    dependencies:
      '@typescript-eslint/types': 8.32.0
      '@typescript-eslint/visitor-keys': 8.32.0
      debug: 4.4.0
      fast-glob: 3.3.3
      is-glob: 4.0.3
      minimatch: 9.0.5
      semver: 7.7.1
      ts-api-utils: 2.1.0(typescript@5.8.3)
      typescript: 5.8.3
    transitivePeerDependencies:
      - supports-color

  '@typescript-eslint/utils@8.32.0(eslint@9.26.0)(typescript@5.8.3)':
    dependencies:
      '@eslint-community/eslint-utils': 4.7.0(eslint@9.26.0)
      '@typescript-eslint/scope-manager': 8.32.0
      '@typescript-eslint/types': 8.32.0
      '@typescript-eslint/typescript-estree': 8.32.0(typescript@5.8.3)
      eslint: 9.26.0
      typescript: 5.8.3
    transitivePeerDependencies:
      - supports-color

  '@typescript-eslint/visitor-keys@8.32.0':
    dependencies:
      '@typescript-eslint/types': 8.32.0
      eslint-visitor-keys: 4.2.0

  accepts@1.3.8:
    dependencies:
      mime-types: 2.1.35
      negotiator: 0.6.3

  accepts@2.0.0:
    dependencies:
      mime-types: 3.0.1
      negotiator: 1.0.0

  acorn-jsx@5.3.2(acorn@8.14.1):
    dependencies:
      acorn: 8.14.1

  acorn@8.14.1: {}

  ajv@6.12.6:
    dependencies:
      fast-deep-equal: 3.1.3
      fast-json-stable-stringify: 2.1.0
      json-schema-traverse: 0.4.1
      uri-js: 4.4.1

  ansi-escapes@4.3.2:
    dependencies:
      type-fest: 0.21.3

  ansi-regex@5.0.1: {}

  ansi-regex@6.1.0: {}

  ansi-styles@4.3.0:
    dependencies:
      color-convert: 2.0.1

  ansi-styles@5.2.0: {}

  ansi-styles@6.2.1: {}

  anymatch@3.1.3:
    dependencies:
      normalize-path: 3.0.0
      picomatch: 2.3.1

  argparse@1.0.10:
    dependencies:
      sprintf-js: 1.0.3

  argparse@2.0.1: {}

  array-flatten@1.1.1: {}

  async@3.2.6: {}

  babel-jest@29.7.0(@babel/core@7.23.9):
    dependencies:
      '@babel/core': 7.23.9
      '@jest/transform': 29.7.0
      '@types/babel__core': 7.20.5
      babel-plugin-istanbul: 6.1.1
      babel-preset-jest: 29.6.3(@babel/core@7.23.9)
      chalk: 4.1.2
      graceful-fs: 4.2.11
      slash: 3.0.0
    transitivePeerDependencies:
      - supports-color

  babel-plugin-istanbul@6.1.1:
    dependencies:
      '@babel/helper-plugin-utils': 7.22.5
      '@istanbuljs/load-nyc-config': 1.1.0
      '@istanbuljs/schema': 0.1.3
      istanbul-lib-instrument: 5.2.1
      test-exclude: 6.0.0
    transitivePeerDependencies:
      - supports-color

  babel-plugin-jest-hoist@29.6.3:
    dependencies:
      '@babel/template': 7.23.9
      '@babel/types': 7.23.9
      '@types/babel__core': 7.20.5
      '@types/babel__traverse': 7.20.5

  babel-preset-current-node-syntax@1.0.1(@babel/core@7.23.9):
    dependencies:
      '@babel/core': 7.23.9
      '@babel/plugin-syntax-async-generators': 7.8.4(@babel/core@7.23.9)
      '@babel/plugin-syntax-bigint': 7.8.3(@babel/core@7.23.9)
      '@babel/plugin-syntax-class-properties': 7.12.13(@babel/core@7.23.9)
      '@babel/plugin-syntax-import-meta': 7.10.4(@babel/core@7.23.9)
      '@babel/plugin-syntax-json-strings': 7.8.3(@babel/core@7.23.9)
      '@babel/plugin-syntax-logical-assignment-operators': 7.10.4(@babel/core@7.23.9)
      '@babel/plugin-syntax-nullish-coalescing-operator': 7.8.3(@babel/core@7.23.9)
      '@babel/plugin-syntax-numeric-separator': 7.10.4(@babel/core@7.23.9)
      '@babel/plugin-syntax-object-rest-spread': 7.8.3(@babel/core@7.23.9)
      '@babel/plugin-syntax-optional-catch-binding': 7.8.3(@babel/core@7.23.9)
      '@babel/plugin-syntax-optional-chaining': 7.8.3(@babel/core@7.23.9)
      '@babel/plugin-syntax-top-level-await': 7.14.5(@babel/core@7.23.9)

  babel-preset-jest@29.6.3(@babel/core@7.23.9):
    dependencies:
      '@babel/core': 7.23.9
      babel-plugin-jest-hoist: 29.6.3
      babel-preset-current-node-syntax: 1.0.1(@babel/core@7.23.9)

  balanced-match@1.0.2: {}

  body-parser@1.20.3:
    dependencies:
      bytes: 3.1.2
      content-type: 1.0.5
      debug: 2.6.9
      depd: 2.0.0
      destroy: 1.2.0
      http-errors: 2.0.0
      iconv-lite: 0.4.24
      on-finished: 2.4.1
      qs: 6.13.0
      raw-body: 2.5.2
      type-is: 1.6.18
      unpipe: 1.0.0
    transitivePeerDependencies:
      - supports-color

  body-parser@2.2.0:
    dependencies:
      bytes: 3.1.2
      content-type: 1.0.5
      debug: 4.4.0
      http-errors: 2.0.0
      iconv-lite: 0.6.3
      on-finished: 2.4.1
      qs: 6.14.0
      raw-body: 3.0.0
      type-is: 2.0.1
    transitivePeerDependencies:
      - supports-color

  brace-expansion@1.1.11:
    dependencies:
      balanced-match: 1.0.2
      concat-map: 0.0.1

  brace-expansion@2.0.1:
    dependencies:
      balanced-match: 1.0.2

  braces@3.0.2:
    dependencies:
      fill-range: 7.0.1

  braces@3.0.3:
    dependencies:
      fill-range: 7.1.1

  browserslist@4.22.3:
    dependencies:
      caniuse-lite: 1.0.30001581
      electron-to-chromium: 1.4.648
      node-releases: 2.0.14
      update-browserslist-db: 1.0.13(browserslist@4.22.3)

  bs-logger@0.2.6:
    dependencies:
      fast-json-stable-stringify: 2.1.0

  bser@2.1.1:
    dependencies:
      node-int64: 0.4.0

  buffer-from@1.1.2: {}

  bytes@3.1.2: {}

  call-bind-apply-helpers@1.0.1:
    dependencies:
      es-errors: 1.3.0
      function-bind: 1.1.2

  call-bound@1.0.3:
    dependencies:
      call-bind-apply-helpers: 1.0.1
      get-intrinsic: 1.2.7

  callsites@3.1.0: {}

  camelcase@5.3.1: {}

  camelcase@6.3.0: {}

  caniuse-lite@1.0.30001581: {}

  chalk@4.1.2:
    dependencies:
      ansi-styles: 4.3.0
      supports-color: 7.2.0

  char-regex@1.0.2: {}

  ci-info@3.9.0: {}

  cjs-module-lexer@1.2.3: {}

  cliui@8.0.1:
    dependencies:
      string-width: 4.2.3
      strip-ansi: 6.0.1
      wrap-ansi: 7.0.0

  co@4.6.0: {}

  collect-v8-coverage@1.0.2: {}

  color-convert@2.0.1:
    dependencies:
      color-name: 1.1.4

  color-name@1.1.4: {}

  concat-map@0.0.1: {}

  content-disposition@0.5.4:
    dependencies:
      safe-buffer: 5.2.1

  content-disposition@1.0.0:
    dependencies:
      safe-buffer: 5.2.1

  content-type@1.0.5: {}

  convert-source-map@2.0.0: {}

  cookie-signature@1.0.6: {}

  cookie-signature@1.2.2: {}

  cookie@0.7.1: {}

  cookie@0.7.2: {}

  cors@2.8.5:
    dependencies:
      object-assign: 4.1.1
      vary: 1.1.2

  create-jest@29.7.0(@types/node@22.15.14):
    dependencies:
      '@jest/types': 29.6.3
      chalk: 4.1.2
      exit: 0.1.2
      graceful-fs: 4.2.11
      jest-config: 29.7.0(@types/node@22.15.14)
      jest-util: 29.7.0
      prompts: 2.4.2
    transitivePeerDependencies:
      - '@types/node'
      - babel-plugin-macros
      - supports-color
      - ts-node

  cross-spawn@7.0.3:
    dependencies:
      path-key: 3.1.1
      shebang-command: 2.0.0
      which: 2.0.2

  cross-spawn@7.0.6:
    dependencies:
      path-key: 3.1.1
      shebang-command: 2.0.0
      which: 2.0.2

  debug@2.6.9:
    dependencies:
      ms: 2.0.0

  debug@4.4.0:
    dependencies:
      ms: 2.1.3

  dedent@1.5.1: {}

  deep-is@0.1.4: {}

  deepmerge@4.3.1: {}

  depd@2.0.0: {}

  destroy@1.2.0: {}

  detect-newline@3.1.0: {}

  diff-sequences@29.6.3: {}

  dunder-proto@1.0.1:
    dependencies:
      call-bind-apply-helpers: 1.0.1
      es-errors: 1.3.0
      gopd: 1.2.0

  eastasianwidth@0.2.0: {}

  ee-first@1.1.1: {}

  ejs@3.1.10:
    dependencies:
      jake: 10.9.2

  electron-to-chromium@1.4.648: {}

  emittery@0.13.1: {}

  emoji-regex@8.0.0: {}

  emoji-regex@9.2.2: {}

  encodeurl@1.0.2: {}

  encodeurl@2.0.0: {}

  error-ex@1.3.2:
    dependencies:
      is-arrayish: 0.2.1

  es-define-property@1.0.1: {}

  es-errors@1.3.0: {}

  es-object-atoms@1.1.1:
    dependencies:
      es-errors: 1.3.0

  escalade@3.1.1: {}

  escape-html@1.0.3: {}

  escape-string-regexp@2.0.0: {}

  escape-string-regexp@4.0.0: {}

  eslint-plugin-prettier@5.4.0(eslint@9.26.0)(prettier@3.5.3):
    dependencies:
      eslint: 9.26.0
      prettier: 3.5.3
      prettier-linter-helpers: 1.0.0
      synckit: 0.11.4

  eslint-scope@8.3.0:
    dependencies:
      esrecurse: 4.3.0
      estraverse: 5.3.0

  eslint-visitor-keys@3.4.3: {}

  eslint-visitor-keys@4.2.0: {}

  eslint@9.26.0:
    dependencies:
      '@eslint-community/eslint-utils': 4.6.1(eslint@9.26.0)
      '@eslint-community/regexpp': 4.12.1
      '@eslint/config-array': 0.20.0
      '@eslint/config-helpers': 0.2.1
      '@eslint/core': 0.13.0
      '@eslint/eslintrc': 3.3.1
      '@eslint/js': 9.26.0
      '@eslint/plugin-kit': 0.2.8
      '@humanfs/node': 0.16.6
      '@humanwhocodes/module-importer': 1.0.1
      '@humanwhocodes/retry': 0.4.2
      '@modelcontextprotocol/sdk': 1.11.0
      '@types/estree': 1.0.7
      '@types/json-schema': 7.0.15
      ajv: 6.12.6
      chalk: 4.1.2
      cross-spawn: 7.0.6
      debug: 4.4.0
      escape-string-regexp: 4.0.0
      eslint-scope: 8.3.0
      eslint-visitor-keys: 4.2.0
      espree: 10.3.0
      esquery: 1.6.0
      esutils: 2.0.3
      fast-deep-equal: 3.1.3
      file-entry-cache: 8.0.0
      find-up: 5.0.0
      glob-parent: 6.0.2
      ignore: 5.3.2
      imurmurhash: 0.1.4
      is-glob: 4.0.3
      json-stable-stringify-without-jsonify: 1.0.1
      lodash.merge: 4.6.2
      minimatch: 3.1.2
      natural-compare: 1.4.0
      optionator: 0.9.4
      zod: 3.24.4
    transitivePeerDependencies:
      - supports-color

  espree@10.3.0:
    dependencies:
      acorn: 8.14.1
      acorn-jsx: 5.3.2(acorn@8.14.1)
      eslint-visitor-keys: 4.2.0

  esprima@4.0.1: {}

  esquery@1.6.0:
    dependencies:
      estraverse: 5.3.0

  esrecurse@4.3.0:
    dependencies:
      estraverse: 5.3.0

  estraverse@5.3.0: {}

  esutils@2.0.3: {}

  etag@1.8.1: {}

  eventsource-parser@3.0.1: {}

  eventsource@3.0.6:
    dependencies:
      eventsource-parser: 3.0.1

  execa@5.1.1:
    dependencies:
      cross-spawn: 7.0.3
      get-stream: 6.0.1
      human-signals: 2.1.0
      is-stream: 2.0.1
      merge-stream: 2.0.0
      npm-run-path: 4.0.1
      onetime: 5.1.2
      signal-exit: 3.0.7
      strip-final-newline: 2.0.0

  exit@0.1.2: {}

  expect@29.7.0:
    dependencies:
      '@jest/expect-utils': 29.7.0
      jest-get-type: 29.6.3
      jest-matcher-utils: 29.7.0
      jest-message-util: 29.7.0
      jest-util: 29.7.0

  express-rate-limit@7.5.0(express@5.1.0):
    dependencies:
      express: 5.1.0

  express@4.21.2:
    dependencies:
      accepts: 1.3.8
      array-flatten: 1.1.1
      body-parser: 1.20.3
      content-disposition: 0.5.4
      content-type: 1.0.5
      cookie: 0.7.1
      cookie-signature: 1.0.6
      debug: 2.6.9
      depd: 2.0.0
      encodeurl: 2.0.0
      escape-html: 1.0.3
      etag: 1.8.1
      finalhandler: 1.3.1
      fresh: 0.5.2
      http-errors: 2.0.0
      merge-descriptors: 1.0.3
      methods: 1.1.2
      on-finished: 2.4.1
      parseurl: 1.3.3
      path-to-regexp: 0.1.12
      proxy-addr: 2.0.7
      qs: 6.13.0
      range-parser: 1.2.1
      safe-buffer: 5.2.1
      send: 0.19.0
      serve-static: 1.16.2
      setprototypeof: 1.2.0
      statuses: 2.0.1
      type-is: 1.6.18
      utils-merge: 1.0.1
      vary: 1.1.2
    transitivePeerDependencies:
      - supports-color

  express@5.1.0:
    dependencies:
      accepts: 2.0.0
      body-parser: 2.2.0
      content-disposition: 1.0.0
      content-type: 1.0.5
      cookie: 0.7.2
      cookie-signature: 1.2.2
      debug: 4.4.0
      encodeurl: 2.0.0
      escape-html: 1.0.3
      etag: 1.8.1
      finalhandler: 2.1.0
      fresh: 2.0.0
      http-errors: 2.0.0
      merge-descriptors: 2.0.0
      mime-types: 3.0.1
      on-finished: 2.4.1
      once: 1.4.0
      parseurl: 1.3.3
      proxy-addr: 2.0.7
      qs: 6.14.0
      range-parser: 1.2.1
      router: 2.2.0
      send: 1.2.0
      serve-static: 2.2.0
      statuses: 2.0.1
      type-is: 2.0.1
      vary: 1.1.2
    transitivePeerDependencies:
      - supports-color

  fast-deep-equal@3.1.3: {}

  fast-diff@1.3.0: {}

  fast-glob@3.3.3:
    dependencies:
      '@nodelib/fs.stat': 2.0.5
      '@nodelib/fs.walk': 1.2.8
      glob-parent: 5.1.2
      merge2: 1.4.1
      micromatch: 4.0.8

  fast-json-stable-stringify@2.1.0: {}

  fast-levenshtein@2.0.6: {}

  fastq@1.19.1:
    dependencies:
      reusify: 1.1.0

  fb-watchman@2.0.2:
    dependencies:
      bser: 2.1.1

  file-entry-cache@8.0.0:
    dependencies:
      flat-cache: 4.0.1

  filelist@1.0.4:
    dependencies:
      minimatch: 5.1.6

  fill-range@7.0.1:
    dependencies:
      to-regex-range: 5.0.1

  fill-range@7.1.1:
    dependencies:
      to-regex-range: 5.0.1

  finalhandler@1.3.1:
    dependencies:
      debug: 2.6.9
      encodeurl: 2.0.0
      escape-html: 1.0.3
      on-finished: 2.4.1
      parseurl: 1.3.3
      statuses: 2.0.1
      unpipe: 1.0.0
    transitivePeerDependencies:
      - supports-color

  finalhandler@2.1.0:
    dependencies:
      debug: 4.4.0
      encodeurl: 2.0.0
      escape-html: 1.0.3
      on-finished: 2.4.1
      parseurl: 1.3.3
      statuses: 2.0.1
    transitivePeerDependencies:
      - supports-color

  find-up@4.1.0:
    dependencies:
      locate-path: 5.0.0
      path-exists: 4.0.0

  find-up@5.0.0:
    dependencies:
      locate-path: 6.0.0
      path-exists: 4.0.0

  flat-cache@4.0.1:
    dependencies:
      flatted: 3.3.3
      keyv: 4.5.4

  flatted@3.3.3: {}

  foreground-child@3.3.0:
    dependencies:
      cross-spawn: 7.0.6
      signal-exit: 4.1.0

  forwarded@0.2.0: {}

  fresh@0.5.2: {}

  fresh@2.0.0: {}

  fs-extra@11.3.0:
    dependencies:
      graceful-fs: 4.2.11
      jsonfile: 6.1.0
      universalify: 2.0.1

  fs.realpath@1.0.0: {}

  fsevents@2.3.3:
    optional: true

  function-bind@1.1.2: {}

  gensync@1.0.0-beta.2: {}

  get-caller-file@2.0.5: {}

  get-intrinsic@1.2.7:
    dependencies:
      call-bind-apply-helpers: 1.0.1
      es-define-property: 1.0.1
      es-errors: 1.3.0
      es-object-atoms: 1.1.1
      function-bind: 1.1.2
      get-proto: 1.0.1
      gopd: 1.2.0
      has-symbols: 1.1.0
      hasown: 2.0.2
      math-intrinsics: 1.1.0

  get-package-type@0.1.0: {}

  get-proto@1.0.1:
    dependencies:
      dunder-proto: 1.0.1
      es-object-atoms: 1.1.1

  get-stream@6.0.1: {}

  glob-parent@5.1.2:
    dependencies:
      is-glob: 4.0.3

  glob-parent@6.0.2:
    dependencies:
      is-glob: 4.0.3

  glob@10.4.5:
    dependencies:
      foreground-child: 3.3.0
      jackspeak: 3.4.3
      minimatch: 9.0.5
      minipass: 7.1.2
      package-json-from-dist: 1.0.1
      path-scurry: 1.11.1

  glob@7.2.3:
    dependencies:
      fs.realpath: 1.0.0
      inflight: 1.0.6
      inherits: 2.0.4
      minimatch: 3.1.2
      once: 1.4.0
      path-is-absolute: 1.0.1

  globals@11.12.0: {}

  globals@14.0.0: {}

  gopd@1.2.0: {}

  graceful-fs@4.2.11: {}

  graphemer@1.4.0: {}

  handlebars@4.7.8:
    dependencies:
      minimist: 1.2.8
      neo-async: 2.6.2
      source-map: 0.6.1
      wordwrap: 1.0.0
    optionalDependencies:
      uglify-js: 3.19.3

  has-flag@4.0.0: {}

  has-symbols@1.1.0: {}

  hasown@2.0.0:
    dependencies:
      function-bind: 1.1.2

  hasown@2.0.2:
    dependencies:
      function-bind: 1.1.2

  html-escaper@2.0.2: {}

  http-errors@2.0.0:
    dependencies:
      depd: 2.0.0
      inherits: 2.0.4
      setprototypeof: 1.2.0
      statuses: 2.0.1
      toidentifier: 1.0.1

  human-signals@2.1.0: {}

  iconv-lite@0.4.24:
    dependencies:
      safer-buffer: 2.1.2

  iconv-lite@0.6.3:
    dependencies:
      safer-buffer: 2.1.2

  ignore@5.3.2: {}

  import-fresh@3.3.1:
    dependencies:
      parent-module: 1.0.1
      resolve-from: 4.0.0

  import-local@3.1.0:
    dependencies:
      pkg-dir: 4.2.0
      resolve-cwd: 3.0.0

  imurmurhash@0.1.4: {}

  inflight@1.0.6:
    dependencies:
      once: 1.4.0
      wrappy: 1.0.2

  inherits@2.0.4: {}

  ipaddr.js@1.9.1: {}

  is-arrayish@0.2.1: {}

  is-core-module@2.13.1:
    dependencies:
      hasown: 2.0.0

  is-extglob@2.1.1: {}

  is-fullwidth-code-point@3.0.0: {}

  is-generator-fn@2.1.0: {}

  is-glob@4.0.3:
    dependencies:
      is-extglob: 2.1.1

  is-number@7.0.0: {}

  is-promise@4.0.0: {}

  is-stream@2.0.1: {}

  is-what@4.1.16: {}

  isexe@2.0.0: {}

  istanbul-lib-coverage@3.2.2: {}

  istanbul-lib-instrument@5.2.1:
    dependencies:
      '@babel/core': 7.23.9
      '@babel/parser': 7.23.9
      '@istanbuljs/schema': 0.1.3
      istanbul-lib-coverage: 3.2.2
      semver: 6.3.1
    transitivePeerDependencies:
      - supports-color

  istanbul-lib-instrument@6.0.1:
    dependencies:
      '@babel/core': 7.23.9
      '@babel/parser': 7.23.9
      '@istanbuljs/schema': 0.1.3
      istanbul-lib-coverage: 3.2.2
      semver: 7.7.1
    transitivePeerDependencies:
      - supports-color

  istanbul-lib-report@3.0.1:
    dependencies:
      istanbul-lib-coverage: 3.2.2
      make-dir: 4.0.0
      supports-color: 7.2.0

  istanbul-lib-source-maps@4.0.1:
    dependencies:
      debug: 4.4.0
      istanbul-lib-coverage: 3.2.2
      source-map: 0.6.1
    transitivePeerDependencies:
      - supports-color

  istanbul-reports@3.1.6:
    dependencies:
      html-escaper: 2.0.2
      istanbul-lib-report: 3.0.1

  jackspeak@3.4.3:
    dependencies:
      '@isaacs/cliui': 8.0.2
    optionalDependencies:
      '@pkgjs/parseargs': 0.11.0

  jake@10.9.2:
    dependencies:
      async: 3.2.6
      chalk: 4.1.2
      filelist: 1.0.4
      minimatch: 3.1.2

  jest-changed-files@29.7.0:
    dependencies:
      execa: 5.1.1
      jest-util: 29.7.0
      p-limit: 3.1.0

  jest-circus@29.7.0:
    dependencies:
      '@jest/environment': 29.7.0
      '@jest/expect': 29.7.0
      '@jest/test-result': 29.7.0
      '@jest/types': 29.6.3
      '@types/node': 22.15.14
      chalk: 4.1.2
      co: 4.6.0
      dedent: 1.5.1
      is-generator-fn: 2.1.0
      jest-each: 29.7.0
      jest-matcher-utils: 29.7.0
      jest-message-util: 29.7.0
      jest-runtime: 29.7.0
      jest-snapshot: 29.7.0
      jest-util: 29.7.0
      p-limit: 3.1.0
      pretty-format: 29.7.0
      pure-rand: 6.0.4
      slash: 3.0.0
      stack-utils: 2.0.6
    transitivePeerDependencies:
      - babel-plugin-macros
      - supports-color

  jest-cli@29.7.0(@types/node@22.15.14):
    dependencies:
      '@jest/core': 29.7.0
      '@jest/test-result': 29.7.0
      '@jest/types': 29.6.3
      chalk: 4.1.2
      create-jest: 29.7.0(@types/node@22.15.14)
      exit: 0.1.2
      import-local: 3.1.0
      jest-config: 29.7.0(@types/node@22.15.14)
      jest-util: 29.7.0
      jest-validate: 29.7.0
      yargs: 17.7.2
    transitivePeerDependencies:
      - '@types/node'
      - babel-plugin-macros
      - supports-color
      - ts-node

  jest-config@29.7.0(@types/node@22.15.14):
    dependencies:
      '@babel/core': 7.23.9
      '@jest/test-sequencer': 29.7.0
      '@jest/types': 29.6.3
      babel-jest: 29.7.0(@babel/core@7.23.9)
      chalk: 4.1.2
      ci-info: 3.9.0
      deepmerge: 4.3.1
      glob: 7.2.3
      graceful-fs: 4.2.11
      jest-circus: 29.7.0
      jest-environment-node: 29.7.0
      jest-get-type: 29.6.3
      jest-regex-util: 29.6.3
      jest-resolve: 29.7.0
      jest-runner: 29.7.0
      jest-util: 29.7.0
      jest-validate: 29.7.0
      micromatch: 4.0.5
      parse-json: 5.2.0
      pretty-format: 29.7.0
      slash: 3.0.0
      strip-json-comments: 3.1.1
    optionalDependencies:
      '@types/node': 22.15.14
    transitivePeerDependencies:
      - babel-plugin-macros
      - supports-color

  jest-diff@29.7.0:
    dependencies:
      chalk: 4.1.2
      diff-sequences: 29.6.3
      jest-get-type: 29.6.3
      pretty-format: 29.7.0

  jest-docblock@29.7.0:
    dependencies:
      detect-newline: 3.1.0

  jest-each@29.7.0:
    dependencies:
      '@jest/types': 29.6.3
      chalk: 4.1.2
      jest-get-type: 29.6.3
      jest-util: 29.7.0
      pretty-format: 29.7.0

  jest-environment-node@29.7.0:
    dependencies:
      '@jest/environment': 29.7.0
      '@jest/fake-timers': 29.7.0
      '@jest/types': 29.6.3
      '@types/node': 22.15.14
      jest-mock: 29.7.0
      jest-util: 29.7.0

  jest-get-type@29.6.3: {}

  jest-haste-map@29.7.0:
    dependencies:
      '@jest/types': 29.6.3
      '@types/graceful-fs': 4.1.9
      '@types/node': 22.15.14
      anymatch: 3.1.3
      fb-watchman: 2.0.2
      graceful-fs: 4.2.11
      jest-regex-util: 29.6.3
      jest-util: 29.7.0
      jest-worker: 29.7.0
      micromatch: 4.0.5
      walker: 1.0.8
    optionalDependencies:
      fsevents: 2.3.3

  jest-leak-detector@29.7.0:
    dependencies:
      jest-get-type: 29.6.3
      pretty-format: 29.7.0

  jest-matcher-utils@29.7.0:
    dependencies:
      chalk: 4.1.2
      jest-diff: 29.7.0
      jest-get-type: 29.6.3
      pretty-format: 29.7.0

  jest-message-util@29.7.0:
    dependencies:
      '@babel/code-frame': 7.26.2
      '@jest/types': 29.6.3
      '@types/stack-utils': 2.0.3
      chalk: 4.1.2
      graceful-fs: 4.2.11
      micromatch: 4.0.8
      pretty-format: 29.7.0
      slash: 3.0.0
      stack-utils: 2.0.6

  jest-mock@29.7.0:
    dependencies:
      '@jest/types': 29.6.3
      '@types/node': 22.15.14
      jest-util: 29.7.0

  jest-pnp-resolver@1.2.3(jest-resolve@29.7.0):
    optionalDependencies:
      jest-resolve: 29.7.0

  jest-regex-util@29.6.3: {}

  jest-resolve-dependencies@29.7.0:
    dependencies:
      jest-regex-util: 29.6.3
      jest-snapshot: 29.7.0
    transitivePeerDependencies:
      - supports-color

  jest-resolve@29.7.0:
    dependencies:
      chalk: 4.1.2
      graceful-fs: 4.2.11
      jest-haste-map: 29.7.0
      jest-pnp-resolver: 1.2.3(jest-resolve@29.7.0)
      jest-util: 29.7.0
      jest-validate: 29.7.0
      resolve: 1.22.8
      resolve.exports: 2.0.2
      slash: 3.0.0

  jest-runner@29.7.0:
    dependencies:
      '@jest/console': 29.7.0
      '@jest/environment': 29.7.0
      '@jest/test-result': 29.7.0
      '@jest/transform': 29.7.0
      '@jest/types': 29.6.3
      '@types/node': 22.15.14
      chalk: 4.1.2
      emittery: 0.13.1
      graceful-fs: 4.2.11
      jest-docblock: 29.7.0
      jest-environment-node: 29.7.0
      jest-haste-map: 29.7.0
      jest-leak-detector: 29.7.0
      jest-message-util: 29.7.0
      jest-resolve: 29.7.0
      jest-runtime: 29.7.0
      jest-util: 29.7.0
      jest-watcher: 29.7.0
      jest-worker: 29.7.0
      p-limit: 3.1.0
      source-map-support: 0.5.13
    transitivePeerDependencies:
      - supports-color

  jest-runtime@29.7.0:
    dependencies:
      '@jest/environment': 29.7.0
      '@jest/fake-timers': 29.7.0
      '@jest/globals': 29.7.0
      '@jest/source-map': 29.6.3
      '@jest/test-result': 29.7.0
      '@jest/transform': 29.7.0
      '@jest/types': 29.6.3
      '@types/node': 22.15.14
      chalk: 4.1.2
      cjs-module-lexer: 1.2.3
      collect-v8-coverage: 1.0.2
      glob: 7.2.3
      graceful-fs: 4.2.11
      jest-haste-map: 29.7.0
      jest-message-util: 29.7.0
      jest-mock: 29.7.0
      jest-regex-util: 29.6.3
      jest-resolve: 29.7.0
      jest-snapshot: 29.7.0
      jest-util: 29.7.0
      slash: 3.0.0
      strip-bom: 4.0.0
    transitivePeerDependencies:
      - supports-color

  jest-snapshot@29.7.0:
    dependencies:
      '@babel/core': 7.23.9
      '@babel/generator': 7.23.6
      '@babel/plugin-syntax-jsx': 7.23.3(@babel/core@7.23.9)
      '@babel/plugin-syntax-typescript': 7.23.3(@babel/core@7.23.9)
      '@babel/types': 7.23.9
      '@jest/expect-utils': 29.7.0
      '@jest/transform': 29.7.0
      '@jest/types': 29.6.3
      babel-preset-current-node-syntax: 1.0.1(@babel/core@7.23.9)
      chalk: 4.1.2
      expect: 29.7.0
      graceful-fs: 4.2.11
      jest-diff: 29.7.0
      jest-get-type: 29.6.3
      jest-matcher-utils: 29.7.0
      jest-message-util: 29.7.0
      jest-util: 29.7.0
      natural-compare: 1.4.0
      pretty-format: 29.7.0
      semver: 7.6.2
    transitivePeerDependencies:
      - supports-color

  jest-util@29.7.0:
    dependencies:
      '@jest/types': 29.6.3
      '@types/node': 22.15.14
      chalk: 4.1.2
      ci-info: 3.9.0
      graceful-fs: 4.2.11
      picomatch: 2.3.1

  jest-validate@29.7.0:
    dependencies:
      '@jest/types': 29.6.3
      camelcase: 6.3.0
      chalk: 4.1.2
      jest-get-type: 29.6.3
      leven: 3.1.0
      pretty-format: 29.7.0

  jest-watcher@29.7.0:
    dependencies:
      '@jest/test-result': 29.7.0
      '@jest/types': 29.6.3
      '@types/node': 22.15.14
      ansi-escapes: 4.3.2
      chalk: 4.1.2
      emittery: 0.13.1
      jest-util: 29.7.0
      string-length: 4.0.2

  jest-worker@29.7.0:
    dependencies:
      '@types/node': 22.15.14
      jest-util: 29.7.0
      merge-stream: 2.0.0
      supports-color: 8.1.1

  jest@29.7.0(@types/node@22.15.14):
    dependencies:
      '@jest/core': 29.7.0
      '@jest/types': 29.6.3
      import-local: 3.1.0
      jest-cli: 29.7.0(@types/node@22.15.14)
    transitivePeerDependencies:
      - '@types/node'
      - babel-plugin-macros
      - supports-color
      - ts-node

  joi@17.13.3:
    dependencies:
      '@hapi/hoek': 9.3.0
      '@hapi/topo': 5.1.0
      '@sideway/address': 4.1.5
      '@sideway/formula': 3.0.1
      '@sideway/pinpoint': 2.0.0

  js-tokens@4.0.0: {}

  js-yaml@3.14.1:
    dependencies:
      argparse: 1.0.10
      esprima: 4.0.1

  js-yaml@4.1.0:
    dependencies:
      argparse: 2.0.1

  jsesc@2.5.2: {}

  json-buffer@3.0.1: {}

  json-parse-even-better-errors@2.3.1: {}

  json-schema-traverse@0.4.1: {}

  json-stable-stringify-without-jsonify@1.0.1: {}

  json5@2.2.3: {}

  jsonfile@6.1.0:
    dependencies:
      universalify: 2.0.1
    optionalDependencies:
      graceful-fs: 4.2.11

  keyv@4.5.4:
    dependencies:
      json-buffer: 3.0.1

  kleur@3.0.3: {}

<<<<<<< HEAD
  lemmy-js-client@1.0.0-multi-community.7:
=======
  lemmy-js-client@1.0.0-local-image-user.3:
>>>>>>> 9267b50b
    dependencies:
      '@tsoa/runtime': 6.6.0
    transitivePeerDependencies:
      - supports-color

  leven@3.1.0: {}

  levn@0.4.1:
    dependencies:
      prelude-ls: 1.2.1
      type-check: 0.4.0

  lines-and-columns@1.2.4: {}

  locate-path@5.0.0:
    dependencies:
      p-locate: 4.1.0

  locate-path@6.0.0:
    dependencies:
      p-locate: 5.0.0

  lodash.memoize@4.1.2: {}

  lodash.merge@4.6.2: {}

  lru-cache@10.4.3: {}

  lru-cache@5.1.1:
    dependencies:
      yallist: 3.1.1

  make-dir@4.0.0:
    dependencies:
      semver: 7.7.1

  make-error@1.3.6: {}

  makeerror@1.0.12:
    dependencies:
      tmpl: 1.0.5

  math-intrinsics@1.1.0: {}

  media-typer@0.3.0: {}

  media-typer@1.1.0: {}

  merge-anything@5.1.7:
    dependencies:
      is-what: 4.1.16

  merge-descriptors@1.0.3: {}

  merge-descriptors@2.0.0: {}

  merge-stream@2.0.0: {}

  merge2@1.4.1: {}

  methods@1.1.2: {}

  micromatch@4.0.5:
    dependencies:
      braces: 3.0.2
      picomatch: 2.3.1

  micromatch@4.0.8:
    dependencies:
      braces: 3.0.3
      picomatch: 2.3.1

  mime-db@1.52.0: {}

  mime-db@1.53.0: {}

  mime-db@1.54.0: {}

  mime-types@2.1.35:
    dependencies:
      mime-db: 1.52.0

  mime-types@3.0.1:
    dependencies:
      mime-db: 1.54.0

  mime@1.6.0: {}

  mimic-fn@2.1.0: {}

  minimatch@3.1.2:
    dependencies:
      brace-expansion: 1.1.11

  minimatch@5.1.6:
    dependencies:
      brace-expansion: 2.0.1

  minimatch@9.0.5:
    dependencies:
      brace-expansion: 2.0.1

  minimist@1.2.8: {}

  minipass@7.1.2: {}

  ms@2.0.0: {}

  ms@2.1.3: {}

  natural-compare@1.4.0: {}

  negotiator@0.6.3: {}

  negotiator@1.0.0: {}

  neo-async@2.6.2: {}

  node-int64@0.4.0: {}

  node-releases@2.0.14: {}

  normalize-path@3.0.0: {}

  npm-run-path@4.0.1:
    dependencies:
      path-key: 3.1.1

  object-assign@4.1.1: {}

  object-inspect@1.13.4: {}

  on-finished@2.4.1:
    dependencies:
      ee-first: 1.1.1

  once@1.4.0:
    dependencies:
      wrappy: 1.0.2

  onetime@5.1.2:
    dependencies:
      mimic-fn: 2.1.0

  optionator@0.9.4:
    dependencies:
      deep-is: 0.1.4
      fast-levenshtein: 2.0.6
      levn: 0.4.1
      prelude-ls: 1.2.1
      type-check: 0.4.0
      word-wrap: 1.2.5

  p-limit@2.3.0:
    dependencies:
      p-try: 2.2.0

  p-limit@3.1.0:
    dependencies:
      yocto-queue: 0.1.0

  p-locate@4.1.0:
    dependencies:
      p-limit: 2.3.0

  p-locate@5.0.0:
    dependencies:
      p-limit: 3.1.0

  p-try@2.2.0: {}

  package-json-from-dist@1.0.1: {}

  parent-module@1.0.1:
    dependencies:
      callsites: 3.1.0

  parse-json@5.2.0:
    dependencies:
      '@babel/code-frame': 7.26.2
      error-ex: 1.3.2
      json-parse-even-better-errors: 2.3.1
      lines-and-columns: 1.2.4

  parseurl@1.3.3: {}

  path-exists@4.0.0: {}

  path-is-absolute@1.0.1: {}

  path-key@3.1.1: {}

  path-parse@1.0.7: {}

  path-scurry@1.11.1:
    dependencies:
      lru-cache: 10.4.3
      minipass: 7.1.2

  path-to-regexp@0.1.12: {}

  path-to-regexp@8.2.0: {}

  picocolors@1.1.1: {}

  picomatch@2.3.1: {}

  pirates@4.0.6: {}

  pkce-challenge@5.0.0: {}

  pkg-dir@4.2.0:
    dependencies:
      find-up: 4.1.0

  prelude-ls@1.2.1: {}

  prettier-linter-helpers@1.0.0:
    dependencies:
      fast-diff: 1.3.0

  prettier@3.5.3: {}

  pretty-format@29.7.0:
    dependencies:
      '@jest/schemas': 29.6.3
      ansi-styles: 5.2.0
      react-is: 18.3.1

  prompts@2.4.2:
    dependencies:
      kleur: 3.0.3
      sisteransi: 1.0.5

  proxy-addr@2.0.7:
    dependencies:
      forwarded: 0.2.0
      ipaddr.js: 1.9.1

  punycode@2.3.1: {}

  pure-rand@6.0.4: {}

  qs@6.13.0:
    dependencies:
      side-channel: 1.1.0

  qs@6.14.0:
    dependencies:
      side-channel: 1.1.0

  queue-microtask@1.2.3: {}

  range-parser@1.2.1: {}

  raw-body@2.5.2:
    dependencies:
      bytes: 3.1.2
      http-errors: 2.0.0
      iconv-lite: 0.4.24
      unpipe: 1.0.0

  raw-body@3.0.0:
    dependencies:
      bytes: 3.1.2
      http-errors: 2.0.0
      iconv-lite: 0.6.3
      unpipe: 1.0.0

  react-is@18.3.1: {}

  reflect-metadata@0.2.2: {}

  require-directory@2.1.1: {}

  resolve-cwd@3.0.0:
    dependencies:
      resolve-from: 5.0.0

  resolve-from@4.0.0: {}

  resolve-from@5.0.0: {}

  resolve.exports@2.0.2: {}

  resolve@1.22.8:
    dependencies:
      is-core-module: 2.13.1
      path-parse: 1.0.7
      supports-preserve-symlinks-flag: 1.0.0

  reusify@1.1.0: {}

  router@2.2.0:
    dependencies:
      debug: 4.4.0
      depd: 2.0.0
      is-promise: 4.0.0
      parseurl: 1.3.3
      path-to-regexp: 8.2.0
    transitivePeerDependencies:
      - supports-color

  run-parallel@1.2.0:
    dependencies:
      queue-microtask: 1.2.3

  safe-buffer@5.2.1: {}

  safer-buffer@2.1.2: {}

  semver@6.3.1: {}

  semver@7.6.2: {}

  semver@7.7.1: {}

  send@0.19.0:
    dependencies:
      debug: 2.6.9
      depd: 2.0.0
      destroy: 1.2.0
      encodeurl: 1.0.2
      escape-html: 1.0.3
      etag: 1.8.1
      fresh: 0.5.2
      http-errors: 2.0.0
      mime: 1.6.0
      ms: 2.1.3
      on-finished: 2.4.1
      range-parser: 1.2.1
      statuses: 2.0.1
    transitivePeerDependencies:
      - supports-color

  send@1.2.0:
    dependencies:
      debug: 4.4.0
      encodeurl: 2.0.0
      escape-html: 1.0.3
      etag: 1.8.1
      fresh: 2.0.0
      http-errors: 2.0.0
      mime-types: 3.0.1
      ms: 2.1.3
      on-finished: 2.4.1
      range-parser: 1.2.1
      statuses: 2.0.1
    transitivePeerDependencies:
      - supports-color

  serve-static@1.16.2:
    dependencies:
      encodeurl: 2.0.0
      escape-html: 1.0.3
      parseurl: 1.3.3
      send: 0.19.0
    transitivePeerDependencies:
      - supports-color

  serve-static@2.2.0:
    dependencies:
      encodeurl: 2.0.0
      escape-html: 1.0.3
      parseurl: 1.3.3
      send: 1.2.0
    transitivePeerDependencies:
      - supports-color

  setprototypeof@1.2.0: {}

  shebang-command@2.0.0:
    dependencies:
      shebang-regex: 3.0.0

  shebang-regex@3.0.0: {}

  side-channel-list@1.0.0:
    dependencies:
      es-errors: 1.3.0
      object-inspect: 1.13.4

  side-channel-map@1.0.1:
    dependencies:
      call-bound: 1.0.3
      es-errors: 1.3.0
      get-intrinsic: 1.2.7
      object-inspect: 1.13.4

  side-channel-weakmap@1.0.2:
    dependencies:
      call-bound: 1.0.3
      es-errors: 1.3.0
      get-intrinsic: 1.2.7
      object-inspect: 1.13.4
      side-channel-map: 1.0.1

  side-channel@1.1.0:
    dependencies:
      es-errors: 1.3.0
      object-inspect: 1.13.4
      side-channel-list: 1.0.0
      side-channel-map: 1.0.1
      side-channel-weakmap: 1.0.2

  signal-exit@3.0.7: {}

  signal-exit@4.1.0: {}

  sisteransi@1.0.5: {}

  slash@3.0.0: {}

  source-map-support@0.5.13:
    dependencies:
      buffer-from: 1.1.2
      source-map: 0.6.1

  source-map@0.6.1: {}

  sprintf-js@1.0.3: {}

  stack-utils@2.0.6:
    dependencies:
      escape-string-regexp: 2.0.0

  statuses@2.0.1: {}

  string-length@4.0.2:
    dependencies:
      char-regex: 1.0.2
      strip-ansi: 6.0.1

  string-width@4.2.3:
    dependencies:
      emoji-regex: 8.0.0
      is-fullwidth-code-point: 3.0.0
      strip-ansi: 6.0.1

  string-width@5.1.2:
    dependencies:
      eastasianwidth: 0.2.0
      emoji-regex: 9.2.2
      strip-ansi: 7.1.0

  strip-ansi@6.0.1:
    dependencies:
      ansi-regex: 5.0.1

  strip-ansi@7.1.0:
    dependencies:
      ansi-regex: 6.1.0

  strip-bom@4.0.0: {}

  strip-final-newline@2.0.0: {}

  strip-json-comments@3.1.1: {}

  supports-color@7.2.0:
    dependencies:
      has-flag: 4.0.0

  supports-color@8.1.1:
    dependencies:
      has-flag: 4.0.0

  supports-preserve-symlinks-flag@1.0.0: {}

  synckit@0.11.4:
    dependencies:
      '@pkgr/core': 0.2.4
      tslib: 2.8.1

  test-exclude@6.0.0:
    dependencies:
      '@istanbuljs/schema': 0.1.3
      glob: 7.2.3
      minimatch: 3.1.2

  tmpl@1.0.5: {}

  to-fast-properties@2.0.0: {}

  to-regex-range@5.0.1:
    dependencies:
      is-number: 7.0.0

  toidentifier@1.0.1: {}

  ts-api-utils@2.1.0(typescript@5.8.3):
    dependencies:
      typescript: 5.8.3

  ts-deepmerge@7.0.2: {}

  ts-jest@29.3.2(@babel/core@7.23.9)(@jest/transform@29.7.0)(@jest/types@29.6.3)(babel-jest@29.7.0(@babel/core@7.23.9))(jest@29.7.0(@types/node@22.15.14))(typescript@5.8.3):
    dependencies:
      bs-logger: 0.2.6
      ejs: 3.1.10
      fast-json-stable-stringify: 2.1.0
      jest: 29.7.0(@types/node@22.15.14)
      jest-util: 29.7.0
      json5: 2.2.3
      lodash.memoize: 4.1.2
      make-error: 1.3.6
      semver: 7.7.1
      type-fest: 4.40.1
      typescript: 5.8.3
      yargs-parser: 21.1.1
    optionalDependencies:
      '@babel/core': 7.23.9
      '@jest/transform': 29.7.0
      '@jest/types': 29.6.3
      babel-jest: 29.7.0(@babel/core@7.23.9)

  tslib@2.8.1: {}

  tsoa@6.6.0:
    dependencies:
      '@tsoa/cli': 6.6.0
      '@tsoa/runtime': 6.6.0
    transitivePeerDependencies:
      - supports-color

  type-check@0.4.0:
    dependencies:
      prelude-ls: 1.2.1

  type-detect@4.0.8: {}

  type-fest@0.21.3: {}

  type-fest@4.40.1: {}

  type-is@1.6.18:
    dependencies:
      media-typer: 0.3.0
      mime-types: 2.1.35

  type-is@2.0.1:
    dependencies:
      content-type: 1.0.5
      media-typer: 1.1.0
      mime-types: 3.0.1

  typescript-eslint@8.32.0(eslint@9.26.0)(typescript@5.8.3):
    dependencies:
      '@typescript-eslint/eslint-plugin': 8.32.0(@typescript-eslint/parser@8.32.0(eslint@9.26.0)(typescript@5.8.3))(eslint@9.26.0)(typescript@5.8.3)
      '@typescript-eslint/parser': 8.32.0(eslint@9.26.0)(typescript@5.8.3)
      '@typescript-eslint/utils': 8.32.0(eslint@9.26.0)(typescript@5.8.3)
      eslint: 9.26.0
      typescript: 5.8.3
    transitivePeerDependencies:
      - supports-color

  typescript@5.8.3: {}

  uglify-js@3.19.3:
    optional: true

  undici-types@6.21.0: {}

  universalify@2.0.1: {}

  unpipe@1.0.0: {}

  update-browserslist-db@1.0.13(browserslist@4.22.3):
    dependencies:
      browserslist: 4.22.3
      escalade: 3.1.1
      picocolors: 1.1.1

  uri-js@4.4.1:
    dependencies:
      punycode: 2.3.1

  utils-merge@1.0.1: {}

  v8-to-istanbul@9.2.0:
    dependencies:
      '@jridgewell/trace-mapping': 0.3.22
      '@types/istanbul-lib-coverage': 2.0.6
      convert-source-map: 2.0.0

  validator@13.12.0: {}

  vary@1.1.2: {}

  walker@1.0.8:
    dependencies:
      makeerror: 1.0.12

  which@2.0.2:
    dependencies:
      isexe: 2.0.0

  word-wrap@1.2.5: {}

  wordwrap@1.0.0: {}

  wrap-ansi@7.0.0:
    dependencies:
      ansi-styles: 4.3.0
      string-width: 4.2.3
      strip-ansi: 6.0.1

  wrap-ansi@8.1.0:
    dependencies:
      ansi-styles: 6.2.1
      string-width: 5.1.2
      strip-ansi: 7.1.0

  wrappy@1.0.2: {}

  write-file-atomic@4.0.2:
    dependencies:
      imurmurhash: 0.1.4
      signal-exit: 3.0.7

  y18n@5.0.8: {}

  yallist@3.1.1: {}

  yaml@2.7.0: {}

  yargs-parser@21.1.1: {}

  yargs@17.7.2:
    dependencies:
      cliui: 8.0.1
      escalade: 3.1.1
      get-caller-file: 2.0.5
      require-directory: 2.1.1
      string-width: 4.2.3
      y18n: 5.0.8
      yargs-parser: 21.1.1

  yocto-queue@0.1.0: {}

  zod-to-json-schema@3.24.5(zod@3.24.4):
    dependencies:
      zod: 3.24.4

  zod@3.24.4: {}<|MERGE_RESOLUTION|>--- conflicted
+++ resolved
@@ -32,17 +32,9 @@
       jest:
         specifier: ^29.5.0
         version: 29.7.0(@types/node@22.15.14)
-      joi:
-        specifier: ^17.13.3
-        version: 17.13.3
       lemmy-js-client:
-<<<<<<< HEAD
-        specifier: 1.0.0-multi-community.7
-        version: 1.0.0-multi-community.7
-=======
-        specifier: 1.0.0-local-image-user.3
-        version: 1.0.0-local-image-user.3
->>>>>>> 9267b50b
+        specifier: 1.0.0-multi-community.8
+        version: 1.0.0-multi-community.8
       prettier:
         specifier: ^3.5.3
         version: 3.5.3
@@ -323,9 +315,6 @@
   '@hapi/hoek@11.0.7':
     resolution: {integrity: sha512-HV5undWkKzcB4RZUusqOpcgxOaq6VOAH7zhhIr2g3G8NF/MlFO75SjOr2NfuSx0Mh40+1FqCkagKLJRykUWoFQ==}
 
-  '@hapi/hoek@9.3.0':
-    resolution: {integrity: sha512-/c6rf4UJlmHlC9b5BaNvzAcFv7HZ2QHaV0D4/HNlBdvFnvQq8RI4kYdhyPCl7Xj+oWvTWQ8ujhqS53LIgAe6KQ==}
-
   '@hapi/iron@7.0.1':
     resolution: {integrity: sha512-tEZnrOujKpS6jLKliyWBl3A9PaE+ppuL/+gkbyPPDb/l2KSKQyH4lhMkVb+sBhwN+qaxxlig01JRqB8dk/mPxQ==}
 
@@ -357,9 +346,6 @@
   '@hapi/teamwork@6.0.0':
     resolution: {integrity: sha512-05HumSy3LWfXpmJ9cr6HzwhAavrHkJ1ZRCmNE2qJMihdM5YcWreWPfyN0yKT2ZjCM92au3ZkuodjBxOibxM67A==}
     engines: {node: '>=14.0.0'}
-
-  '@hapi/topo@5.1.0':
-    resolution: {integrity: sha512-foQZKJig7Ob0BMAYBfcJk8d77QtOe7Wo4ox7ff1lQYoNNAb6jwcY1ncdoy2e9wQZzvNy7ODZCYJkK8kzmcAnAg==}
 
   '@hapi/topo@6.0.2':
     resolution: {integrity: sha512-KR3rD5inZbGMrHmgPxsJ9dbi6zEK+C3ZwUwTa+eMwWLz7oijWUTWD2pMSNNYJAU6Qq+65NkxXjqHr/7LM2Xkqg==}
@@ -512,15 +498,6 @@
   '@pkgr/core@0.2.4':
     resolution: {integrity: sha512-ROFF39F6ZrnzSUEmQQZUar0Jt4xVoP9WnDRdWwF4NNcXs3xBTLgBUDoOwW141y1jP+S8nahIbdxbFC7IShw9Iw==}
     engines: {node: ^12.20.0 || ^14.18.0 || >=16.0.0}
-
-  '@sideway/address@4.1.5':
-    resolution: {integrity: sha512-IqO/DUQHUkPeixNQ8n0JA6102hT9CmaljNTPmQ1u8MEhBo/R4Q8eKLN/vGZxuebwOroDB4cbpjheD4+/sKFK4Q==}
-
-  '@sideway/formula@3.0.1':
-    resolution: {integrity: sha512-/poHZJJVjx3L+zVD6g9KgHfYnb443oi7wLu/XKojDviHy6HOEOA6z1Trk5aR1dGcmPenJEgb2sK2I80LeS3MIg==}
-
-  '@sideway/pinpoint@2.0.0':
-    resolution: {integrity: sha512-RNiOoTPkptFtSVzQevY/yWtZwf/RxyVnPy/OcA9HBM3MlGDnBEYL5B41H0MTn0Uec8Hi+2qUtTfG2WWZBmMejQ==}
 
   '@sinclair/typebox@0.27.8':
     resolution: {integrity: sha512-+Fj43pSMwJs4KRrH/938Uf+uAELIgVBmQzg/q1YG10djyfA3TnrU8N8XzqCh/okZdszqBQTZf96idMfE5lnwTA==}
@@ -1553,9 +1530,6 @@
       node-notifier:
         optional: true
 
-  joi@17.13.3:
-    resolution: {integrity: sha512-otDA4ldcIx+ZXsKHWmp0YizCweVRZG96J10b0FevjfuncLO1oX59THoAmHkNubYJ+9gWsYsp5k8v4ib6oDv1fA==}
-
   js-tokens@4.0.0:
     resolution: {integrity: sha512-RdJUflcE3cUzKiMqQgsCu06FPu9UdIJO0beYbPhHN4k6apgJtifcoCtT9bcxOpYBtpD2kCM6Sbzg4CausW/PKQ==}
 
@@ -1599,13 +1573,8 @@
     resolution: {integrity: sha512-eTIzlVOSUR+JxdDFepEYcBMtZ9Qqdef+rnzWdRZuMbOywu5tO2w2N7rqjoANZ5k9vywhL6Br1VRjUIgTQx4E8w==}
     engines: {node: '>=6'}
 
-<<<<<<< HEAD
-  lemmy-js-client@1.0.0-multi-community.7:
-    resolution: {integrity: sha512-FxOozuiS1+JVTMclrknWl5EWjXAtA50HDzevCGbusWXt9YRDrKZ12MSzHaghF2VSknVP49zbqPm1/GLXaqYYZg==}
-=======
-  lemmy-js-client@1.0.0-local-image-user.3:
-    resolution: {integrity: sha512-h7bW7lZ+8EQzmgk4fSUYo/+3doSx/dlC9rxM4omLKayS/Hwp/pe2TD785RS8ZJUiOtFfX1Ui0P8991N9a50beQ==}
->>>>>>> 9267b50b
+  lemmy-js-client@1.0.0-multi-community.8:
+    resolution: {integrity: sha512-XtHTEEqDcHuqBLbeJlRw2yG/RKq/ejHWqfCPdGYF5+8UXd75Ecx13DXUlc/7eBduAKqF64B/WlIlt77ZKmEk7A==}
 
   leven@3.1.0:
     resolution: {integrity: sha512-qsda+H8jTaUaN/x5vzW2rzc+8Rw4TAQ/4KjB46IwK5VH+IlVeeeje/EoZRpiXvIqjFgK84QffqPztGI3VBLG1A==}
@@ -2645,8 +2614,6 @@
 
   '@hapi/hoek@11.0.7': {}
 
-  '@hapi/hoek@9.3.0': {}
-
   '@hapi/iron@7.0.1':
     dependencies:
       '@hapi/b64': 6.0.1
@@ -2710,10 +2677,6 @@
       '@hapi/wreck': 18.1.0
 
   '@hapi/teamwork@6.0.0': {}
-
-  '@hapi/topo@5.1.0':
-    dependencies:
-      '@hapi/hoek': 9.3.0
 
   '@hapi/topo@6.0.2':
     dependencies:
@@ -2976,14 +2939,6 @@
     optional: true
 
   '@pkgr/core@0.2.4': {}
-
-  '@sideway/address@4.1.5':
-    dependencies:
-      '@hapi/hoek': 9.3.0
-
-  '@sideway/formula@3.0.1': {}
-
-  '@sideway/pinpoint@2.0.0': {}
 
   '@sinclair/typebox@0.27.8': {}
 
@@ -4375,14 +4330,6 @@
       - supports-color
       - ts-node
 
-  joi@17.13.3:
-    dependencies:
-      '@hapi/hoek': 9.3.0
-      '@hapi/topo': 5.1.0
-      '@sideway/address': 4.1.5
-      '@sideway/formula': 3.0.1
-      '@sideway/pinpoint': 2.0.0
-
   js-tokens@4.0.0: {}
 
   js-yaml@3.14.1:
@@ -4418,11 +4365,7 @@
 
   kleur@3.0.3: {}
 
-<<<<<<< HEAD
-  lemmy-js-client@1.0.0-multi-community.7:
-=======
-  lemmy-js-client@1.0.0-local-image-user.3:
->>>>>>> 9267b50b
+  lemmy-js-client@1.0.0-multi-community.8:
     dependencies:
       '@tsoa/runtime': 6.6.0
     transitivePeerDependencies:
