--- conflicted
+++ resolved
@@ -30,13 +30,8 @@
         specifier: ^29.5.0
         version: 29.7.0(@types/node@22.9.0)
       lemmy-js-client:
-<<<<<<< HEAD
-        specifier: 0.20.0-api-v4.7
-        version: 0.20.0-api-v4.7
-=======
-        specifier: 0.20.0-instance-blocks.5
-        version: 0.20.0-instance-blocks.5
->>>>>>> e3fccb3f
+        specifier: 0.20.0-api-v4.8
+        version: 0.20.0-api-v4.8
       prettier:
         specifier: ^3.2.5
         version: 3.3.3
@@ -1172,13 +1167,8 @@
     resolution: {integrity: sha512-eTIzlVOSUR+JxdDFepEYcBMtZ9Qqdef+rnzWdRZuMbOywu5tO2w2N7rqjoANZ5k9vywhL6Br1VRjUIgTQx4E8w==}
     engines: {node: '>=6'}
 
-<<<<<<< HEAD
-  lemmy-js-client@0.20.0-api-v4.7:
-    resolution: {integrity: sha512-wfvzJl1kJw1tmpYpFU+yYDfwFr3lO21QFLtXjH0EeUdeJkkzvnJlu2xt27De42+04N5jKmMTNTI/RcIR9KfCqA==}
-=======
-  lemmy-js-client@0.20.0-instance-blocks.5:
-    resolution: {integrity: sha512-wDuRFzg32lbbJr4cNmd+cbzjgw+okw2/d5AujYjAm4gv0OEFfsYhP3QQ2WscwUR5HJTdzsR7IIyiBnvmaEUzUw==}
->>>>>>> e3fccb3f
+  lemmy-js-client@0.20.0-api-v4.8:
+    resolution: {integrity: sha512-h+qgWXP4kUrr2va//WTGT6EXDUHAf3hJpitpD9SX9avlBRyVpp31pJ5BPm1G4kR7KPPyKO/nmAS+7HGKtGkRKA==}
 
   leven@3.1.0:
     resolution: {integrity: sha512-qsda+H8jTaUaN/x5vzW2rzc+8Rw4TAQ/4KjB46IwK5VH+IlVeeeje/EoZRpiXvIqjFgK84QffqPztGI3VBLG1A==}
@@ -3087,11 +3077,7 @@
 
   kleur@3.0.3: {}
 
-<<<<<<< HEAD
-  lemmy-js-client@0.20.0-api-v4.7: {}
-=======
-  lemmy-js-client@0.20.0-instance-blocks.5: {}
->>>>>>> e3fccb3f
+  lemmy-js-client@0.20.0-api-v4.8: {}
 
   leven@3.1.0: {}
 
