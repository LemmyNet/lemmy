--- conflicted
+++ resolved
@@ -33,13 +33,8 @@
         specifier: ^29.5.0
         version: 29.7.0(@types/node@22.13.1)
       lemmy-js-client:
-<<<<<<< HEAD
         specifier: npm:@phiresky/lemmy-js-client@1.0.0-post-tags.2
         version: '@phiresky/lemmy-js-client@1.0.0-post-tags.2'
-=======
-        specifier: 0.20.0-ap-id.1
-        version: 0.20.0-ap-id.1
->>>>>>> 7c7e4829
       prettier:
         specifier: ^3.5.0
         version: 3.5.0
@@ -314,12 +309,9 @@
   '@hapi/hoek@11.0.7':
     resolution: {integrity: sha512-HV5undWkKzcB4RZUusqOpcgxOaq6VOAH7zhhIr2g3G8NF/MlFO75SjOr2NfuSx0Mh40+1FqCkagKLJRykUWoFQ==}
 
-<<<<<<< HEAD
-=======
   '@hapi/hoek@9.3.0':
     resolution: {integrity: sha512-/c6rf4UJlmHlC9b5BaNvzAcFv7HZ2QHaV0D4/HNlBdvFnvQq8RI4kYdhyPCl7Xj+oWvTWQ8ujhqS53LIgAe6KQ==}
 
->>>>>>> 7c7e4829
   '@hapi/iron@7.0.1':
     resolution: {integrity: sha512-tEZnrOujKpS6jLKliyWBl3A9PaE+ppuL/+gkbyPPDb/l2KSKQyH4lhMkVb+sBhwN+qaxxlig01JRqB8dk/mPxQ==}
 
@@ -352,12 +344,9 @@
     resolution: {integrity: sha512-05HumSy3LWfXpmJ9cr6HzwhAavrHkJ1ZRCmNE2qJMihdM5YcWreWPfyN0yKT2ZjCM92au3ZkuodjBxOibxM67A==}
     engines: {node: '>=14.0.0'}
 
-<<<<<<< HEAD
-=======
   '@hapi/topo@5.1.0':
     resolution: {integrity: sha512-foQZKJig7Ob0BMAYBfcJk8d77QtOe7Wo4ox7ff1lQYoNNAb6jwcY1ncdoy2e9wQZzvNy7ODZCYJkK8kzmcAnAg==}
 
->>>>>>> 7c7e4829
   '@hapi/topo@6.0.2':
     resolution: {integrity: sha512-KR3rD5inZbGMrHmgPxsJ9dbi6zEK+C3ZwUwTa+eMwWLz7oijWUTWD2pMSNNYJAU6Qq+65NkxXjqHr/7LM2Xkqg==}
 
@@ -498,12 +487,9 @@
     resolution: {integrity: sha512-oGB+UxlgWcgQkgwo8GcEGwemoTFt3FIO9ababBmaGwXIoBKZ+GTy0pP185beGg7Llih/NSHSV2XAs1lnznocSg==}
     engines: {node: '>= 8'}
 
-<<<<<<< HEAD
   '@phiresky/lemmy-js-client@1.0.0-post-tags.2':
     resolution: {integrity: sha512-BbtYEN9GsC7UXA4Q3uVHK0mo3iEk3jlS8sv3t0p7eZCuHRo7LTZQnIJx7enUSp4Tl2xOvcgjYVWmEjQjdul1NA==}
 
-=======
->>>>>>> 7c7e4829
   '@pkgjs/parseargs@0.11.0':
     resolution: {integrity: sha512-+1VkjdD0QBLPodGrJUeqarH8VAIvQODIbwh9XpP5Syisf7YoQgsJKPNFoqqLQlu+VQ/tVSshMR6loPMn8U+dPg==}
     engines: {node: '>=14'}
@@ -618,25 +604,8 @@
   '@types/multer@1.4.12':
     resolution: {integrity: sha512-pQ2hoqvXiJt2FP9WQVLPRO+AmiIm/ZYkavPlIQnx282u4ZrVdztx0pkh3jjpQt0Kz+YI0YhSG264y08UJKoUQg==}
 
-<<<<<<< HEAD
-  '@types/node@22.10.7':
-    resolution: {integrity: sha512-V09KvXxFiutGp6B7XkpaDXlNadZxrzajcY50EuoLIpQ6WWYCSvf19lVIazzfIzQvhUN2HjX12spLojTnhuKlGg==}
-=======
   '@types/node@22.13.1':
     resolution: {integrity: sha512-jK8uzQlrvXqEU91UxiK5J7pKHyzgnI1Qnl0QDHIgVGuolJhRb9EEl28Cj9b3rGR8B2lhFCtvIm5os8lFnO/1Ew==}
-
-  '@types/qs@6.9.18':
-    resolution: {integrity: sha512-kK7dgTYDyGqS+e2Q4aK9X3D7q234CIZ1Bv0q/7Z5IwRDoADNU81xXJK/YVyLbLTZCoIwUoDoffFeF+p/eIklAA==}
-
-  '@types/range-parser@1.2.7':
-    resolution: {integrity: sha512-hKormJbkJqzQGhziax5PItDUTMAM9uE2XXQmM37dyd4hVM+5aVl7oVxMVUiVQn2oCQFN/LKCZdvSM0pFRqbSmQ==}
-
-  '@types/send@0.17.4':
-    resolution: {integrity: sha512-x2EM6TJOybec7c52BX0ZspPodMsQUd5L6PRwOunVyVUhXiBSKf3AezDL8Dgvgt5o0UfKNfuA0eMLr2wLT4AiBA==}
-
-  '@types/serve-static@1.15.7':
-    resolution: {integrity: sha512-W8Ym+h8nhuRwaKPaDw34QUkwsGi6Rc4yYqvKFo5rm2FUEhCFbzVWrxXUxuKK8TASjWsysJY0nsmNCGhCOIsrOw==}
->>>>>>> 7c7e4829
 
   '@types/qs@6.9.18':
     resolution: {integrity: sha512-kK7dgTYDyGqS+e2Q4aK9X3D7q234CIZ1Bv0q/7Z5IwRDoADNU81xXJK/YVyLbLTZCoIwUoDoffFeF+p/eIklAA==}
@@ -1562,12 +1531,6 @@
     resolution: {integrity: sha512-eTIzlVOSUR+JxdDFepEYcBMtZ9Qqdef+rnzWdRZuMbOywu5tO2w2N7rqjoANZ5k9vywhL6Br1VRjUIgTQx4E8w==}
     engines: {node: '>=6'}
 
-<<<<<<< HEAD
-=======
-  lemmy-js-client@0.20.0-ap-id.1:
-    resolution: {integrity: sha512-HzY005mhbINXa5i+GabuJSrwN27ExZKj2XxM1cAnfTWJ4ZqvbLuz4i26JDeE8pj6GGKbXBIj2VX4aOhKgCjkSA==}
-
->>>>>>> 7c7e4829
   leven@3.1.0:
     resolution: {integrity: sha512-qsda+H8jTaUaN/x5vzW2rzc+8Rw4TAQ/4KjB46IwK5VH+IlVeeeje/EoZRpiXvIqjFgK84QffqPztGI3VBLG1A==}
     engines: {node: '>=6'}
@@ -1907,14 +1870,11 @@
     engines: {node: '>=10'}
     hasBin: true
 
-<<<<<<< HEAD
-=======
   semver@7.7.1:
     resolution: {integrity: sha512-hlq8tAfn0m/61p4BVRcPzIGr6LKiMwo4VM6dGi6pt4qcRkmNzTcWq6eCEjEh+qXjkMDvPlOFFSGwQjoEa6gyMA==}
     engines: {node: '>=10'}
     hasBin: true
 
->>>>>>> 7c7e4829
   send@0.19.0:
     resolution: {integrity: sha512-dW41u5VfLXu8SJh5bwRmyYUbAoSB3c9uQh6L8h/KtsFREPWpbX1lrljJo186Jc4nmci/sGUZ9a0a0J2zgfq2hw==}
     engines: {node: '>= 0.8.0'}
@@ -2049,13 +2009,8 @@
     resolution: {integrity: sha512-o5sSPKEkg/DIQNmH43V0/uerLrpzVedkUh8tGNvaeXpfpuwjKenlSox/2O/BTlZUtEe+JG7s5YhEz608PlAHRA==}
     engines: {node: '>=0.6'}
 
-<<<<<<< HEAD
-  ts-api-utils@2.0.0:
-    resolution: {integrity: sha512-xCt/TOAc+EOHS1XPnijD3/yzpH6qg2xppZO1YDqGoVsNXfQfzHpOdNuXwrwOU8u4ITXJyDCTyt8w5g1sZv9ynQ==}
-=======
   ts-api-utils@2.0.1:
     resolution: {integrity: sha512-dnlgjFSVetynI8nzgJ+qF62efpglpWRk8isUEWZGWlJYySCTD6aKvbUDu+zbPeDakk3bg5H4XpitHukgfL1m9w==}
->>>>>>> 7c7e4829
     engines: {node: '>=18.12'}
     peerDependencies:
       typescript: '>=4.8.4'
@@ -2112,13 +2067,8 @@
     resolution: {integrity: sha512-TkRKr9sUTxEH8MdfuCSP7VizJyzRNMjj2J2do2Jr3Kym598JVdEksuzPQCnlFPW4ky9Q+iA+ma9BGm06XQBy8g==}
     engines: {node: '>= 0.6'}
 
-<<<<<<< HEAD
-  typescript-eslint@8.21.0:
-    resolution: {integrity: sha512-txEKYY4XMKwPXxNkN8+AxAdX6iIJAPiJbHE/FpQccs/sxw8Lf26kqwC3cn0xkHlW8kEbLhkhCsjWuMveaY9Rxw==}
-=======
   typescript-eslint@8.24.0:
     resolution: {integrity: sha512-/lmv4366en/qbB32Vz5+kCNZEMf6xYHwh1z48suBwZvAtnXKbP+YhGe8OLE2BqC67LMqKkCNLtjejdwsdW6uOQ==}
->>>>>>> 7c7e4829
     engines: {node: ^18.18.0 || ^20.9.0 || >=21.1.0}
     peerDependencies:
       eslint: ^8.57.0 || ^9.0.0
@@ -2553,11 +2503,8 @@
 
   '@hapi/hoek@11.0.7': {}
 
-<<<<<<< HEAD
-=======
   '@hapi/hoek@9.3.0': {}
 
->>>>>>> 7c7e4829
   '@hapi/iron@7.0.1':
     dependencies:
       '@hapi/b64': 6.0.1
@@ -2622,13 +2569,10 @@
 
   '@hapi/teamwork@6.0.0': {}
 
-<<<<<<< HEAD
-=======
   '@hapi/topo@5.1.0':
     dependencies:
       '@hapi/hoek': 9.3.0
 
->>>>>>> 7c7e4829
   '@hapi/topo@6.0.2':
     dependencies:
       '@hapi/hoek': 11.0.7
@@ -2871,9 +2815,6 @@
       '@nodelib/fs.scandir': 2.1.5
       fastq: 1.19.0
 
-  '@pkgjs/parseargs@0.11.0':
-    optional: true
-
   '@phiresky/lemmy-js-client@1.0.0-post-tags.2':
     dependencies:
       tsoa: 6.6.0
@@ -2934,11 +2875,7 @@
 
   '@types/accepts@1.3.7':
     dependencies:
-<<<<<<< HEAD
-      '@types/node': 22.10.7
-=======
       '@types/node': 22.13.1
->>>>>>> 7c7e4829
 
   '@types/babel__core@7.20.5':
     dependencies:
@@ -2964,19 +2901,11 @@
   '@types/body-parser@1.19.5':
     dependencies:
       '@types/connect': 3.4.38
-<<<<<<< HEAD
-      '@types/node': 22.10.7
+      '@types/node': 22.13.1
 
   '@types/connect@3.4.38':
     dependencies:
-      '@types/node': 22.10.7
-=======
       '@types/node': 22.13.1
-
-  '@types/connect@3.4.38':
-    dependencies:
-      '@types/node': 22.13.1
->>>>>>> 7c7e4829
 
   '@types/content-disposition@0.5.8': {}
 
@@ -2985,21 +2914,13 @@
       '@types/connect': 3.4.38
       '@types/express': 5.0.0
       '@types/keygrip': 1.0.6
-<<<<<<< HEAD
-      '@types/node': 22.10.7
-=======
       '@types/node': 22.13.1
->>>>>>> 7c7e4829
 
   '@types/estree@1.0.6': {}
 
   '@types/express-serve-static-core@5.0.6':
     dependencies:
-<<<<<<< HEAD
-      '@types/node': 22.10.7
-=======
       '@types/node': 22.13.1
->>>>>>> 7c7e4829
       '@types/qs': 6.9.18
       '@types/range-parser': 1.2.7
       '@types/send': 0.17.4
@@ -3014,10 +2935,6 @@
   '@types/graceful-fs@4.1.9':
     dependencies:
       '@types/node': 22.13.1
-
-  '@types/http-assert@1.5.6': {}
-
-  '@types/http-errors@2.0.4': {}
 
   '@types/http-assert@1.5.6': {}
 
@@ -3059,11 +2976,7 @@
       '@types/http-errors': 2.0.4
       '@types/keygrip': 1.0.6
       '@types/koa-compose': 3.2.8
-<<<<<<< HEAD
-      '@types/node': 22.10.7
-=======
       '@types/node': 22.13.1
->>>>>>> 7c7e4829
 
   '@types/mime@1.3.5': {}
 
@@ -3071,11 +2984,7 @@
     dependencies:
       '@types/express': 5.0.0
 
-<<<<<<< HEAD
-  '@types/node@22.10.7':
-=======
   '@types/node@22.13.1':
->>>>>>> 7c7e4829
     dependencies:
       undici-types: 6.20.0
 
@@ -3086,20 +2995,12 @@
   '@types/send@0.17.4':
     dependencies:
       '@types/mime': 1.3.5
-<<<<<<< HEAD
-      '@types/node': 22.10.7
-=======
       '@types/node': 22.13.1
->>>>>>> 7c7e4829
 
   '@types/serve-static@1.15.7':
     dependencies:
       '@types/http-errors': 2.0.4
-<<<<<<< HEAD
-      '@types/node': 22.10.7
-=======
       '@types/node': 22.13.1
->>>>>>> 7c7e4829
       '@types/send': 0.17.4
 
   '@types/stack-utils@2.0.3': {}
@@ -3402,11 +3303,7 @@
 
   cookie@0.7.1: {}
 
-<<<<<<< HEAD
-  create-jest@29.7.0(@types/node@22.10.7):
-=======
   create-jest@29.7.0(@types/node@22.13.1):
->>>>>>> 7c7e4829
     dependencies:
       '@jest/types': 29.6.3
       chalk: 4.1.2
@@ -4278,11 +4175,6 @@
 
   kleur@3.0.3: {}
 
-<<<<<<< HEAD
-=======
-  lemmy-js-client@0.20.0-ap-id.1: {}
-
->>>>>>> 7c7e4829
   leven@3.1.0: {}
 
   levn@0.4.1:
@@ -4556,11 +4448,8 @@
 
   semver@7.6.3: {}
 
-<<<<<<< HEAD
-=======
   semver@7.7.1: {}
 
->>>>>>> 7c7e4829
   send@0.19.0:
     dependencies:
       debug: 2.6.9
@@ -4709,21 +4598,13 @@
 
   toidentifier@1.0.1: {}
 
-<<<<<<< HEAD
-  ts-api-utils@2.0.0(typescript@5.7.3):
-=======
   ts-api-utils@2.0.1(typescript@5.7.3):
->>>>>>> 7c7e4829
     dependencies:
       typescript: 5.7.3
 
   ts-deepmerge@7.0.2: {}
 
-<<<<<<< HEAD
-  ts-jest@29.2.5(@babel/core@7.23.9)(@jest/transform@29.7.0)(@jest/types@29.6.3)(babel-jest@29.7.0(@babel/core@7.23.9))(jest@29.7.0(@types/node@22.10.7))(typescript@5.7.3):
-=======
   ts-jest@29.2.5(@babel/core@7.23.9)(@jest/transform@29.7.0)(@jest/types@29.6.3)(babel-jest@29.7.0(@babel/core@7.23.9))(jest@29.7.0(@types/node@22.13.1))(typescript@5.7.3):
->>>>>>> 7c7e4829
     dependencies:
       bs-logger: 0.2.6
       ejs: 3.1.10
@@ -4764,11 +4645,7 @@
       media-typer: 0.3.0
       mime-types: 2.1.35
 
-<<<<<<< HEAD
-  typescript-eslint@8.21.0(eslint@9.18.0)(typescript@5.7.3):
-=======
   typescript-eslint@8.24.0(eslint@9.20.0)(typescript@5.7.3):
->>>>>>> 7c7e4829
     dependencies:
       '@typescript-eslint/eslint-plugin': 8.24.0(@typescript-eslint/parser@8.24.0(eslint@9.20.0)(typescript@5.7.3))(eslint@9.20.0)(typescript@5.7.3)
       '@typescript-eslint/parser': 8.24.0(eslint@9.20.0)(typescript@5.7.3)
