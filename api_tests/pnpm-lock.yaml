--- conflicted
+++ resolved
@@ -33,13 +33,8 @@
         specifier: ^29.5.0
         version: 29.7.0(@types/node@22.13.1)
       lemmy-js-client:
-<<<<<<< HEAD
-        specifier: npm:@phiresky/lemmy-js-client@1.0.0-post-tags.2
-        version: '@phiresky/lemmy-js-client@1.0.0-post-tags.2'
-=======
         specifier: 0.20.0-show-mod-reports.2
         version: 0.20.0-show-mod-reports.2
->>>>>>> 1a299ba6
       prettier:
         specifier: ^3.5.0
         version: 3.5.0
@@ -492,9 +487,6 @@
     resolution: {integrity: sha512-oGB+UxlgWcgQkgwo8GcEGwemoTFt3FIO9ababBmaGwXIoBKZ+GTy0pP185beGg7Llih/NSHSV2XAs1lnznocSg==}
     engines: {node: '>= 8'}
 
-  '@phiresky/lemmy-js-client@1.0.0-post-tags.2':
-    resolution: {integrity: sha512-BbtYEN9GsC7UXA4Q3uVHK0mo3iEk3jlS8sv3t0p7eZCuHRo7LTZQnIJx7enUSp4Tl2xOvcgjYVWmEjQjdul1NA==}
-
   '@pkgjs/parseargs@0.11.0':
     resolution: {integrity: sha512-+1VkjdD0QBLPodGrJUeqarH8VAIvQODIbwh9XpP5Syisf7YoQgsJKPNFoqqLQlu+VQ/tVSshMR6loPMn8U+dPg==}
     engines: {node: '>=14'}
@@ -1536,12 +1528,9 @@
     resolution: {integrity: sha512-eTIzlVOSUR+JxdDFepEYcBMtZ9Qqdef+rnzWdRZuMbOywu5tO2w2N7rqjoANZ5k9vywhL6Br1VRjUIgTQx4E8w==}
     engines: {node: '>=6'}
 
-<<<<<<< HEAD
-=======
   lemmy-js-client@0.20.0-show-mod-reports.2:
     resolution: {integrity: sha512-92Zgs5/Nf8h57U5kgL0Q9BZzoTG0JUTGSGg1e9DORzQFVfYv53dzKpdjNxvuHsxlmT4eOeZgCuyUGdRipYy6jw==}
 
->>>>>>> 1a299ba6
   leven@3.1.0:
     resolution: {integrity: sha512-qsda+H8jTaUaN/x5vzW2rzc+8Rw4TAQ/4KjB46IwK5VH+IlVeeeje/EoZRpiXvIqjFgK84QffqPztGI3VBLG1A==}
     engines: {node: '>=6'}
@@ -2825,12 +2814,6 @@
     dependencies:
       '@nodelib/fs.scandir': 2.1.5
       fastq: 1.19.0
-
-  '@phiresky/lemmy-js-client@1.0.0-post-tags.2':
-    dependencies:
-      tsoa: 6.6.0
-    transitivePeerDependencies:
-      - supports-color
 
   '@pkgjs/parseargs@0.11.0':
     optional: true
@@ -4186,11 +4169,8 @@
 
   kleur@3.0.3: {}
 
-<<<<<<< HEAD
-=======
   lemmy-js-client@0.20.0-show-mod-reports.2: {}
 
->>>>>>> 1a299ba6
   leven@3.1.0: {}
 
   levn@0.4.1:
