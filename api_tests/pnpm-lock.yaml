lockfileVersion: '9.0'

settings:
  autoInstallPeers: true
  excludeLinksFromLockfile: false

importers:

  .:
    devDependencies:
      '@eslint/js':
        specifier: ^9.26.0
        version: 9.26.0
      '@types/jest':
        specifier: ^29.5.12
        version: 29.5.14
      '@types/node':
        specifier: ^22.15.14
        version: 22.15.14
      '@typescript-eslint/eslint-plugin':
        specifier: ^8.32.0
        version: 8.32.0(@typescript-eslint/parser@8.32.0(eslint@9.26.0)(typescript@5.8.3))(eslint@9.26.0)(typescript@5.8.3)
      '@typescript-eslint/parser':
        specifier: ^8.32.0
        version: 8.32.0(eslint@9.26.0)(typescript@5.8.3)
      eslint:
        specifier: ^9.26.0
        version: 9.26.0
      eslint-plugin-prettier:
        specifier: ^5.4.0
        version: 5.4.0(eslint@9.26.0)(prettier@3.5.3)
      jest:
        specifier: ^29.5.0
        version: 29.7.0(@types/node@22.15.14)
      joi:
        specifier: ^17.13.3
        version: 17.13.3
      lemmy-js-client:
<<<<<<< HEAD
        specifier: 1.0.0-multi-community.16
        version: 1.0.0-multi-community.16
=======
        specifier: 1.0.0-search-query-mandatory.1
        version: 1.0.0-search-query-mandatory.1
>>>>>>> ba0099e7
      prettier:
        specifier: ^3.5.3
        version: 3.5.3
      ts-jest:
        specifier: ^29.3.2
        version: 29.3.2(@babel/core@7.23.9)(@jest/transform@29.7.0)(@jest/types@29.6.3)(babel-jest@29.7.0(@babel/core@7.23.9))(jest@29.7.0(@types/node@22.15.14))(typescript@5.8.3)
      tsoa:
        specifier: ^6.6.0
        version: 6.6.0
      typescript:
        specifier: ^5.8.3
        version: 5.8.3
      typescript-eslint:
        specifier: ^8.32.0
        version: 8.32.0(eslint@9.26.0)(typescript@5.8.3)

packages:

  '@ampproject/remapping@2.2.1':
    resolution: {integrity: sha512-lFMjJTrFL3j7L9yBxwYfCq2k6qqwHyzuUl/XBnif78PWTJYyL/dfowQHWE3sp6U6ZzqWiiIZnpTMO96zhkjwtg==}
    engines: {node: '>=6.0.0'}

  '@babel/code-frame@7.26.2':
    resolution: {integrity: sha512-RJlIHRueQgwWitWgF8OdFYGZX328Ax5BCemNGlqHfplnRT9ESi8JkFlvaVYbS+UubVY6dpv87Fs2u5M29iNFVQ==}
    engines: {node: '>=6.9.0'}

  '@babel/compat-data@7.23.5':
    resolution: {integrity: sha512-uU27kfDRlhfKl+w1U6vp16IuvSLtjAxdArVXPa9BvLkrr7CYIsxH5adpHObeAGY/41+syctUWOZ140a2Rvkgjw==}
    engines: {node: '>=6.9.0'}

  '@babel/core@7.23.9':
    resolution: {integrity: sha512-5q0175NOjddqpvvzU+kDiSOAk4PfdO6FvwCWoQ6RO7rTzEe8vlo+4HVfcnAREhD4npMs0e9uZypjTwzZPCf/cw==}
    engines: {node: '>=6.9.0'}

  '@babel/generator@7.23.6':
    resolution: {integrity: sha512-qrSfCYxYQB5owCmGLbl8XRpX1ytXlpueOb0N0UmQwA073KZxejgQTzAmJezxvpwQD9uGtK2shHdi55QT+MbjIw==}
    engines: {node: '>=6.9.0'}

  '@babel/helper-compilation-targets@7.23.6':
    resolution: {integrity: sha512-9JB548GZoQVmzrFgp8o7KxdgkTGm6xs9DW0o/Pim72UDjzr5ObUQ6ZzYPqA+g9OTS2bBQoctLJrky0RDCAWRgQ==}
    engines: {node: '>=6.9.0'}

  '@babel/helper-environment-visitor@7.22.20':
    resolution: {integrity: sha512-zfedSIzFhat/gFhWfHtgWvlec0nqB9YEIVrpuwjruLlXfUSnA8cJB0miHKwqDnQ7d32aKo2xt88/xZptwxbfhA==}
    engines: {node: '>=6.9.0'}

  '@babel/helper-function-name@7.23.0':
    resolution: {integrity: sha512-OErEqsrxjZTJciZ4Oo+eoZqeW9UIiOcuYKRJA4ZAgV9myA+pOXhhmpfNCKjEH/auVfEYVFJ6y1Tc4r0eIApqiw==}
    engines: {node: '>=6.9.0'}

  '@babel/helper-hoist-variables@7.22.5':
    resolution: {integrity: sha512-wGjk9QZVzvknA6yKIUURb8zY3grXCcOZt+/7Wcy8O2uctxhplmUPkOdlgoNhmdVee2c92JXbf1xpMtVNbfoxRw==}
    engines: {node: '>=6.9.0'}

  '@babel/helper-module-imports@7.22.15':
    resolution: {integrity: sha512-0pYVBnDKZO2fnSPCrgM/6WMc7eS20Fbok+0r88fp+YtWVLZrp4CkafFGIp+W0VKw4a22sgebPT99y+FDNMdP4w==}
    engines: {node: '>=6.9.0'}

  '@babel/helper-module-transforms@7.23.3':
    resolution: {integrity: sha512-7bBs4ED9OmswdfDzpz4MpWgSrV7FXlc3zIagvLFjS5H+Mk7Snr21vQ6QwrsoCGMfNC4e4LQPdoULEt4ykz0SRQ==}
    engines: {node: '>=6.9.0'}
    peerDependencies:
      '@babel/core': ^7.0.0

  '@babel/helper-plugin-utils@7.22.5':
    resolution: {integrity: sha512-uLls06UVKgFG9QD4OeFYLEGteMIAa5kpTPcFL28yuCIIzsf6ZyKZMllKVOCZFhiZ5ptnwX4mtKdWCBE/uT4amg==}
    engines: {node: '>=6.9.0'}

  '@babel/helper-simple-access@7.22.5':
    resolution: {integrity: sha512-n0H99E/K+Bika3++WNL17POvo4rKWZ7lZEp1Q+fStVbUi8nxPQEBOlTmCOxW/0JsS56SKKQ+ojAe2pHKJHN35w==}
    engines: {node: '>=6.9.0'}

  '@babel/helper-split-export-declaration@7.22.6':
    resolution: {integrity: sha512-AsUnxuLhRYsisFiaJwvp1QF+I3KjD5FOxut14q/GzovUe6orHLesW2C7d754kRm53h5gqrz6sFl6sxc4BVtE/g==}
    engines: {node: '>=6.9.0'}

  '@babel/helper-string-parser@7.23.4':
    resolution: {integrity: sha512-803gmbQdqwdf4olxrX4AJyFBV/RTr3rSmOj0rKwesmzlfhYNDEs+/iOcznzpNWlJlIlTJC2QfPFcHB6DlzdVLQ==}
    engines: {node: '>=6.9.0'}

  '@babel/helper-validator-identifier@7.22.20':
    resolution: {integrity: sha512-Y4OZ+ytlatR8AI+8KZfKuL5urKp7qey08ha31L8b3BwewJAoJamTzyvxPR/5D+KkdJCGPq/+8TukHBlY10FX9A==}
    engines: {node: '>=6.9.0'}

  '@babel/helper-validator-identifier@7.25.9':
    resolution: {integrity: sha512-Ed61U6XJc3CVRfkERJWDz4dJwKe7iLmmJsbOGu9wSloNSFttHV0I8g6UAgb7qnK5ly5bGLPd4oXZlxCdANBOWQ==}
    engines: {node: '>=6.9.0'}

  '@babel/helper-validator-option@7.23.5':
    resolution: {integrity: sha512-85ttAOMLsr53VgXkTbkx8oA6YTfT4q7/HzXSLEYmjcSTJPMPQtvq1BD79Byep5xMUYbGRzEpDsjUf3dyp54IKw==}
    engines: {node: '>=6.9.0'}

  '@babel/helpers@7.23.9':
    resolution: {integrity: sha512-87ICKgU5t5SzOT7sBMfCOZQ2rHjRU+Pcb9BoILMYz600W6DkVRLFBPwQ18gwUVvggqXivaUakpnxWQGbpywbBQ==}
    engines: {node: '>=6.9.0'}

  '@babel/parser@7.23.9':
    resolution: {integrity: sha512-9tcKgqKbs3xGJ+NtKF2ndOBBLVwPjl1SHxPQkd36r3Dlirw3xWUeGaTbqr7uGZcTaxkVNwc+03SVP7aCdWrTlA==}
    engines: {node: '>=6.0.0'}
    hasBin: true

  '@babel/plugin-syntax-async-generators@7.8.4':
    resolution: {integrity: sha512-tycmZxkGfZaxhMRbXlPXuVFpdWlXpir2W4AMhSJgRKzk/eDlIXOhb2LHWoLpDF7TEHylV5zNhykX6KAgHJmTNw==}
    peerDependencies:
      '@babel/core': ^7.0.0-0

  '@babel/plugin-syntax-bigint@7.8.3':
    resolution: {integrity: sha512-wnTnFlG+YxQm3vDxpGE57Pj0srRU4sHE/mDkt1qv2YJJSeUAec2ma4WLUnUPeKjyrfntVwe/N6dCXpU+zL3Npg==}
    peerDependencies:
      '@babel/core': ^7.0.0-0

  '@babel/plugin-syntax-class-properties@7.12.13':
    resolution: {integrity: sha512-fm4idjKla0YahUNgFNLCB0qySdsoPiZP3iQE3rky0mBUtMZ23yDJ9SJdg6dXTSDnulOVqiF3Hgr9nbXvXTQZYA==}
    peerDependencies:
      '@babel/core': ^7.0.0-0

  '@babel/plugin-syntax-import-meta@7.10.4':
    resolution: {integrity: sha512-Yqfm+XDx0+Prh3VSeEQCPU81yC+JWZ2pDPFSS4ZdpfZhp4MkFMaDC1UqseovEKwSUpnIL7+vK+Clp7bfh0iD7g==}
    peerDependencies:
      '@babel/core': ^7.0.0-0

  '@babel/plugin-syntax-json-strings@7.8.3':
    resolution: {integrity: sha512-lY6kdGpWHvjoe2vk4WrAapEuBR69EMxZl+RoGRhrFGNYVK8mOPAW8VfbT/ZgrFbXlDNiiaxQnAtgVCZ6jv30EA==}
    peerDependencies:
      '@babel/core': ^7.0.0-0

  '@babel/plugin-syntax-jsx@7.23.3':
    resolution: {integrity: sha512-EB2MELswq55OHUoRZLGg/zC7QWUKfNLpE57m/S2yr1uEneIgsTgrSzXP3NXEsMkVn76OlaVVnzN+ugObuYGwhg==}
    engines: {node: '>=6.9.0'}
    peerDependencies:
      '@babel/core': ^7.0.0-0

  '@babel/plugin-syntax-logical-assignment-operators@7.10.4':
    resolution: {integrity: sha512-d8waShlpFDinQ5MtvGU9xDAOzKH47+FFoney2baFIoMr952hKOLp1HR7VszoZvOsV/4+RRszNY7D17ba0te0ig==}
    peerDependencies:
      '@babel/core': ^7.0.0-0

  '@babel/plugin-syntax-nullish-coalescing-operator@7.8.3':
    resolution: {integrity: sha512-aSff4zPII1u2QD7y+F8oDsz19ew4IGEJg9SVW+bqwpwtfFleiQDMdzA/R+UlWDzfnHFCxxleFT0PMIrR36XLNQ==}
    peerDependencies:
      '@babel/core': ^7.0.0-0

  '@babel/plugin-syntax-numeric-separator@7.10.4':
    resolution: {integrity: sha512-9H6YdfkcK/uOnY/K7/aA2xpzaAgkQn37yzWUMRK7OaPOqOpGS1+n0H5hxT9AUw9EsSjPW8SVyMJwYRtWs3X3ug==}
    peerDependencies:
      '@babel/core': ^7.0.0-0

  '@babel/plugin-syntax-object-rest-spread@7.8.3':
    resolution: {integrity: sha512-XoqMijGZb9y3y2XskN+P1wUGiVwWZ5JmoDRwx5+3GmEplNyVM2s2Dg8ILFQm8rWM48orGy5YpI5Bl8U1y7ydlA==}
    peerDependencies:
      '@babel/core': ^7.0.0-0

  '@babel/plugin-syntax-optional-catch-binding@7.8.3':
    resolution: {integrity: sha512-6VPD0Pc1lpTqw0aKoeRTMiB+kWhAoT24PA+ksWSBrFtl5SIRVpZlwN3NNPQjehA2E/91FV3RjLWoVTglWcSV3Q==}
    peerDependencies:
      '@babel/core': ^7.0.0-0

  '@babel/plugin-syntax-optional-chaining@7.8.3':
    resolution: {integrity: sha512-KoK9ErH1MBlCPxV0VANkXW2/dw4vlbGDrFgz8bmUsBGYkFRcbRwMh6cIJubdPrkxRwuGdtCk0v/wPTKbQgBjkg==}
    peerDependencies:
      '@babel/core': ^7.0.0-0

  '@babel/plugin-syntax-top-level-await@7.14.5':
    resolution: {integrity: sha512-hx++upLv5U1rgYfwe1xBQUhRmU41NEvpUvrp8jkrSCdvGSnM5/qdRMtylJ6PG5OFkBaHkbTAKTnd3/YyESRHFw==}
    engines: {node: '>=6.9.0'}
    peerDependencies:
      '@babel/core': ^7.0.0-0

  '@babel/plugin-syntax-typescript@7.23.3':
    resolution: {integrity: sha512-9EiNjVJOMwCO+43TqoTrgQ8jMwcAd0sWyXi9RPfIsLTj4R2MADDDQXELhffaUx/uJv2AYcxBgPwH6j4TIA4ytQ==}
    engines: {node: '>=6.9.0'}
    peerDependencies:
      '@babel/core': ^7.0.0-0

  '@babel/template@7.23.9':
    resolution: {integrity: sha512-+xrD2BWLpvHKNmX2QbpdpsBaWnRxahMwJjO+KZk2JOElj5nSmKezyS1B4u+QbHMTX69t4ukm6hh9lsYQ7GHCKA==}
    engines: {node: '>=6.9.0'}

  '@babel/traverse@7.23.9':
    resolution: {integrity: sha512-I/4UJ9vs90OkBtY6iiiTORVMyIhJ4kAVmsKo9KFc8UOxMeUfi2hvtIBsET5u9GizXE6/GFSuKCTNfgCswuEjRg==}
    engines: {node: '>=6.9.0'}

  '@babel/types@7.23.9':
    resolution: {integrity: sha512-dQjSq/7HaSjRM43FFGnv5keM2HsxpmyV1PfaSVm0nzzjwwTmjOe6J4bC8e3+pTEIgHaHj+1ZlLThRJ2auc/w1Q==}
    engines: {node: '>=6.9.0'}

  '@bcoe/v8-coverage@0.2.3':
    resolution: {integrity: sha512-0hYQ8SB4Db5zvZB4axdMHGwEaQjkZzFjQiN9LVYvIFB2nSUHW9tYpxWriPrWDASIxiaXax83REcLxuSdnGPZtw==}

  '@eslint-community/eslint-utils@4.6.1':
    resolution: {integrity: sha512-KTsJMmobmbrFLe3LDh0PC2FXpcSYJt/MLjlkh/9LEnmKYLSYmT/0EW9JWANjeoemiuZrmogti0tW5Ch+qNUYDw==}
    engines: {node: ^12.22.0 || ^14.17.0 || >=16.0.0}
    peerDependencies:
      eslint: ^6.0.0 || ^7.0.0 || >=8.0.0

  '@eslint-community/eslint-utils@4.7.0':
    resolution: {integrity: sha512-dyybb3AcajC7uha6CvhdVRJqaKyn7w2YKqKyAN37NKYgZT36w+iRb0Dymmc5qEJ549c/S31cMMSFd75bteCpCw==}
    engines: {node: ^12.22.0 || ^14.17.0 || >=16.0.0}
    peerDependencies:
      eslint: ^6.0.0 || ^7.0.0 || >=8.0.0

  '@eslint-community/regexpp@4.12.1':
    resolution: {integrity: sha512-CCZCDJuduB9OUkFkY2IgppNZMi2lBQgD2qzwXkEia16cge2pijY/aXi96CJMquDMn3nJdlPV1A5KrJEXwfLNzQ==}
    engines: {node: ^12.0.0 || ^14.0.0 || >=16.0.0}

  '@eslint/config-array@0.20.0':
    resolution: {integrity: sha512-fxlS1kkIjx8+vy2SjuCB94q3htSNrufYTXubwiBFeaQHbH6Ipi43gFJq2zCMt6PHhImH3Xmr0NksKDvchWlpQQ==}
    engines: {node: ^18.18.0 || ^20.9.0 || >=21.1.0}

  '@eslint/config-helpers@0.2.1':
    resolution: {integrity: sha512-RI17tsD2frtDu/3dmI7QRrD4bedNKPM08ziRYaC5AhkGrzIAJelm9kJU1TznK+apx6V+cqRz8tfpEeG3oIyjxw==}
    engines: {node: ^18.18.0 || ^20.9.0 || >=21.1.0}

  '@eslint/core@0.13.0':
    resolution: {integrity: sha512-yfkgDw1KR66rkT5A8ci4irzDysN7FRpq3ttJolR88OqQikAWqwA8j5VZyas+vjyBNFIJ7MfybJ9plMILI2UrCw==}
    engines: {node: ^18.18.0 || ^20.9.0 || >=21.1.0}

  '@eslint/eslintrc@3.3.1':
    resolution: {integrity: sha512-gtF186CXhIl1p4pJNGZw8Yc6RlshoePRvE0X91oPGb3vZ8pM3qOS9W9NGPat9LziaBV7XrJWGylNQXkGcnM3IQ==}
    engines: {node: ^18.18.0 || ^20.9.0 || >=21.1.0}

  '@eslint/js@9.26.0':
    resolution: {integrity: sha512-I9XlJawFdSMvWjDt6wksMCrgns5ggLNfFwFvnShsleWruvXM514Qxk8V246efTw+eo9JABvVz+u3q2RiAowKxQ==}
    engines: {node: ^18.18.0 || ^20.9.0 || >=21.1.0}

  '@eslint/object-schema@2.1.6':
    resolution: {integrity: sha512-RBMg5FRL0I0gs51M/guSAj5/e14VQ4tpZnQNWwuDT66P14I43ItmPfIZRhO9fUVIPOAQXU47atlywZ/czoqFPA==}
    engines: {node: ^18.18.0 || ^20.9.0 || >=21.1.0}

  '@eslint/plugin-kit@0.2.8':
    resolution: {integrity: sha512-ZAoA40rNMPwSm+AeHpCq8STiNAwzWLJuP8Xv4CHIc9wv/PSuExjMrmjfYNj682vW0OOiZ1HKxzvjQr9XZIisQA==}
    engines: {node: ^18.18.0 || ^20.9.0 || >=21.1.0}

  '@hapi/accept@6.0.3':
    resolution: {integrity: sha512-p72f9k56EuF0n3MwlBNThyVE5PXX40g+aQh+C/xbKrfzahM2Oispv3AXmOIU51t3j77zay1qrX7IIziZXspMlw==}

  '@hapi/ammo@6.0.1':
    resolution: {integrity: sha512-pmL+nPod4g58kXrMcsGLp05O2jF4P2Q3GiL8qYV7nKYEh3cGf+rV4P5Jyi2Uq0agGhVU63GtaSAfBEZOlrJn9w==}

  '@hapi/b64@6.0.1':
    resolution: {integrity: sha512-ZvjX4JQReUmBheeCq+S9YavcnMMHWqx3S0jHNXWIM1kQDxB9cyfSycpVvjfrKcIS8Mh5N3hmu/YKo4Iag9g2Kw==}

  '@hapi/boom@10.0.1':
    resolution: {integrity: sha512-ERcCZaEjdH3OgSJlyjVk8pHIFeus91CjKP3v+MpgBNp5IvGzP2l/bRiD78nqYcKPaZdbKkK5vDBVPd2ohHBlsA==}

  '@hapi/bounce@3.0.2':
    resolution: {integrity: sha512-d0XmlTi3H9HFDHhQLjg4F4auL1EY3Wqj7j7/hGDhFFe6xAbnm3qiGrXeT93zZnPH8gH+SKAFYiRzu26xkXcH3g==}

  '@hapi/bourne@3.0.0':
    resolution: {integrity: sha512-Waj1cwPXJDucOib4a3bAISsKJVb15MKi9IvmTI/7ssVEm6sywXGjVJDhl6/umt1pK1ZS7PacXU3A1PmFKHEZ2w==}

  '@hapi/call@9.0.1':
    resolution: {integrity: sha512-uPojQRqEL1GRZR4xXPqcLMujQGaEpyVPRyBlD8Pp5rqgIwLhtveF9PkixiKru2THXvuN8mUrLeet5fqxKAAMGg==}

  '@hapi/catbox-memory@6.0.2':
    resolution: {integrity: sha512-H1l4ugoFW/ZRkqeFrIo8p1rWN0PA4MDTfu4JmcoNDvnY975o29mqoZblqFTotxNHlEkMPpIiIBJTV+Mbi+aF0g==}

  '@hapi/catbox@12.1.1':
    resolution: {integrity: sha512-hDqYB1J+R0HtZg4iPH3LEnldoaBsar6bYp0EonBmNQ9t5CO+1CqgCul2ZtFveW1ReA5SQuze9GPSU7/aecERhw==}

  '@hapi/content@6.0.0':
    resolution: {integrity: sha512-CEhs7j+H0iQffKfe5Htdak5LBOz/Qc8TRh51cF+BFv0qnuph3Em4pjGVzJMkI2gfTDdlJKWJISGWS1rK34POGA==}

  '@hapi/cryptiles@6.0.1':
    resolution: {integrity: sha512-9GM9ECEHfR8lk5ASOKG4+4ZsEzFqLfhiryIJ2ISePVB92OHLp/yne4m+zn7z9dgvM98TLpiFebjDFQ0UHcqxXQ==}
    engines: {node: '>=14.0.0'}

  '@hapi/file@3.0.0':
    resolution: {integrity: sha512-w+lKW+yRrLhJu620jT3y+5g2mHqnKfepreykvdOcl9/6up8GrQQn+l3FRTsjHTKbkbfQFkuksHpdv2EcpKcJ4Q==}

  '@hapi/hapi@21.3.12':
    resolution: {integrity: sha512-GCUP12dkb3QMjpFl+wEFO73nqKRmsnD5um/QDOn6lj2GjGBrDXPcT194mNARO+PPNXZOR4KmvIpHt/lceUncfg==}
    engines: {node: '>=14.15.0'}

  '@hapi/heavy@8.0.1':
    resolution: {integrity: sha512-gBD/NANosNCOp6RsYTsjo2vhr5eYA3BEuogk6cxY0QdhllkkTaJFYtTXv46xd6qhBVMbMMqcSdtqey+UQU3//w==}

  '@hapi/hoek@11.0.7':
    resolution: {integrity: sha512-HV5undWkKzcB4RZUusqOpcgxOaq6VOAH7zhhIr2g3G8NF/MlFO75SjOr2NfuSx0Mh40+1FqCkagKLJRykUWoFQ==}

  '@hapi/hoek@9.3.0':
    resolution: {integrity: sha512-/c6rf4UJlmHlC9b5BaNvzAcFv7HZ2QHaV0D4/HNlBdvFnvQq8RI4kYdhyPCl7Xj+oWvTWQ8ujhqS53LIgAe6KQ==}

  '@hapi/iron@7.0.1':
    resolution: {integrity: sha512-tEZnrOujKpS6jLKliyWBl3A9PaE+ppuL/+gkbyPPDb/l2KSKQyH4lhMkVb+sBhwN+qaxxlig01JRqB8dk/mPxQ==}

  '@hapi/mimos@7.0.1':
    resolution: {integrity: sha512-b79V+BrG0gJ9zcRx1VGcCI6r6GEzzZUgiGEJVoq5gwzuB2Ig9Cax8dUuBauQCFKvl2YWSWyOc8mZ8HDaJOtkew==}

  '@hapi/nigel@5.0.1':
    resolution: {integrity: sha512-uv3dtYuB4IsNaha+tigWmN8mQw/O9Qzl5U26Gm4ZcJVtDdB1AVJOwX3X5wOX+A07qzpEZnOMBAm8jjSqGsU6Nw==}
    engines: {node: '>=14.0.0'}

  '@hapi/pez@6.1.0':
    resolution: {integrity: sha512-+FE3sFPYuXCpuVeHQ/Qag1b45clR2o54QoonE/gKHv9gukxQ8oJJZPR7o3/ydDTK6racnCJXxOyT1T93FCJMIg==}

  '@hapi/podium@5.0.2':
    resolution: {integrity: sha512-T7gf2JYHQQfEfewTQFbsaXoZxSvuXO/QBIGljucUQ/lmPnTTNAepoIKOakWNVWvo2fMEDjycu77r8k6dhreqHA==}

  '@hapi/shot@6.0.1':
    resolution: {integrity: sha512-s5ynMKZXYoDd3dqPw5YTvOR/vjHvMTxc388+0qL0jZZP1+uwXuUD32o9DuuuLsmTlyXCWi02BJl1pBpwRuUrNA==}

  '@hapi/somever@4.1.1':
    resolution: {integrity: sha512-lt3QQiDDOVRatS0ionFDNrDIv4eXz58IibQaZQDOg4DqqdNme8oa0iPWcE0+hkq/KTeBCPtEOjDOBKBKwDumVg==}

  '@hapi/statehood@8.1.1':
    resolution: {integrity: sha512-YbK7PSVUA59NArAW5Np0tKRoIZ5VNYUicOk7uJmWZF6XyH5gGL+k62w77SIJb0AoAJ0QdGQMCQ/WOGL1S3Ydow==}

  '@hapi/subtext@8.1.0':
    resolution: {integrity: sha512-PyaN4oSMtqPjjVxLny1k0iYg4+fwGusIhaom9B2StinBclHs7v46mIW706Y+Wo21lcgulGyXbQrmT/w4dus6ww==}

  '@hapi/teamwork@6.0.0':
    resolution: {integrity: sha512-05HumSy3LWfXpmJ9cr6HzwhAavrHkJ1ZRCmNE2qJMihdM5YcWreWPfyN0yKT2ZjCM92au3ZkuodjBxOibxM67A==}
    engines: {node: '>=14.0.0'}

  '@hapi/topo@5.1.0':
    resolution: {integrity: sha512-foQZKJig7Ob0BMAYBfcJk8d77QtOe7Wo4ox7ff1lQYoNNAb6jwcY1ncdoy2e9wQZzvNy7ODZCYJkK8kzmcAnAg==}

  '@hapi/topo@6.0.2':
    resolution: {integrity: sha512-KR3rD5inZbGMrHmgPxsJ9dbi6zEK+C3ZwUwTa+eMwWLz7oijWUTWD2pMSNNYJAU6Qq+65NkxXjqHr/7LM2Xkqg==}

  '@hapi/validate@2.0.1':
    resolution: {integrity: sha512-NZmXRnrSLK8MQ9y/CMqE9WSspgB9xA41/LlYR0k967aSZebWr4yNrpxIbov12ICwKy4APSlWXZga9jN5p6puPA==}

  '@hapi/vise@5.0.1':
    resolution: {integrity: sha512-XZYWzzRtINQLedPYlIkSkUr7m5Ddwlu99V9elh8CSygXstfv3UnWIXT0QD+wmR0VAG34d2Vx3olqcEhRRoTu9A==}

  '@hapi/wreck@18.1.0':
    resolution: {integrity: sha512-0z6ZRCmFEfV/MQqkQomJ7sl/hyxvcZM7LtuVqN3vdAO4vM9eBbowl0kaqQj9EJJQab+3Uuh1GxbGIBFy4NfJ4w==}

  '@humanfs/core@0.19.1':
    resolution: {integrity: sha512-5DyQ4+1JEUzejeK1JGICcideyfUbGixgS9jNgex5nqkW+cY7WZhxBigmieN5Qnw9ZosSNVC9KQKyb+GUaGyKUA==}
    engines: {node: '>=18.18.0'}

  '@humanfs/node@0.16.6':
    resolution: {integrity: sha512-YuI2ZHQL78Q5HbhDiBA1X4LmYdXCKCMQIfw0pw7piHJwyREFebJUvrQN4cMssyES6x+vfUbx1CIpaQUKYdQZOw==}
    engines: {node: '>=18.18.0'}

  '@humanwhocodes/module-importer@1.0.1':
    resolution: {integrity: sha512-bxveV4V8v5Yb4ncFTT3rPSgZBOpCkjfK0y4oVVVJwIuDVBRMDXrPyXRL988i5ap9m9bnyEEjWfm5WkBmtffLfA==}
    engines: {node: '>=12.22'}

  '@humanwhocodes/retry@0.3.1':
    resolution: {integrity: sha512-JBxkERygn7Bv/GbN5Rv8Ul6LVknS+5Bp6RgDC/O8gEBU/yeH5Ui5C/OlWrTb6qct7LjjfT6Re2NxB0ln0yYybA==}
    engines: {node: '>=18.18'}

  '@humanwhocodes/retry@0.4.2':
    resolution: {integrity: sha512-xeO57FpIu4p1Ri3Jq/EXq4ClRm86dVF2z/+kvFnyqVYRavTZmaFaUBbWCOuuTh0o/g7DSsk6kc2vrS4Vl5oPOQ==}
    engines: {node: '>=18.18'}

  '@isaacs/cliui@8.0.2':
    resolution: {integrity: sha512-O8jcjabXaleOG9DQ0+ARXWZBTfnP4WNAqzuiJK7ll44AmxGKv/J2M4TPjxjY3znBCfvBXFzucm1twdyFybFqEA==}
    engines: {node: '>=12'}

  '@istanbuljs/load-nyc-config@1.1.0':
    resolution: {integrity: sha512-VjeHSlIzpv/NyD3N0YuHfXOPDIixcA1q2ZV98wsMqcYlPmv2n3Yb2lYP9XMElnaFVXg5A7YLTeLu6V84uQDjmQ==}
    engines: {node: '>=8'}

  '@istanbuljs/schema@0.1.3':
    resolution: {integrity: sha512-ZXRY4jNvVgSVQ8DL3LTcakaAtXwTVUxE81hslsyD2AtoXW/wVob10HkOJ1X/pAlcI7D+2YoZKg5do8G/w6RYgA==}
    engines: {node: '>=8'}

  '@jest/console@29.7.0':
    resolution: {integrity: sha512-5Ni4CU7XHQi32IJ398EEP4RrB8eV09sXP2ROqD4bksHrnTree52PsxvX8tpL8LvTZ3pFzXyPbNQReSN41CAhOg==}
    engines: {node: ^14.15.0 || ^16.10.0 || >=18.0.0}

  '@jest/core@29.7.0':
    resolution: {integrity: sha512-n7aeXWKMnGtDA48y8TLWJPJmLmmZ642Ceo78cYWEpiD7FzDgmNDV/GCVRorPABdXLJZ/9wzzgZAlHjXjxDHGsg==}
    engines: {node: ^14.15.0 || ^16.10.0 || >=18.0.0}
    peerDependencies:
      node-notifier: ^8.0.1 || ^9.0.0 || ^10.0.0
    peerDependenciesMeta:
      node-notifier:
        optional: true

  '@jest/environment@29.7.0':
    resolution: {integrity: sha512-aQIfHDq33ExsN4jP1NWGXhxgQ/wixs60gDiKO+XVMd8Mn0NWPWgc34ZQDTb2jKaUWQ7MuwoitXAsN2XVXNMpAw==}
    engines: {node: ^14.15.0 || ^16.10.0 || >=18.0.0}

  '@jest/expect-utils@29.7.0':
    resolution: {integrity: sha512-GlsNBWiFQFCVi9QVSx7f5AgMeLxe9YCCs5PuP2O2LdjDAA8Jh9eX7lA1Jq/xdXw3Wb3hyvlFNfZIfcRetSzYcA==}
    engines: {node: ^14.15.0 || ^16.10.0 || >=18.0.0}

  '@jest/expect@29.7.0':
    resolution: {integrity: sha512-8uMeAMycttpva3P1lBHB8VciS9V0XAr3GymPpipdyQXbBcuhkLQOSe8E/p92RyAdToS6ZD1tFkX+CkhoECE0dQ==}
    engines: {node: ^14.15.0 || ^16.10.0 || >=18.0.0}

  '@jest/fake-timers@29.7.0':
    resolution: {integrity: sha512-q4DH1Ha4TTFPdxLsqDXK1d3+ioSL7yL5oCMJZgDYm6i+6CygW5E5xVr/D1HdsGxjt1ZWSfUAs9OxSB/BNelWrQ==}
    engines: {node: ^14.15.0 || ^16.10.0 || >=18.0.0}

  '@jest/globals@29.7.0':
    resolution: {integrity: sha512-mpiz3dutLbkW2MNFubUGUEVLkTGiqW6yLVTA+JbP6fI6J5iL9Y0Nlg8k95pcF8ctKwCS7WVxteBs29hhfAotzQ==}
    engines: {node: ^14.15.0 || ^16.10.0 || >=18.0.0}

  '@jest/reporters@29.7.0':
    resolution: {integrity: sha512-DApq0KJbJOEzAFYjHADNNxAE3KbhxQB1y5Kplb5Waqw6zVbuWatSnMjE5gs8FUgEPmNsnZA3NCWl9NG0ia04Pg==}
    engines: {node: ^14.15.0 || ^16.10.0 || >=18.0.0}
    peerDependencies:
      node-notifier: ^8.0.1 || ^9.0.0 || ^10.0.0
    peerDependenciesMeta:
      node-notifier:
        optional: true

  '@jest/schemas@29.6.3':
    resolution: {integrity: sha512-mo5j5X+jIZmJQveBKeS/clAueipV7KgiX1vMgCxam1RNYiqE1w62n0/tJJnHtjW8ZHcQco5gY85jA3mi0L+nSA==}
    engines: {node: ^14.15.0 || ^16.10.0 || >=18.0.0}

  '@jest/source-map@29.6.3':
    resolution: {integrity: sha512-MHjT95QuipcPrpLM+8JMSzFx6eHp5Bm+4XeFDJlwsvVBjmKNiIAvasGK2fxz2WbGRlnvqehFbh07MMa7n3YJnw==}
    engines: {node: ^14.15.0 || ^16.10.0 || >=18.0.0}

  '@jest/test-result@29.7.0':
    resolution: {integrity: sha512-Fdx+tv6x1zlkJPcWXmMDAG2HBnaR9XPSd5aDWQVsfrZmLVT3lU1cwyxLgRmXR9yrq4NBoEm9BMsfgFzTQAbJYA==}
    engines: {node: ^14.15.0 || ^16.10.0 || >=18.0.0}

  '@jest/test-sequencer@29.7.0':
    resolution: {integrity: sha512-GQwJ5WZVrKnOJuiYiAF52UNUJXgTZx1NHjFSEB0qEMmSZKAkdMoIzw/Cj6x6NF4AvV23AUqDpFzQkN/eYCYTxw==}
    engines: {node: ^14.15.0 || ^16.10.0 || >=18.0.0}

  '@jest/transform@29.7.0':
    resolution: {integrity: sha512-ok/BTPFzFKVMwO5eOHRrvnBVHdRy9IrsrW1GpMaQ9MCnilNLXQKmAX8s1YXDFaai9xJpac2ySzV0YeRRECr2Vw==}
    engines: {node: ^14.15.0 || ^16.10.0 || >=18.0.0}

  '@jest/types@29.6.3':
    resolution: {integrity: sha512-u3UPsIilWKOM3F9CXtrG8LEJmNxwoCQC/XVj4IKYXvvpx7QIi/Kg1LI5uDmDpKlac62NUtX7eLjRh+jVZcLOzw==}
    engines: {node: ^14.15.0 || ^16.10.0 || >=18.0.0}

  '@jridgewell/gen-mapping@0.3.3':
    resolution: {integrity: sha512-HLhSWOLRi875zjjMG/r+Nv0oCW8umGb0BgEhyX3dDX3egwZtB8PqLnjz3yedt8R5StBrzcg4aBpnh8UA9D1BoQ==}
    engines: {node: '>=6.0.0'}

  '@jridgewell/resolve-uri@3.1.1':
    resolution: {integrity: sha512-dSYZh7HhCDtCKm4QakX0xFpsRDqjjtZf/kjI/v3T3Nwt5r8/qz/M19F9ySyOqU94SXBmeG9ttTul+YnR4LOxFA==}
    engines: {node: '>=6.0.0'}

  '@jridgewell/set-array@1.1.2':
    resolution: {integrity: sha512-xnkseuNADM0gt2bs+BvhO0p78Mk762YnZdsuzFV018NoG1Sj1SCQvpSqa7XUaTam5vAGasABV9qXASMKnFMwMw==}
    engines: {node: '>=6.0.0'}

  '@jridgewell/sourcemap-codec@1.4.15':
    resolution: {integrity: sha512-eF2rxCRulEKXHTRiDrDy6erMYWqNw4LPdQ8UQA4huuxaQsVeRPFl2oM8oDGxMFhJUWZf9McpLtJasDDZb/Bpeg==}

  '@jridgewell/trace-mapping@0.3.22':
    resolution: {integrity: sha512-Wf963MzWtA2sjrNt+g18IAln9lKnlRp+K2eH4jjIoF1wYeq3aMREpG09xhlhdzS0EjwU7qmUJYangWa+151vZw==}

  '@modelcontextprotocol/sdk@1.11.0':
    resolution: {integrity: sha512-k/1pb70eD638anoi0e8wUGAlbMJXyvdV4p62Ko+EZ7eBe1xMx8Uhak1R5DgfoofsK5IBBnRwsYGTaLZl+6/+RQ==}
    engines: {node: '>=18'}

  '@nodelib/fs.scandir@2.1.5':
    resolution: {integrity: sha512-vq24Bq3ym5HEQm2NKCr3yXDwjc7vTsEThRDnkp2DK9p1uqLR+DHurm/NOTo0KG7HYHU7eppKZj3MyqYuMBf62g==}
    engines: {node: '>= 8'}

  '@nodelib/fs.stat@2.0.5':
    resolution: {integrity: sha512-RkhPPp2zrqDAQA/2jNhnztcPAlv64XdhIp7a7454A5ovI7Bukxgt7MX7udwAu3zg1DcpPU0rz3VV1SeaqvY4+A==}
    engines: {node: '>= 8'}

  '@nodelib/fs.walk@1.2.8':
    resolution: {integrity: sha512-oGB+UxlgWcgQkgwo8GcEGwemoTFt3FIO9ababBmaGwXIoBKZ+GTy0pP185beGg7Llih/NSHSV2XAs1lnznocSg==}
    engines: {node: '>= 8'}

  '@pkgjs/parseargs@0.11.0':
    resolution: {integrity: sha512-+1VkjdD0QBLPodGrJUeqarH8VAIvQODIbwh9XpP5Syisf7YoQgsJKPNFoqqLQlu+VQ/tVSshMR6loPMn8U+dPg==}
    engines: {node: '>=14'}

  '@pkgr/core@0.2.4':
    resolution: {integrity: sha512-ROFF39F6ZrnzSUEmQQZUar0Jt4xVoP9WnDRdWwF4NNcXs3xBTLgBUDoOwW141y1jP+S8nahIbdxbFC7IShw9Iw==}
    engines: {node: ^12.20.0 || ^14.18.0 || >=16.0.0}

  '@sideway/address@4.1.5':
    resolution: {integrity: sha512-IqO/DUQHUkPeixNQ8n0JA6102hT9CmaljNTPmQ1u8MEhBo/R4Q8eKLN/vGZxuebwOroDB4cbpjheD4+/sKFK4Q==}

  '@sideway/formula@3.0.1':
    resolution: {integrity: sha512-/poHZJJVjx3L+zVD6g9KgHfYnb443oi7wLu/XKojDviHy6HOEOA6z1Trk5aR1dGcmPenJEgb2sK2I80LeS3MIg==}

  '@sideway/pinpoint@2.0.0':
    resolution: {integrity: sha512-RNiOoTPkptFtSVzQevY/yWtZwf/RxyVnPy/OcA9HBM3MlGDnBEYL5B41H0MTn0Uec8Hi+2qUtTfG2WWZBmMejQ==}

  '@sinclair/typebox@0.27.8':
    resolution: {integrity: sha512-+Fj43pSMwJs4KRrH/938Uf+uAELIgVBmQzg/q1YG10djyfA3TnrU8N8XzqCh/okZdszqBQTZf96idMfE5lnwTA==}

  '@sinonjs/commons@3.0.1':
    resolution: {integrity: sha512-K3mCHKQ9sVh8o1C9cxkwxaOmXoAMlDxC1mYyHrjqOWEcBjYr76t96zL2zlj5dUGZ3HSw240X1qgH3Mjf1yJWpQ==}

  '@sinonjs/fake-timers@10.3.0':
    resolution: {integrity: sha512-V4BG07kuYSUkTCSBHG8G8TNhM+F19jXFWnQtzj+we8DrkpSBCee9Z3Ms8yiGer/dlmhe35/Xdgyo3/0rQKg7YA==}

  '@tsoa/cli@6.6.0':
    resolution: {integrity: sha512-thSW0EiqjkF7HspcPIVIy0ZX65VqbWALHbxwl8Sk83j2kakOMq+fJvfo8FcBAWlMki+JDH7CO5iaAaSLHbeqtg==}
    engines: {node: '>=18.0.0', yarn: '>=1.9.4'}
    hasBin: true

  '@tsoa/runtime@6.6.0':
    resolution: {integrity: sha512-+rF2gdL8CX+jQ82/IBc+MRJFNAvWPoBBl77HHJv3ESVMqbKhlhlo97JHmKyFbLcX6XOJN8zl8gfQpAEJN4SOMQ==}
    engines: {node: '>=18.0.0', yarn: '>=1.9.4'}

  '@types/accepts@1.3.7':
    resolution: {integrity: sha512-Pay9fq2lM2wXPWbteBsRAGiWH2hig4ZE2asK+mm7kUzlxRTfL961rj89I6zV/E3PcIkDqyuBEcMxFT7rccugeQ==}

  '@types/babel__core@7.20.5':
    resolution: {integrity: sha512-qoQprZvz5wQFJwMDqeseRXWv3rqMvhgpbXFfVyWhbx9X47POIA6i/+dXefEmZKoAgOaTdaIgNSMqMIU61yRyzA==}

  '@types/babel__generator@7.6.8':
    resolution: {integrity: sha512-ASsj+tpEDsEiFr1arWrlN6V3mdfjRMZt6LtK/Vp/kreFLnr5QH5+DhvD5nINYZXzwJvXeGq+05iUXcAzVrqWtw==}

  '@types/babel__template@7.4.4':
    resolution: {integrity: sha512-h/NUaSyG5EyxBIp8YRxo4RMe2/qQgvyowRwVMzhYhBCONbW8PUsg4lkFMrhgZhUe5z3L3MiLDuvyJ/CaPa2A8A==}

  '@types/babel__traverse@7.20.5':
    resolution: {integrity: sha512-WXCyOcRtH37HAUkpXhUduaxdm82b4GSlyTqajXviN4EfiuPgNYR109xMCKvpl6zPIpua0DGlMEDCq+g8EdoheQ==}

  '@types/body-parser@1.19.5':
    resolution: {integrity: sha512-fB3Zu92ucau0iQ0JMCFQE7b/dv8Ot07NI3KaZIkIUNXq82k4eBAqUaneXfleGY9JWskeS9y+u0nXMyspcuQrCg==}

  '@types/connect@3.4.38':
    resolution: {integrity: sha512-K6uROf1LD88uDQqJCktA4yzL1YYAK6NgfsI0v/mTgyPKWsX1CnJ0XPSDhViejru1GcRkLWb8RlzFYJRqGUbaug==}

  '@types/content-disposition@0.5.8':
    resolution: {integrity: sha512-QVSSvno3dE0MgO76pJhmv4Qyi/j0Yk9pBp0Y7TJ2Tlj+KCgJWY6qX7nnxCOLkZ3VYRSIk1WTxCvwUSdx6CCLdg==}

  '@types/cookies@0.9.0':
    resolution: {integrity: sha512-40Zk8qR147RABiQ7NQnBzWzDcjKzNrntB5BAmeGCb2p/MIyOE+4BVvc17wumsUqUw00bJYqoXFHYygQnEFh4/Q==}

  '@types/estree@1.0.7':
    resolution: {integrity: sha512-w28IoSUCJpidD/TGviZwwMJckNESJZXFu7NBZ5YJ4mEUnNraUn9Pm8HSZm/jDF1pDWYKspWE7oVphigUPRakIQ==}

  '@types/express-serve-static-core@5.0.6':
    resolution: {integrity: sha512-3xhRnjJPkULekpSzgtoNYYcTWgEZkp4myc+Saevii5JPnHNvHMRlBSHDbs7Bh1iPPoVTERHEZXyhyLbMEsExsA==}

  '@types/express@5.0.0':
    resolution: {integrity: sha512-DvZriSMehGHL1ZNLzi6MidnsDhUZM/x2pRdDIKdwbUNqqwHxMlRdkxtn6/EPKyqKpHqTl/4nRZsRNLpZxZRpPQ==}

  '@types/graceful-fs@4.1.9':
    resolution: {integrity: sha512-olP3sd1qOEe5dXTSaFvQG+02VdRXcdytWLAZsAq1PecU8uqQAhkrnbli7DagjtXKW/Bl7YJbUsa8MPcuc8LHEQ==}

  '@types/http-assert@1.5.6':
    resolution: {integrity: sha512-TTEwmtjgVbYAzZYWyeHPrrtWnfVkm8tQkP8P21uQifPgMRgjrow3XDEYqucuC8SKZJT7pUnhU/JymvjggxO9vw==}

  '@types/http-errors@2.0.4':
    resolution: {integrity: sha512-D0CFMMtydbJAegzOyHjtiKPLlvnm3iTZyZRSZoLq2mRhDdmLfIWOCYPfQJ4cu2erKghU++QvjcUjp/5h7hESpA==}

  '@types/istanbul-lib-coverage@2.0.6':
    resolution: {integrity: sha512-2QF/t/auWm0lsy8XtKVPG19v3sSOQlJe/YHZgfjb/KBBHOGSV+J2q/S671rcq9uTBrLAXmZpqJiaQbMT+zNU1w==}

  '@types/istanbul-lib-report@3.0.3':
    resolution: {integrity: sha512-NQn7AHQnk/RSLOxrBbGyJM/aVQ+pjj5HCgasFxc0K/KhoATfQ/47AyUl15I2yBUpihjmas+a+VJBOqecrFH+uA==}

  '@types/istanbul-reports@3.0.4':
    resolution: {integrity: sha512-pk2B1NWalF9toCRu6gjBzR69syFjP4Od8WRAX+0mmf9lAjCRicLOWc+ZrxZHx/0XRjotgkF9t6iaMJ+aXcOdZQ==}

  '@types/jest@29.5.14':
    resolution: {integrity: sha512-ZN+4sdnLUbo8EVvVc2ao0GFW6oVrQRPn4K2lglySj7APvSrgzxHiNNK99us4WDMi57xxA2yggblIAMNhXOotLQ==}

  '@types/json-schema@7.0.15':
    resolution: {integrity: sha512-5+fP8P8MFNC+AyZCDxrB2pkZFPGzqQWUzpSeuuVLvm8VMcorNYavBqoFcxK8bQz4Qsbn4oUEEem4wDLfcysGHA==}

  '@types/keygrip@1.0.6':
    resolution: {integrity: sha512-lZuNAY9xeJt7Bx4t4dx0rYCDqGPW8RXhQZK1td7d4H6E9zYbLoOtjBvfwdTKpsyxQI/2jv+armjX/RW+ZNpXOQ==}

  '@types/koa-compose@3.2.8':
    resolution: {integrity: sha512-4Olc63RY+MKvxMwVknCUDhRQX1pFQoBZ/lXcRLP69PQkEpze/0cr8LNqJQe5NFb/b19DWi2a5bTi2VAlQzhJuA==}

  '@types/koa@2.15.0':
    resolution: {integrity: sha512-7QFsywoE5URbuVnG3loe03QXuGajrnotr3gQkXcEBShORai23MePfFYdhz90FEtBBpkyIYQbVD+evKtloCgX3g==}

  '@types/mime@1.3.5':
    resolution: {integrity: sha512-/pyBZWSLD2n0dcHE3hq8s8ZvcETHtEuF+3E7XVt0Ig2nvsVQXdghHVcEkIWjy9A0wKfTn97a/PSDYohKIlnP/w==}

  '@types/multer@1.4.12':
    resolution: {integrity: sha512-pQ2hoqvXiJt2FP9WQVLPRO+AmiIm/ZYkavPlIQnx282u4ZrVdztx0pkh3jjpQt0Kz+YI0YhSG264y08UJKoUQg==}

  '@types/node@22.15.14':
    resolution: {integrity: sha512-BL1eyu/XWsFGTtDWOYULQEs4KR0qdtYfCxYAUYRoB7JP7h9ETYLgQTww6kH8Sj2C0pFGgrpM0XKv6/kbIzYJ1g==}

  '@types/qs@6.9.18':
    resolution: {integrity: sha512-kK7dgTYDyGqS+e2Q4aK9X3D7q234CIZ1Bv0q/7Z5IwRDoADNU81xXJK/YVyLbLTZCoIwUoDoffFeF+p/eIklAA==}

  '@types/range-parser@1.2.7':
    resolution: {integrity: sha512-hKormJbkJqzQGhziax5PItDUTMAM9uE2XXQmM37dyd4hVM+5aVl7oVxMVUiVQn2oCQFN/LKCZdvSM0pFRqbSmQ==}

  '@types/send@0.17.4':
    resolution: {integrity: sha512-x2EM6TJOybec7c52BX0ZspPodMsQUd5L6PRwOunVyVUhXiBSKf3AezDL8Dgvgt5o0UfKNfuA0eMLr2wLT4AiBA==}

  '@types/serve-static@1.15.7':
    resolution: {integrity: sha512-W8Ym+h8nhuRwaKPaDw34QUkwsGi6Rc4yYqvKFo5rm2FUEhCFbzVWrxXUxuKK8TASjWsysJY0nsmNCGhCOIsrOw==}

  '@types/stack-utils@2.0.3':
    resolution: {integrity: sha512-9aEbYZ3TbYMznPdcdr3SmIrLXwC/AKZXQeCf9Pgao5CKb8CyHuEX5jzWPTkvregvhRJHcpRO6BFoGW9ycaOkYw==}

  '@types/yargs-parser@21.0.3':
    resolution: {integrity: sha512-I4q9QU9MQv4oEOz4tAHJtNz1cwuLxn2F3xcc2iV5WdqLPpUnj30aUuxt1mAxYTG+oe8CZMV/+6rU4S4gRDzqtQ==}

  '@types/yargs@17.0.32':
    resolution: {integrity: sha512-xQ67Yc/laOG5uMfX/093MRlGGCIBzZMarVa+gfNKJxWAIgykYpVGkBdbqEzGDDfCrVUj6Hiff4mTZ5BA6TmAog==}

  '@typescript-eslint/eslint-plugin@8.32.0':
    resolution: {integrity: sha512-/jU9ettcntkBFmWUzzGgsClEi2ZFiikMX5eEQsmxIAWMOn4H3D4rvHssstmAHGVvrYnaMqdWWWg0b5M6IN/MTQ==}
    engines: {node: ^18.18.0 || ^20.9.0 || >=21.1.0}
    peerDependencies:
      '@typescript-eslint/parser': ^8.0.0 || ^8.0.0-alpha.0
      eslint: ^8.57.0 || ^9.0.0
      typescript: '>=4.8.4 <5.9.0'

  '@typescript-eslint/parser@8.32.0':
    resolution: {integrity: sha512-B2MdzyWxCE2+SqiZHAjPphft+/2x2FlO9YBx7eKE1BCb+rqBlQdhtAEhzIEdozHd55DXPmxBdpMygFJjfjjA9A==}
    engines: {node: ^18.18.0 || ^20.9.0 || >=21.1.0}
    peerDependencies:
      eslint: ^8.57.0 || ^9.0.0
      typescript: '>=4.8.4 <5.9.0'

  '@typescript-eslint/scope-manager@8.32.0':
    resolution: {integrity: sha512-jc/4IxGNedXkmG4mx4nJTILb6TMjL66D41vyeaPWvDUmeYQzF3lKtN15WsAeTr65ce4mPxwopPSo1yUUAWw0hQ==}
    engines: {node: ^18.18.0 || ^20.9.0 || >=21.1.0}

  '@typescript-eslint/type-utils@8.32.0':
    resolution: {integrity: sha512-t2vouuYQKEKSLtJaa5bB4jHeha2HJczQ6E5IXPDPgIty9EqcJxpr1QHQ86YyIPwDwxvUmLfP2YADQ5ZY4qddZg==}
    engines: {node: ^18.18.0 || ^20.9.0 || >=21.1.0}
    peerDependencies:
      eslint: ^8.57.0 || ^9.0.0
      typescript: '>=4.8.4 <5.9.0'

  '@typescript-eslint/types@8.32.0':
    resolution: {integrity: sha512-O5Id6tGadAZEMThM6L9HmVf5hQUXNSxLVKeGJYWNhhVseps/0LddMkp7//VDkzwJ69lPL0UmZdcZwggj9akJaA==}
    engines: {node: ^18.18.0 || ^20.9.0 || >=21.1.0}

  '@typescript-eslint/typescript-estree@8.32.0':
    resolution: {integrity: sha512-pU9VD7anSCOIoBFnhTGfOzlVFQIA1XXiQpH/CezqOBaDppRwTglJzCC6fUQGpfwey4T183NKhF1/mfatYmjRqQ==}
    engines: {node: ^18.18.0 || ^20.9.0 || >=21.1.0}
    peerDependencies:
      typescript: '>=4.8.4 <5.9.0'

  '@typescript-eslint/utils@8.32.0':
    resolution: {integrity: sha512-8S9hXau6nQ/sYVtC3D6ISIDoJzS1NsCK+gluVhLN2YkBPX+/1wkwyUiDKnxRh15579WoOIyVWnoyIf3yGI9REw==}
    engines: {node: ^18.18.0 || ^20.9.0 || >=21.1.0}
    peerDependencies:
      eslint: ^8.57.0 || ^9.0.0
      typescript: '>=4.8.4 <5.9.0'

  '@typescript-eslint/visitor-keys@8.32.0':
    resolution: {integrity: sha512-1rYQTCLFFzOI5Nl0c8LUpJT8HxpwVRn9E4CkMsYfuN6ctmQqExjSTzzSk0Tz2apmXy7WU6/6fyaZVVA/thPN+w==}
    engines: {node: ^18.18.0 || ^20.9.0 || >=21.1.0}

  accepts@1.3.8:
    resolution: {integrity: sha512-PYAthTa2m2VKxuvSD3DPC/Gy+U+sOA1LAuT8mkmRuvw+NACSaeXEQ+NHcVF7rONl6qcaxV3Uuemwawk+7+SJLw==}
    engines: {node: '>= 0.6'}

  accepts@2.0.0:
    resolution: {integrity: sha512-5cvg6CtKwfgdmVqY1WIiXKc3Q1bkRqGLi+2W/6ao+6Y7gu/RCwRuAhGEzh5B4KlszSuTLgZYuqFqo5bImjNKng==}
    engines: {node: '>= 0.6'}

  acorn-jsx@5.3.2:
    resolution: {integrity: sha512-rq9s+JNhf0IChjtDXxllJ7g41oZk5SlXtp0LHwyA5cejwn7vKmKp4pPri6YEePv2PU65sAsegbXtIinmDFDXgQ==}
    peerDependencies:
      acorn: ^6.0.0 || ^7.0.0 || ^8.0.0

  acorn@8.14.1:
    resolution: {integrity: sha512-OvQ/2pUDKmgfCg++xsTX1wGxfTaszcHVcTctW4UJB4hibJx2HXxxO5UmVgyjMa+ZDsiaf5wWLXYpRWMmBI0QHg==}
    engines: {node: '>=0.4.0'}
    hasBin: true

  ajv@6.12.6:
    resolution: {integrity: sha512-j3fVLgvTo527anyYyJOGTYJbG+vnnQYvE0m5mmkc1TK+nxAppkCLMIL0aZ4dblVCNoGShhm+kzE4ZUykBoMg4g==}

  ansi-escapes@4.3.2:
    resolution: {integrity: sha512-gKXj5ALrKWQLsYG9jlTRmR/xKluxHV+Z9QEwNIgCfM1/uwPMCuzVVnh5mwTd+OuBZcwSIMbqssNWRm1lE51QaQ==}
    engines: {node: '>=8'}

  ansi-regex@5.0.1:
    resolution: {integrity: sha512-quJQXlTSUGL2LH9SUXo8VwsY4soanhgo6LNSm84E1LBcE8s3O0wpdiRzyR9z/ZZJMlMWv37qOOb9pdJlMUEKFQ==}
    engines: {node: '>=8'}

  ansi-regex@6.1.0:
    resolution: {integrity: sha512-7HSX4QQb4CspciLpVFwyRe79O3xsIZDDLER21kERQ71oaPodF8jL725AgJMFAYbooIqolJoRLuM81SpeUkpkvA==}
    engines: {node: '>=12'}

  ansi-styles@4.3.0:
    resolution: {integrity: sha512-zbB9rCJAT1rbjiVDb2hqKFHNYLxgtk8NURxZ3IZwD3F6NtxbXZQCnnSi1Lkx+IDohdPlFp222wVALIheZJQSEg==}
    engines: {node: '>=8'}

  ansi-styles@5.2.0:
    resolution: {integrity: sha512-Cxwpt2SfTzTtXcfOlzGEee8O+c+MmUgGrNiBcXnuWxuFJHe6a5Hz7qwhwe5OgaSYI0IJvkLqWX1ASG+cJOkEiA==}
    engines: {node: '>=10'}

  ansi-styles@6.2.1:
    resolution: {integrity: sha512-bN798gFfQX+viw3R7yrGWRqnrN2oRkEkUjjl4JNn4E8GxxbjtG3FbrEIIY3l8/hrwUwIeCZvi4QuOTP4MErVug==}
    engines: {node: '>=12'}

  anymatch@3.1.3:
    resolution: {integrity: sha512-KMReFUr0B4t+D+OBkjR3KYqvocp2XaSzO55UcB6mgQMd3KbcE+mWTyvVV7D/zsdEbNnV6acZUutkiHQXvTr1Rw==}
    engines: {node: '>= 8'}

  argparse@1.0.10:
    resolution: {integrity: sha512-o5Roy6tNG4SL/FOkCAN6RzjiakZS25RLYFrcMttJqbdd8BWrnA+fGz57iN5Pb06pvBGvl5gQ0B48dJlslXvoTg==}

  argparse@2.0.1:
    resolution: {integrity: sha512-8+9WqebbFzpX9OR+Wa6O29asIogeRMzcGtAINdpMHHyAg10f05aSFVBbcEqGf/PXw1EjAZ+q2/bEBg3DvurK3Q==}

  array-flatten@1.1.1:
    resolution: {integrity: sha512-PCVAQswWemu6UdxsDFFX/+gVeYqKAod3D3UVm91jHwynguOwAvYPhx8nNlM++NqRcK6CxxpUafjmhIdKiHibqg==}

  async@3.2.6:
    resolution: {integrity: sha512-htCUDlxyyCLMgaM3xXg0C0LW2xqfuQ6p05pCEIsXuyQ+a1koYKTuBMzRNwmybfLgvJDMd0r1LTn4+E0Ti6C2AA==}

  babel-jest@29.7.0:
    resolution: {integrity: sha512-BrvGY3xZSwEcCzKvKsCi2GgHqDqsYkOP4/by5xCgIwGXQxIEh+8ew3gmrE1y7XRR6LHZIj6yLYnUi/mm2KXKBg==}
    engines: {node: ^14.15.0 || ^16.10.0 || >=18.0.0}
    peerDependencies:
      '@babel/core': ^7.8.0

  babel-plugin-istanbul@6.1.1:
    resolution: {integrity: sha512-Y1IQok9821cC9onCx5otgFfRm7Lm+I+wwxOx738M/WLPZ9Q42m4IG5W0FNX8WLL2gYMZo3JkuXIH2DOpWM+qwA==}
    engines: {node: '>=8'}

  babel-plugin-jest-hoist@29.6.3:
    resolution: {integrity: sha512-ESAc/RJvGTFEzRwOTT4+lNDk/GNHMkKbNzsvT0qKRfDyyYTskxB5rnU2njIDYVxXCBHHEI1c0YwHob3WaYujOg==}
    engines: {node: ^14.15.0 || ^16.10.0 || >=18.0.0}

  babel-preset-current-node-syntax@1.0.1:
    resolution: {integrity: sha512-M7LQ0bxarkxQoN+vz5aJPsLBn77n8QgTFmo8WK0/44auK2xlCXrYcUxHFxgU7qW5Yzw/CjmLRK2uJzaCd7LvqQ==}
    peerDependencies:
      '@babel/core': ^7.0.0

  babel-preset-jest@29.6.3:
    resolution: {integrity: sha512-0B3bhxR6snWXJZtR/RliHTDPRgn1sNHOR0yVtq/IiQFyuOVjFS+wuio/R4gSNkyYmKmJB4wGZv2NZanmKmTnNA==}
    engines: {node: ^14.15.0 || ^16.10.0 || >=18.0.0}
    peerDependencies:
      '@babel/core': ^7.0.0

  balanced-match@1.0.2:
    resolution: {integrity: sha512-3oSeUO0TMV67hN1AmbXsK4yaqU7tjiHlbxRDZOpH0KW9+CeX4bRAaX0Anxt0tx2MrpRpWwQaPwIlISEJhYU5Pw==}

  body-parser@1.20.3:
    resolution: {integrity: sha512-7rAxByjUMqQ3/bHJy7D6OGXvx/MMc4IqBn/X0fcM1QUcAItpZrBEYhWGem+tzXH90c+G01ypMcYJBO9Y30203g==}
    engines: {node: '>= 0.8', npm: 1.2.8000 || >= 1.4.16}

  body-parser@2.2.0:
    resolution: {integrity: sha512-02qvAaxv8tp7fBa/mw1ga98OGm+eCbqzJOKoRt70sLmfEEi+jyBYVTDGfCL/k06/4EMk/z01gCe7HoCH/f2LTg==}
    engines: {node: '>=18'}

  brace-expansion@1.1.11:
    resolution: {integrity: sha512-iCuPHDFgrHX7H2vEI/5xpz07zSHB00TpugqhmYtVmMO6518mCuRMoOYFldEBl0g187ufozdaHgWKcYFb61qGiA==}

  brace-expansion@2.0.1:
    resolution: {integrity: sha512-XnAIvQ8eM+kC6aULx6wuQiwVsnzsi9d3WxzV3FpWTGA19F621kwdbsAcFKXgKUHZWsy+mY6iL1sHTxWEFCytDA==}

  braces@3.0.2:
    resolution: {integrity: sha512-b8um+L1RzM3WDSzvhm6gIz1yfTbBt6YTlcEKAvsmqCZZFw46z626lVj9j1yEPW33H5H+lBQpZMP1k8l+78Ha0A==}
    engines: {node: '>=8'}

  braces@3.0.3:
    resolution: {integrity: sha512-yQbXgO/OSZVD2IsiLlro+7Hf6Q18EJrKSEsdoMzKePKXct3gvD8oLcOQdIzGupr5Fj+EDe8gO/lxc1BzfMpxvA==}
    engines: {node: '>=8'}

  browserslist@4.22.3:
    resolution: {integrity: sha512-UAp55yfwNv0klWNapjs/ktHoguxuQNGnOzxYmfnXIS+8AsRDZkSDxg7R1AX3GKzn078SBI5dzwzj/Yx0Or0e3A==}
    engines: {node: ^6 || ^7 || ^8 || ^9 || ^10 || ^11 || ^12 || >=13.7}
    hasBin: true

  bs-logger@0.2.6:
    resolution: {integrity: sha512-pd8DCoxmbgc7hyPKOvxtqNcjYoOsABPQdcCUjGp3d42VR2CX1ORhk2A87oqqu5R1kk+76nsxZupkmyd+MVtCog==}
    engines: {node: '>= 6'}

  bser@2.1.1:
    resolution: {integrity: sha512-gQxTNE/GAfIIrmHLUE3oJyp5FO6HRBfhjnw4/wMmA63ZGDJnWBmgY/lyQBpnDUkGmAhbSe39tx2d/iTOAfglwQ==}

  buffer-from@1.1.2:
    resolution: {integrity: sha512-E+XQCRwSbaaiChtv6k6Dwgc+bx+Bs6vuKJHHl5kox/BaKbhiXzqQOwK4cO22yElGp2OCmjwVhT3HmxgyPGnJfQ==}

  bytes@3.1.2:
    resolution: {integrity: sha512-/Nf7TyzTx6S3yRJObOAV7956r8cr2+Oj8AC5dt8wSP3BQAoeX58NoHyCU8P8zGkNXStjTSi6fzO6F0pBdcYbEg==}
    engines: {node: '>= 0.8'}

  call-bind-apply-helpers@1.0.1:
    resolution: {integrity: sha512-BhYE+WDaywFg2TBWYNXAE+8B1ATnThNBqXHP5nQu0jWJdVvY2hvkpyB3qOmtmDePiS5/BDQ8wASEWGMWRG148g==}
    engines: {node: '>= 0.4'}

  call-bound@1.0.3:
    resolution: {integrity: sha512-YTd+6wGlNlPxSuri7Y6X8tY2dmm12UMH66RpKMhiX6rsk5wXXnYgbUcOt8kiS31/AjfoTOvCsE+w8nZQLQnzHA==}
    engines: {node: '>= 0.4'}

  callsites@3.1.0:
    resolution: {integrity: sha512-P8BjAsXvZS+VIDUI11hHCQEv74YT67YUi5JJFNWIqL235sBmjX4+qx9Muvls5ivyNENctx46xQLQ3aTuE7ssaQ==}
    engines: {node: '>=6'}

  camelcase@5.3.1:
    resolution: {integrity: sha512-L28STB170nwWS63UjtlEOE3dldQApaJXZkOI1uMFfzf3rRuPegHaHesyee+YxQ+W6SvRDQV6UrdOdRiR153wJg==}
    engines: {node: '>=6'}

  camelcase@6.3.0:
    resolution: {integrity: sha512-Gmy6FhYlCY7uOElZUSbxo2UCDH8owEk996gkbrpsgGtrJLM3J7jGxl9Ic7Qwwj4ivOE5AWZWRMecDdF7hqGjFA==}
    engines: {node: '>=10'}

  caniuse-lite@1.0.30001581:
    resolution: {integrity: sha512-whlTkwhqV2tUmP3oYhtNfaWGYHDdS3JYFQBKXxcUR9qqPWsRhFHhoISO2Xnl/g0xyKzht9mI1LZpiNWfMzHixQ==}

  chalk@4.1.2:
    resolution: {integrity: sha512-oKnbhFyRIXpUuez8iBMmyEa4nbj4IOQyuhc/wy9kY7/WVPcwIO9VA668Pu8RkO7+0G76SLROeyw9CpQ061i4mA==}
    engines: {node: '>=10'}

  char-regex@1.0.2:
    resolution: {integrity: sha512-kWWXztvZ5SBQV+eRgKFeh8q5sLuZY2+8WUIzlxWVTg+oGwY14qylx1KbKzHd8P6ZYkAg0xyIDU9JMHhyJMZ1jw==}
    engines: {node: '>=10'}

  ci-info@3.9.0:
    resolution: {integrity: sha512-NIxF55hv4nSqQswkAeiOi1r83xy8JldOFDTWiug55KBu9Jnblncd2U6ViHmYgHf01TPZS77NJBhBMKdWj9HQMQ==}
    engines: {node: '>=8'}

  cjs-module-lexer@1.2.3:
    resolution: {integrity: sha512-0TNiGstbQmCFwt4akjjBg5pLRTSyj/PkWQ1ZoO2zntmg9yLqSRxwEa4iCfQLGjqhiqBfOJa7W/E8wfGrTDmlZQ==}

  cliui@8.0.1:
    resolution: {integrity: sha512-BSeNnyus75C4//NQ9gQt1/csTXyo/8Sb+afLAkzAptFuMsod9HFokGNudZpi/oQV73hnVK+sR+5PVRMd+Dr7YQ==}
    engines: {node: '>=12'}

  co@4.6.0:
    resolution: {integrity: sha512-QVb0dM5HvG+uaxitm8wONl7jltx8dqhfU33DcqtOZcLSVIKSDDLDi7+0LbAKiyI8hD9u42m2YxXSkMGWThaecQ==}
    engines: {iojs: '>= 1.0.0', node: '>= 0.12.0'}

  collect-v8-coverage@1.0.2:
    resolution: {integrity: sha512-lHl4d5/ONEbLlJvaJNtsF/Lz+WvB07u2ycqTYbdrq7UypDXailES4valYb2eWiJFxZlVmpGekfqoxQhzyFdT4Q==}

  color-convert@2.0.1:
    resolution: {integrity: sha512-RRECPsj7iu/xb5oKYcsFHSppFNnsj/52OVTRKb4zP5onXwVF3zVmmToNcOfGC+CRDpfK/U584fMg38ZHCaElKQ==}
    engines: {node: '>=7.0.0'}

  color-name@1.1.4:
    resolution: {integrity: sha512-dOy+3AuW3a2wNbZHIuMZpTcgjGuLU/uBL/ubcZF9OXbDo8ff4O8yVp5Bf0efS8uEoYo5q4Fx7dY9OgQGXgAsQA==}

  concat-map@0.0.1:
    resolution: {integrity: sha512-/Srv4dswyQNBfohGpz9o6Yb3Gz3SrUDqBH5rTuhGR7ahtlbYKnVxw2bCFMRljaA7EXHaXZ8wsHdodFvbkhKmqg==}

  content-disposition@0.5.4:
    resolution: {integrity: sha512-FveZTNuGw04cxlAiWbzi6zTAL/lhehaWbTtgluJh4/E95DqMwTmha3KZN1aAWA8cFIhHzMZUvLevkw5Rqk+tSQ==}
    engines: {node: '>= 0.6'}

  content-disposition@1.0.0:
    resolution: {integrity: sha512-Au9nRL8VNUut/XSzbQA38+M78dzP4D+eqg3gfJHMIHHYa3bg067xj1KxMUWj+VULbiZMowKngFFbKczUrNJ1mg==}
    engines: {node: '>= 0.6'}

  content-type@1.0.5:
    resolution: {integrity: sha512-nTjqfcBFEipKdXCv4YDQWCfmcLZKm81ldF0pAopTvyrFGVbcR6P/VAAd5G7N+0tTr8QqiU0tFadD6FK4NtJwOA==}
    engines: {node: '>= 0.6'}

  convert-source-map@2.0.0:
    resolution: {integrity: sha512-Kvp459HrV2FEJ1CAsi1Ku+MY3kasH19TFykTz2xWmMeq6bk2NU3XXvfJ+Q61m0xktWwt+1HSYf3JZsTms3aRJg==}

  cookie-signature@1.0.6:
    resolution: {integrity: sha512-QADzlaHc8icV8I7vbaJXJwod9HWYp8uCqf1xa4OfNu1T7JVxQIrUgOWtHdNDtPiywmFbiS12VjotIXLrKM3orQ==}

  cookie-signature@1.2.2:
    resolution: {integrity: sha512-D76uU73ulSXrD1UXF4KE2TMxVVwhsnCgfAyTg9k8P6KGZjlXKrOLe4dJQKI3Bxi5wjesZoFXJWElNWBjPZMbhg==}
    engines: {node: '>=6.6.0'}

  cookie@0.7.1:
    resolution: {integrity: sha512-6DnInpx7SJ2AK3+CTUE/ZM0vWTUboZCegxhC2xiIydHR9jNuTAASBrfEpHhiGOZw/nX51bHt6YQl8jsGo4y/0w==}
    engines: {node: '>= 0.6'}

  cookie@0.7.2:
    resolution: {integrity: sha512-yki5XnKuf750l50uGTllt6kKILY4nQ1eNIQatoXEByZ5dWgnKqbnqmTrBE5B4N7lrMJKQ2ytWMiTO2o0v6Ew/w==}
    engines: {node: '>= 0.6'}

  cors@2.8.5:
    resolution: {integrity: sha512-KIHbLJqu73RGr/hnbrO9uBeixNGuvSQjul/jdFvS/KFSIH1hWVd1ng7zOHx+YrEfInLG7q4n6GHQ9cDtxv/P6g==}
    engines: {node: '>= 0.10'}

  create-jest@29.7.0:
    resolution: {integrity: sha512-Adz2bdH0Vq3F53KEMJOoftQFutWCukm6J24wbPWRO4k1kMY7gS7ds/uoJkNuV8wDCtWWnuwGcJwpWcih+zEW1Q==}
    engines: {node: ^14.15.0 || ^16.10.0 || >=18.0.0}
    hasBin: true

  cross-spawn@7.0.3:
    resolution: {integrity: sha512-iRDPJKUPVEND7dHPO8rkbOnPpyDygcDFtWjpeWNCgy8WP2rXcxXL8TskReQl6OrB2G7+UJrags1q15Fudc7G6w==}
    engines: {node: '>= 8'}

  cross-spawn@7.0.6:
    resolution: {integrity: sha512-uV2QOWP2nWzsy2aMp8aRibhi9dlzF5Hgh5SHaB9OiTGEyDTiJJyx0uy51QXdyWbtAHNua4XJzUKca3OzKUd3vA==}
    engines: {node: '>= 8'}

  debug@2.6.9:
    resolution: {integrity: sha512-bC7ElrdJaJnPbAP+1EotYvqZsb3ecl5wi6Bfi6BJTUcNowp6cvspg0jXznRTKDjm/E7AdgFBVeAPVMNcKGsHMA==}
    peerDependencies:
      supports-color: '*'
    peerDependenciesMeta:
      supports-color:
        optional: true

  debug@4.4.0:
    resolution: {integrity: sha512-6WTZ/IxCY/T6BALoZHaE4ctp9xm+Z5kY/pzYaCHRFeyVhojxlrm+46y68HA6hr0TcwEssoxNiDEUJQjfPZ/RYA==}
    engines: {node: '>=6.0'}
    peerDependencies:
      supports-color: '*'
    peerDependenciesMeta:
      supports-color:
        optional: true

  dedent@1.5.1:
    resolution: {integrity: sha512-+LxW+KLWxu3HW3M2w2ympwtqPrqYRzU8fqi6Fhd18fBALe15blJPI/I4+UHveMVG6lJqB4JNd4UG0S5cnVHwIg==}
    peerDependencies:
      babel-plugin-macros: ^3.1.0
    peerDependenciesMeta:
      babel-plugin-macros:
        optional: true

  deep-is@0.1.4:
    resolution: {integrity: sha512-oIPzksmTg4/MriiaYGO+okXDT7ztn/w3Eptv/+gSIdMdKsJo0u4CfYNFJPy+4SKMuCqGw2wxnA+URMg3t8a/bQ==}

  deepmerge@4.3.1:
    resolution: {integrity: sha512-3sUqbMEc77XqpdNO7FRyRog+eW3ph+GYCbj+rK+uYyRMuwsVy0rMiVtPn+QJlKFvWP/1PYpapqYn0Me2knFn+A==}
    engines: {node: '>=0.10.0'}

  depd@2.0.0:
    resolution: {integrity: sha512-g7nH6P6dyDioJogAAGprGpCtVImJhpPk/roCzdb3fIh61/s/nPsfR6onyMwkCAR/OlC3yBC0lESvUoQEAssIrw==}
    engines: {node: '>= 0.8'}

  destroy@1.2.0:
    resolution: {integrity: sha512-2sJGJTaXIIaR1w4iJSNoN0hnMY7Gpc/n8D4qSCJw8QqFWXf7cuAgnEHxBpweaVcPevC2l3KpjYCx3NypQQgaJg==}
    engines: {node: '>= 0.8', npm: 1.2.8000 || >= 1.4.16}

  detect-newline@3.1.0:
    resolution: {integrity: sha512-TLz+x/vEXm/Y7P7wn1EJFNLxYpUD4TgMosxY6fAVJUnJMbupHBOncxyWUG9OpTaH9EBD7uFI5LfEgmMOc54DsA==}
    engines: {node: '>=8'}

  diff-sequences@29.6.3:
    resolution: {integrity: sha512-EjePK1srD3P08o2j4f0ExnylqRs5B9tJjcp9t1krH2qRi8CCdsYfwe9JgSLurFBWwq4uOlipzfk5fHNvwFKr8Q==}
    engines: {node: ^14.15.0 || ^16.10.0 || >=18.0.0}

  dunder-proto@1.0.1:
    resolution: {integrity: sha512-KIN/nDJBQRcXw0MLVhZE9iQHmG68qAVIBg9CqmUYjmQIhgij9U5MFvrqkUL5FbtyyzZuOeOt0zdeRe4UY7ct+A==}
    engines: {node: '>= 0.4'}

  eastasianwidth@0.2.0:
    resolution: {integrity: sha512-I88TYZWc9XiYHRQ4/3c5rjjfgkjhLyW2luGIheGERbNQ6OY7yTybanSpDXZa8y7VUP9YmDcYa+eyq4ca7iLqWA==}

  ee-first@1.1.1:
    resolution: {integrity: sha512-WMwm9LhRUo+WUaRN+vRuETqG89IgZphVSNkdFgeb6sS/E4OrDIN7t48CAewSHXc6C8lefD8KKfr5vY61brQlow==}

  ejs@3.1.10:
    resolution: {integrity: sha512-UeJmFfOrAQS8OJWPZ4qtgHyWExa088/MtK5UEyoJGFH67cDEXkZSviOiKRCZ4Xij0zxI3JECgYs3oKx+AizQBA==}
    engines: {node: '>=0.10.0'}
    hasBin: true

  electron-to-chromium@1.4.648:
    resolution: {integrity: sha512-EmFMarXeqJp9cUKu/QEciEApn0S/xRcpZWuAm32U7NgoZCimjsilKXHRO9saeEW55eHZagIDg6XTUOv32w9pjg==}

  emittery@0.13.1:
    resolution: {integrity: sha512-DeWwawk6r5yR9jFgnDKYt4sLS0LmHJJi3ZOnb5/JdbYwj3nW+FxQnHIjhBKz8YLC7oRNPVM9NQ47I3CVx34eqQ==}
    engines: {node: '>=12'}

  emoji-regex@8.0.0:
    resolution: {integrity: sha512-MSjYzcWNOA0ewAHpz0MxpYFvwg6yjy1NG3xteoqz644VCo/RPgnr1/GGt+ic3iJTzQ8Eu3TdM14SawnVUmGE6A==}

  emoji-regex@9.2.2:
    resolution: {integrity: sha512-L18DaJsXSUk2+42pv8mLs5jJT2hqFkFE4j21wOmgbUqsZ2hL72NsUU785g9RXgo3s0ZNgVl42TiHp3ZtOv/Vyg==}

  encodeurl@1.0.2:
    resolution: {integrity: sha512-TPJXq8JqFaVYm2CWmPvnP2Iyo4ZSM7/QKcSmuMLDObfpH5fi7RUGmd/rTDf+rut/saiDiQEeVTNgAmJEdAOx0w==}
    engines: {node: '>= 0.8'}

  encodeurl@2.0.0:
    resolution: {integrity: sha512-Q0n9HRi4m6JuGIV1eFlmvJB7ZEVxu93IrMyiMsGC0lrMJMWzRgx6WGquyfQgZVb31vhGgXnfmPNNXmxnOkRBrg==}
    engines: {node: '>= 0.8'}

  error-ex@1.3.2:
    resolution: {integrity: sha512-7dFHNmqeFSEt2ZBsCriorKnn3Z2pj+fd9kmI6QoWw4//DL+icEBfc0U7qJCisqrTsKTjw4fNFy2pW9OqStD84g==}

  es-define-property@1.0.1:
    resolution: {integrity: sha512-e3nRfgfUZ4rNGL232gUgX06QNyyez04KdjFrF+LTRoOXmrOgFKDg4BCdsjW8EnT69eqdYGmRpJwiPVYNrCaW3g==}
    engines: {node: '>= 0.4'}

  es-errors@1.3.0:
    resolution: {integrity: sha512-Zf5H2Kxt2xjTvbJvP2ZWLEICxA6j+hAmMzIlypy4xcBg1vKVnx89Wy0GbS+kf5cwCVFFzdCFh2XSCFNULS6csw==}
    engines: {node: '>= 0.4'}

  es-object-atoms@1.1.1:
    resolution: {integrity: sha512-FGgH2h8zKNim9ljj7dankFPcICIK9Cp5bm+c2gQSYePhpaG5+esrLODihIorn+Pe6FGJzWhXQotPv73jTaldXA==}
    engines: {node: '>= 0.4'}

  escalade@3.1.1:
    resolution: {integrity: sha512-k0er2gUkLf8O0zKJiAhmkTnJlTvINGv7ygDNPbeIsX/TJjGJZHuh9B2UxbsaEkmlEo9MfhrSzmhIlhRlI2GXnw==}
    engines: {node: '>=6'}

  escape-html@1.0.3:
    resolution: {integrity: sha512-NiSupZ4OeuGwr68lGIeym/ksIZMJodUGOSCZ/FSnTxcrekbvqrgdUxlJOMpijaKZVjAJrWrGs/6Jy8OMuyj9ow==}

  escape-string-regexp@2.0.0:
    resolution: {integrity: sha512-UpzcLCXolUWcNu5HtVMHYdXJjArjsF9C0aNnquZYY4uW/Vu0miy5YoWvbV345HauVvcAUnpRuhMMcqTcGOY2+w==}
    engines: {node: '>=8'}

  escape-string-regexp@4.0.0:
    resolution: {integrity: sha512-TtpcNJ3XAzx3Gq8sWRzJaVajRs0uVxA2YAkdb1jm2YkPz4G6egUFAyA3n5vtEIZefPk5Wa4UXbKuS5fKkJWdgA==}
    engines: {node: '>=10'}

  eslint-plugin-prettier@5.4.0:
    resolution: {integrity: sha512-BvQOvUhkVQM1i63iMETK9Hjud9QhqBnbtT1Zc642p9ynzBuCe5pybkOnvqZIBypXmMlsGcnU4HZ8sCTPfpAexA==}
    engines: {node: ^14.18.0 || >=16.0.0}
    peerDependencies:
      '@types/eslint': '>=8.0.0'
      eslint: '>=8.0.0'
      eslint-config-prettier: '>= 7.0.0 <10.0.0 || >=10.1.0'
      prettier: '>=3.0.0'
    peerDependenciesMeta:
      '@types/eslint':
        optional: true
      eslint-config-prettier:
        optional: true

  eslint-scope@8.3.0:
    resolution: {integrity: sha512-pUNxi75F8MJ/GdeKtVLSbYg4ZI34J6C0C7sbL4YOp2exGwen7ZsuBqKzUhXd0qMQ362yET3z+uPwKeg/0C2XCQ==}
    engines: {node: ^18.18.0 || ^20.9.0 || >=21.1.0}

  eslint-visitor-keys@3.4.3:
    resolution: {integrity: sha512-wpc+LXeiyiisxPlEkUzU6svyS1frIO3Mgxj1fdy7Pm8Ygzguax2N3Fa/D/ag1WqbOprdI+uY6wMUl8/a2G+iag==}
    engines: {node: ^12.22.0 || ^14.17.0 || >=16.0.0}

  eslint-visitor-keys@4.2.0:
    resolution: {integrity: sha512-UyLnSehNt62FFhSwjZlHmeokpRK59rcz29j+F1/aDgbkbRTk7wIc9XzdoasMUbRNKDM0qQt/+BJ4BrpFeABemw==}
    engines: {node: ^18.18.0 || ^20.9.0 || >=21.1.0}

  eslint@9.26.0:
    resolution: {integrity: sha512-Hx0MOjPh6uK9oq9nVsATZKE/Wlbai7KFjfCuw9UHaguDW3x+HF0O5nIi3ud39TWgrTjTO5nHxmL3R1eANinWHQ==}
    engines: {node: ^18.18.0 || ^20.9.0 || >=21.1.0}
    hasBin: true
    peerDependencies:
      jiti: '*'
    peerDependenciesMeta:
      jiti:
        optional: true

  espree@10.3.0:
    resolution: {integrity: sha512-0QYC8b24HWY8zjRnDTL6RiHfDbAWn63qb4LMj1Z4b076A4une81+z03Kg7l7mn/48PUTqoLptSXez8oknU8Clg==}
    engines: {node: ^18.18.0 || ^20.9.0 || >=21.1.0}

  esprima@4.0.1:
    resolution: {integrity: sha512-eGuFFw7Upda+g4p+QHvnW0RyTX/SVeJBDM/gCtMARO0cLuT2HcEKnTPvhjV6aGeqrCB/sbNop0Kszm0jsaWU4A==}
    engines: {node: '>=4'}
    hasBin: true

  esquery@1.6.0:
    resolution: {integrity: sha512-ca9pw9fomFcKPvFLXhBKUK90ZvGibiGOvRJNbjljY7s7uq/5YO4BOzcYtJqExdx99rF6aAcnRxHmcUHcz6sQsg==}
    engines: {node: '>=0.10'}

  esrecurse@4.3.0:
    resolution: {integrity: sha512-KmfKL3b6G+RXvP8N1vr3Tq1kL/oCFgn2NYXEtqP8/L3pKapUA4G8cFVaoF3SU323CD4XypR/ffioHmkti6/Tag==}
    engines: {node: '>=4.0'}

  estraverse@5.3.0:
    resolution: {integrity: sha512-MMdARuVEQziNTeJD8DgMqmhwR11BRQ/cBP+pLtYdSTnf3MIO8fFeiINEbX36ZdNlfU/7A9f3gUw49B3oQsvwBA==}
    engines: {node: '>=4.0'}

  esutils@2.0.3:
    resolution: {integrity: sha512-kVscqXk4OCp68SZ0dkgEKVi6/8ij300KBWTJq32P/dYeWTSwK41WyTxalN1eRmA5Z9UU/LX9D7FWSmV9SAYx6g==}
    engines: {node: '>=0.10.0'}

  etag@1.8.1:
    resolution: {integrity: sha512-aIL5Fx7mawVa300al2BnEE4iNvo1qETxLrPI/o05L7z6go7fCw1J6EQmbK4FmJ2AS7kgVF/KEZWufBfdClMcPg==}
    engines: {node: '>= 0.6'}

  eventsource-parser@3.0.1:
    resolution: {integrity: sha512-VARTJ9CYeuQYb0pZEPbzi740OWFgpHe7AYJ2WFZVnUDUQp5Dk2yJUgF36YsZ81cOyxT0QxmXD2EQpapAouzWVA==}
    engines: {node: '>=18.0.0'}

  eventsource@3.0.6:
    resolution: {integrity: sha512-l19WpE2m9hSuyP06+FbuUUf1G+R0SFLrtQfbRb9PRr+oimOfxQhgGCbVaXg5IvZyyTThJsxh6L/srkMiCeBPDA==}
    engines: {node: '>=18.0.0'}

  execa@5.1.1:
    resolution: {integrity: sha512-8uSpZZocAZRBAPIEINJj3Lo9HyGitllczc27Eh5YYojjMFMn8yHMDMaUHE2Jqfq05D/wucwI4JGURyXt1vchyg==}
    engines: {node: '>=10'}

  exit@0.1.2:
    resolution: {integrity: sha512-Zk/eNKV2zbjpKzrsQ+n1G6poVbErQxJ0LBOJXaKZ1EViLzH+hrLu9cdXI4zw9dBQJslwBEpbQ2P1oS7nDxs6jQ==}
    engines: {node: '>= 0.8.0'}

  expect@29.7.0:
    resolution: {integrity: sha512-2Zks0hf1VLFYI1kbh0I5jP3KHHyCHpkfyHBzsSXRFgl/Bg9mWYfMW8oD+PdMPlEwy5HNsR9JutYy6pMeOh61nw==}
    engines: {node: ^14.15.0 || ^16.10.0 || >=18.0.0}

  express-rate-limit@7.5.0:
    resolution: {integrity: sha512-eB5zbQh5h+VenMPM3fh+nw1YExi5nMr6HUCR62ELSP11huvxm/Uir1H1QEyTkk5QX6A58pX6NmaTMceKZ0Eodg==}
    engines: {node: '>= 16'}
    peerDependencies:
      express: ^4.11 || 5 || ^5.0.0-beta.1

  express@4.21.2:
    resolution: {integrity: sha512-28HqgMZAmih1Czt9ny7qr6ek2qddF4FclbMzwhCREB6OFfH+rXAnuNCwo1/wFvrtbgsQDb4kSbX9de9lFbrXnA==}
    engines: {node: '>= 0.10.0'}

  express@5.1.0:
    resolution: {integrity: sha512-DT9ck5YIRU+8GYzzU5kT3eHGA5iL+1Zd0EutOmTE9Dtk+Tvuzd23VBU+ec7HPNSTxXYO55gPV/hq4pSBJDjFpA==}
    engines: {node: '>= 18'}

  fast-deep-equal@3.1.3:
    resolution: {integrity: sha512-f3qQ9oQy9j2AhBe/H9VC91wLmKBCCU/gDOnKNAYG5hswO7BLKj09Hc5HYNz9cGI++xlpDCIgDaitVs03ATR84Q==}

  fast-diff@1.3.0:
    resolution: {integrity: sha512-VxPP4NqbUjj6MaAOafWeUn2cXWLcCtljklUtZf0Ind4XQ+QPtmA0b18zZy0jIQx+ExRVCR/ZQpBmik5lXshNsw==}

  fast-glob@3.3.3:
    resolution: {integrity: sha512-7MptL8U0cqcFdzIzwOTHoilX9x5BrNqye7Z/LuC7kCMRio1EMSyqRK3BEAUD7sXRq4iT4AzTVuZdhgQ2TCvYLg==}
    engines: {node: '>=8.6.0'}

  fast-json-stable-stringify@2.1.0:
    resolution: {integrity: sha512-lhd/wF+Lk98HZoTCtlVraHtfh5XYijIjalXck7saUtuanSDyLMxnHhSXEDJqHxD7msR8D0uCmqlkwjCV8xvwHw==}

  fast-levenshtein@2.0.6:
    resolution: {integrity: sha512-DCXu6Ifhqcks7TZKY3Hxp3y6qphY5SJZmrWMDrKcERSOXWQdMhU9Ig/PYrzyw/ul9jOIyh0N4M0tbC5hodg8dw==}

  fastq@1.19.1:
    resolution: {integrity: sha512-GwLTyxkCXjXbxqIhTsMI2Nui8huMPtnxg7krajPJAjnEG/iiOS7i+zCtWGZR9G0NBKbXKh6X9m9UIsYX/N6vvQ==}

  fb-watchman@2.0.2:
    resolution: {integrity: sha512-p5161BqbuCaSnB8jIbzQHOlpgsPmK5rJVDfDKO91Axs5NC1uu3HRQm6wt9cd9/+GtQQIO53JdGXXoyDpTAsgYA==}

  file-entry-cache@8.0.0:
    resolution: {integrity: sha512-XXTUwCvisa5oacNGRP9SfNtYBNAMi+RPwBFmblZEF7N7swHYQS6/Zfk7SRwx4D5j3CH211YNRco1DEMNVfZCnQ==}
    engines: {node: '>=16.0.0'}

  filelist@1.0.4:
    resolution: {integrity: sha512-w1cEuf3S+DrLCQL7ET6kz+gmlJdbq9J7yXCSjK/OZCPA+qEN1WyF4ZAf0YYJa4/shHJra2t/d/r8SV4Ji+x+8Q==}

  fill-range@7.0.1:
    resolution: {integrity: sha512-qOo9F+dMUmC2Lcb4BbVvnKJxTPjCm+RRpe4gDuGrzkL7mEVl/djYSu2OdQ2Pa302N4oqkSg9ir6jaLWJ2USVpQ==}
    engines: {node: '>=8'}

  fill-range@7.1.1:
    resolution: {integrity: sha512-YsGpe3WHLK8ZYi4tWDg2Jy3ebRz2rXowDxnld4bkQB00cc/1Zw9AWnC0i9ztDJitivtQvaI9KaLyKrc+hBW0yg==}
    engines: {node: '>=8'}

  finalhandler@1.3.1:
    resolution: {integrity: sha512-6BN9trH7bp3qvnrRyzsBz+g3lZxTNZTbVO2EV1CS0WIcDbawYVdYvGflME/9QP0h0pYlCDBCTjYa9nZzMDpyxQ==}
    engines: {node: '>= 0.8'}

  finalhandler@2.1.0:
    resolution: {integrity: sha512-/t88Ty3d5JWQbWYgaOGCCYfXRwV1+be02WqYYlL6h0lEiUAMPM8o8qKGO01YIkOHzka2up08wvgYD0mDiI+q3Q==}
    engines: {node: '>= 0.8'}

  find-up@4.1.0:
    resolution: {integrity: sha512-PpOwAdQ/YlXQ2vj8a3h8IipDuYRi3wceVQQGYWxNINccq40Anw7BlsEXCMbt1Zt+OLA6Fq9suIpIWD0OsnISlw==}
    engines: {node: '>=8'}

  find-up@5.0.0:
    resolution: {integrity: sha512-78/PXT1wlLLDgTzDs7sjq9hzz0vXD+zn+7wypEe4fXQxCmdmqfGsEPQxmiCSQI3ajFV91bVSsvNtrJRiW6nGng==}
    engines: {node: '>=10'}

  flat-cache@4.0.1:
    resolution: {integrity: sha512-f7ccFPK3SXFHpx15UIGyRJ/FJQctuKZ0zVuN3frBo4HnK3cay9VEW0R6yPYFHC0AgqhukPzKjq22t5DmAyqGyw==}
    engines: {node: '>=16'}

  flatted@3.3.3:
    resolution: {integrity: sha512-GX+ysw4PBCz0PzosHDepZGANEuFCMLrnRTiEy9McGjmkCQYwRq4A/X786G/fjM/+OjsWSU1ZrY5qyARZmO/uwg==}

  foreground-child@3.3.0:
    resolution: {integrity: sha512-Ld2g8rrAyMYFXBhEqMz8ZAHBi4J4uS1i/CxGMDnjyFWddMXLVcDp051DZfu+t7+ab7Wv6SMqpWmyFIj5UbfFvg==}
    engines: {node: '>=14'}

  forwarded@0.2.0:
    resolution: {integrity: sha512-buRG0fpBtRHSTCOASe6hD258tEubFoRLb4ZNA6NxMVHNw2gOcwHo9wyablzMzOA5z9xA9L1KNjk/Nt6MT9aYow==}
    engines: {node: '>= 0.6'}

  fresh@0.5.2:
    resolution: {integrity: sha512-zJ2mQYM18rEFOudeV4GShTGIQ7RbzA7ozbU9I/XBpm7kqgMywgmylMwXHxZJmkVoYkna9d2pVXVXPdYTP9ej8Q==}
    engines: {node: '>= 0.6'}

  fresh@2.0.0:
    resolution: {integrity: sha512-Rx/WycZ60HOaqLKAi6cHRKKI7zxWbJ31MhntmtwMoaTeF7XFH9hhBp8vITaMidfljRQ6eYWCKkaTK+ykVJHP2A==}
    engines: {node: '>= 0.8'}

  fs-extra@11.3.0:
    resolution: {integrity: sha512-Z4XaCL6dUDHfP/jT25jJKMmtxvuwbkrD1vNSMFlo9lNLY2c5FHYSQgHPRZUjAB26TpDEoW9HCOgplrdbaPV/ew==}
    engines: {node: '>=14.14'}

  fs.realpath@1.0.0:
    resolution: {integrity: sha512-OO0pH2lK6a0hZnAdau5ItzHPI6pUlvI7jMVnxUQRtw4owF2wk8lOSabtGDCTP4Ggrg2MbGnWO9X8K1t4+fGMDw==}

  fsevents@2.3.3:
    resolution: {integrity: sha512-5xoDfX+fL7faATnagmWPpbFtwh/R77WmMMqqHGS65C3vvB0YHrgF+B1YmZ3441tMj5n63k0212XNoJwzlhffQw==}
    engines: {node: ^8.16.0 || ^10.6.0 || >=11.0.0}
    os: [darwin]

  function-bind@1.1.2:
    resolution: {integrity: sha512-7XHNxH7qX9xG5mIwxkhumTox/MIRNcOgDrxWsMt2pAr23WHp6MrRlN7FBSFpCpr+oVO0F744iUgR82nJMfG2SA==}

  gensync@1.0.0-beta.2:
    resolution: {integrity: sha512-3hN7NaskYvMDLQY55gnW3NQ+mesEAepTqlg+VEbj7zzqEMBVNhzcGYYeqFo/TlYz6eQiFcp1HcsCZO+nGgS8zg==}
    engines: {node: '>=6.9.0'}

  get-caller-file@2.0.5:
    resolution: {integrity: sha512-DyFP3BM/3YHTQOCUL/w0OZHR0lpKeGrxotcHWcqNEdnltqFwXVfhEBQ94eIo34AfQpo0rGki4cyIiftY06h2Fg==}
    engines: {node: 6.* || 8.* || >= 10.*}

  get-intrinsic@1.2.7:
    resolution: {integrity: sha512-VW6Pxhsrk0KAOqs3WEd0klDiF/+V7gQOpAvY1jVU/LHmaD/kQO4523aiJuikX/QAKYiW6x8Jh+RJej1almdtCA==}
    engines: {node: '>= 0.4'}

  get-package-type@0.1.0:
    resolution: {integrity: sha512-pjzuKtY64GYfWizNAJ0fr9VqttZkNiK2iS430LtIHzjBEr6bX8Am2zm4sW4Ro5wjWW5cAlRL1qAMTcXbjNAO2Q==}
    engines: {node: '>=8.0.0'}

  get-proto@1.0.1:
    resolution: {integrity: sha512-sTSfBjoXBp89JvIKIefqw7U2CCebsc74kiY6awiGogKtoSGbgjYE/G/+l9sF3MWFPNc9IcoOC4ODfKHfxFmp0g==}
    engines: {node: '>= 0.4'}

  get-stream@6.0.1:
    resolution: {integrity: sha512-ts6Wi+2j3jQjqi70w5AlN8DFnkSwC+MqmxEzdEALB2qXZYV3X/b1CTfgPLGJNMeAWxdPfU8FO1ms3NUfaHCPYg==}
    engines: {node: '>=10'}

  glob-parent@5.1.2:
    resolution: {integrity: sha512-AOIgSQCepiJYwP3ARnGx+5VnTu2HBYdzbGP45eLw1vr3zB3vZLeyed1sC9hnbcOc9/SrMyM5RPQrkGz4aS9Zow==}
    engines: {node: '>= 6'}

  glob-parent@6.0.2:
    resolution: {integrity: sha512-XxwI8EOhVQgWp6iDL+3b0r86f4d6AX6zSU55HfB4ydCEuXLXc5FcYeOu+nnGftS4TEju/11rt4KJPTMgbfmv4A==}
    engines: {node: '>=10.13.0'}

  glob@10.4.5:
    resolution: {integrity: sha512-7Bv8RF0k6xjo7d4A/PxYLbUCfb6c+Vpd2/mB2yRDlew7Jb5hEXiCD9ibfO7wpk8i4sevK6DFny9h7EYbM3/sHg==}
    hasBin: true

  glob@7.2.3:
    resolution: {integrity: sha512-nFR0zLpU2YCaRxwoCJvL6UvCH2JFyFVIvwTLsIf21AuHlMskA1hhTdk+LlYJtOlYt9v6dvszD2BGRqBL+iQK9Q==}
    deprecated: Glob versions prior to v9 are no longer supported

  globals@11.12.0:
    resolution: {integrity: sha512-WOBp/EEGUiIsJSp7wcv/y6MO+lV9UoncWqxuFfm8eBwzWNgyfBd6Gz+IeKQ9jCmyhoH99g15M3T+QaVHFjizVA==}
    engines: {node: '>=4'}

  globals@14.0.0:
    resolution: {integrity: sha512-oahGvuMGQlPw/ivIYBjVSrWAfWLBeku5tpPE2fOPLi+WHffIWbuh2tCjhyQhTBPMf5E9jDEH4FOmTYgYwbKwtQ==}
    engines: {node: '>=18'}

  gopd@1.2.0:
    resolution: {integrity: sha512-ZUKRh6/kUFoAiTAtTYPZJ3hw9wNxx+BIBOijnlG9PnrJsCcSjs1wyyD6vJpaYtgnzDrKYRSqf3OO6Rfa93xsRg==}
    engines: {node: '>= 0.4'}

  graceful-fs@4.2.11:
    resolution: {integrity: sha512-RbJ5/jmFcNNCcDV5o9eTnBLJ/HszWV0P73bc+Ff4nS/rJj+YaS6IGyiOL0VoBYX+l1Wrl3k63h/KrH+nhJ0XvQ==}

  graphemer@1.4.0:
    resolution: {integrity: sha512-EtKwoO6kxCL9WO5xipiHTZlSzBm7WLT627TqC/uVRd0HKmq8NXyebnNYxDoBi7wt8eTWrUrKXCOVaFq9x1kgag==}

  handlebars@4.7.8:
    resolution: {integrity: sha512-vafaFqs8MZkRrSX7sFVUdo3ap/eNiLnb4IakshzvP56X5Nr1iGKAIqdX6tMlm6HcNRIkr6AxO5jFEoJzzpT8aQ==}
    engines: {node: '>=0.4.7'}
    hasBin: true

  has-flag@4.0.0:
    resolution: {integrity: sha512-EykJT/Q1KjTWctppgIAgfSO0tKVuZUjhgMr17kqTumMl6Afv3EISleU7qZUzoXDFTAHTDC4NOoG/ZxU3EvlMPQ==}
    engines: {node: '>=8'}

  has-symbols@1.1.0:
    resolution: {integrity: sha512-1cDNdwJ2Jaohmb3sg4OmKaMBwuC48sYni5HUw2DvsC8LjGTLK9h+eb1X6RyuOHe4hT0ULCW68iomhjUoKUqlPQ==}
    engines: {node: '>= 0.4'}

  hasown@2.0.0:
    resolution: {integrity: sha512-vUptKVTpIJhcczKBbgnS+RtcuYMB8+oNzPK2/Hp3hanz8JmpATdmmgLgSaadVREkDm+e2giHwY3ZRkyjSIDDFA==}
    engines: {node: '>= 0.4'}

  hasown@2.0.2:
    resolution: {integrity: sha512-0hJU9SCPvmMzIBdZFqNPXWa6dqh7WdH0cII9y+CyS8rG3nL48Bclra9HmKhVVUHyPWNH5Y7xDwAB7bfgSjkUMQ==}
    engines: {node: '>= 0.4'}

  html-escaper@2.0.2:
    resolution: {integrity: sha512-H2iMtd0I4Mt5eYiapRdIDjp+XzelXQ0tFE4JS7YFwFevXXMmOp9myNrUvCg0D6ws8iqkRPBfKHgbwig1SmlLfg==}

  http-errors@2.0.0:
    resolution: {integrity: sha512-FtwrG/euBzaEjYeRqOgly7G0qviiXoJWnvEH2Z1plBdXgbyjv34pHTSb9zoeHMyDy33+DWy5Wt9Wo+TURtOYSQ==}
    engines: {node: '>= 0.8'}

  human-signals@2.1.0:
    resolution: {integrity: sha512-B4FFZ6q/T2jhhksgkbEW3HBvWIfDW85snkQgawt07S7J5QXTk6BkNV+0yAeZrM5QpMAdYlocGoljn0sJ/WQkFw==}
    engines: {node: '>=10.17.0'}

  iconv-lite@0.4.24:
    resolution: {integrity: sha512-v3MXnZAcvnywkTUEZomIActle7RXXeedOR31wwl7VlyoXO4Qi9arvSenNQWne1TcRwhCL1HwLI21bEqdpj8/rA==}
    engines: {node: '>=0.10.0'}

  iconv-lite@0.6.3:
    resolution: {integrity: sha512-4fCk79wshMdzMp2rH06qWrJE4iolqLhCUH+OiuIgU++RB0+94NlDL81atO7GX55uUKueo0txHNtvEyI6D7WdMw==}
    engines: {node: '>=0.10.0'}

  ignore@5.3.2:
    resolution: {integrity: sha512-hsBTNUqQTDwkWtcdYI2i06Y/nUBEsNEDJKjWdigLvegy8kDuJAS8uRlpkkcQpyEXL0Z/pjDy5HBmMjRCJ2gq+g==}
    engines: {node: '>= 4'}

  import-fresh@3.3.1:
    resolution: {integrity: sha512-TR3KfrTZTYLPB6jUjfx6MF9WcWrHL9su5TObK4ZkYgBdWKPOFoSoQIdEuTuR82pmtxH2spWG9h6etwfr1pLBqQ==}
    engines: {node: '>=6'}

  import-local@3.1.0:
    resolution: {integrity: sha512-ASB07uLtnDs1o6EHjKpX34BKYDSqnFerfTOJL2HvMqF70LnxpjkzDB8J44oT9pu4AMPkQwf8jl6szgvNd2tRIg==}
    engines: {node: '>=8'}
    hasBin: true

  imurmurhash@0.1.4:
    resolution: {integrity: sha512-JmXMZ6wuvDmLiHEml9ykzqO6lwFbof0GG4IkcGaENdCRDDmMVnny7s5HsIgHCbaq0w2MyPhDqkhTUgS2LU2PHA==}
    engines: {node: '>=0.8.19'}

  inflight@1.0.6:
    resolution: {integrity: sha512-k92I/b08q4wvFscXCLvqfsHCrjrF7yiXsQuIVvVE7N82W3+aqpzuUdBbfhWcy/FZR3/4IgflMgKLOsvPDrGCJA==}
    deprecated: This module is not supported, and leaks memory. Do not use it. Check out lru-cache if you want a good and tested way to coalesce async requests by a key value, which is much more comprehensive and powerful.

  inherits@2.0.4:
    resolution: {integrity: sha512-k/vGaX4/Yla3WzyMCvTQOXYeIHvqOKtnqBduzTHpzpQZzAskKMhZ2K+EnBiSM9zGSoIFeMpXKxa4dYeZIQqewQ==}

  ipaddr.js@1.9.1:
    resolution: {integrity: sha512-0KI/607xoxSToH7GjN1FfSbLoU0+btTicjsQSWQlh/hZykN8KpmMf7uYwPW3R+akZ6R/w18ZlXSHBYXiYUPO3g==}
    engines: {node: '>= 0.10'}

  is-arrayish@0.2.1:
    resolution: {integrity: sha512-zz06S8t0ozoDXMG+ube26zeCTNXcKIPJZJi8hBrF4idCLms4CG9QtK7qBl1boi5ODzFpjswb5JPmHCbMpjaYzg==}

  is-core-module@2.13.1:
    resolution: {integrity: sha512-hHrIjvZsftOsvKSn2TRYl63zvxsgE0K+0mYMoH6gD4omR5IWB2KynivBQczo3+wF1cCkjzvptnI9Q0sPU66ilw==}

  is-extglob@2.1.1:
    resolution: {integrity: sha512-SbKbANkN603Vi4jEZv49LeVJMn4yGwsbzZworEoyEiutsN3nJYdbO36zfhGJ6QEDpOZIFkDtnq5JRxmvl3jsoQ==}
    engines: {node: '>=0.10.0'}

  is-fullwidth-code-point@3.0.0:
    resolution: {integrity: sha512-zymm5+u+sCsSWyD9qNaejV3DFvhCKclKdizYaJUuHA83RLjb7nSuGnddCHGv0hk+KY7BMAlsWeK4Ueg6EV6XQg==}
    engines: {node: '>=8'}

  is-generator-fn@2.1.0:
    resolution: {integrity: sha512-cTIB4yPYL/Grw0EaSzASzg6bBy9gqCofvWN8okThAYIxKJZC+udlRAmGbM0XLeniEJSs8uEgHPGuHSe1XsOLSQ==}
    engines: {node: '>=6'}

  is-glob@4.0.3:
    resolution: {integrity: sha512-xelSayHH36ZgE7ZWhli7pW34hNbNl8Ojv5KVmkJD4hBdD3th8Tfk9vYasLM+mXWOZhFkgZfxhLSnrwRr4elSSg==}
    engines: {node: '>=0.10.0'}

  is-number@7.0.0:
    resolution: {integrity: sha512-41Cifkg6e8TylSpdtTpeLVMqvSBEVzTttHvERD741+pnZ8ANv0004MRL43QKPDlK9cGvNp6NZWZUBlbGXYxxng==}
    engines: {node: '>=0.12.0'}

  is-promise@4.0.0:
    resolution: {integrity: sha512-hvpoI6korhJMnej285dSg6nu1+e6uxs7zG3BYAm5byqDsgJNWwxzM6z6iZiAgQR4TJ30JmBTOwqZUw3WlyH3AQ==}

  is-stream@2.0.1:
    resolution: {integrity: sha512-hFoiJiTl63nn+kstHGBtewWSKnQLpyb155KHheA1l39uvtO9nWIop1p3udqPcUd/xbF1VLMO4n7OI6p7RbngDg==}
    engines: {node: '>=8'}

  is-what@4.1.16:
    resolution: {integrity: sha512-ZhMwEosbFJkA0YhFnNDgTM4ZxDRsS6HqTo7qsZM08fehyRYIYa0yHu5R6mgo1n/8MgaPBXiPimPD77baVFYg+A==}
    engines: {node: '>=12.13'}

  isexe@2.0.0:
    resolution: {integrity: sha512-RHxMLp9lnKHGHRng9QFhRCMbYAcVpn69smSGcq3f36xjgVVWThj4qqLbTLlq7Ssj8B+fIQ1EuCEGI2lKsyQeIw==}

  istanbul-lib-coverage@3.2.2:
    resolution: {integrity: sha512-O8dpsF+r0WV/8MNRKfnmrtCWhuKjxrq2w+jpzBL5UZKTi2LeVWnWOmWRxFlesJONmc+wLAGvKQZEOanko0LFTg==}
    engines: {node: '>=8'}

  istanbul-lib-instrument@5.2.1:
    resolution: {integrity: sha512-pzqtp31nLv/XFOzXGuvhCb8qhjmTVo5vjVk19XE4CRlSWz0KoeJ3bw9XsA7nOp9YBf4qHjwBxkDzKcME/J29Yg==}
    engines: {node: '>=8'}

  istanbul-lib-instrument@6.0.1:
    resolution: {integrity: sha512-EAMEJBsYuyyztxMxW3g7ugGPkrZsV57v0Hmv3mm1uQsmB+QnZuepg731CRaIgeUVSdmsTngOkSnauNF8p7FIhA==}
    engines: {node: '>=10'}

  istanbul-lib-report@3.0.1:
    resolution: {integrity: sha512-GCfE1mtsHGOELCU8e/Z7YWzpmybrx/+dSTfLrvY8qRmaY6zXTKWn6WQIjaAFw069icm6GVMNkgu0NzI4iPZUNw==}
    engines: {node: '>=10'}

  istanbul-lib-source-maps@4.0.1:
    resolution: {integrity: sha512-n3s8EwkdFIJCG3BPKBYvskgXGoy88ARzvegkitk60NxRdwltLOTaH7CUiMRXvwYorl0Q712iEjcWB+fK/MrWVw==}
    engines: {node: '>=10'}

  istanbul-reports@3.1.6:
    resolution: {integrity: sha512-TLgnMkKg3iTDsQ9PbPTdpfAK2DzjF9mqUG7RMgcQl8oFjad8ob4laGxv5XV5U9MAfx8D6tSJiUyuAwzLicaxlg==}
    engines: {node: '>=8'}

  jackspeak@3.4.3:
    resolution: {integrity: sha512-OGlZQpz2yfahA/Rd1Y8Cd9SIEsqvXkLVoSw/cgwhnhFMDbsQFeZYoJJ7bIZBS9BcamUW96asq/npPWugM+RQBw==}

  jake@10.9.2:
    resolution: {integrity: sha512-2P4SQ0HrLQ+fw6llpLnOaGAvN2Zu6778SJMrCUwns4fOoG9ayrTiZk3VV8sCPkVZF8ab0zksVpS8FDY5pRCNBA==}
    engines: {node: '>=10'}
    hasBin: true

  jest-changed-files@29.7.0:
    resolution: {integrity: sha512-fEArFiwf1BpQ+4bXSprcDc3/x4HSzL4al2tozwVpDFpsxALjLYdyiIK4e5Vz66GQJIbXJ82+35PtysofptNX2w==}
    engines: {node: ^14.15.0 || ^16.10.0 || >=18.0.0}

  jest-circus@29.7.0:
    resolution: {integrity: sha512-3E1nCMgipcTkCocFwM90XXQab9bS+GMsjdpmPrlelaxwD93Ad8iVEjX/vvHPdLPnFf+L40u+5+iutRdA1N9myw==}
    engines: {node: ^14.15.0 || ^16.10.0 || >=18.0.0}

  jest-cli@29.7.0:
    resolution: {integrity: sha512-OVVobw2IubN/GSYsxETi+gOe7Ka59EFMR/twOU3Jb2GnKKeMGJB5SGUUrEz3SFVmJASUdZUzy83sLNNQ2gZslg==}
    engines: {node: ^14.15.0 || ^16.10.0 || >=18.0.0}
    hasBin: true
    peerDependencies:
      node-notifier: ^8.0.1 || ^9.0.0 || ^10.0.0
    peerDependenciesMeta:
      node-notifier:
        optional: true

  jest-config@29.7.0:
    resolution: {integrity: sha512-uXbpfeQ7R6TZBqI3/TxCU4q4ttk3u0PJeC+E0zbfSoSjq6bJ7buBPxzQPL0ifrkY4DNu4JUdk0ImlBUYi840eQ==}
    engines: {node: ^14.15.0 || ^16.10.0 || >=18.0.0}
    peerDependencies:
      '@types/node': '*'
      ts-node: '>=9.0.0'
    peerDependenciesMeta:
      '@types/node':
        optional: true
      ts-node:
        optional: true

  jest-diff@29.7.0:
    resolution: {integrity: sha512-LMIgiIrhigmPrs03JHpxUh2yISK3vLFPkAodPeo0+BuF7wA2FoQbkEg1u8gBYBThncu7e1oEDUfIXVuTqLRUjw==}
    engines: {node: ^14.15.0 || ^16.10.0 || >=18.0.0}

  jest-docblock@29.7.0:
    resolution: {integrity: sha512-q617Auw3A612guyaFgsbFeYpNP5t2aoUNLwBUbc/0kD1R4t9ixDbyFTHd1nok4epoVFpr7PmeWHrhvuV3XaJ4g==}
    engines: {node: ^14.15.0 || ^16.10.0 || >=18.0.0}

  jest-each@29.7.0:
    resolution: {integrity: sha512-gns+Er14+ZrEoC5fhOfYCY1LOHHr0TI+rQUHZS8Ttw2l7gl+80eHc/gFf2Ktkw0+SIACDTeWvpFcv3B04VembQ==}
    engines: {node: ^14.15.0 || ^16.10.0 || >=18.0.0}

  jest-environment-node@29.7.0:
    resolution: {integrity: sha512-DOSwCRqXirTOyheM+4d5YZOrWcdu0LNZ87ewUoywbcb2XR4wKgqiG8vNeYwhjFMbEkfju7wx2GYH0P2gevGvFw==}
    engines: {node: ^14.15.0 || ^16.10.0 || >=18.0.0}

  jest-get-type@29.6.3:
    resolution: {integrity: sha512-zrteXnqYxfQh7l5FHyL38jL39di8H8rHoecLH3JNxH3BwOrBsNeabdap5e0I23lD4HHI8W5VFBZqG4Eaq5LNcw==}
    engines: {node: ^14.15.0 || ^16.10.0 || >=18.0.0}

  jest-haste-map@29.7.0:
    resolution: {integrity: sha512-fP8u2pyfqx0K1rGn1R9pyE0/KTn+G7PxktWidOBTqFPLYX0b9ksaMFkhK5vrS3DVun09pckLdlx90QthlW7AmA==}
    engines: {node: ^14.15.0 || ^16.10.0 || >=18.0.0}

  jest-leak-detector@29.7.0:
    resolution: {integrity: sha512-kYA8IJcSYtST2BY9I+SMC32nDpBT3J2NvWJx8+JCuCdl/CR1I4EKUJROiP8XtCcxqgTTBGJNdbB1A8XRKbTetw==}
    engines: {node: ^14.15.0 || ^16.10.0 || >=18.0.0}

  jest-matcher-utils@29.7.0:
    resolution: {integrity: sha512-sBkD+Xi9DtcChsI3L3u0+N0opgPYnCRPtGcQYrgXmR+hmt/fYfWAL0xRXYU8eWOdfuLgBe0YCW3AFtnRLagq/g==}
    engines: {node: ^14.15.0 || ^16.10.0 || >=18.0.0}

  jest-message-util@29.7.0:
    resolution: {integrity: sha512-GBEV4GRADeP+qtB2+6u61stea8mGcOT4mCtrYISZwfu9/ISHFJ/5zOMXYbpBE9RsS5+Gb63DW4FgmnKJ79Kf6w==}
    engines: {node: ^14.15.0 || ^16.10.0 || >=18.0.0}

  jest-mock@29.7.0:
    resolution: {integrity: sha512-ITOMZn+UkYS4ZFh83xYAOzWStloNzJFO2s8DWrE4lhtGD+AorgnbkiKERe4wQVBydIGPx059g6riW5Btp6Llnw==}
    engines: {node: ^14.15.0 || ^16.10.0 || >=18.0.0}

  jest-pnp-resolver@1.2.3:
    resolution: {integrity: sha512-+3NpwQEnRoIBtx4fyhblQDPgJI0H1IEIkX7ShLUjPGA7TtUTvI1oiKi3SR4oBR0hQhQR80l4WAe5RrXBwWMA8w==}
    engines: {node: '>=6'}
    peerDependencies:
      jest-resolve: '*'
    peerDependenciesMeta:
      jest-resolve:
        optional: true

  jest-regex-util@29.6.3:
    resolution: {integrity: sha512-KJJBsRCyyLNWCNBOvZyRDnAIfUiRJ8v+hOBQYGn8gDyF3UegwiP4gwRR3/SDa42g1YbVycTidUF3rKjyLFDWbg==}
    engines: {node: ^14.15.0 || ^16.10.0 || >=18.0.0}

  jest-resolve-dependencies@29.7.0:
    resolution: {integrity: sha512-un0zD/6qxJ+S0et7WxeI3H5XSe9lTBBR7bOHCHXkKR6luG5mwDDlIzVQ0V5cZCuoTgEdcdwzTghYkTWfubi+nA==}
    engines: {node: ^14.15.0 || ^16.10.0 || >=18.0.0}

  jest-resolve@29.7.0:
    resolution: {integrity: sha512-IOVhZSrg+UvVAshDSDtHyFCCBUl/Q3AAJv8iZ6ZjnZ74xzvwuzLXid9IIIPgTnY62SJjfuupMKZsZQRsCvxEgA==}
    engines: {node: ^14.15.0 || ^16.10.0 || >=18.0.0}

  jest-runner@29.7.0:
    resolution: {integrity: sha512-fsc4N6cPCAahybGBfTRcq5wFR6fpLznMg47sY5aDpsoejOcVYFb07AHuSnR0liMcPTgBsA3ZJL6kFOjPdoNipQ==}
    engines: {node: ^14.15.0 || ^16.10.0 || >=18.0.0}

  jest-runtime@29.7.0:
    resolution: {integrity: sha512-gUnLjgwdGqW7B4LvOIkbKs9WGbn+QLqRQQ9juC6HndeDiezIwhDP+mhMwHWCEcfQ5RUXa6OPnFF8BJh5xegwwQ==}
    engines: {node: ^14.15.0 || ^16.10.0 || >=18.0.0}

  jest-snapshot@29.7.0:
    resolution: {integrity: sha512-Rm0BMWtxBcioHr1/OX5YCP8Uov4riHvKPknOGs804Zg9JGZgmIBkbtlxJC/7Z4msKYVbIJtfU+tKb8xlYNfdkw==}
    engines: {node: ^14.15.0 || ^16.10.0 || >=18.0.0}

  jest-util@29.7.0:
    resolution: {integrity: sha512-z6EbKajIpqGKU56y5KBUgy1dt1ihhQJgWzUlZHArA/+X2ad7Cb5iF+AK1EWVL/Bo7Rz9uurpqw6SiBCefUbCGA==}
    engines: {node: ^14.15.0 || ^16.10.0 || >=18.0.0}

  jest-validate@29.7.0:
    resolution: {integrity: sha512-ZB7wHqaRGVw/9hST/OuFUReG7M8vKeq0/J2egIGLdvjHCmYqGARhzXmtgi+gVeZ5uXFF219aOc3Ls2yLg27tkw==}
    engines: {node: ^14.15.0 || ^16.10.0 || >=18.0.0}

  jest-watcher@29.7.0:
    resolution: {integrity: sha512-49Fg7WXkU3Vl2h6LbLtMQ/HyB6rXSIX7SqvBLQmssRBGN9I0PNvPmAmCWSOY6SOvrjhI/F7/bGAv9RtnsPA03g==}
    engines: {node: ^14.15.0 || ^16.10.0 || >=18.0.0}

  jest-worker@29.7.0:
    resolution: {integrity: sha512-eIz2msL/EzL9UFTFFx7jBTkeZfku0yUAyZZZmJ93H2TYEiroIx2PQjEXcwYtYl8zXCxb+PAmA2hLIt/6ZEkPHw==}
    engines: {node: ^14.15.0 || ^16.10.0 || >=18.0.0}

  jest@29.7.0:
    resolution: {integrity: sha512-NIy3oAFp9shda19hy4HK0HRTWKtPJmGdnvywu01nOqNC2vZg+Z+fvJDxpMQA88eb2I9EcafcdjYgsDthnYTvGw==}
    engines: {node: ^14.15.0 || ^16.10.0 || >=18.0.0}
    hasBin: true
    peerDependencies:
      node-notifier: ^8.0.1 || ^9.0.0 || ^10.0.0
    peerDependenciesMeta:
      node-notifier:
        optional: true

  joi@17.13.3:
    resolution: {integrity: sha512-otDA4ldcIx+ZXsKHWmp0YizCweVRZG96J10b0FevjfuncLO1oX59THoAmHkNubYJ+9gWsYsp5k8v4ib6oDv1fA==}

  js-tokens@4.0.0:
    resolution: {integrity: sha512-RdJUflcE3cUzKiMqQgsCu06FPu9UdIJO0beYbPhHN4k6apgJtifcoCtT9bcxOpYBtpD2kCM6Sbzg4CausW/PKQ==}

  js-yaml@3.14.1:
    resolution: {integrity: sha512-okMH7OXXJ7YrN9Ok3/SXrnu4iX9yOk+25nqX4imS2npuvTYDmo/QEZoqwZkYaIDk3jVvBOTOIEgEhaLOynBS9g==}
    hasBin: true

  js-yaml@4.1.0:
    resolution: {integrity: sha512-wpxZs9NoxZaJESJGIZTyDEaYpl0FKSA+FB9aJiyemKhMwkxQg63h4T1KJgUGHpTqPDNRcmmYLugrRjJlBtWvRA==}
    hasBin: true

  jsesc@2.5.2:
    resolution: {integrity: sha512-OYu7XEzjkCQ3C5Ps3QIZsQfNpqoJyZZA99wd9aWd05NCtC5pWOkShK2mkL6HXQR6/Cy2lbNdPlZBpuQHXE63gA==}
    engines: {node: '>=4'}
    hasBin: true

  json-buffer@3.0.1:
    resolution: {integrity: sha512-4bV5BfR2mqfQTJm+V5tPPdf+ZpuhiIvTuAB5g8kcrXOZpTT/QwwVRWBywX1ozr6lEuPdbHxwaJlm9G6mI2sfSQ==}

  json-parse-even-better-errors@2.3.1:
    resolution: {integrity: sha512-xyFwyhro/JEof6Ghe2iz2NcXoj2sloNsWr/XsERDK/oiPCfaNhl5ONfp+jQdAZRQQ0IJWNzH9zIZF7li91kh2w==}

  json-schema-traverse@0.4.1:
    resolution: {integrity: sha512-xbbCH5dCYU5T8LcEhhuh7HJ88HXuW3qsI3Y0zOZFKfZEHcpWiHU/Jxzk629Brsab/mMiHQti9wMP+845RPe3Vg==}

  json-stable-stringify-without-jsonify@1.0.1:
    resolution: {integrity: sha512-Bdboy+l7tA3OGW6FjyFHWkP5LuByj1Tk33Ljyq0axyzdk9//JSi2u3fP1QSmd1KNwq6VOKYGlAu87CisVir6Pw==}

  json5@2.2.3:
    resolution: {integrity: sha512-XmOWe7eyHYH14cLdVPoyg+GOH3rYX++KpzrylJwSW98t3Nk+U8XOl8FWKOgwtzdb8lXGf6zYwDUzeHMWfxasyg==}
    engines: {node: '>=6'}
    hasBin: true

  jsonfile@6.1.0:
    resolution: {integrity: sha512-5dgndWOriYSm5cnYaJNhalLNDKOqFwyDB/rr1E9ZsGciGvKPs8R2xYGCacuf3z6K1YKDz182fd+fY3cn3pMqXQ==}

  keyv@4.5.4:
    resolution: {integrity: sha512-oxVHkHR/EJf2CNXnWxRLW6mg7JyCCUcG0DtEGmL2ctUo1PNTin1PUil+r/+4r5MpVgC/fn1kjsx7mjSujKqIpw==}

  kleur@3.0.3:
    resolution: {integrity: sha512-eTIzlVOSUR+JxdDFepEYcBMtZ9Qqdef+rnzWdRZuMbOywu5tO2w2N7rqjoANZ5k9vywhL6Br1VRjUIgTQx4E8w==}
    engines: {node: '>=6'}

<<<<<<< HEAD
  lemmy-js-client@1.0.0-multi-community.16:
    resolution: {integrity: sha512-sP387odfku6dj49CG6a3jc4jQjt1vXmqZj3BxzEc/m4LH6dnoVRcwgZmZa/iRsvfqBjI7bFRsI1kSHCWjBoF/g==}
=======
  lemmy-js-client@1.0.0-search-query-mandatory.1:
    resolution: {integrity: sha512-Km4w/7BjL/aMnVVADQ6eqdGAYPzaXzOaCbeideWJ4XbNR3ESzXAuMyjK9ynw9Q65NWzXyAFs5VoaTALFVjU3aA==}
>>>>>>> ba0099e7

  leven@3.1.0:
    resolution: {integrity: sha512-qsda+H8jTaUaN/x5vzW2rzc+8Rw4TAQ/4KjB46IwK5VH+IlVeeeje/EoZRpiXvIqjFgK84QffqPztGI3VBLG1A==}
    engines: {node: '>=6'}

  levn@0.4.1:
    resolution: {integrity: sha512-+bT2uH4E5LGE7h/n3evcS/sQlJXCpIp6ym8OWJ5eV6+67Dsql/LaaT7qJBAt2rzfoa/5QBGBhxDix1dMt2kQKQ==}
    engines: {node: '>= 0.8.0'}

  lines-and-columns@1.2.4:
    resolution: {integrity: sha512-7ylylesZQ/PV29jhEDl3Ufjo6ZX7gCqJr5F7PKrqc93v7fzSymt1BpwEU8nAUXs8qzzvqhbjhK5QZg6Mt/HkBg==}

  locate-path@5.0.0:
    resolution: {integrity: sha512-t7hw9pI+WvuwNJXwk5zVHpyhIqzg2qTlklJOf0mVxGSbe3Fp2VieZcduNYjaLDoy6p9uGpQEGWG87WpMKlNq8g==}
    engines: {node: '>=8'}

  locate-path@6.0.0:
    resolution: {integrity: sha512-iPZK6eYjbxRu3uB4/WZ3EsEIMJFMqAoopl3R+zuq0UjcAm/MO6KCweDgPfP3elTztoKP3KtnVHxTn2NHBSDVUw==}
    engines: {node: '>=10'}

  lodash.memoize@4.1.2:
    resolution: {integrity: sha512-t7j+NzmgnQzTAYXcsHYLgimltOV1MXHtlOWf6GjL9Kj8GK5FInw5JotxvbOs+IvV1/Dzo04/fCGfLVs7aXb4Ag==}

  lodash.merge@4.6.2:
    resolution: {integrity: sha512-0KpjqXRVvrYyCsX1swR/XTK0va6VQkQM6MNo7PqW77ByjAhoARA8EfrP1N4+KlKj8YS0ZUCtRT/YUuhyYDujIQ==}

  lru-cache@10.4.3:
    resolution: {integrity: sha512-JNAzZcXrCt42VGLuYz0zfAzDfAvJWW6AfYlDBQyDV5DClI2m5sAmK+OIO7s59XfsRsWHp02jAJrRadPRGTt6SQ==}

  lru-cache@5.1.1:
    resolution: {integrity: sha512-KpNARQA3Iwv+jTA0utUVVbrh+Jlrr1Fv0e56GGzAFOXN7dk/FviaDW8LHmK52DlcH4WP2n6gI8vN1aesBFgo9w==}

  make-dir@4.0.0:
    resolution: {integrity: sha512-hXdUTZYIVOt1Ex//jAQi+wTZZpUpwBj/0QsOzqegb3rGMMeJiSEu5xLHnYfBrRV4RH2+OCSOO95Is/7x1WJ4bw==}
    engines: {node: '>=10'}

  make-error@1.3.6:
    resolution: {integrity: sha512-s8UhlNe7vPKomQhC1qFelMokr/Sc3AgNbso3n74mVPA5LTZwkB9NlXf4XPamLxJE8h0gh73rM94xvwRT2CVInw==}

  makeerror@1.0.12:
    resolution: {integrity: sha512-JmqCvUhmt43madlpFzG4BQzG2Z3m6tvQDNKdClZnO3VbIudJYmxsT0FNJMeiB2+JTSlTQTSbU8QdesVmwJcmLg==}

  math-intrinsics@1.1.0:
    resolution: {integrity: sha512-/IXtbwEk5HTPyEwyKX6hGkYXxM9nbj64B+ilVJnC/R6B0pH5G4V3b0pVbL7DBj4tkhBAppbQUlf6F6Xl9LHu1g==}
    engines: {node: '>= 0.4'}

  media-typer@0.3.0:
    resolution: {integrity: sha512-dq+qelQ9akHpcOl/gUVRTxVIOkAJ1wR3QAvb4RsVjS8oVoFjDGTc679wJYmUmknUF5HwMLOgb5O+a3KxfWapPQ==}
    engines: {node: '>= 0.6'}

  media-typer@1.1.0:
    resolution: {integrity: sha512-aisnrDP4GNe06UcKFnV5bfMNPBUw4jsLGaWwWfnH3v02GnBuXX2MCVn5RbrWo0j3pczUilYblq7fQ7Nw2t5XKw==}
    engines: {node: '>= 0.8'}

  merge-anything@5.1.7:
    resolution: {integrity: sha512-eRtbOb1N5iyH0tkQDAoQ4Ipsp/5qSR79Dzrz8hEPxRX10RWWR/iQXdoKmBSRCThY1Fh5EhISDtpSc93fpxUniQ==}
    engines: {node: '>=12.13'}

  merge-descriptors@1.0.3:
    resolution: {integrity: sha512-gaNvAS7TZ897/rVaZ0nMtAyxNyi/pdbjbAwUpFQpN70GqnVfOiXpeUUMKRBmzXaSQ8DdTX4/0ms62r2K+hE6mQ==}

  merge-descriptors@2.0.0:
    resolution: {integrity: sha512-Snk314V5ayFLhp3fkUREub6WtjBfPdCPY1Ln8/8munuLuiYhsABgBVWsozAG+MWMbVEvcdcpbi9R7ww22l9Q3g==}
    engines: {node: '>=18'}

  merge-stream@2.0.0:
    resolution: {integrity: sha512-abv/qOcuPfk3URPfDzmZU1LKmuw8kT+0nIHvKrKgFrwifol/doWcdA4ZqsWQ8ENrFKkd67Mfpo/LovbIUsbt3w==}

  merge2@1.4.1:
    resolution: {integrity: sha512-8q7VEgMJW4J8tcfVPy8g09NcQwZdbwFEqhe/WZkoIzjn/3TGDwtOCYtXGxA3O8tPzpczCCDgv+P2P5y00ZJOOg==}
    engines: {node: '>= 8'}

  methods@1.1.2:
    resolution: {integrity: sha512-iclAHeNqNm68zFtnZ0e+1L2yUIdvzNoauKU4WBA3VvH/vPFieF7qfRlwUZU+DA9P9bPXIS90ulxoUoCH23sV2w==}
    engines: {node: '>= 0.6'}

  micromatch@4.0.5:
    resolution: {integrity: sha512-DMy+ERcEW2q8Z2Po+WNXuw3c5YaUSFjAO5GsJqfEl7UjvtIuFKO6ZrKvcItdy98dwFI2N1tg3zNIdKaQT+aNdA==}
    engines: {node: '>=8.6'}

  micromatch@4.0.8:
    resolution: {integrity: sha512-PXwfBhYu0hBCPw8Dn0E+WDYb7af3dSLVWKi3HGv84IdF4TyFoC0ysxFd0Goxw7nSv4T/PzEJQxsYsEiFCKo2BA==}
    engines: {node: '>=8.6'}

  mime-db@1.52.0:
    resolution: {integrity: sha512-sPU4uV7dYlvtWJxwwxHD0PuihVNiE7TyAbQ5SWxDCB9mUYvOgroQOwYQQOKPJ8CIbE+1ETVlOoK1UC2nU3gYvg==}
    engines: {node: '>= 0.6'}

  mime-db@1.54.0:
    resolution: {integrity: sha512-aU5EJuIN2WDemCcAp2vFBfp/m4EAhWJnUNSSw0ixs7/kXbd6Pg64EmwJkNdFhB8aWt1sH2CTXrLxo/iAGV3oPQ==}
    engines: {node: '>= 0.6'}

  mime-types@2.1.35:
    resolution: {integrity: sha512-ZDY+bPm5zTTF+YpCrAU9nK0UgICYPT0QtT1NZWFv4s++TNkcgVaT0g6+4R2uI4MjQjzysHB1zxuWL50hzaeXiw==}
    engines: {node: '>= 0.6'}

  mime-types@3.0.1:
    resolution: {integrity: sha512-xRc4oEhT6eaBpU1XF7AjpOFD+xQmXNB5OVKwp4tqCuBpHLS/ZbBDrc07mYTDqVMg6PfxUjjNp85O6Cd2Z/5HWA==}
    engines: {node: '>= 0.6'}

  mime@1.6.0:
    resolution: {integrity: sha512-x0Vn8spI+wuJ1O6S7gnbaQg8Pxh4NNHb7KSINmEWKiPE4RKOplvijn+NkmYmmRgP68mc70j2EbeTFRsrswaQeg==}
    engines: {node: '>=4'}
    hasBin: true

  mimic-fn@2.1.0:
    resolution: {integrity: sha512-OqbOk5oEQeAZ8WXWydlu9HJjz9WVdEIvamMCcXmuqUYjTknH/sqsWvhQ3vgwKFRR1HpjvNBKQ37nbJgYzGqGcg==}
    engines: {node: '>=6'}

  minimatch@3.1.2:
    resolution: {integrity: sha512-J7p63hRiAjw1NDEww1W7i37+ByIrOWO5XQQAzZ3VOcL0PNybwpfmV/N05zFAzwQ9USyEcX6t3UO+K5aqBQOIHw==}

  minimatch@5.1.6:
    resolution: {integrity: sha512-lKwV/1brpG6mBUFHtb7NUmtABCb2WZZmm2wNiOA5hAb8VdCS4B3dtMWyvcoViccwAW/COERjXLt0zP1zXUN26g==}
    engines: {node: '>=10'}

  minimatch@9.0.5:
    resolution: {integrity: sha512-G6T0ZX48xgozx7587koeX9Ys2NYy6Gmv//P89sEte9V9whIapMNF4idKxnW2QtCcLiTWlb/wfCabAtAFWhhBow==}
    engines: {node: '>=16 || 14 >=14.17'}

  minimist@1.2.8:
    resolution: {integrity: sha512-2yyAR8qBkN3YuheJanUpWC5U3bb5osDywNB8RzDVlDwDHbocAJveqqj1u8+SVD7jkWT4yvsHCpWqqWqAxb0zCA==}

  minipass@7.1.2:
    resolution: {integrity: sha512-qOOzS1cBTWYF4BH8fVePDBOO9iptMnGUEZwNc/cMWnTV2nVLZ7VoNWEPHkYczZA0pdoA7dl6e7FL659nX9S2aw==}
    engines: {node: '>=16 || 14 >=14.17'}

  ms@2.0.0:
    resolution: {integrity: sha512-Tpp60P6IUJDTuOq/5Z8cdskzJujfwqfOTkrwIwj7IRISpnkJnT6SyJ4PCPnGMoFjC9ddhal5KVIYtAt97ix05A==}

  ms@2.1.3:
    resolution: {integrity: sha512-6FlzubTLZG3J2a/NVCAleEhjzq5oxgHyaCU9yYXvcLsvoVaHJq/s5xXI6/XXP6tz7R9xAOtHnSO/tXtF3WRTlA==}

  natural-compare@1.4.0:
    resolution: {integrity: sha512-OWND8ei3VtNC9h7V60qff3SVobHr996CTwgxubgyQYEpg290h9J0buyECNNJexkFm5sOajh5G116RYA1c8ZMSw==}

  negotiator@0.6.3:
    resolution: {integrity: sha512-+EUsqGPLsM+j/zdChZjsnX51g4XrHFOIXwfnCVPGlQk/k5giakcKsuxCObBRu6DSm9opw/O6slWbJdghQM4bBg==}
    engines: {node: '>= 0.6'}

  negotiator@1.0.0:
    resolution: {integrity: sha512-8Ofs/AUQh8MaEcrlq5xOX0CQ9ypTF5dl78mjlMNfOK08fzpgTHQRQPBxcPlEtIw0yRpws+Zo/3r+5WRby7u3Gg==}
    engines: {node: '>= 0.6'}

  neo-async@2.6.2:
    resolution: {integrity: sha512-Yd3UES5mWCSqR+qNT93S3UoYUkqAZ9lLg8a7g9rimsWmYGK8cVToA4/sF3RrshdyV3sAGMXVUmpMYOw+dLpOuw==}

  node-int64@0.4.0:
    resolution: {integrity: sha512-O5lz91xSOeoXP6DulyHfllpq+Eg00MWitZIbtPfoSEvqIHdl5gfcY6hYzDWnj0qD5tz52PI08u9qUvSVeUBeHw==}

  node-releases@2.0.14:
    resolution: {integrity: sha512-y10wOWt8yZpqXmOgRo77WaHEmhYQYGNA6y421PKsKYWEK8aW+cqAphborZDhqfyKrbZEN92CN1X2KbafY2s7Yw==}

  normalize-path@3.0.0:
    resolution: {integrity: sha512-6eZs5Ls3WtCisHWp9S2GUy8dqkpGi4BVSz3GaqiE6ezub0512ESztXUwUB6C6IKbQkY2Pnb/mD4WYojCRwcwLA==}
    engines: {node: '>=0.10.0'}

  npm-run-path@4.0.1:
    resolution: {integrity: sha512-S48WzZW777zhNIrn7gxOlISNAqi9ZC/uQFnRdbeIHhZhCA6UqpkOT8T1G7BvfdgP4Er8gF4sUbaS0i7QvIfCWw==}
    engines: {node: '>=8'}

  object-assign@4.1.1:
    resolution: {integrity: sha512-rJgTQnkUnH1sFw8yT6VSU3zD3sWmu6sZhIseY8VX+GRu3P6F7Fu+JNDoXfklElbLJSnc3FUQHVe4cU5hj+BcUg==}
    engines: {node: '>=0.10.0'}

  object-inspect@1.13.4:
    resolution: {integrity: sha512-W67iLl4J2EXEGTbfeHCffrjDfitvLANg0UlX3wFUUSTx92KXRFegMHUVgSqE+wvhAbi4WqjGg9czysTV2Epbew==}
    engines: {node: '>= 0.4'}

  on-finished@2.4.1:
    resolution: {integrity: sha512-oVlzkg3ENAhCk2zdv7IJwd/QUD4z2RxRwpkcGY8psCVcCYZNq4wYnVWALHM+brtuJjePWiYF/ClmuDr8Ch5+kg==}
    engines: {node: '>= 0.8'}

  once@1.4.0:
    resolution: {integrity: sha512-lNaJgI+2Q5URQBkccEKHTQOPaXdUxnZZElQTZY0MFUAuaEqe1E+Nyvgdz/aIyNi6Z9MzO5dv1H8n58/GELp3+w==}

  onetime@5.1.2:
    resolution: {integrity: sha512-kbpaSSGJTWdAY5KPVeMOKXSrPtr8C8C7wodJbcsd51jRnmD+GZu8Y0VoU6Dm5Z4vWr0Ig/1NKuWRKf7j5aaYSg==}
    engines: {node: '>=6'}

  optionator@0.9.4:
    resolution: {integrity: sha512-6IpQ7mKUxRcZNLIObR0hz7lxsapSSIYNZJwXPGeF0mTVqGKFIXj1DQcMoT22S3ROcLyY/rz0PWaWZ9ayWmad9g==}
    engines: {node: '>= 0.8.0'}

  p-limit@2.3.0:
    resolution: {integrity: sha512-//88mFWSJx8lxCzwdAABTJL2MyWB12+eIY7MDL2SqLmAkeKU9qxRvWuSyTjm3FUmpBEMuFfckAIqEaVGUDxb6w==}
    engines: {node: '>=6'}

  p-limit@3.1.0:
    resolution: {integrity: sha512-TYOanM3wGwNGsZN2cVTYPArw454xnXj5qmWF1bEoAc4+cU/ol7GVh7odevjp1FNHduHc3KZMcFduxU5Xc6uJRQ==}
    engines: {node: '>=10'}

  p-locate@4.1.0:
    resolution: {integrity: sha512-R79ZZ/0wAxKGu3oYMlz8jy/kbhsNrS7SKZ7PxEHBgJ5+F2mtFW2fK2cOtBh1cHYkQsbzFV7I+EoRKe6Yt0oK7A==}
    engines: {node: '>=8'}

  p-locate@5.0.0:
    resolution: {integrity: sha512-LaNjtRWUBY++zB5nE/NwcaoMylSPk+S+ZHNB1TzdbMJMny6dynpAGt7X/tl/QYq3TIeE6nxHppbo2LGymrG5Pw==}
    engines: {node: '>=10'}

  p-try@2.2.0:
    resolution: {integrity: sha512-R4nPAVTAU0B9D35/Gk3uJf/7XYbQcyohSKdvAxIRSNghFl4e71hVoGnBNQz9cWaXxO2I10KTC+3jMdvvoKw6dQ==}
    engines: {node: '>=6'}

  package-json-from-dist@1.0.1:
    resolution: {integrity: sha512-UEZIS3/by4OC8vL3P2dTXRETpebLI2NiI5vIrjaD/5UtrkFX/tNbwjTSRAGC/+7CAo2pIcBaRgWmcBBHcsaCIw==}

  parent-module@1.0.1:
    resolution: {integrity: sha512-GQ2EWRpQV8/o+Aw8YqtfZZPfNRWZYkbidE9k5rpl/hC3vtHHBfGm2Ifi6qWV+coDGkrUKZAxE3Lot5kcsRlh+g==}
    engines: {node: '>=6'}

  parse-json@5.2.0:
    resolution: {integrity: sha512-ayCKvm/phCGxOkYRSCM82iDwct8/EonSEgCSxWxD7ve6jHggsFl4fZVQBPRNgQoKiuV/odhFrGzQXZwbifC8Rg==}
    engines: {node: '>=8'}

  parseurl@1.3.3:
    resolution: {integrity: sha512-CiyeOxFT/JZyN5m0z9PfXw4SCBJ6Sygz1Dpl0wqjlhDEGGBP1GnsUVEL0p63hoG1fcj3fHynXi9NYO4nWOL+qQ==}
    engines: {node: '>= 0.8'}

  path-exists@4.0.0:
    resolution: {integrity: sha512-ak9Qy5Q7jYb2Wwcey5Fpvg2KoAc/ZIhLSLOSBmRmygPsGwkVVt0fZa0qrtMz+m6tJTAHfZQ8FnmB4MG4LWy7/w==}
    engines: {node: '>=8'}

  path-is-absolute@1.0.1:
    resolution: {integrity: sha512-AVbw3UJ2e9bq64vSaS9Am0fje1Pa8pbGqTTsmXfaIiMpnr5DlDhfJOuLj9Sf95ZPVDAUerDfEk88MPmPe7UCQg==}
    engines: {node: '>=0.10.0'}

  path-key@3.1.1:
    resolution: {integrity: sha512-ojmeN0qd+y0jszEtoY48r0Peq5dwMEkIlCOu6Q5f41lfkswXuKtYrhgoTpLnyIcHm24Uhqx+5Tqm2InSwLhE6Q==}
    engines: {node: '>=8'}

  path-parse@1.0.7:
    resolution: {integrity: sha512-LDJzPVEEEPR+y48z93A0Ed0yXb8pAByGWo/k5YYdYgpY2/2EsOsksJrq7lOHxryrVOn1ejG6oAp8ahvOIQD8sw==}

  path-scurry@1.11.1:
    resolution: {integrity: sha512-Xa4Nw17FS9ApQFJ9umLiJS4orGjm7ZzwUrwamcGQuHSzDyth9boKDaycYdDcZDuqYATXw4HFXgaqWTctW/v1HA==}
    engines: {node: '>=16 || 14 >=14.18'}

  path-to-regexp@0.1.12:
    resolution: {integrity: sha512-RA1GjUVMnvYFxuqovrEqZoxxW5NUZqbwKtYz/Tt7nXerk0LbLblQmrsgdeOxV5SFHf0UDggjS/bSeOZwt1pmEQ==}

  path-to-regexp@8.2.0:
    resolution: {integrity: sha512-TdrF7fW9Rphjq4RjrW0Kp2AW0Ahwu9sRGTkS6bvDi0SCwZlEZYmcfDbEsTz8RVk0EHIS/Vd1bv3JhG+1xZuAyQ==}
    engines: {node: '>=16'}

  picocolors@1.1.1:
    resolution: {integrity: sha512-xceH2snhtb5M9liqDsmEw56le376mTZkEX/jEb/RxNFyegNul7eNslCXP9FDj/Lcu0X8KEyMceP2ntpaHrDEVA==}

  picomatch@2.3.1:
    resolution: {integrity: sha512-JU3teHTNjmE2VCGFzuY8EXzCDVwEqB2a8fsIvwaStHhAWJEeVd1o1QD80CU6+ZdEXXSLbSsuLwJjkCBWqRQUVA==}
    engines: {node: '>=8.6'}

  pirates@4.0.6:
    resolution: {integrity: sha512-saLsH7WeYYPiD25LDuLRRY/i+6HaPYr6G1OUlN39otzkSTxKnubR9RTxS3/Kk50s1g2JTgFwWQDQyplC5/SHZg==}
    engines: {node: '>= 6'}

  pkce-challenge@5.0.0:
    resolution: {integrity: sha512-ueGLflrrnvwB3xuo/uGob5pd5FN7l0MsLf0Z87o/UQmRtwjvfylfc9MurIxRAWywCYTgrvpXBcqjV4OfCYGCIQ==}
    engines: {node: '>=16.20.0'}

  pkg-dir@4.2.0:
    resolution: {integrity: sha512-HRDzbaKjC+AOWVXxAU/x54COGeIv9eb+6CkDSQoNTt4XyWoIJvuPsXizxu/Fr23EiekbtZwmh1IcIG/l/a10GQ==}
    engines: {node: '>=8'}

  prelude-ls@1.2.1:
    resolution: {integrity: sha512-vkcDPrRZo1QZLbn5RLGPpg/WmIQ65qoWWhcGKf/b5eplkkarX0m9z8ppCat4mlOqUsWpyNuYgO3VRyrYHSzX5g==}
    engines: {node: '>= 0.8.0'}

  prettier-linter-helpers@1.0.0:
    resolution: {integrity: sha512-GbK2cP9nraSSUF9N2XwUwqfzlAFlMNYYl+ShE/V+H8a9uNl/oUqB1w2EL54Jh0OlyRSd8RfWYJ3coVS4TROP2w==}
    engines: {node: '>=6.0.0'}

  prettier@3.5.3:
    resolution: {integrity: sha512-QQtaxnoDJeAkDvDKWCLiwIXkTgRhwYDEQCghU9Z6q03iyek/rxRh/2lC3HB7P8sWT2xC/y5JDctPLBIGzHKbhw==}
    engines: {node: '>=14'}
    hasBin: true

  pretty-format@29.7.0:
    resolution: {integrity: sha512-Pdlw/oPxN+aXdmM9R00JVC9WVFoCLTKJvDVLgmJ+qAffBMxsV85l/Lu7sNx4zSzPyoL2euImuEwHhOXdEgNFZQ==}
    engines: {node: ^14.15.0 || ^16.10.0 || >=18.0.0}

  prompts@2.4.2:
    resolution: {integrity: sha512-NxNv/kLguCA7p3jE8oL2aEBsrJWgAakBpgmgK6lpPWV+WuOmY6r2/zbAVnP+T8bQlA0nzHXSJSJW0Hq7ylaD2Q==}
    engines: {node: '>= 6'}

  proxy-addr@2.0.7:
    resolution: {integrity: sha512-llQsMLSUDUPT44jdrU/O37qlnifitDP+ZwrmmZcoSKyLKvtZxpyV0n2/bD/N4tBAAZ/gJEdZU7KMraoK1+XYAg==}
    engines: {node: '>= 0.10'}

  punycode@2.3.1:
    resolution: {integrity: sha512-vYt7UD1U9Wg6138shLtLOvdAu+8DsC/ilFtEVHcH+wydcSpNE20AfSOduf6MkRFahL5FY7X1oU7nKVZFtfq8Fg==}
    engines: {node: '>=6'}

  pure-rand@6.0.4:
    resolution: {integrity: sha512-LA0Y9kxMYv47GIPJy6MI84fqTd2HmYZI83W/kM/SkKfDlajnZYfmXFTxkbY+xSBPkLJxltMa9hIkmdc29eguMA==}

  qs@6.13.0:
    resolution: {integrity: sha512-+38qI9SOr8tfZ4QmJNplMUxqjbe7LKvvZgWdExBOmd+egZTtjLB67Gu0HRX3u/XOq7UU2Nx6nsjvS16Z9uwfpg==}
    engines: {node: '>=0.6'}

  qs@6.14.0:
    resolution: {integrity: sha512-YWWTjgABSKcvs/nWBi9PycY/JiPJqOD4JA6o9Sej2AtvSGarXxKC3OQSk4pAarbdQlKAh5D4FCQkJNkW+GAn3w==}
    engines: {node: '>=0.6'}

  queue-microtask@1.2.3:
    resolution: {integrity: sha512-NuaNSa6flKT5JaSYQzJok04JzTL1CA6aGhv5rfLW3PgqA+M2ChpZQnAC8h8i4ZFkBS8X5RqkDBHA7r4hej3K9A==}

  range-parser@1.2.1:
    resolution: {integrity: sha512-Hrgsx+orqoygnmhFbKaHE6c296J+HTAQXoxEF6gNupROmmGJRoyzfG3ccAveqCBrwr/2yxQ5BVd/GTl5agOwSg==}
    engines: {node: '>= 0.6'}

  raw-body@2.5.2:
    resolution: {integrity: sha512-8zGqypfENjCIqGhgXToC8aB2r7YrBX+AQAfIPs/Mlk+BtPTztOvTS01NRW/3Eh60J+a48lt8qsCzirQ6loCVfA==}
    engines: {node: '>= 0.8'}

  raw-body@3.0.0:
    resolution: {integrity: sha512-RmkhL8CAyCRPXCE28MMH0z2PNWQBNk2Q09ZdxM9IOOXwxwZbN+qbWaatPkdkWIKL2ZVDImrN/pK5HTRz2PcS4g==}
    engines: {node: '>= 0.8'}

  react-is@18.3.1:
    resolution: {integrity: sha512-/LLMVyas0ljjAtoYiPqYiL8VWXzUUdThrmU5+n20DZv+a+ClRoevUzw5JxU+Ieh5/c87ytoTBV9G1FiKfNJdmg==}

  reflect-metadata@0.2.2:
    resolution: {integrity: sha512-urBwgfrvVP/eAyXx4hluJivBKzuEbSQs9rKWCrCkbSxNv8mxPcUZKeuoF3Uy4mJl3Lwprp6yy5/39VWigZ4K6Q==}

  require-directory@2.1.1:
    resolution: {integrity: sha512-fGxEI7+wsG9xrvdjsrlmL22OMTTiHRwAMroiEeMgq8gzoLC/PQr7RsRDSTLUg/bZAZtF+TVIkHc6/4RIKrui+Q==}
    engines: {node: '>=0.10.0'}

  resolve-cwd@3.0.0:
    resolution: {integrity: sha512-OrZaX2Mb+rJCpH/6CpSqt9xFVpN++x01XnN2ie9g6P5/3xelLAkXWVADpdz1IHD/KFfEXyE6V0U01OQ3UO2rEg==}
    engines: {node: '>=8'}

  resolve-from@4.0.0:
    resolution: {integrity: sha512-pb/MYmXstAkysRFx8piNI1tGFNQIFA3vkE3Gq4EuA1dF6gHp/+vgZqsCGJapvy8N3Q+4o7FwvquPJcnZ7RYy4g==}
    engines: {node: '>=4'}

  resolve-from@5.0.0:
    resolution: {integrity: sha512-qYg9KP24dD5qka9J47d0aVky0N+b4fTU89LN9iDnjB5waksiC49rvMB0PrUJQGoTmH50XPiqOvAjDfaijGxYZw==}
    engines: {node: '>=8'}

  resolve.exports@2.0.2:
    resolution: {integrity: sha512-X2UW6Nw3n/aMgDVy+0rSqgHlv39WZAlZrXCdnbyEiKm17DSqHX4MmQMaST3FbeWR5FTuRcUwYAziZajji0Y7mg==}
    engines: {node: '>=10'}

  resolve@1.22.8:
    resolution: {integrity: sha512-oKWePCxqpd6FlLvGV1VU0x7bkPmmCNolxzjMf4NczoDnQcIWrAF+cPtZn5i6n+RfD2d9i0tzpKnG6Yk168yIyw==}
    hasBin: true

  reusify@1.1.0:
    resolution: {integrity: sha512-g6QUff04oZpHs0eG5p83rFLhHeV00ug/Yf9nZM6fLeUrPguBTkTQOdpAWWspMh55TZfVQDPaN3NQJfbVRAxdIw==}
    engines: {iojs: '>=1.0.0', node: '>=0.10.0'}

  router@2.2.0:
    resolution: {integrity: sha512-nLTrUKm2UyiL7rlhapu/Zl45FwNgkZGaCpZbIHajDYgwlJCOzLSk+cIPAnsEqV955GjILJnKbdQC1nVPz+gAYQ==}
    engines: {node: '>= 18'}

  run-parallel@1.2.0:
    resolution: {integrity: sha512-5l4VyZR86LZ/lDxZTR6jqL8AFE2S0IFLMP26AbjsLVADxHdhB/c0GUsH+y39UfCi3dzz8OlQuPmnaJOMoDHQBA==}

  safe-buffer@5.2.1:
    resolution: {integrity: sha512-rp3So07KcdmmKbGvgaNxQSJr7bGVSVk5S9Eq1F+ppbRo70+YeaDxkw5Dd8NPN+GD6bjnYm2VuPuCXmpuYvmCXQ==}

  safer-buffer@2.1.2:
    resolution: {integrity: sha512-YZo3K82SD7Riyi0E1EQPojLz7kpepnSQI9IyPbHHg1XXXevb5dJI7tpyN2ADxGcQbHG7vcyRHk0cbwqcQriUtg==}

  semver@6.3.1:
    resolution: {integrity: sha512-BR7VvDCVHO+q2xBEWskxS6DJE1qRnb7DxzUrogb71CWoSficBxYsiAGd+Kl0mmq/MprG9yArRkyrQxTO6XjMzA==}
    hasBin: true

  semver@7.6.2:
    resolution: {integrity: sha512-FNAIBWCx9qcRhoHcgcJ0gvU7SN1lYU2ZXuSfl04bSC5OpvDHFyJCjdNHomPXxjQlCBU67YW64PzY7/VIEH7F2w==}
    engines: {node: '>=10'}
    hasBin: true

  semver@7.7.1:
    resolution: {integrity: sha512-hlq8tAfn0m/61p4BVRcPzIGr6LKiMwo4VM6dGi6pt4qcRkmNzTcWq6eCEjEh+qXjkMDvPlOFFSGwQjoEa6gyMA==}
    engines: {node: '>=10'}
    hasBin: true

  send@0.19.0:
    resolution: {integrity: sha512-dW41u5VfLXu8SJh5bwRmyYUbAoSB3c9uQh6L8h/KtsFREPWpbX1lrljJo186Jc4nmci/sGUZ9a0a0J2zgfq2hw==}
    engines: {node: '>= 0.8.0'}

  send@1.2.0:
    resolution: {integrity: sha512-uaW0WwXKpL9blXE2o0bRhoL2EGXIrZxQ2ZQ4mgcfoBxdFmQold+qWsD2jLrfZ0trjKL6vOw0j//eAwcALFjKSw==}
    engines: {node: '>= 18'}

  serve-static@1.16.2:
    resolution: {integrity: sha512-VqpjJZKadQB/PEbEwvFdO43Ax5dFBZ2UECszz8bQ7pi7wt//PWe1P6MN7eCnjsatYtBT6EuiClbjSWP2WrIoTw==}
    engines: {node: '>= 0.8.0'}

  serve-static@2.2.0:
    resolution: {integrity: sha512-61g9pCh0Vnh7IutZjtLGGpTA355+OPn2TyDv/6ivP2h/AdAVX9azsoxmg2/M6nZeQZNYBEwIcsne1mJd9oQItQ==}
    engines: {node: '>= 18'}

  setprototypeof@1.2.0:
    resolution: {integrity: sha512-E5LDX7Wrp85Kil5bhZv46j8jOeboKq5JMmYM3gVGdGH8xFpPWXUMsNrlODCrkoxMEeNi/XZIwuRvY4XNwYMJpw==}

  shebang-command@2.0.0:
    resolution: {integrity: sha512-kHxr2zZpYtdmrN1qDjrrX/Z1rR1kG8Dx+gkpK1G4eXmvXswmcE1hTWBWYUzlraYw1/yZp6YuDY77YtvbN0dmDA==}
    engines: {node: '>=8'}

  shebang-regex@3.0.0:
    resolution: {integrity: sha512-7++dFhtcx3353uBaq8DDR4NuxBetBzC7ZQOhmTQInHEd6bSrXdiEyzCvG07Z44UYdLShWUyXt5M/yhz8ekcb1A==}
    engines: {node: '>=8'}

  side-channel-list@1.0.0:
    resolution: {integrity: sha512-FCLHtRD/gnpCiCHEiJLOwdmFP+wzCmDEkc9y7NsYxeF4u7Btsn1ZuwgwJGxImImHicJArLP4R0yX4c2KCrMrTA==}
    engines: {node: '>= 0.4'}

  side-channel-map@1.0.1:
    resolution: {integrity: sha512-VCjCNfgMsby3tTdo02nbjtM/ewra6jPHmpThenkTYh8pG9ucZ/1P8So4u4FGBek/BjpOVsDCMoLA/iuBKIFXRA==}
    engines: {node: '>= 0.4'}

  side-channel-weakmap@1.0.2:
    resolution: {integrity: sha512-WPS/HvHQTYnHisLo9McqBHOJk2FkHO/tlpvldyrnem4aeQp4hai3gythswg6p01oSoTl58rcpiFAjF2br2Ak2A==}
    engines: {node: '>= 0.4'}

  side-channel@1.1.0:
    resolution: {integrity: sha512-ZX99e6tRweoUXqR+VBrslhda51Nh5MTQwou5tnUDgbtyM0dBgmhEDtWGP/xbKn6hqfPRHujUNwz5fy/wbbhnpw==}
    engines: {node: '>= 0.4'}

  signal-exit@3.0.7:
    resolution: {integrity: sha512-wnD2ZE+l+SPC/uoS0vXeE9L1+0wuaMqKlfz9AMUo38JsyLSBWSFcHR1Rri62LZc12vLr1gb3jl7iwQhgwpAbGQ==}

  signal-exit@4.1.0:
    resolution: {integrity: sha512-bzyZ1e88w9O1iNJbKnOlvYTrWPDl46O1bG0D3XInv+9tkPrxrN8jUUTiFlDkkmKWgn1M6CfIA13SuGqOa9Korw==}
    engines: {node: '>=14'}

  sisteransi@1.0.5:
    resolution: {integrity: sha512-bLGGlR1QxBcynn2d5YmDX4MGjlZvy2MRBDRNHLJ8VI6l6+9FUiyTFNJ0IveOSP0bcXgVDPRcfGqA0pjaqUpfVg==}

  slash@3.0.0:
    resolution: {integrity: sha512-g9Q1haeby36OSStwb4ntCGGGaKsaVSjQ68fBxoQcutl5fS1vuY18H3wSt3jFyFtrkx+Kz0V1G85A4MyAdDMi2Q==}
    engines: {node: '>=8'}

  source-map-support@0.5.13:
    resolution: {integrity: sha512-SHSKFHadjVA5oR4PPqhtAVdcBWwRYVd6g6cAXnIbRiIwc2EhPrTuKUBdSLvlEKyIP3GCf89fltvcZiP9MMFA1w==}

  source-map@0.6.1:
    resolution: {integrity: sha512-UjgapumWlbMhkBgzT7Ykc5YXUT46F0iKu8SGXq0bcwP5dz/h0Plj6enJqjz1Zbq2l5WaqYnrVbwWOWMyF3F47g==}
    engines: {node: '>=0.10.0'}

  sprintf-js@1.0.3:
    resolution: {integrity: sha512-D9cPgkvLlV3t3IzL0D0YLvGA9Ahk4PcvVwUbN0dSGr1aP0Nrt4AEnTUbuGvquEC0mA64Gqt1fzirlRs5ibXx8g==}

  stack-utils@2.0.6:
    resolution: {integrity: sha512-XlkWvfIm6RmsWtNJx+uqtKLS8eqFbxUg0ZzLXqY0caEy9l7hruX8IpiDnjsLavoBgqCCR71TqWO8MaXYheJ3RQ==}
    engines: {node: '>=10'}

  statuses@2.0.1:
    resolution: {integrity: sha512-RwNA9Z/7PrK06rYLIzFMlaF+l73iwpzsqRIFgbMLbTcLD6cOao82TaWefPXQvB2fOC4AjuYSEndS7N/mTCbkdQ==}
    engines: {node: '>= 0.8'}

  string-length@4.0.2:
    resolution: {integrity: sha512-+l6rNN5fYHNhZZy41RXsYptCjA2Igmq4EG7kZAYFQI1E1VTXarr6ZPXBg6eq7Y6eK4FEhY6AJlyuFIb/v/S0VQ==}
    engines: {node: '>=10'}

  string-width@4.2.3:
    resolution: {integrity: sha512-wKyQRQpjJ0sIp62ErSZdGsjMJWsap5oRNihHhu6G7JVO/9jIB6UyevL+tXuOqrng8j/cxKTWyWUwvSTriiZz/g==}
    engines: {node: '>=8'}

  string-width@5.1.2:
    resolution: {integrity: sha512-HnLOCR3vjcY8beoNLtcjZ5/nxn2afmME6lhrDrebokqMap+XbeW8n9TXpPDOqdGK5qcI3oT0GKTW6wC7EMiVqA==}
    engines: {node: '>=12'}

  strip-ansi@6.0.1:
    resolution: {integrity: sha512-Y38VPSHcqkFrCpFnQ9vuSXmquuv5oXOKpGeT6aGrr3o3Gc9AlVa6JBfUSOCnbxGGZF+/0ooI7KrPuUSztUdU5A==}
    engines: {node: '>=8'}

  strip-ansi@7.1.0:
    resolution: {integrity: sha512-iq6eVVI64nQQTRYq2KtEg2d2uU7LElhTJwsH4YzIHZshxlgZms/wIc4VoDQTlG/IvVIrBKG06CrZnp0qv7hkcQ==}
    engines: {node: '>=12'}

  strip-bom@4.0.0:
    resolution: {integrity: sha512-3xurFv5tEgii33Zi8Jtp55wEIILR9eh34FAW00PZf+JnSsTmV/ioewSgQl97JHvgjoRGwPShsWm+IdrxB35d0w==}
    engines: {node: '>=8'}

  strip-final-newline@2.0.0:
    resolution: {integrity: sha512-BrpvfNAE3dcvq7ll3xVumzjKjZQ5tI1sEUIKr3Uoks0XUl45St3FlatVqef9prk4jRDzhW6WZg+3bk93y6pLjA==}
    engines: {node: '>=6'}

  strip-json-comments@3.1.1:
    resolution: {integrity: sha512-6fPc+R4ihwqP6N/aIv2f1gMH8lOVtWQHoqC4yK6oSDVVocumAsfCqjkXnqiYMhmMwS/mEHLp7Vehlt3ql6lEig==}
    engines: {node: '>=8'}

  supports-color@7.2.0:
    resolution: {integrity: sha512-qpCAvRl9stuOHveKsn7HncJRvv501qIacKzQlO/+Lwxc9+0q2wLyv4Dfvt80/DPn2pqOBsJdDiogXGR9+OvwRw==}
    engines: {node: '>=8'}

  supports-color@8.1.1:
    resolution: {integrity: sha512-MpUEN2OodtUzxvKQl72cUF7RQ5EiHsGvSsVG0ia9c5RbWGL2CI4C7EpPS8UTBIplnlzZiNuV56w+FuNxy3ty2Q==}
    engines: {node: '>=10'}

  supports-preserve-symlinks-flag@1.0.0:
    resolution: {integrity: sha512-ot0WnXS9fgdkgIcePe6RHNk1WA8+muPa6cSjeR3V8K27q9BB1rTE3R1p7Hv0z1ZyAc8s6Vvv8DIyWf681MAt0w==}
    engines: {node: '>= 0.4'}

  synckit@0.11.4:
    resolution: {integrity: sha512-Q/XQKRaJiLiFIBNN+mndW7S/RHxvwzuZS6ZwmRzUBqJBv/5QIKCEwkBC8GBf8EQJKYnaFs0wOZbKTXBPj8L9oQ==}
    engines: {node: ^14.18.0 || >=16.0.0}

  test-exclude@6.0.0:
    resolution: {integrity: sha512-cAGWPIyOHU6zlmg88jwm7VRyXnMN7iV68OGAbYDk/Mh/xC/pzVPlQtY6ngoIH/5/tciuhGfvESU8GrHrcxD56w==}
    engines: {node: '>=8'}

  tmpl@1.0.5:
    resolution: {integrity: sha512-3f0uOEAQwIqGuWW2MVzYg8fV/QNnc/IpuJNG837rLuczAaLVHslWHZQj4IGiEl5Hs3kkbhwL9Ab7Hrsmuj+Smw==}

  to-fast-properties@2.0.0:
    resolution: {integrity: sha512-/OaKK0xYrs3DmxRYqL/yDc+FxFUVYhDlXMhRmv3z915w2HF1tnN1omB354j8VUGO/hbRzyD6Y3sA7v7GS/ceog==}
    engines: {node: '>=4'}

  to-regex-range@5.0.1:
    resolution: {integrity: sha512-65P7iz6X5yEr1cwcgvQxbbIw7Uk3gOy5dIdtZ4rDveLqhrdJP+Li/Hx6tyK0NEb+2GCyneCMJiGqrADCSNk8sQ==}
    engines: {node: '>=8.0'}

  toidentifier@1.0.1:
    resolution: {integrity: sha512-o5sSPKEkg/DIQNmH43V0/uerLrpzVedkUh8tGNvaeXpfpuwjKenlSox/2O/BTlZUtEe+JG7s5YhEz608PlAHRA==}
    engines: {node: '>=0.6'}

  ts-api-utils@2.1.0:
    resolution: {integrity: sha512-CUgTZL1irw8u29bzrOD/nH85jqyc74D6SshFgujOIA7osm2Rz7dYH77agkx7H4FBNxDq7Cjf+IjaX/8zwFW+ZQ==}
    engines: {node: '>=18.12'}
    peerDependencies:
      typescript: '>=4.8.4'

  ts-deepmerge@7.0.2:
    resolution: {integrity: sha512-akcpDTPuez4xzULo5NwuoKwYRtjQJ9eoNfBACiBMaXwNAx7B1PKfe5wqUFJuW5uKzQ68YjDFwPaWHDG1KnFGsA==}
    engines: {node: '>=14.13.1'}

  ts-jest@29.3.2:
    resolution: {integrity: sha512-bJJkrWc6PjFVz5g2DGCNUo8z7oFEYaz1xP1NpeDU7KNLMWPpEyV8Chbpkn8xjzgRDpQhnGMyvyldoL7h8JXyug==}
    engines: {node: ^14.15.0 || ^16.10.0 || ^18.0.0 || >=20.0.0}
    hasBin: true
    peerDependencies:
      '@babel/core': '>=7.0.0-beta.0 <8'
      '@jest/transform': ^29.0.0
      '@jest/types': ^29.0.0
      babel-jest: ^29.0.0
      esbuild: '*'
      jest: ^29.0.0
      typescript: '>=4.3 <6'
    peerDependenciesMeta:
      '@babel/core':
        optional: true
      '@jest/transform':
        optional: true
      '@jest/types':
        optional: true
      babel-jest:
        optional: true
      esbuild:
        optional: true

  tslib@2.8.1:
    resolution: {integrity: sha512-oJFu94HQb+KVduSUQL7wnpmqnfmLsOA/nAh6b6EH0wCEoK0/mPeXU6c3wKDV83MkOuHPRHtSXKKU99IBazS/2w==}

  tsoa@6.6.0:
    resolution: {integrity: sha512-7FudRojmbEpbSQ3t1pyG5EjV3scF7/X75giQt1q+tnuGjjJppB8BOEmIdCK/G8S5Dqnmpwz5Q3vxluKozpIW9A==}
    engines: {node: '>=18.0.0', yarn: '>=1.9.4'}
    hasBin: true

  type-check@0.4.0:
    resolution: {integrity: sha512-XleUoc9uwGXqjWwXaUTZAmzMcFZ5858QA2vvx1Ur5xIcixXIP+8LnFDgRplU30us6teqdlskFfu+ae4K79Ooew==}
    engines: {node: '>= 0.8.0'}

  type-detect@4.0.8:
    resolution: {integrity: sha512-0fr/mIH1dlO+x7TlcMy+bIDqKPsw/70tVyeHW787goQjhmqaZe10uwLujubK9q9Lg6Fiho1KUKDYz0Z7k7g5/g==}
    engines: {node: '>=4'}

  type-fest@0.21.3:
    resolution: {integrity: sha512-t0rzBq87m3fVcduHDUFhKmyyX+9eo6WQjZvf51Ea/M0Q7+T374Jp1aUiyUl0GKxp8M/OETVHSDvmkyPgvX+X2w==}
    engines: {node: '>=10'}

  type-fest@4.40.1:
    resolution: {integrity: sha512-9YvLNnORDpI+vghLU/Nf+zSv0kL47KbVJ1o3sKgoTefl6i+zebxbiDQWoe/oWWqPhIgQdRZRT1KA9sCPL810SA==}
    engines: {node: '>=16'}

  type-is@1.6.18:
    resolution: {integrity: sha512-TkRKr9sUTxEH8MdfuCSP7VizJyzRNMjj2J2do2Jr3Kym598JVdEksuzPQCnlFPW4ky9Q+iA+ma9BGm06XQBy8g==}
    engines: {node: '>= 0.6'}

  type-is@2.0.1:
    resolution: {integrity: sha512-OZs6gsjF4vMp32qrCbiVSkrFmXtG/AZhY3t0iAMrMBiAZyV9oALtXO8hsrHbMXF9x6L3grlFuwW2oAz7cav+Gw==}
    engines: {node: '>= 0.6'}

  typescript-eslint@8.32.0:
    resolution: {integrity: sha512-UMq2kxdXCzinFFPsXc9o2ozIpYCCOiEC46MG3yEh5Vipq6BO27otTtEBZA1fQ66DulEUgE97ucQ/3YY66CPg0A==}
    engines: {node: ^18.18.0 || ^20.9.0 || >=21.1.0}
    peerDependencies:
      eslint: ^8.57.0 || ^9.0.0
      typescript: '>=4.8.4 <5.9.0'

  typescript@5.8.3:
    resolution: {integrity: sha512-p1diW6TqL9L07nNxvRMM7hMMw4c5XOo/1ibL4aAIGmSAt9slTE1Xgw5KWuof2uTOvCg9BY7ZRi+GaF+7sfgPeQ==}
    engines: {node: '>=14.17'}
    hasBin: true

  uglify-js@3.19.3:
    resolution: {integrity: sha512-v3Xu+yuwBXisp6QYTcH4UbH+xYJXqnq2m/LtQVWKWzYc1iehYnLixoQDN9FH6/j9/oybfd6W9Ghwkl8+UMKTKQ==}
    engines: {node: '>=0.8.0'}
    hasBin: true

  undici-types@6.21.0:
    resolution: {integrity: sha512-iwDZqg0QAGrg9Rav5H4n0M64c3mkR59cJ6wQp+7C4nI0gsmExaedaYLNO44eT4AtBBwjbTiGPMlt2Md0T9H9JQ==}

  universalify@2.0.1:
    resolution: {integrity: sha512-gptHNQghINnc/vTGIk0SOFGFNXw7JVrlRUtConJRlvaw6DuX0wO5Jeko9sWrMBhh+PsYAZ7oXAiOnf/UKogyiw==}
    engines: {node: '>= 10.0.0'}

  unpipe@1.0.0:
    resolution: {integrity: sha512-pjy2bYhSsufwWlKwPc+l3cN7+wuJlK6uz0YdJEOlQDbl6jo/YlPi4mb8agUkVC8BF7V8NuzeyPNqRksA3hztKQ==}
    engines: {node: '>= 0.8'}

  update-browserslist-db@1.0.13:
    resolution: {integrity: sha512-xebP81SNcPuNpPP3uzeW1NYXxI3rxyJzF3pD6sH4jE7o/IX+WtSpwnVU+qIsDPyk0d3hmFQ7mjqc6AtV604hbg==}
    hasBin: true
    peerDependencies:
      browserslist: '>= 4.21.0'

  uri-js@4.4.1:
    resolution: {integrity: sha512-7rKUyy33Q1yc98pQ1DAmLtwX109F7TIfWlW1Ydo8Wl1ii1SeHieeh0HHfPeL2fMXK6z0s8ecKs9frCuLJvndBg==}

  utils-merge@1.0.1:
    resolution: {integrity: sha512-pMZTvIkT1d+TFGvDOqodOclx0QWkkgi6Tdoa8gC8ffGAAqz9pzPTZWAybbsHHoED/ztMtkv/VoYTYyShUn81hA==}
    engines: {node: '>= 0.4.0'}

  v8-to-istanbul@9.2.0:
    resolution: {integrity: sha512-/EH/sDgxU2eGxajKdwLCDmQ4FWq+kpi3uCmBGpw1xJtnAxEjlD8j8PEiGWpCIMIs3ciNAgH0d3TTJiUkYzyZjA==}
    engines: {node: '>=10.12.0'}

  validator@13.12.0:
    resolution: {integrity: sha512-c1Q0mCiPlgdTVVVIJIrBuxNicYE+t/7oKeI9MWLj3fh/uq2Pxh/3eeWbVZ4OcGW1TUf53At0njHw5SMdA3tmMg==}
    engines: {node: '>= 0.10'}

  vary@1.1.2:
    resolution: {integrity: sha512-BNGbWLfd0eUPabhkXUVm0j8uuvREyTh5ovRa/dyow/BqAbZJyC+5fU+IzQOzmAKzYqYRAISoRhdQr3eIZ/PXqg==}
    engines: {node: '>= 0.8'}

  walker@1.0.8:
    resolution: {integrity: sha512-ts/8E8l5b7kY0vlWLewOkDXMmPdLcVV4GmOQLyxuSswIJsweeFZtAsMF7k1Nszz+TYBQrlYRmzOnr398y1JemQ==}

  which@2.0.2:
    resolution: {integrity: sha512-BLI3Tl1TW3Pvl70l3yq3Y64i+awpwXqsGBYWkkqMtnbXgrMD+yj7rhW0kuEDxzJaYXGjEW5ogapKNMEKNMjibA==}
    engines: {node: '>= 8'}
    hasBin: true

  word-wrap@1.2.5:
    resolution: {integrity: sha512-BN22B5eaMMI9UMtjrGd5g5eCYPpCPDUy0FJXbYsaT5zYxjFOckS53SQDE3pWkVoWpHXVb3BrYcEN4Twa55B5cA==}
    engines: {node: '>=0.10.0'}

  wordwrap@1.0.0:
    resolution: {integrity: sha512-gvVzJFlPycKc5dZN4yPkP8w7Dc37BtP1yczEneOb4uq34pXZcvrtRTmWV8W+Ume+XCxKgbjM+nevkyFPMybd4Q==}

  wrap-ansi@7.0.0:
    resolution: {integrity: sha512-YVGIj2kamLSTxw6NsZjoBxfSwsn0ycdesmc4p+Q21c5zPuZ1pl+NfxVdxPtdHvmNVOQ6XSYG4AUtyt/Fi7D16Q==}
    engines: {node: '>=10'}

  wrap-ansi@8.1.0:
    resolution: {integrity: sha512-si7QWI6zUMq56bESFvagtmzMdGOtoxfR+Sez11Mobfc7tm+VkUckk9bW2UeffTGVUbOksxmSw0AA2gs8g71NCQ==}
    engines: {node: '>=12'}

  wrappy@1.0.2:
    resolution: {integrity: sha512-l4Sp/DRseor9wL6EvV2+TuQn63dMkPjZ/sp9XkghTEbV9KlPS1xUsZ3u7/IQO4wxtcFB4bgpQPRcR3QCvezPcQ==}

  write-file-atomic@4.0.2:
    resolution: {integrity: sha512-7KxauUdBmSdWnmpaGFg+ppNjKF8uNLry8LyzjauQDOVONfFLNKrKvQOxZ/VuTIcS/gge/YNahf5RIIQWTSarlg==}
    engines: {node: ^12.13.0 || ^14.15.0 || >=16.0.0}

  y18n@5.0.8:
    resolution: {integrity: sha512-0pfFzegeDWJHJIAmTLRP2DwHjdF5s7jo9tuztdQxAhINCdvS+3nGINqPd00AphqJR/0LhANUS6/+7SCb98YOfA==}
    engines: {node: '>=10'}

  yallist@3.1.1:
    resolution: {integrity: sha512-a4UGQaWPH59mOXUYnAG2ewncQS4i4F43Tv3JoAM+s2VDAmS9NsK8GpDMLrCHPksFT7h3K6TOoUNn2pb7RoXx4g==}

  yaml@2.7.0:
    resolution: {integrity: sha512-+hSoy/QHluxmC9kCIJyL/uyFmLmc+e5CFR5Wa+bpIhIj85LVb9ZH2nVnqrHoSvKogwODv0ClqZkmiSSaIH5LTA==}
    engines: {node: '>= 14'}
    hasBin: true

  yargs-parser@21.1.1:
    resolution: {integrity: sha512-tVpsJW7DdjecAiFpbIB1e3qxIQsE6NoPc5/eTdrbbIC4h0LVsWhnoa3g+m2HclBIujHzsxZ4VJVA+GUuc2/LBw==}
    engines: {node: '>=12'}

  yargs@17.7.2:
    resolution: {integrity: sha512-7dSzzRQ++CKnNI/krKnYRV7JKKPUXMEh61soaHKg9mrWEhzFWhFnxPxGl+69cD1Ou63C13NUPCnmIcrvqCuM6w==}
    engines: {node: '>=12'}

  yocto-queue@0.1.0:
    resolution: {integrity: sha512-rVksvsnNCdJ/ohGc6xgPwyN8eheCxsiLM8mxuE/t/mOVqJewPuO1miLpTHQiRgTKCLexL4MeAFVagts7HmNZ2Q==}
    engines: {node: '>=10'}

  zod-to-json-schema@3.24.5:
    resolution: {integrity: sha512-/AuWwMP+YqiPbsJx5D6TfgRTc4kTLjsh5SOcd4bLsfUg2RcEXrFMJl1DGgdHy2aCfsIA/cr/1JM0xcB2GZji8g==}
    peerDependencies:
      zod: ^3.24.1

  zod@3.24.4:
    resolution: {integrity: sha512-OdqJE9UDRPwWsrHjLN2F8bPxvwJBK22EHLWtanu0LSYr5YqzsaaW3RMgmjwr8Rypg5k+meEJdSPXJZXE/yqOMg==}

snapshots:

  '@ampproject/remapping@2.2.1':
    dependencies:
      '@jridgewell/gen-mapping': 0.3.3
      '@jridgewell/trace-mapping': 0.3.22

  '@babel/code-frame@7.26.2':
    dependencies:
      '@babel/helper-validator-identifier': 7.25.9
      js-tokens: 4.0.0
      picocolors: 1.1.1

  '@babel/compat-data@7.23.5': {}

  '@babel/core@7.23.9':
    dependencies:
      '@ampproject/remapping': 2.2.1
      '@babel/code-frame': 7.26.2
      '@babel/generator': 7.23.6
      '@babel/helper-compilation-targets': 7.23.6
      '@babel/helper-module-transforms': 7.23.3(@babel/core@7.23.9)
      '@babel/helpers': 7.23.9
      '@babel/parser': 7.23.9
      '@babel/template': 7.23.9
      '@babel/traverse': 7.23.9
      '@babel/types': 7.23.9
      convert-source-map: 2.0.0
      debug: 4.4.0
      gensync: 1.0.0-beta.2
      json5: 2.2.3
      semver: 6.3.1
    transitivePeerDependencies:
      - supports-color

  '@babel/generator@7.23.6':
    dependencies:
      '@babel/types': 7.23.9
      '@jridgewell/gen-mapping': 0.3.3
      '@jridgewell/trace-mapping': 0.3.22
      jsesc: 2.5.2

  '@babel/helper-compilation-targets@7.23.6':
    dependencies:
      '@babel/compat-data': 7.23.5
      '@babel/helper-validator-option': 7.23.5
      browserslist: 4.22.3
      lru-cache: 5.1.1
      semver: 6.3.1

  '@babel/helper-environment-visitor@7.22.20': {}

  '@babel/helper-function-name@7.23.0':
    dependencies:
      '@babel/template': 7.23.9
      '@babel/types': 7.23.9

  '@babel/helper-hoist-variables@7.22.5':
    dependencies:
      '@babel/types': 7.23.9

  '@babel/helper-module-imports@7.22.15':
    dependencies:
      '@babel/types': 7.23.9

  '@babel/helper-module-transforms@7.23.3(@babel/core@7.23.9)':
    dependencies:
      '@babel/core': 7.23.9
      '@babel/helper-environment-visitor': 7.22.20
      '@babel/helper-module-imports': 7.22.15
      '@babel/helper-simple-access': 7.22.5
      '@babel/helper-split-export-declaration': 7.22.6
      '@babel/helper-validator-identifier': 7.25.9

  '@babel/helper-plugin-utils@7.22.5': {}

  '@babel/helper-simple-access@7.22.5':
    dependencies:
      '@babel/types': 7.23.9

  '@babel/helper-split-export-declaration@7.22.6':
    dependencies:
      '@babel/types': 7.23.9

  '@babel/helper-string-parser@7.23.4': {}

  '@babel/helper-validator-identifier@7.22.20': {}

  '@babel/helper-validator-identifier@7.25.9': {}

  '@babel/helper-validator-option@7.23.5': {}

  '@babel/helpers@7.23.9':
    dependencies:
      '@babel/template': 7.23.9
      '@babel/traverse': 7.23.9
      '@babel/types': 7.23.9
    transitivePeerDependencies:
      - supports-color

  '@babel/parser@7.23.9':
    dependencies:
      '@babel/types': 7.23.9

  '@babel/plugin-syntax-async-generators@7.8.4(@babel/core@7.23.9)':
    dependencies:
      '@babel/core': 7.23.9
      '@babel/helper-plugin-utils': 7.22.5

  '@babel/plugin-syntax-bigint@7.8.3(@babel/core@7.23.9)':
    dependencies:
      '@babel/core': 7.23.9
      '@babel/helper-plugin-utils': 7.22.5

  '@babel/plugin-syntax-class-properties@7.12.13(@babel/core@7.23.9)':
    dependencies:
      '@babel/core': 7.23.9
      '@babel/helper-plugin-utils': 7.22.5

  '@babel/plugin-syntax-import-meta@7.10.4(@babel/core@7.23.9)':
    dependencies:
      '@babel/core': 7.23.9
      '@babel/helper-plugin-utils': 7.22.5

  '@babel/plugin-syntax-json-strings@7.8.3(@babel/core@7.23.9)':
    dependencies:
      '@babel/core': 7.23.9
      '@babel/helper-plugin-utils': 7.22.5

  '@babel/plugin-syntax-jsx@7.23.3(@babel/core@7.23.9)':
    dependencies:
      '@babel/core': 7.23.9
      '@babel/helper-plugin-utils': 7.22.5

  '@babel/plugin-syntax-logical-assignment-operators@7.10.4(@babel/core@7.23.9)':
    dependencies:
      '@babel/core': 7.23.9
      '@babel/helper-plugin-utils': 7.22.5

  '@babel/plugin-syntax-nullish-coalescing-operator@7.8.3(@babel/core@7.23.9)':
    dependencies:
      '@babel/core': 7.23.9
      '@babel/helper-plugin-utils': 7.22.5

  '@babel/plugin-syntax-numeric-separator@7.10.4(@babel/core@7.23.9)':
    dependencies:
      '@babel/core': 7.23.9
      '@babel/helper-plugin-utils': 7.22.5

  '@babel/plugin-syntax-object-rest-spread@7.8.3(@babel/core@7.23.9)':
    dependencies:
      '@babel/core': 7.23.9
      '@babel/helper-plugin-utils': 7.22.5

  '@babel/plugin-syntax-optional-catch-binding@7.8.3(@babel/core@7.23.9)':
    dependencies:
      '@babel/core': 7.23.9
      '@babel/helper-plugin-utils': 7.22.5

  '@babel/plugin-syntax-optional-chaining@7.8.3(@babel/core@7.23.9)':
    dependencies:
      '@babel/core': 7.23.9
      '@babel/helper-plugin-utils': 7.22.5

  '@babel/plugin-syntax-top-level-await@7.14.5(@babel/core@7.23.9)':
    dependencies:
      '@babel/core': 7.23.9
      '@babel/helper-plugin-utils': 7.22.5

  '@babel/plugin-syntax-typescript@7.23.3(@babel/core@7.23.9)':
    dependencies:
      '@babel/core': 7.23.9
      '@babel/helper-plugin-utils': 7.22.5

  '@babel/template@7.23.9':
    dependencies:
      '@babel/code-frame': 7.26.2
      '@babel/parser': 7.23.9
      '@babel/types': 7.23.9

  '@babel/traverse@7.23.9':
    dependencies:
      '@babel/code-frame': 7.26.2
      '@babel/generator': 7.23.6
      '@babel/helper-environment-visitor': 7.22.20
      '@babel/helper-function-name': 7.23.0
      '@babel/helper-hoist-variables': 7.22.5
      '@babel/helper-split-export-declaration': 7.22.6
      '@babel/parser': 7.23.9
      '@babel/types': 7.23.9
      debug: 4.4.0
      globals: 11.12.0
    transitivePeerDependencies:
      - supports-color

  '@babel/types@7.23.9':
    dependencies:
      '@babel/helper-string-parser': 7.23.4
      '@babel/helper-validator-identifier': 7.22.20
      to-fast-properties: 2.0.0

  '@bcoe/v8-coverage@0.2.3': {}

  '@eslint-community/eslint-utils@4.6.1(eslint@9.26.0)':
    dependencies:
      eslint: 9.26.0
      eslint-visitor-keys: 3.4.3

  '@eslint-community/eslint-utils@4.7.0(eslint@9.26.0)':
    dependencies:
      eslint: 9.26.0
      eslint-visitor-keys: 3.4.3

  '@eslint-community/regexpp@4.12.1': {}

  '@eslint/config-array@0.20.0':
    dependencies:
      '@eslint/object-schema': 2.1.6
      debug: 4.4.0
      minimatch: 3.1.2
    transitivePeerDependencies:
      - supports-color

  '@eslint/config-helpers@0.2.1': {}

  '@eslint/core@0.13.0':
    dependencies:
      '@types/json-schema': 7.0.15

  '@eslint/eslintrc@3.3.1':
    dependencies:
      ajv: 6.12.6
      debug: 4.4.0
      espree: 10.3.0
      globals: 14.0.0
      ignore: 5.3.2
      import-fresh: 3.3.1
      js-yaml: 4.1.0
      minimatch: 3.1.2
      strip-json-comments: 3.1.1
    transitivePeerDependencies:
      - supports-color

  '@eslint/js@9.26.0': {}

  '@eslint/object-schema@2.1.6': {}

  '@eslint/plugin-kit@0.2.8':
    dependencies:
      '@eslint/core': 0.13.0
      levn: 0.4.1

  '@hapi/accept@6.0.3':
    dependencies:
      '@hapi/boom': 10.0.1
      '@hapi/hoek': 11.0.7

  '@hapi/ammo@6.0.1':
    dependencies:
      '@hapi/hoek': 11.0.7

  '@hapi/b64@6.0.1':
    dependencies:
      '@hapi/hoek': 11.0.7

  '@hapi/boom@10.0.1':
    dependencies:
      '@hapi/hoek': 11.0.7

  '@hapi/bounce@3.0.2':
    dependencies:
      '@hapi/boom': 10.0.1
      '@hapi/hoek': 11.0.7

  '@hapi/bourne@3.0.0': {}

  '@hapi/call@9.0.1':
    dependencies:
      '@hapi/boom': 10.0.1
      '@hapi/hoek': 11.0.7

  '@hapi/catbox-memory@6.0.2':
    dependencies:
      '@hapi/boom': 10.0.1
      '@hapi/hoek': 11.0.7

  '@hapi/catbox@12.1.1':
    dependencies:
      '@hapi/boom': 10.0.1
      '@hapi/hoek': 11.0.7
      '@hapi/podium': 5.0.2
      '@hapi/validate': 2.0.1

  '@hapi/content@6.0.0':
    dependencies:
      '@hapi/boom': 10.0.1

  '@hapi/cryptiles@6.0.1':
    dependencies:
      '@hapi/boom': 10.0.1

  '@hapi/file@3.0.0': {}

  '@hapi/hapi@21.3.12':
    dependencies:
      '@hapi/accept': 6.0.3
      '@hapi/ammo': 6.0.1
      '@hapi/boom': 10.0.1
      '@hapi/bounce': 3.0.2
      '@hapi/call': 9.0.1
      '@hapi/catbox': 12.1.1
      '@hapi/catbox-memory': 6.0.2
      '@hapi/heavy': 8.0.1
      '@hapi/hoek': 11.0.7
      '@hapi/mimos': 7.0.1
      '@hapi/podium': 5.0.2
      '@hapi/shot': 6.0.1
      '@hapi/somever': 4.1.1
      '@hapi/statehood': 8.1.1
      '@hapi/subtext': 8.1.0
      '@hapi/teamwork': 6.0.0
      '@hapi/topo': 6.0.2
      '@hapi/validate': 2.0.1

  '@hapi/heavy@8.0.1':
    dependencies:
      '@hapi/boom': 10.0.1
      '@hapi/hoek': 11.0.7
      '@hapi/validate': 2.0.1

  '@hapi/hoek@11.0.7': {}

  '@hapi/hoek@9.3.0': {}

  '@hapi/iron@7.0.1':
    dependencies:
      '@hapi/b64': 6.0.1
      '@hapi/boom': 10.0.1
      '@hapi/bourne': 3.0.0
      '@hapi/cryptiles': 6.0.1
      '@hapi/hoek': 11.0.7

  '@hapi/mimos@7.0.1':
    dependencies:
      '@hapi/hoek': 11.0.7
      mime-db: 1.54.0

  '@hapi/nigel@5.0.1':
    dependencies:
      '@hapi/hoek': 11.0.7
      '@hapi/vise': 5.0.1

  '@hapi/pez@6.1.0':
    dependencies:
      '@hapi/b64': 6.0.1
      '@hapi/boom': 10.0.1
      '@hapi/content': 6.0.0
      '@hapi/hoek': 11.0.7
      '@hapi/nigel': 5.0.1

  '@hapi/podium@5.0.2':
    dependencies:
      '@hapi/hoek': 11.0.7
      '@hapi/teamwork': 6.0.0
      '@hapi/validate': 2.0.1

  '@hapi/shot@6.0.1':
    dependencies:
      '@hapi/hoek': 11.0.7
      '@hapi/validate': 2.0.1

  '@hapi/somever@4.1.1':
    dependencies:
      '@hapi/bounce': 3.0.2
      '@hapi/hoek': 11.0.7

  '@hapi/statehood@8.1.1':
    dependencies:
      '@hapi/boom': 10.0.1
      '@hapi/bounce': 3.0.2
      '@hapi/bourne': 3.0.0
      '@hapi/cryptiles': 6.0.1
      '@hapi/hoek': 11.0.7
      '@hapi/iron': 7.0.1
      '@hapi/validate': 2.0.1

  '@hapi/subtext@8.1.0':
    dependencies:
      '@hapi/boom': 10.0.1
      '@hapi/bourne': 3.0.0
      '@hapi/content': 6.0.0
      '@hapi/file': 3.0.0
      '@hapi/hoek': 11.0.7
      '@hapi/pez': 6.1.0
      '@hapi/wreck': 18.1.0

  '@hapi/teamwork@6.0.0': {}

  '@hapi/topo@5.1.0':
    dependencies:
      '@hapi/hoek': 9.3.0

  '@hapi/topo@6.0.2':
    dependencies:
      '@hapi/hoek': 11.0.7

  '@hapi/validate@2.0.1':
    dependencies:
      '@hapi/hoek': 11.0.7
      '@hapi/topo': 6.0.2

  '@hapi/vise@5.0.1':
    dependencies:
      '@hapi/hoek': 11.0.7

  '@hapi/wreck@18.1.0':
    dependencies:
      '@hapi/boom': 10.0.1
      '@hapi/bourne': 3.0.0
      '@hapi/hoek': 11.0.7

  '@humanfs/core@0.19.1': {}

  '@humanfs/node@0.16.6':
    dependencies:
      '@humanfs/core': 0.19.1
      '@humanwhocodes/retry': 0.3.1

  '@humanwhocodes/module-importer@1.0.1': {}

  '@humanwhocodes/retry@0.3.1': {}

  '@humanwhocodes/retry@0.4.2': {}

  '@isaacs/cliui@8.0.2':
    dependencies:
      string-width: 5.1.2
      string-width-cjs: string-width@4.2.3
      strip-ansi: 7.1.0
      strip-ansi-cjs: strip-ansi@6.0.1
      wrap-ansi: 8.1.0
      wrap-ansi-cjs: wrap-ansi@7.0.0

  '@istanbuljs/load-nyc-config@1.1.0':
    dependencies:
      camelcase: 5.3.1
      find-up: 4.1.0
      get-package-type: 0.1.0
      js-yaml: 3.14.1
      resolve-from: 5.0.0

  '@istanbuljs/schema@0.1.3': {}

  '@jest/console@29.7.0':
    dependencies:
      '@jest/types': 29.6.3
      '@types/node': 22.15.14
      chalk: 4.1.2
      jest-message-util: 29.7.0
      jest-util: 29.7.0
      slash: 3.0.0

  '@jest/core@29.7.0':
    dependencies:
      '@jest/console': 29.7.0
      '@jest/reporters': 29.7.0
      '@jest/test-result': 29.7.0
      '@jest/transform': 29.7.0
      '@jest/types': 29.6.3
      '@types/node': 22.15.14
      ansi-escapes: 4.3.2
      chalk: 4.1.2
      ci-info: 3.9.0
      exit: 0.1.2
      graceful-fs: 4.2.11
      jest-changed-files: 29.7.0
      jest-config: 29.7.0(@types/node@22.15.14)
      jest-haste-map: 29.7.0
      jest-message-util: 29.7.0
      jest-regex-util: 29.6.3
      jest-resolve: 29.7.0
      jest-resolve-dependencies: 29.7.0
      jest-runner: 29.7.0
      jest-runtime: 29.7.0
      jest-snapshot: 29.7.0
      jest-util: 29.7.0
      jest-validate: 29.7.0
      jest-watcher: 29.7.0
      micromatch: 4.0.5
      pretty-format: 29.7.0
      slash: 3.0.0
      strip-ansi: 6.0.1
    transitivePeerDependencies:
      - babel-plugin-macros
      - supports-color
      - ts-node

  '@jest/environment@29.7.0':
    dependencies:
      '@jest/fake-timers': 29.7.0
      '@jest/types': 29.6.3
      '@types/node': 22.15.14
      jest-mock: 29.7.0

  '@jest/expect-utils@29.7.0':
    dependencies:
      jest-get-type: 29.6.3

  '@jest/expect@29.7.0':
    dependencies:
      expect: 29.7.0
      jest-snapshot: 29.7.0
    transitivePeerDependencies:
      - supports-color

  '@jest/fake-timers@29.7.0':
    dependencies:
      '@jest/types': 29.6.3
      '@sinonjs/fake-timers': 10.3.0
      '@types/node': 22.15.14
      jest-message-util: 29.7.0
      jest-mock: 29.7.0
      jest-util: 29.7.0

  '@jest/globals@29.7.0':
    dependencies:
      '@jest/environment': 29.7.0
      '@jest/expect': 29.7.0
      '@jest/types': 29.6.3
      jest-mock: 29.7.0
    transitivePeerDependencies:
      - supports-color

  '@jest/reporters@29.7.0':
    dependencies:
      '@bcoe/v8-coverage': 0.2.3
      '@jest/console': 29.7.0
      '@jest/test-result': 29.7.0
      '@jest/transform': 29.7.0
      '@jest/types': 29.6.3
      '@jridgewell/trace-mapping': 0.3.22
      '@types/node': 22.15.14
      chalk: 4.1.2
      collect-v8-coverage: 1.0.2
      exit: 0.1.2
      glob: 7.2.3
      graceful-fs: 4.2.11
      istanbul-lib-coverage: 3.2.2
      istanbul-lib-instrument: 6.0.1
      istanbul-lib-report: 3.0.1
      istanbul-lib-source-maps: 4.0.1
      istanbul-reports: 3.1.6
      jest-message-util: 29.7.0
      jest-util: 29.7.0
      jest-worker: 29.7.0
      slash: 3.0.0
      string-length: 4.0.2
      strip-ansi: 6.0.1
      v8-to-istanbul: 9.2.0
    transitivePeerDependencies:
      - supports-color

  '@jest/schemas@29.6.3':
    dependencies:
      '@sinclair/typebox': 0.27.8

  '@jest/source-map@29.6.3':
    dependencies:
      '@jridgewell/trace-mapping': 0.3.22
      callsites: 3.1.0
      graceful-fs: 4.2.11

  '@jest/test-result@29.7.0':
    dependencies:
      '@jest/console': 29.7.0
      '@jest/types': 29.6.3
      '@types/istanbul-lib-coverage': 2.0.6
      collect-v8-coverage: 1.0.2

  '@jest/test-sequencer@29.7.0':
    dependencies:
      '@jest/test-result': 29.7.0
      graceful-fs: 4.2.11
      jest-haste-map: 29.7.0
      slash: 3.0.0

  '@jest/transform@29.7.0':
    dependencies:
      '@babel/core': 7.23.9
      '@jest/types': 29.6.3
      '@jridgewell/trace-mapping': 0.3.22
      babel-plugin-istanbul: 6.1.1
      chalk: 4.1.2
      convert-source-map: 2.0.0
      fast-json-stable-stringify: 2.1.0
      graceful-fs: 4.2.11
      jest-haste-map: 29.7.0
      jest-regex-util: 29.6.3
      jest-util: 29.7.0
      micromatch: 4.0.5
      pirates: 4.0.6
      slash: 3.0.0
      write-file-atomic: 4.0.2
    transitivePeerDependencies:
      - supports-color

  '@jest/types@29.6.3':
    dependencies:
      '@jest/schemas': 29.6.3
      '@types/istanbul-lib-coverage': 2.0.6
      '@types/istanbul-reports': 3.0.4
      '@types/node': 22.15.14
      '@types/yargs': 17.0.32
      chalk: 4.1.2

  '@jridgewell/gen-mapping@0.3.3':
    dependencies:
      '@jridgewell/set-array': 1.1.2
      '@jridgewell/sourcemap-codec': 1.4.15
      '@jridgewell/trace-mapping': 0.3.22

  '@jridgewell/resolve-uri@3.1.1': {}

  '@jridgewell/set-array@1.1.2': {}

  '@jridgewell/sourcemap-codec@1.4.15': {}

  '@jridgewell/trace-mapping@0.3.22':
    dependencies:
      '@jridgewell/resolve-uri': 3.1.1
      '@jridgewell/sourcemap-codec': 1.4.15

  '@modelcontextprotocol/sdk@1.11.0':
    dependencies:
      content-type: 1.0.5
      cors: 2.8.5
      cross-spawn: 7.0.6
      eventsource: 3.0.6
      express: 5.1.0
      express-rate-limit: 7.5.0(express@5.1.0)
      pkce-challenge: 5.0.0
      raw-body: 3.0.0
      zod: 3.24.4
      zod-to-json-schema: 3.24.5(zod@3.24.4)
    transitivePeerDependencies:
      - supports-color

  '@nodelib/fs.scandir@2.1.5':
    dependencies:
      '@nodelib/fs.stat': 2.0.5
      run-parallel: 1.2.0

  '@nodelib/fs.stat@2.0.5': {}

  '@nodelib/fs.walk@1.2.8':
    dependencies:
      '@nodelib/fs.scandir': 2.1.5
      fastq: 1.19.1

  '@pkgjs/parseargs@0.11.0':
    optional: true

  '@pkgr/core@0.2.4': {}

  '@sideway/address@4.1.5':
    dependencies:
      '@hapi/hoek': 9.3.0

  '@sideway/formula@3.0.1': {}

  '@sideway/pinpoint@2.0.0': {}

  '@sinclair/typebox@0.27.8': {}

  '@sinonjs/commons@3.0.1':
    dependencies:
      type-detect: 4.0.8

  '@sinonjs/fake-timers@10.3.0':
    dependencies:
      '@sinonjs/commons': 3.0.1

  '@tsoa/cli@6.6.0':
    dependencies:
      '@tsoa/runtime': 6.6.0
      '@types/multer': 1.4.12
      fs-extra: 11.3.0
      glob: 10.4.5
      handlebars: 4.7.8
      merge-anything: 5.1.7
      minimatch: 9.0.5
      ts-deepmerge: 7.0.2
      typescript: 5.8.3
      validator: 13.12.0
      yaml: 2.7.0
      yargs: 17.7.2
    transitivePeerDependencies:
      - supports-color

  '@tsoa/runtime@6.6.0':
    dependencies:
      '@hapi/boom': 10.0.1
      '@hapi/hapi': 21.3.12
      '@types/koa': 2.15.0
      '@types/multer': 1.4.12
      express: 4.21.2
      reflect-metadata: 0.2.2
      validator: 13.12.0
    transitivePeerDependencies:
      - supports-color

  '@types/accepts@1.3.7':
    dependencies:
      '@types/node': 22.15.14

  '@types/babel__core@7.20.5':
    dependencies:
      '@babel/parser': 7.23.9
      '@babel/types': 7.23.9
      '@types/babel__generator': 7.6.8
      '@types/babel__template': 7.4.4
      '@types/babel__traverse': 7.20.5

  '@types/babel__generator@7.6.8':
    dependencies:
      '@babel/types': 7.23.9

  '@types/babel__template@7.4.4':
    dependencies:
      '@babel/parser': 7.23.9
      '@babel/types': 7.23.9

  '@types/babel__traverse@7.20.5':
    dependencies:
      '@babel/types': 7.23.9

  '@types/body-parser@1.19.5':
    dependencies:
      '@types/connect': 3.4.38
      '@types/node': 22.15.14

  '@types/connect@3.4.38':
    dependencies:
      '@types/node': 22.15.14

  '@types/content-disposition@0.5.8': {}

  '@types/cookies@0.9.0':
    dependencies:
      '@types/connect': 3.4.38
      '@types/express': 5.0.0
      '@types/keygrip': 1.0.6
      '@types/node': 22.15.14

  '@types/estree@1.0.7': {}

  '@types/express-serve-static-core@5.0.6':
    dependencies:
      '@types/node': 22.15.14
      '@types/qs': 6.9.18
      '@types/range-parser': 1.2.7
      '@types/send': 0.17.4

  '@types/express@5.0.0':
    dependencies:
      '@types/body-parser': 1.19.5
      '@types/express-serve-static-core': 5.0.6
      '@types/qs': 6.9.18
      '@types/serve-static': 1.15.7

  '@types/graceful-fs@4.1.9':
    dependencies:
      '@types/node': 22.15.14

  '@types/http-assert@1.5.6': {}

  '@types/http-errors@2.0.4': {}

  '@types/istanbul-lib-coverage@2.0.6': {}

  '@types/istanbul-lib-report@3.0.3':
    dependencies:
      '@types/istanbul-lib-coverage': 2.0.6

  '@types/istanbul-reports@3.0.4':
    dependencies:
      '@types/istanbul-lib-report': 3.0.3

  '@types/jest@29.5.14':
    dependencies:
      expect: 29.7.0
      pretty-format: 29.7.0

  '@types/json-schema@7.0.15': {}

  '@types/keygrip@1.0.6': {}

  '@types/koa-compose@3.2.8':
    dependencies:
      '@types/koa': 2.15.0

  '@types/koa@2.15.0':
    dependencies:
      '@types/accepts': 1.3.7
      '@types/content-disposition': 0.5.8
      '@types/cookies': 0.9.0
      '@types/http-assert': 1.5.6
      '@types/http-errors': 2.0.4
      '@types/keygrip': 1.0.6
      '@types/koa-compose': 3.2.8
      '@types/node': 22.15.14

  '@types/mime@1.3.5': {}

  '@types/multer@1.4.12':
    dependencies:
      '@types/express': 5.0.0

  '@types/node@22.15.14':
    dependencies:
      undici-types: 6.21.0

  '@types/qs@6.9.18': {}

  '@types/range-parser@1.2.7': {}

  '@types/send@0.17.4':
    dependencies:
      '@types/mime': 1.3.5
      '@types/node': 22.15.14

  '@types/serve-static@1.15.7':
    dependencies:
      '@types/http-errors': 2.0.4
      '@types/node': 22.15.14
      '@types/send': 0.17.4

  '@types/stack-utils@2.0.3': {}

  '@types/yargs-parser@21.0.3': {}

  '@types/yargs@17.0.32':
    dependencies:
      '@types/yargs-parser': 21.0.3

  '@typescript-eslint/eslint-plugin@8.32.0(@typescript-eslint/parser@8.32.0(eslint@9.26.0)(typescript@5.8.3))(eslint@9.26.0)(typescript@5.8.3)':
    dependencies:
      '@eslint-community/regexpp': 4.12.1
      '@typescript-eslint/parser': 8.32.0(eslint@9.26.0)(typescript@5.8.3)
      '@typescript-eslint/scope-manager': 8.32.0
      '@typescript-eslint/type-utils': 8.32.0(eslint@9.26.0)(typescript@5.8.3)
      '@typescript-eslint/utils': 8.32.0(eslint@9.26.0)(typescript@5.8.3)
      '@typescript-eslint/visitor-keys': 8.32.0
      eslint: 9.26.0
      graphemer: 1.4.0
      ignore: 5.3.2
      natural-compare: 1.4.0
      ts-api-utils: 2.1.0(typescript@5.8.3)
      typescript: 5.8.3
    transitivePeerDependencies:
      - supports-color

  '@typescript-eslint/parser@8.32.0(eslint@9.26.0)(typescript@5.8.3)':
    dependencies:
      '@typescript-eslint/scope-manager': 8.32.0
      '@typescript-eslint/types': 8.32.0
      '@typescript-eslint/typescript-estree': 8.32.0(typescript@5.8.3)
      '@typescript-eslint/visitor-keys': 8.32.0
      debug: 4.4.0
      eslint: 9.26.0
      typescript: 5.8.3
    transitivePeerDependencies:
      - supports-color

  '@typescript-eslint/scope-manager@8.32.0':
    dependencies:
      '@typescript-eslint/types': 8.32.0
      '@typescript-eslint/visitor-keys': 8.32.0

  '@typescript-eslint/type-utils@8.32.0(eslint@9.26.0)(typescript@5.8.3)':
    dependencies:
      '@typescript-eslint/typescript-estree': 8.32.0(typescript@5.8.3)
      '@typescript-eslint/utils': 8.32.0(eslint@9.26.0)(typescript@5.8.3)
      debug: 4.4.0
      eslint: 9.26.0
      ts-api-utils: 2.1.0(typescript@5.8.3)
      typescript: 5.8.3
    transitivePeerDependencies:
      - supports-color

  '@typescript-eslint/types@8.32.0': {}

  '@typescript-eslint/typescript-estree@8.32.0(typescript@5.8.3)':
    dependencies:
      '@typescript-eslint/types': 8.32.0
      '@typescript-eslint/visitor-keys': 8.32.0
      debug: 4.4.0
      fast-glob: 3.3.3
      is-glob: 4.0.3
      minimatch: 9.0.5
      semver: 7.7.1
      ts-api-utils: 2.1.0(typescript@5.8.3)
      typescript: 5.8.3
    transitivePeerDependencies:
      - supports-color

  '@typescript-eslint/utils@8.32.0(eslint@9.26.0)(typescript@5.8.3)':
    dependencies:
      '@eslint-community/eslint-utils': 4.7.0(eslint@9.26.0)
      '@typescript-eslint/scope-manager': 8.32.0
      '@typescript-eslint/types': 8.32.0
      '@typescript-eslint/typescript-estree': 8.32.0(typescript@5.8.3)
      eslint: 9.26.0
      typescript: 5.8.3
    transitivePeerDependencies:
      - supports-color

  '@typescript-eslint/visitor-keys@8.32.0':
    dependencies:
      '@typescript-eslint/types': 8.32.0
      eslint-visitor-keys: 4.2.0

  accepts@1.3.8:
    dependencies:
      mime-types: 2.1.35
      negotiator: 0.6.3

  accepts@2.0.0:
    dependencies:
      mime-types: 3.0.1
      negotiator: 1.0.0

  acorn-jsx@5.3.2(acorn@8.14.1):
    dependencies:
      acorn: 8.14.1

  acorn@8.14.1: {}

  ajv@6.12.6:
    dependencies:
      fast-deep-equal: 3.1.3
      fast-json-stable-stringify: 2.1.0
      json-schema-traverse: 0.4.1
      uri-js: 4.4.1

  ansi-escapes@4.3.2:
    dependencies:
      type-fest: 0.21.3

  ansi-regex@5.0.1: {}

  ansi-regex@6.1.0: {}

  ansi-styles@4.3.0:
    dependencies:
      color-convert: 2.0.1

  ansi-styles@5.2.0: {}

  ansi-styles@6.2.1: {}

  anymatch@3.1.3:
    dependencies:
      normalize-path: 3.0.0
      picomatch: 2.3.1

  argparse@1.0.10:
    dependencies:
      sprintf-js: 1.0.3

  argparse@2.0.1: {}

  array-flatten@1.1.1: {}

  async@3.2.6: {}

  babel-jest@29.7.0(@babel/core@7.23.9):
    dependencies:
      '@babel/core': 7.23.9
      '@jest/transform': 29.7.0
      '@types/babel__core': 7.20.5
      babel-plugin-istanbul: 6.1.1
      babel-preset-jest: 29.6.3(@babel/core@7.23.9)
      chalk: 4.1.2
      graceful-fs: 4.2.11
      slash: 3.0.0
    transitivePeerDependencies:
      - supports-color

  babel-plugin-istanbul@6.1.1:
    dependencies:
      '@babel/helper-plugin-utils': 7.22.5
      '@istanbuljs/load-nyc-config': 1.1.0
      '@istanbuljs/schema': 0.1.3
      istanbul-lib-instrument: 5.2.1
      test-exclude: 6.0.0
    transitivePeerDependencies:
      - supports-color

  babel-plugin-jest-hoist@29.6.3:
    dependencies:
      '@babel/template': 7.23.9
      '@babel/types': 7.23.9
      '@types/babel__core': 7.20.5
      '@types/babel__traverse': 7.20.5

  babel-preset-current-node-syntax@1.0.1(@babel/core@7.23.9):
    dependencies:
      '@babel/core': 7.23.9
      '@babel/plugin-syntax-async-generators': 7.8.4(@babel/core@7.23.9)
      '@babel/plugin-syntax-bigint': 7.8.3(@babel/core@7.23.9)
      '@babel/plugin-syntax-class-properties': 7.12.13(@babel/core@7.23.9)
      '@babel/plugin-syntax-import-meta': 7.10.4(@babel/core@7.23.9)
      '@babel/plugin-syntax-json-strings': 7.8.3(@babel/core@7.23.9)
      '@babel/plugin-syntax-logical-assignment-operators': 7.10.4(@babel/core@7.23.9)
      '@babel/plugin-syntax-nullish-coalescing-operator': 7.8.3(@babel/core@7.23.9)
      '@babel/plugin-syntax-numeric-separator': 7.10.4(@babel/core@7.23.9)
      '@babel/plugin-syntax-object-rest-spread': 7.8.3(@babel/core@7.23.9)
      '@babel/plugin-syntax-optional-catch-binding': 7.8.3(@babel/core@7.23.9)
      '@babel/plugin-syntax-optional-chaining': 7.8.3(@babel/core@7.23.9)
      '@babel/plugin-syntax-top-level-await': 7.14.5(@babel/core@7.23.9)

  babel-preset-jest@29.6.3(@babel/core@7.23.9):
    dependencies:
      '@babel/core': 7.23.9
      babel-plugin-jest-hoist: 29.6.3
      babel-preset-current-node-syntax: 1.0.1(@babel/core@7.23.9)

  balanced-match@1.0.2: {}

  body-parser@1.20.3:
    dependencies:
      bytes: 3.1.2
      content-type: 1.0.5
      debug: 2.6.9
      depd: 2.0.0
      destroy: 1.2.0
      http-errors: 2.0.0
      iconv-lite: 0.4.24
      on-finished: 2.4.1
      qs: 6.13.0
      raw-body: 2.5.2
      type-is: 1.6.18
      unpipe: 1.0.0
    transitivePeerDependencies:
      - supports-color

  body-parser@2.2.0:
    dependencies:
      bytes: 3.1.2
      content-type: 1.0.5
      debug: 4.4.0
      http-errors: 2.0.0
      iconv-lite: 0.6.3
      on-finished: 2.4.1
      qs: 6.14.0
      raw-body: 3.0.0
      type-is: 2.0.1
    transitivePeerDependencies:
      - supports-color

  brace-expansion@1.1.11:
    dependencies:
      balanced-match: 1.0.2
      concat-map: 0.0.1

  brace-expansion@2.0.1:
    dependencies:
      balanced-match: 1.0.2

  braces@3.0.2:
    dependencies:
      fill-range: 7.0.1

  braces@3.0.3:
    dependencies:
      fill-range: 7.1.1

  browserslist@4.22.3:
    dependencies:
      caniuse-lite: 1.0.30001581
      electron-to-chromium: 1.4.648
      node-releases: 2.0.14
      update-browserslist-db: 1.0.13(browserslist@4.22.3)

  bs-logger@0.2.6:
    dependencies:
      fast-json-stable-stringify: 2.1.0

  bser@2.1.1:
    dependencies:
      node-int64: 0.4.0

  buffer-from@1.1.2: {}

  bytes@3.1.2: {}

  call-bind-apply-helpers@1.0.1:
    dependencies:
      es-errors: 1.3.0
      function-bind: 1.1.2

  call-bound@1.0.3:
    dependencies:
      call-bind-apply-helpers: 1.0.1
      get-intrinsic: 1.2.7

  callsites@3.1.0: {}

  camelcase@5.3.1: {}

  camelcase@6.3.0: {}

  caniuse-lite@1.0.30001581: {}

  chalk@4.1.2:
    dependencies:
      ansi-styles: 4.3.0
      supports-color: 7.2.0

  char-regex@1.0.2: {}

  ci-info@3.9.0: {}

  cjs-module-lexer@1.2.3: {}

  cliui@8.0.1:
    dependencies:
      string-width: 4.2.3
      strip-ansi: 6.0.1
      wrap-ansi: 7.0.0

  co@4.6.0: {}

  collect-v8-coverage@1.0.2: {}

  color-convert@2.0.1:
    dependencies:
      color-name: 1.1.4

  color-name@1.1.4: {}

  concat-map@0.0.1: {}

  content-disposition@0.5.4:
    dependencies:
      safe-buffer: 5.2.1

  content-disposition@1.0.0:
    dependencies:
      safe-buffer: 5.2.1

  content-type@1.0.5: {}

  convert-source-map@2.0.0: {}

  cookie-signature@1.0.6: {}

  cookie-signature@1.2.2: {}

  cookie@0.7.1: {}

  cookie@0.7.2: {}

  cors@2.8.5:
    dependencies:
      object-assign: 4.1.1
      vary: 1.1.2

  create-jest@29.7.0(@types/node@22.15.14):
    dependencies:
      '@jest/types': 29.6.3
      chalk: 4.1.2
      exit: 0.1.2
      graceful-fs: 4.2.11
      jest-config: 29.7.0(@types/node@22.15.14)
      jest-util: 29.7.0
      prompts: 2.4.2
    transitivePeerDependencies:
      - '@types/node'
      - babel-plugin-macros
      - supports-color
      - ts-node

  cross-spawn@7.0.3:
    dependencies:
      path-key: 3.1.1
      shebang-command: 2.0.0
      which: 2.0.2

  cross-spawn@7.0.6:
    dependencies:
      path-key: 3.1.1
      shebang-command: 2.0.0
      which: 2.0.2

  debug@2.6.9:
    dependencies:
      ms: 2.0.0

  debug@4.4.0:
    dependencies:
      ms: 2.1.3

  dedent@1.5.1: {}

  deep-is@0.1.4: {}

  deepmerge@4.3.1: {}

  depd@2.0.0: {}

  destroy@1.2.0: {}

  detect-newline@3.1.0: {}

  diff-sequences@29.6.3: {}

  dunder-proto@1.0.1:
    dependencies:
      call-bind-apply-helpers: 1.0.1
      es-errors: 1.3.0
      gopd: 1.2.0

  eastasianwidth@0.2.0: {}

  ee-first@1.1.1: {}

  ejs@3.1.10:
    dependencies:
      jake: 10.9.2

  electron-to-chromium@1.4.648: {}

  emittery@0.13.1: {}

  emoji-regex@8.0.0: {}

  emoji-regex@9.2.2: {}

  encodeurl@1.0.2: {}

  encodeurl@2.0.0: {}

  error-ex@1.3.2:
    dependencies:
      is-arrayish: 0.2.1

  es-define-property@1.0.1: {}

  es-errors@1.3.0: {}

  es-object-atoms@1.1.1:
    dependencies:
      es-errors: 1.3.0

  escalade@3.1.1: {}

  escape-html@1.0.3: {}

  escape-string-regexp@2.0.0: {}

  escape-string-regexp@4.0.0: {}

  eslint-plugin-prettier@5.4.0(eslint@9.26.0)(prettier@3.5.3):
    dependencies:
      eslint: 9.26.0
      prettier: 3.5.3
      prettier-linter-helpers: 1.0.0
      synckit: 0.11.4

  eslint-scope@8.3.0:
    dependencies:
      esrecurse: 4.3.0
      estraverse: 5.3.0

  eslint-visitor-keys@3.4.3: {}

  eslint-visitor-keys@4.2.0: {}

  eslint@9.26.0:
    dependencies:
      '@eslint-community/eslint-utils': 4.6.1(eslint@9.26.0)
      '@eslint-community/regexpp': 4.12.1
      '@eslint/config-array': 0.20.0
      '@eslint/config-helpers': 0.2.1
      '@eslint/core': 0.13.0
      '@eslint/eslintrc': 3.3.1
      '@eslint/js': 9.26.0
      '@eslint/plugin-kit': 0.2.8
      '@humanfs/node': 0.16.6
      '@humanwhocodes/module-importer': 1.0.1
      '@humanwhocodes/retry': 0.4.2
      '@modelcontextprotocol/sdk': 1.11.0
      '@types/estree': 1.0.7
      '@types/json-schema': 7.0.15
      ajv: 6.12.6
      chalk: 4.1.2
      cross-spawn: 7.0.6
      debug: 4.4.0
      escape-string-regexp: 4.0.0
      eslint-scope: 8.3.0
      eslint-visitor-keys: 4.2.0
      espree: 10.3.0
      esquery: 1.6.0
      esutils: 2.0.3
      fast-deep-equal: 3.1.3
      file-entry-cache: 8.0.0
      find-up: 5.0.0
      glob-parent: 6.0.2
      ignore: 5.3.2
      imurmurhash: 0.1.4
      is-glob: 4.0.3
      json-stable-stringify-without-jsonify: 1.0.1
      lodash.merge: 4.6.2
      minimatch: 3.1.2
      natural-compare: 1.4.0
      optionator: 0.9.4
      zod: 3.24.4
    transitivePeerDependencies:
      - supports-color

  espree@10.3.0:
    dependencies:
      acorn: 8.14.1
      acorn-jsx: 5.3.2(acorn@8.14.1)
      eslint-visitor-keys: 4.2.0

  esprima@4.0.1: {}

  esquery@1.6.0:
    dependencies:
      estraverse: 5.3.0

  esrecurse@4.3.0:
    dependencies:
      estraverse: 5.3.0

  estraverse@5.3.0: {}

  esutils@2.0.3: {}

  etag@1.8.1: {}

  eventsource-parser@3.0.1: {}

  eventsource@3.0.6:
    dependencies:
      eventsource-parser: 3.0.1

  execa@5.1.1:
    dependencies:
      cross-spawn: 7.0.3
      get-stream: 6.0.1
      human-signals: 2.1.0
      is-stream: 2.0.1
      merge-stream: 2.0.0
      npm-run-path: 4.0.1
      onetime: 5.1.2
      signal-exit: 3.0.7
      strip-final-newline: 2.0.0

  exit@0.1.2: {}

  expect@29.7.0:
    dependencies:
      '@jest/expect-utils': 29.7.0
      jest-get-type: 29.6.3
      jest-matcher-utils: 29.7.0
      jest-message-util: 29.7.0
      jest-util: 29.7.0

  express-rate-limit@7.5.0(express@5.1.0):
    dependencies:
      express: 5.1.0

  express@4.21.2:
    dependencies:
      accepts: 1.3.8
      array-flatten: 1.1.1
      body-parser: 1.20.3
      content-disposition: 0.5.4
      content-type: 1.0.5
      cookie: 0.7.1
      cookie-signature: 1.0.6
      debug: 2.6.9
      depd: 2.0.0
      encodeurl: 2.0.0
      escape-html: 1.0.3
      etag: 1.8.1
      finalhandler: 1.3.1
      fresh: 0.5.2
      http-errors: 2.0.0
      merge-descriptors: 1.0.3
      methods: 1.1.2
      on-finished: 2.4.1
      parseurl: 1.3.3
      path-to-regexp: 0.1.12
      proxy-addr: 2.0.7
      qs: 6.13.0
      range-parser: 1.2.1
      safe-buffer: 5.2.1
      send: 0.19.0
      serve-static: 1.16.2
      setprototypeof: 1.2.0
      statuses: 2.0.1
      type-is: 1.6.18
      utils-merge: 1.0.1
      vary: 1.1.2
    transitivePeerDependencies:
      - supports-color

  express@5.1.0:
    dependencies:
      accepts: 2.0.0
      body-parser: 2.2.0
      content-disposition: 1.0.0
      content-type: 1.0.5
      cookie: 0.7.2
      cookie-signature: 1.2.2
      debug: 4.4.0
      encodeurl: 2.0.0
      escape-html: 1.0.3
      etag: 1.8.1
      finalhandler: 2.1.0
      fresh: 2.0.0
      http-errors: 2.0.0
      merge-descriptors: 2.0.0
      mime-types: 3.0.1
      on-finished: 2.4.1
      once: 1.4.0
      parseurl: 1.3.3
      proxy-addr: 2.0.7
      qs: 6.14.0
      range-parser: 1.2.1
      router: 2.2.0
      send: 1.2.0
      serve-static: 2.2.0
      statuses: 2.0.1
      type-is: 2.0.1
      vary: 1.1.2
    transitivePeerDependencies:
      - supports-color

  fast-deep-equal@3.1.3: {}

  fast-diff@1.3.0: {}

  fast-glob@3.3.3:
    dependencies:
      '@nodelib/fs.stat': 2.0.5
      '@nodelib/fs.walk': 1.2.8
      glob-parent: 5.1.2
      merge2: 1.4.1
      micromatch: 4.0.8

  fast-json-stable-stringify@2.1.0: {}

  fast-levenshtein@2.0.6: {}

  fastq@1.19.1:
    dependencies:
      reusify: 1.1.0

  fb-watchman@2.0.2:
    dependencies:
      bser: 2.1.1

  file-entry-cache@8.0.0:
    dependencies:
      flat-cache: 4.0.1

  filelist@1.0.4:
    dependencies:
      minimatch: 5.1.6

  fill-range@7.0.1:
    dependencies:
      to-regex-range: 5.0.1

  fill-range@7.1.1:
    dependencies:
      to-regex-range: 5.0.1

  finalhandler@1.3.1:
    dependencies:
      debug: 2.6.9
      encodeurl: 2.0.0
      escape-html: 1.0.3
      on-finished: 2.4.1
      parseurl: 1.3.3
      statuses: 2.0.1
      unpipe: 1.0.0
    transitivePeerDependencies:
      - supports-color

  finalhandler@2.1.0:
    dependencies:
      debug: 4.4.0
      encodeurl: 2.0.0
      escape-html: 1.0.3
      on-finished: 2.4.1
      parseurl: 1.3.3
      statuses: 2.0.1
    transitivePeerDependencies:
      - supports-color

  find-up@4.1.0:
    dependencies:
      locate-path: 5.0.0
      path-exists: 4.0.0

  find-up@5.0.0:
    dependencies:
      locate-path: 6.0.0
      path-exists: 4.0.0

  flat-cache@4.0.1:
    dependencies:
      flatted: 3.3.3
      keyv: 4.5.4

  flatted@3.3.3: {}

  foreground-child@3.3.0:
    dependencies:
      cross-spawn: 7.0.6
      signal-exit: 4.1.0

  forwarded@0.2.0: {}

  fresh@0.5.2: {}

  fresh@2.0.0: {}

  fs-extra@11.3.0:
    dependencies:
      graceful-fs: 4.2.11
      jsonfile: 6.1.0
      universalify: 2.0.1

  fs.realpath@1.0.0: {}

  fsevents@2.3.3:
    optional: true

  function-bind@1.1.2: {}

  gensync@1.0.0-beta.2: {}

  get-caller-file@2.0.5: {}

  get-intrinsic@1.2.7:
    dependencies:
      call-bind-apply-helpers: 1.0.1
      es-define-property: 1.0.1
      es-errors: 1.3.0
      es-object-atoms: 1.1.1
      function-bind: 1.1.2
      get-proto: 1.0.1
      gopd: 1.2.0
      has-symbols: 1.1.0
      hasown: 2.0.2
      math-intrinsics: 1.1.0

  get-package-type@0.1.0: {}

  get-proto@1.0.1:
    dependencies:
      dunder-proto: 1.0.1
      es-object-atoms: 1.1.1

  get-stream@6.0.1: {}

  glob-parent@5.1.2:
    dependencies:
      is-glob: 4.0.3

  glob-parent@6.0.2:
    dependencies:
      is-glob: 4.0.3

  glob@10.4.5:
    dependencies:
      foreground-child: 3.3.0
      jackspeak: 3.4.3
      minimatch: 9.0.5
      minipass: 7.1.2
      package-json-from-dist: 1.0.1
      path-scurry: 1.11.1

  glob@7.2.3:
    dependencies:
      fs.realpath: 1.0.0
      inflight: 1.0.6
      inherits: 2.0.4
      minimatch: 3.1.2
      once: 1.4.0
      path-is-absolute: 1.0.1

  globals@11.12.0: {}

  globals@14.0.0: {}

  gopd@1.2.0: {}

  graceful-fs@4.2.11: {}

  graphemer@1.4.0: {}

  handlebars@4.7.8:
    dependencies:
      minimist: 1.2.8
      neo-async: 2.6.2
      source-map: 0.6.1
      wordwrap: 1.0.0
    optionalDependencies:
      uglify-js: 3.19.3

  has-flag@4.0.0: {}

  has-symbols@1.1.0: {}

  hasown@2.0.0:
    dependencies:
      function-bind: 1.1.2

  hasown@2.0.2:
    dependencies:
      function-bind: 1.1.2

  html-escaper@2.0.2: {}

  http-errors@2.0.0:
    dependencies:
      depd: 2.0.0
      inherits: 2.0.4
      setprototypeof: 1.2.0
      statuses: 2.0.1
      toidentifier: 1.0.1

  human-signals@2.1.0: {}

  iconv-lite@0.4.24:
    dependencies:
      safer-buffer: 2.1.2

  iconv-lite@0.6.3:
    dependencies:
      safer-buffer: 2.1.2

  ignore@5.3.2: {}

  import-fresh@3.3.1:
    dependencies:
      parent-module: 1.0.1
      resolve-from: 4.0.0

  import-local@3.1.0:
    dependencies:
      pkg-dir: 4.2.0
      resolve-cwd: 3.0.0

  imurmurhash@0.1.4: {}

  inflight@1.0.6:
    dependencies:
      once: 1.4.0
      wrappy: 1.0.2

  inherits@2.0.4: {}

  ipaddr.js@1.9.1: {}

  is-arrayish@0.2.1: {}

  is-core-module@2.13.1:
    dependencies:
      hasown: 2.0.0

  is-extglob@2.1.1: {}

  is-fullwidth-code-point@3.0.0: {}

  is-generator-fn@2.1.0: {}

  is-glob@4.0.3:
    dependencies:
      is-extglob: 2.1.1

  is-number@7.0.0: {}

  is-promise@4.0.0: {}

  is-stream@2.0.1: {}

  is-what@4.1.16: {}

  isexe@2.0.0: {}

  istanbul-lib-coverage@3.2.2: {}

  istanbul-lib-instrument@5.2.1:
    dependencies:
      '@babel/core': 7.23.9
      '@babel/parser': 7.23.9
      '@istanbuljs/schema': 0.1.3
      istanbul-lib-coverage: 3.2.2
      semver: 6.3.1
    transitivePeerDependencies:
      - supports-color

  istanbul-lib-instrument@6.0.1:
    dependencies:
      '@babel/core': 7.23.9
      '@babel/parser': 7.23.9
      '@istanbuljs/schema': 0.1.3
      istanbul-lib-coverage: 3.2.2
      semver: 7.7.1
    transitivePeerDependencies:
      - supports-color

  istanbul-lib-report@3.0.1:
    dependencies:
      istanbul-lib-coverage: 3.2.2
      make-dir: 4.0.0
      supports-color: 7.2.0

  istanbul-lib-source-maps@4.0.1:
    dependencies:
      debug: 4.4.0
      istanbul-lib-coverage: 3.2.2
      source-map: 0.6.1
    transitivePeerDependencies:
      - supports-color

  istanbul-reports@3.1.6:
    dependencies:
      html-escaper: 2.0.2
      istanbul-lib-report: 3.0.1

  jackspeak@3.4.3:
    dependencies:
      '@isaacs/cliui': 8.0.2
    optionalDependencies:
      '@pkgjs/parseargs': 0.11.0

  jake@10.9.2:
    dependencies:
      async: 3.2.6
      chalk: 4.1.2
      filelist: 1.0.4
      minimatch: 3.1.2

  jest-changed-files@29.7.0:
    dependencies:
      execa: 5.1.1
      jest-util: 29.7.0
      p-limit: 3.1.0

  jest-circus@29.7.0:
    dependencies:
      '@jest/environment': 29.7.0
      '@jest/expect': 29.7.0
      '@jest/test-result': 29.7.0
      '@jest/types': 29.6.3
      '@types/node': 22.15.14
      chalk: 4.1.2
      co: 4.6.0
      dedent: 1.5.1
      is-generator-fn: 2.1.0
      jest-each: 29.7.0
      jest-matcher-utils: 29.7.0
      jest-message-util: 29.7.0
      jest-runtime: 29.7.0
      jest-snapshot: 29.7.0
      jest-util: 29.7.0
      p-limit: 3.1.0
      pretty-format: 29.7.0
      pure-rand: 6.0.4
      slash: 3.0.0
      stack-utils: 2.0.6
    transitivePeerDependencies:
      - babel-plugin-macros
      - supports-color

  jest-cli@29.7.0(@types/node@22.15.14):
    dependencies:
      '@jest/core': 29.7.0
      '@jest/test-result': 29.7.0
      '@jest/types': 29.6.3
      chalk: 4.1.2
      create-jest: 29.7.0(@types/node@22.15.14)
      exit: 0.1.2
      import-local: 3.1.0
      jest-config: 29.7.0(@types/node@22.15.14)
      jest-util: 29.7.0
      jest-validate: 29.7.0
      yargs: 17.7.2
    transitivePeerDependencies:
      - '@types/node'
      - babel-plugin-macros
      - supports-color
      - ts-node

  jest-config@29.7.0(@types/node@22.15.14):
    dependencies:
      '@babel/core': 7.23.9
      '@jest/test-sequencer': 29.7.0
      '@jest/types': 29.6.3
      babel-jest: 29.7.0(@babel/core@7.23.9)
      chalk: 4.1.2
      ci-info: 3.9.0
      deepmerge: 4.3.1
      glob: 7.2.3
      graceful-fs: 4.2.11
      jest-circus: 29.7.0
      jest-environment-node: 29.7.0
      jest-get-type: 29.6.3
      jest-regex-util: 29.6.3
      jest-resolve: 29.7.0
      jest-runner: 29.7.0
      jest-util: 29.7.0
      jest-validate: 29.7.0
      micromatch: 4.0.5
      parse-json: 5.2.0
      pretty-format: 29.7.0
      slash: 3.0.0
      strip-json-comments: 3.1.1
    optionalDependencies:
      '@types/node': 22.15.14
    transitivePeerDependencies:
      - babel-plugin-macros
      - supports-color

  jest-diff@29.7.0:
    dependencies:
      chalk: 4.1.2
      diff-sequences: 29.6.3
      jest-get-type: 29.6.3
      pretty-format: 29.7.0

  jest-docblock@29.7.0:
    dependencies:
      detect-newline: 3.1.0

  jest-each@29.7.0:
    dependencies:
      '@jest/types': 29.6.3
      chalk: 4.1.2
      jest-get-type: 29.6.3
      jest-util: 29.7.0
      pretty-format: 29.7.0

  jest-environment-node@29.7.0:
    dependencies:
      '@jest/environment': 29.7.0
      '@jest/fake-timers': 29.7.0
      '@jest/types': 29.6.3
      '@types/node': 22.15.14
      jest-mock: 29.7.0
      jest-util: 29.7.0

  jest-get-type@29.6.3: {}

  jest-haste-map@29.7.0:
    dependencies:
      '@jest/types': 29.6.3
      '@types/graceful-fs': 4.1.9
      '@types/node': 22.15.14
      anymatch: 3.1.3
      fb-watchman: 2.0.2
      graceful-fs: 4.2.11
      jest-regex-util: 29.6.3
      jest-util: 29.7.0
      jest-worker: 29.7.0
      micromatch: 4.0.5
      walker: 1.0.8
    optionalDependencies:
      fsevents: 2.3.3

  jest-leak-detector@29.7.0:
    dependencies:
      jest-get-type: 29.6.3
      pretty-format: 29.7.0

  jest-matcher-utils@29.7.0:
    dependencies:
      chalk: 4.1.2
      jest-diff: 29.7.0
      jest-get-type: 29.6.3
      pretty-format: 29.7.0

  jest-message-util@29.7.0:
    dependencies:
      '@babel/code-frame': 7.26.2
      '@jest/types': 29.6.3
      '@types/stack-utils': 2.0.3
      chalk: 4.1.2
      graceful-fs: 4.2.11
      micromatch: 4.0.8
      pretty-format: 29.7.0
      slash: 3.0.0
      stack-utils: 2.0.6

  jest-mock@29.7.0:
    dependencies:
      '@jest/types': 29.6.3
      '@types/node': 22.15.14
      jest-util: 29.7.0

  jest-pnp-resolver@1.2.3(jest-resolve@29.7.0):
    optionalDependencies:
      jest-resolve: 29.7.0

  jest-regex-util@29.6.3: {}

  jest-resolve-dependencies@29.7.0:
    dependencies:
      jest-regex-util: 29.6.3
      jest-snapshot: 29.7.0
    transitivePeerDependencies:
      - supports-color

  jest-resolve@29.7.0:
    dependencies:
      chalk: 4.1.2
      graceful-fs: 4.2.11
      jest-haste-map: 29.7.0
      jest-pnp-resolver: 1.2.3(jest-resolve@29.7.0)
      jest-util: 29.7.0
      jest-validate: 29.7.0
      resolve: 1.22.8
      resolve.exports: 2.0.2
      slash: 3.0.0

  jest-runner@29.7.0:
    dependencies:
      '@jest/console': 29.7.0
      '@jest/environment': 29.7.0
      '@jest/test-result': 29.7.0
      '@jest/transform': 29.7.0
      '@jest/types': 29.6.3
      '@types/node': 22.15.14
      chalk: 4.1.2
      emittery: 0.13.1
      graceful-fs: 4.2.11
      jest-docblock: 29.7.0
      jest-environment-node: 29.7.0
      jest-haste-map: 29.7.0
      jest-leak-detector: 29.7.0
      jest-message-util: 29.7.0
      jest-resolve: 29.7.0
      jest-runtime: 29.7.0
      jest-util: 29.7.0
      jest-watcher: 29.7.0
      jest-worker: 29.7.0
      p-limit: 3.1.0
      source-map-support: 0.5.13
    transitivePeerDependencies:
      - supports-color

  jest-runtime@29.7.0:
    dependencies:
      '@jest/environment': 29.7.0
      '@jest/fake-timers': 29.7.0
      '@jest/globals': 29.7.0
      '@jest/source-map': 29.6.3
      '@jest/test-result': 29.7.0
      '@jest/transform': 29.7.0
      '@jest/types': 29.6.3
      '@types/node': 22.15.14
      chalk: 4.1.2
      cjs-module-lexer: 1.2.3
      collect-v8-coverage: 1.0.2
      glob: 7.2.3
      graceful-fs: 4.2.11
      jest-haste-map: 29.7.0
      jest-message-util: 29.7.0
      jest-mock: 29.7.0
      jest-regex-util: 29.6.3
      jest-resolve: 29.7.0
      jest-snapshot: 29.7.0
      jest-util: 29.7.0
      slash: 3.0.0
      strip-bom: 4.0.0
    transitivePeerDependencies:
      - supports-color

  jest-snapshot@29.7.0:
    dependencies:
      '@babel/core': 7.23.9
      '@babel/generator': 7.23.6
      '@babel/plugin-syntax-jsx': 7.23.3(@babel/core@7.23.9)
      '@babel/plugin-syntax-typescript': 7.23.3(@babel/core@7.23.9)
      '@babel/types': 7.23.9
      '@jest/expect-utils': 29.7.0
      '@jest/transform': 29.7.0
      '@jest/types': 29.6.3
      babel-preset-current-node-syntax: 1.0.1(@babel/core@7.23.9)
      chalk: 4.1.2
      expect: 29.7.0
      graceful-fs: 4.2.11
      jest-diff: 29.7.0
      jest-get-type: 29.6.3
      jest-matcher-utils: 29.7.0
      jest-message-util: 29.7.0
      jest-util: 29.7.0
      natural-compare: 1.4.0
      pretty-format: 29.7.0
      semver: 7.6.2
    transitivePeerDependencies:
      - supports-color

  jest-util@29.7.0:
    dependencies:
      '@jest/types': 29.6.3
      '@types/node': 22.15.14
      chalk: 4.1.2
      ci-info: 3.9.0
      graceful-fs: 4.2.11
      picomatch: 2.3.1

  jest-validate@29.7.0:
    dependencies:
      '@jest/types': 29.6.3
      camelcase: 6.3.0
      chalk: 4.1.2
      jest-get-type: 29.6.3
      leven: 3.1.0
      pretty-format: 29.7.0

  jest-watcher@29.7.0:
    dependencies:
      '@jest/test-result': 29.7.0
      '@jest/types': 29.6.3
      '@types/node': 22.15.14
      ansi-escapes: 4.3.2
      chalk: 4.1.2
      emittery: 0.13.1
      jest-util: 29.7.0
      string-length: 4.0.2

  jest-worker@29.7.0:
    dependencies:
      '@types/node': 22.15.14
      jest-util: 29.7.0
      merge-stream: 2.0.0
      supports-color: 8.1.1

  jest@29.7.0(@types/node@22.15.14):
    dependencies:
      '@jest/core': 29.7.0
      '@jest/types': 29.6.3
      import-local: 3.1.0
      jest-cli: 29.7.0(@types/node@22.15.14)
    transitivePeerDependencies:
      - '@types/node'
      - babel-plugin-macros
      - supports-color
      - ts-node

  joi@17.13.3:
    dependencies:
      '@hapi/hoek': 9.3.0
      '@hapi/topo': 5.1.0
      '@sideway/address': 4.1.5
      '@sideway/formula': 3.0.1
      '@sideway/pinpoint': 2.0.0

  js-tokens@4.0.0: {}

  js-yaml@3.14.1:
    dependencies:
      argparse: 1.0.10
      esprima: 4.0.1

  js-yaml@4.1.0:
    dependencies:
      argparse: 2.0.1

  jsesc@2.5.2: {}

  json-buffer@3.0.1: {}

  json-parse-even-better-errors@2.3.1: {}

  json-schema-traverse@0.4.1: {}

  json-stable-stringify-without-jsonify@1.0.1: {}

  json5@2.2.3: {}

  jsonfile@6.1.0:
    dependencies:
      universalify: 2.0.1
    optionalDependencies:
      graceful-fs: 4.2.11

  keyv@4.5.4:
    dependencies:
      json-buffer: 3.0.1

  kleur@3.0.3: {}

<<<<<<< HEAD
  lemmy-js-client@1.0.0-multi-community.16:
=======
  lemmy-js-client@1.0.0-search-query-mandatory.1:
>>>>>>> ba0099e7
    dependencies:
      '@tsoa/runtime': 6.6.0
    transitivePeerDependencies:
      - supports-color

  leven@3.1.0: {}

  levn@0.4.1:
    dependencies:
      prelude-ls: 1.2.1
      type-check: 0.4.0

  lines-and-columns@1.2.4: {}

  locate-path@5.0.0:
    dependencies:
      p-locate: 4.1.0

  locate-path@6.0.0:
    dependencies:
      p-locate: 5.0.0

  lodash.memoize@4.1.2: {}

  lodash.merge@4.6.2: {}

  lru-cache@10.4.3: {}

  lru-cache@5.1.1:
    dependencies:
      yallist: 3.1.1

  make-dir@4.0.0:
    dependencies:
      semver: 7.7.1

  make-error@1.3.6: {}

  makeerror@1.0.12:
    dependencies:
      tmpl: 1.0.5

  math-intrinsics@1.1.0: {}

  media-typer@0.3.0: {}

  media-typer@1.1.0: {}

  merge-anything@5.1.7:
    dependencies:
      is-what: 4.1.16

  merge-descriptors@1.0.3: {}

  merge-descriptors@2.0.0: {}

  merge-stream@2.0.0: {}

  merge2@1.4.1: {}

  methods@1.1.2: {}

  micromatch@4.0.5:
    dependencies:
      braces: 3.0.2
      picomatch: 2.3.1

  micromatch@4.0.8:
    dependencies:
      braces: 3.0.3
      picomatch: 2.3.1

  mime-db@1.52.0: {}

  mime-db@1.54.0: {}

  mime-types@2.1.35:
    dependencies:
      mime-db: 1.52.0

  mime-types@3.0.1:
    dependencies:
      mime-db: 1.54.0

  mime@1.6.0: {}

  mimic-fn@2.1.0: {}

  minimatch@3.1.2:
    dependencies:
      brace-expansion: 1.1.11

  minimatch@5.1.6:
    dependencies:
      brace-expansion: 2.0.1

  minimatch@9.0.5:
    dependencies:
      brace-expansion: 2.0.1

  minimist@1.2.8: {}

  minipass@7.1.2: {}

  ms@2.0.0: {}

  ms@2.1.3: {}

  natural-compare@1.4.0: {}

  negotiator@0.6.3: {}

  negotiator@1.0.0: {}

  neo-async@2.6.2: {}

  node-int64@0.4.0: {}

  node-releases@2.0.14: {}

  normalize-path@3.0.0: {}

  npm-run-path@4.0.1:
    dependencies:
      path-key: 3.1.1

  object-assign@4.1.1: {}

  object-inspect@1.13.4: {}

  on-finished@2.4.1:
    dependencies:
      ee-first: 1.1.1

  once@1.4.0:
    dependencies:
      wrappy: 1.0.2

  onetime@5.1.2:
    dependencies:
      mimic-fn: 2.1.0

  optionator@0.9.4:
    dependencies:
      deep-is: 0.1.4
      fast-levenshtein: 2.0.6
      levn: 0.4.1
      prelude-ls: 1.2.1
      type-check: 0.4.0
      word-wrap: 1.2.5

  p-limit@2.3.0:
    dependencies:
      p-try: 2.2.0

  p-limit@3.1.0:
    dependencies:
      yocto-queue: 0.1.0

  p-locate@4.1.0:
    dependencies:
      p-limit: 2.3.0

  p-locate@5.0.0:
    dependencies:
      p-limit: 3.1.0

  p-try@2.2.0: {}

  package-json-from-dist@1.0.1: {}

  parent-module@1.0.1:
    dependencies:
      callsites: 3.1.0

  parse-json@5.2.0:
    dependencies:
      '@babel/code-frame': 7.26.2
      error-ex: 1.3.2
      json-parse-even-better-errors: 2.3.1
      lines-and-columns: 1.2.4

  parseurl@1.3.3: {}

  path-exists@4.0.0: {}

  path-is-absolute@1.0.1: {}

  path-key@3.1.1: {}

  path-parse@1.0.7: {}

  path-scurry@1.11.1:
    dependencies:
      lru-cache: 10.4.3
      minipass: 7.1.2

  path-to-regexp@0.1.12: {}

  path-to-regexp@8.2.0: {}

  picocolors@1.1.1: {}

  picomatch@2.3.1: {}

  pirates@4.0.6: {}

  pkce-challenge@5.0.0: {}

  pkg-dir@4.2.0:
    dependencies:
      find-up: 4.1.0

  prelude-ls@1.2.1: {}

  prettier-linter-helpers@1.0.0:
    dependencies:
      fast-diff: 1.3.0

  prettier@3.5.3: {}

  pretty-format@29.7.0:
    dependencies:
      '@jest/schemas': 29.6.3
      ansi-styles: 5.2.0
      react-is: 18.3.1

  prompts@2.4.2:
    dependencies:
      kleur: 3.0.3
      sisteransi: 1.0.5

  proxy-addr@2.0.7:
    dependencies:
      forwarded: 0.2.0
      ipaddr.js: 1.9.1

  punycode@2.3.1: {}

  pure-rand@6.0.4: {}

  qs@6.13.0:
    dependencies:
      side-channel: 1.1.0

  qs@6.14.0:
    dependencies:
      side-channel: 1.1.0

  queue-microtask@1.2.3: {}

  range-parser@1.2.1: {}

  raw-body@2.5.2:
    dependencies:
      bytes: 3.1.2
      http-errors: 2.0.0
      iconv-lite: 0.4.24
      unpipe: 1.0.0

  raw-body@3.0.0:
    dependencies:
      bytes: 3.1.2
      http-errors: 2.0.0
      iconv-lite: 0.6.3
      unpipe: 1.0.0

  react-is@18.3.1: {}

  reflect-metadata@0.2.2: {}

  require-directory@2.1.1: {}

  resolve-cwd@3.0.0:
    dependencies:
      resolve-from: 5.0.0

  resolve-from@4.0.0: {}

  resolve-from@5.0.0: {}

  resolve.exports@2.0.2: {}

  resolve@1.22.8:
    dependencies:
      is-core-module: 2.13.1
      path-parse: 1.0.7
      supports-preserve-symlinks-flag: 1.0.0

  reusify@1.1.0: {}

  router@2.2.0:
    dependencies:
      debug: 4.4.0
      depd: 2.0.0
      is-promise: 4.0.0
      parseurl: 1.3.3
      path-to-regexp: 8.2.0
    transitivePeerDependencies:
      - supports-color

  run-parallel@1.2.0:
    dependencies:
      queue-microtask: 1.2.3

  safe-buffer@5.2.1: {}

  safer-buffer@2.1.2: {}

  semver@6.3.1: {}

  semver@7.6.2: {}

  semver@7.7.1: {}

  send@0.19.0:
    dependencies:
      debug: 2.6.9
      depd: 2.0.0
      destroy: 1.2.0
      encodeurl: 1.0.2
      escape-html: 1.0.3
      etag: 1.8.1
      fresh: 0.5.2
      http-errors: 2.0.0
      mime: 1.6.0
      ms: 2.1.3
      on-finished: 2.4.1
      range-parser: 1.2.1
      statuses: 2.0.1
    transitivePeerDependencies:
      - supports-color

  send@1.2.0:
    dependencies:
      debug: 4.4.0
      encodeurl: 2.0.0
      escape-html: 1.0.3
      etag: 1.8.1
      fresh: 2.0.0
      http-errors: 2.0.0
      mime-types: 3.0.1
      ms: 2.1.3
      on-finished: 2.4.1
      range-parser: 1.2.1
      statuses: 2.0.1
    transitivePeerDependencies:
      - supports-color

  serve-static@1.16.2:
    dependencies:
      encodeurl: 2.0.0
      escape-html: 1.0.3
      parseurl: 1.3.3
      send: 0.19.0
    transitivePeerDependencies:
      - supports-color

  serve-static@2.2.0:
    dependencies:
      encodeurl: 2.0.0
      escape-html: 1.0.3
      parseurl: 1.3.3
      send: 1.2.0
    transitivePeerDependencies:
      - supports-color

  setprototypeof@1.2.0: {}

  shebang-command@2.0.0:
    dependencies:
      shebang-regex: 3.0.0

  shebang-regex@3.0.0: {}

  side-channel-list@1.0.0:
    dependencies:
      es-errors: 1.3.0
      object-inspect: 1.13.4

  side-channel-map@1.0.1:
    dependencies:
      call-bound: 1.0.3
      es-errors: 1.3.0
      get-intrinsic: 1.2.7
      object-inspect: 1.13.4

  side-channel-weakmap@1.0.2:
    dependencies:
      call-bound: 1.0.3
      es-errors: 1.3.0
      get-intrinsic: 1.2.7
      object-inspect: 1.13.4
      side-channel-map: 1.0.1

  side-channel@1.1.0:
    dependencies:
      es-errors: 1.3.0
      object-inspect: 1.13.4
      side-channel-list: 1.0.0
      side-channel-map: 1.0.1
      side-channel-weakmap: 1.0.2

  signal-exit@3.0.7: {}

  signal-exit@4.1.0: {}

  sisteransi@1.0.5: {}

  slash@3.0.0: {}

  source-map-support@0.5.13:
    dependencies:
      buffer-from: 1.1.2
      source-map: 0.6.1

  source-map@0.6.1: {}

  sprintf-js@1.0.3: {}

  stack-utils@2.0.6:
    dependencies:
      escape-string-regexp: 2.0.0

  statuses@2.0.1: {}

  string-length@4.0.2:
    dependencies:
      char-regex: 1.0.2
      strip-ansi: 6.0.1

  string-width@4.2.3:
    dependencies:
      emoji-regex: 8.0.0
      is-fullwidth-code-point: 3.0.0
      strip-ansi: 6.0.1

  string-width@5.1.2:
    dependencies:
      eastasianwidth: 0.2.0
      emoji-regex: 9.2.2
      strip-ansi: 7.1.0

  strip-ansi@6.0.1:
    dependencies:
      ansi-regex: 5.0.1

  strip-ansi@7.1.0:
    dependencies:
      ansi-regex: 6.1.0

  strip-bom@4.0.0: {}

  strip-final-newline@2.0.0: {}

  strip-json-comments@3.1.1: {}

  supports-color@7.2.0:
    dependencies:
      has-flag: 4.0.0

  supports-color@8.1.1:
    dependencies:
      has-flag: 4.0.0

  supports-preserve-symlinks-flag@1.0.0: {}

  synckit@0.11.4:
    dependencies:
      '@pkgr/core': 0.2.4
      tslib: 2.8.1

  test-exclude@6.0.0:
    dependencies:
      '@istanbuljs/schema': 0.1.3
      glob: 7.2.3
      minimatch: 3.1.2

  tmpl@1.0.5: {}

  to-fast-properties@2.0.0: {}

  to-regex-range@5.0.1:
    dependencies:
      is-number: 7.0.0

  toidentifier@1.0.1: {}

  ts-api-utils@2.1.0(typescript@5.8.3):
    dependencies:
      typescript: 5.8.3

  ts-deepmerge@7.0.2: {}

  ts-jest@29.3.2(@babel/core@7.23.9)(@jest/transform@29.7.0)(@jest/types@29.6.3)(babel-jest@29.7.0(@babel/core@7.23.9))(jest@29.7.0(@types/node@22.15.14))(typescript@5.8.3):
    dependencies:
      bs-logger: 0.2.6
      ejs: 3.1.10
      fast-json-stable-stringify: 2.1.0
      jest: 29.7.0(@types/node@22.15.14)
      jest-util: 29.7.0
      json5: 2.2.3
      lodash.memoize: 4.1.2
      make-error: 1.3.6
      semver: 7.7.1
      type-fest: 4.40.1
      typescript: 5.8.3
      yargs-parser: 21.1.1
    optionalDependencies:
      '@babel/core': 7.23.9
      '@jest/transform': 29.7.0
      '@jest/types': 29.6.3
      babel-jest: 29.7.0(@babel/core@7.23.9)

  tslib@2.8.1: {}

  tsoa@6.6.0:
    dependencies:
      '@tsoa/cli': 6.6.0
      '@tsoa/runtime': 6.6.0
    transitivePeerDependencies:
      - supports-color

  type-check@0.4.0:
    dependencies:
      prelude-ls: 1.2.1

  type-detect@4.0.8: {}

  type-fest@0.21.3: {}

  type-fest@4.40.1: {}

  type-is@1.6.18:
    dependencies:
      media-typer: 0.3.0
      mime-types: 2.1.35

  type-is@2.0.1:
    dependencies:
      content-type: 1.0.5
      media-typer: 1.1.0
      mime-types: 3.0.1

  typescript-eslint@8.32.0(eslint@9.26.0)(typescript@5.8.3):
    dependencies:
      '@typescript-eslint/eslint-plugin': 8.32.0(@typescript-eslint/parser@8.32.0(eslint@9.26.0)(typescript@5.8.3))(eslint@9.26.0)(typescript@5.8.3)
      '@typescript-eslint/parser': 8.32.0(eslint@9.26.0)(typescript@5.8.3)
      '@typescript-eslint/utils': 8.32.0(eslint@9.26.0)(typescript@5.8.3)
      eslint: 9.26.0
      typescript: 5.8.3
    transitivePeerDependencies:
      - supports-color

  typescript@5.8.3: {}

  uglify-js@3.19.3:
    optional: true

  undici-types@6.21.0: {}

  universalify@2.0.1: {}

  unpipe@1.0.0: {}

  update-browserslist-db@1.0.13(browserslist@4.22.3):
    dependencies:
      browserslist: 4.22.3
      escalade: 3.1.1
      picocolors: 1.1.1

  uri-js@4.4.1:
    dependencies:
      punycode: 2.3.1

  utils-merge@1.0.1: {}

  v8-to-istanbul@9.2.0:
    dependencies:
      '@jridgewell/trace-mapping': 0.3.22
      '@types/istanbul-lib-coverage': 2.0.6
      convert-source-map: 2.0.0

  validator@13.12.0: {}

  vary@1.1.2: {}

  walker@1.0.8:
    dependencies:
      makeerror: 1.0.12

  which@2.0.2:
    dependencies:
      isexe: 2.0.0

  word-wrap@1.2.5: {}

  wordwrap@1.0.0: {}

  wrap-ansi@7.0.0:
    dependencies:
      ansi-styles: 4.3.0
      string-width: 4.2.3
      strip-ansi: 6.0.1

  wrap-ansi@8.1.0:
    dependencies:
      ansi-styles: 6.2.1
      string-width: 5.1.2
      strip-ansi: 7.1.0

  wrappy@1.0.2: {}

  write-file-atomic@4.0.2:
    dependencies:
      imurmurhash: 0.1.4
      signal-exit: 3.0.7

  y18n@5.0.8: {}

  yallist@3.1.1: {}

  yaml@2.7.0: {}

  yargs-parser@21.1.1: {}

  yargs@17.7.2:
    dependencies:
      cliui: 8.0.1
      escalade: 3.1.1
      get-caller-file: 2.0.5
      require-directory: 2.1.1
      string-width: 4.2.3
      y18n: 5.0.8
      yargs-parser: 21.1.1

  yocto-queue@0.1.0: {}

  zod-to-json-schema@3.24.5(zod@3.24.4):
    dependencies:
      zod: 3.24.4

  zod@3.24.4: {}<|MERGE_RESOLUTION|>--- conflicted
+++ resolved
@@ -36,13 +36,8 @@
         specifier: ^17.13.3
         version: 17.13.3
       lemmy-js-client:
-<<<<<<< HEAD
-        specifier: 1.0.0-multi-community.16
-        version: 1.0.0-multi-community.16
-=======
-        specifier: 1.0.0-search-query-mandatory.1
-        version: 1.0.0-search-query-mandatory.1
->>>>>>> ba0099e7
+        specifier: 1.0.0-multi-community.17
+        version: 1.0.0-multi-community.17
       prettier:
         specifier: ^3.5.3
         version: 3.5.3
@@ -1599,13 +1594,8 @@
     resolution: {integrity: sha512-eTIzlVOSUR+JxdDFepEYcBMtZ9Qqdef+rnzWdRZuMbOywu5tO2w2N7rqjoANZ5k9vywhL6Br1VRjUIgTQx4E8w==}
     engines: {node: '>=6'}
 
-<<<<<<< HEAD
-  lemmy-js-client@1.0.0-multi-community.16:
-    resolution: {integrity: sha512-sP387odfku6dj49CG6a3jc4jQjt1vXmqZj3BxzEc/m4LH6dnoVRcwgZmZa/iRsvfqBjI7bFRsI1kSHCWjBoF/g==}
-=======
-  lemmy-js-client@1.0.0-search-query-mandatory.1:
-    resolution: {integrity: sha512-Km4w/7BjL/aMnVVADQ6eqdGAYPzaXzOaCbeideWJ4XbNR3ESzXAuMyjK9ynw9Q65NWzXyAFs5VoaTALFVjU3aA==}
->>>>>>> ba0099e7
+  lemmy-js-client@1.0.0-multi-community.17:
+    resolution: {integrity: sha512-P8wKk1oGzRSFbwMtnC3F/dYFcy4EBab0wxauHePiYEiVRpGJn5hn40Zi1MqRN1FZ7ugp2uTnrIAdGPHmlNBWMg==}
 
   leven@3.1.0:
     resolution: {integrity: sha512-qsda+H8jTaUaN/x5vzW2rzc+8Rw4TAQ/4KjB46IwK5VH+IlVeeeje/EoZRpiXvIqjFgK84QffqPztGI3VBLG1A==}
@@ -4414,11 +4404,7 @@
 
   kleur@3.0.3: {}
 
-<<<<<<< HEAD
-  lemmy-js-client@1.0.0-multi-community.16:
-=======
-  lemmy-js-client@1.0.0-search-query-mandatory.1:
->>>>>>> ba0099e7
+  lemmy-js-client@1.0.0-multi-community.17:
     dependencies:
       '@tsoa/runtime': 6.6.0
     transitivePeerDependencies:
