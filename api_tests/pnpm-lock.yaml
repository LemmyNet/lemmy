--- conflicted
+++ resolved
@@ -12,25 +12,6 @@
         specifier: ^29.5.12
         version: 29.5.14
       '@types/node':
-<<<<<<< HEAD
-        specifier: ^22.10.1
-        version: 22.10.1
-      '@typescript-eslint/eslint-plugin':
-        specifier: ^8.18.0
-        version: 8.18.0(@typescript-eslint/parser@8.18.0(eslint@9.16.0)(typescript@5.7.2))(eslint@9.16.0)(typescript@5.7.2)
-      '@typescript-eslint/parser':
-        specifier: ^8.18.0
-        version: 8.18.0(eslint@9.16.0)(typescript@5.7.2)
-      eslint:
-        specifier: ^9.16.0
-        version: 9.16.0
-      eslint-plugin-prettier:
-        specifier: ^5.1.3
-        version: 5.2.1(eslint@9.16.0)(prettier@3.4.2)
-      jest:
-        specifier: ^29.5.0
-        version: 29.7.0(@types/node@22.10.1)
-=======
         specifier: ^22.10.6
         version: 22.10.6
       '@typescript-eslint/eslint-plugin':
@@ -48,7 +29,6 @@
       jest:
         specifier: ^29.5.0
         version: 29.7.0(@types/node@22.10.6)
->>>>>>> 09473c1c
       lemmy-js-client:
         specifier: 0.20.0-inbox-combined.1
         version: 0.20.0-inbox-combined.1
@@ -57,15 +37,6 @@
         version: 3.4.2
       ts-jest:
         specifier: ^29.1.0
-<<<<<<< HEAD
-        version: 29.2.5(@babel/core@7.23.9)(@jest/transform@29.7.0)(@jest/types@29.6.3)(babel-jest@29.7.0(@babel/core@7.23.9))(jest@29.7.0(@types/node@22.10.1))(typescript@5.7.2)
-      typescript:
-        specifier: ^5.7.2
-        version: 5.7.2
-      typescript-eslint:
-        specifier: ^8.18.0
-        version: 8.18.0(eslint@9.16.0)(typescript@5.7.2)
-=======
         version: 29.2.5(@babel/core@7.23.9)(@jest/transform@29.7.0)(@jest/types@29.6.3)(babel-jest@29.7.0(@babel/core@7.23.9))(jest@29.7.0(@types/node@22.10.6))(typescript@5.7.3)
       typescript:
         specifier: ^5.7.3
@@ -73,7 +44,6 @@
       typescript-eslint:
         specifier: ^8.20.0
         version: 8.20.0(eslint@9.18.0)(typescript@5.7.3)
->>>>>>> 09473c1c
 
 packages:
 
@@ -262,39 +232,24 @@
     resolution: {integrity: sha512-fo6Mtm5mWyKjA/Chy1BYTdn5mGJoDNjC7C64ug20ADsRDGrA85bN3uK3MaKbeRkRuuIEAR5N33Jr1pbm411/PA==}
     engines: {node: ^18.18.0 || ^20.9.0 || >=21.1.0}
 
-<<<<<<< HEAD
-  '@eslint/core@0.9.1':
-    resolution: {integrity: sha512-GuUdqkyyzQI5RMIWkHhvTWLCyLo1jNK3vzkSyaExH5kHPDHcuL2VOpHjmMY+y3+NC69qAKToBqldTBgYeLSr9Q==}
-=======
   '@eslint/core@0.10.0':
     resolution: {integrity: sha512-gFHJ+xBOo4G3WRlR1e/3G8A6/KZAH6zcE/hkLRCZTi/B9avAG365QhFA8uOGzTMqgTghpn7/fSnscW++dpMSAw==}
->>>>>>> 09473c1c
     engines: {node: ^18.18.0 || ^20.9.0 || >=21.1.0}
 
   '@eslint/eslintrc@3.2.0':
     resolution: {integrity: sha512-grOjVNN8P3hjJn/eIETF1wwd12DdnwFDoyceUJLYYdkpbwq3nLi+4fqrTAONx7XDALqlL220wC/RHSC/QTI/0w==}
     engines: {node: ^18.18.0 || ^20.9.0 || >=21.1.0}
 
-<<<<<<< HEAD
-  '@eslint/js@9.16.0':
-    resolution: {integrity: sha512-tw2HxzQkrbeuvyj1tG2Yqq+0H9wGoI2IMk4EOsQeX+vmd75FtJAzf+gTA69WF+baUKRYQ3x2kbLE08js5OsTVg==}
-=======
   '@eslint/js@9.18.0':
     resolution: {integrity: sha512-fK6L7rxcq6/z+AaQMtiFTkvbHkBLNlwyRxHpKawP0x3u9+NC6MQTnFW+AdpwC6gfHTW0051cokQgtTN2FqlxQA==}
->>>>>>> 09473c1c
     engines: {node: ^18.18.0 || ^20.9.0 || >=21.1.0}
 
   '@eslint/object-schema@2.1.5':
     resolution: {integrity: sha512-o0bhxnL89h5Bae5T318nFoFzGy+YE5i/gGkoPAgkmTVdRKTiv3p8JHevPiPaMwoloKfEiiaHlawCqaZMqRm+XQ==}
     engines: {node: ^18.18.0 || ^20.9.0 || >=21.1.0}
 
-<<<<<<< HEAD
-  '@eslint/plugin-kit@0.2.4':
-    resolution: {integrity: sha512-zSkKow6H5Kdm0ZUQUB2kV5JIXqoG0+uH5YADhaEHswm664N9Db8dXSi0nMJpacpMf+MyyglF1vnZohpEg5yUtg==}
-=======
   '@eslint/plugin-kit@0.2.5':
     resolution: {integrity: sha512-lB05FkqEdUg2AA0xEbUz0SnkXT1LcCTa438W4IWTUh4hdOnVbQyOJ81OrDXsJk/LSiJHubgGEFoR5EHq1NsH1A==}
->>>>>>> 09473c1c
     engines: {node: ^18.18.0 || ^20.9.0 || >=21.1.0}
 
   '@humanfs/core@0.19.1':
@@ -467,13 +422,8 @@
   '@types/json-schema@7.0.15':
     resolution: {integrity: sha512-5+fP8P8MFNC+AyZCDxrB2pkZFPGzqQWUzpSeuuVLvm8VMcorNYavBqoFcxK8bQz4Qsbn4oUEEem4wDLfcysGHA==}
 
-<<<<<<< HEAD
-  '@types/node@22.10.1':
-    resolution: {integrity: sha512-qKgsUwfHZV2WCWLAnVP1JqnpE6Im6h3Y0+fYgMTasNQ7V++CBX5OT1as0g0f+OyubbFqhf6XVNIsmN4IIhEgGQ==}
-=======
   '@types/node@22.10.6':
     resolution: {integrity: sha512-qNiuwC4ZDAUNcY47xgaSuS92cjf8JbSUoaKS77bmLG1rU7MlATVSiw/IlrjtIyyskXBZ8KkNfjK/P5na7rgXbQ==}
->>>>>>> 09473c1c
 
   '@types/stack-utils@2.0.3':
     resolution: {integrity: sha512-9aEbYZ3TbYMznPdcdr3SmIrLXwC/AKZXQeCf9Pgao5CKb8CyHuEX5jzWPTkvregvhRJHcpRO6BFoGW9ycaOkYw==}
@@ -484,89 +434,51 @@
   '@types/yargs@17.0.32':
     resolution: {integrity: sha512-xQ67Yc/laOG5uMfX/093MRlGGCIBzZMarVa+gfNKJxWAIgykYpVGkBdbqEzGDDfCrVUj6Hiff4mTZ5BA6TmAog==}
 
-<<<<<<< HEAD
-  '@typescript-eslint/eslint-plugin@8.18.0':
-    resolution: {integrity: sha512-NR2yS7qUqCL7AIxdJUQf2MKKNDVNaig/dEB0GBLU7D+ZdHgK1NoH/3wsgO3OnPVipn51tG3MAwaODEGil70WEw==}
-=======
   '@typescript-eslint/eslint-plugin@8.20.0':
     resolution: {integrity: sha512-naduuphVw5StFfqp4Gq4WhIBE2gN1GEmMUExpJYknZJdRnc+2gDzB8Z3+5+/Kv33hPQRDGzQO/0opHE72lZZ6A==}
->>>>>>> 09473c1c
     engines: {node: ^18.18.0 || ^20.9.0 || >=21.1.0}
     peerDependencies:
       '@typescript-eslint/parser': ^8.0.0 || ^8.0.0-alpha.0
       eslint: ^8.57.0 || ^9.0.0
       typescript: '>=4.8.4 <5.8.0'
 
-<<<<<<< HEAD
-  '@typescript-eslint/parser@8.18.0':
-    resolution: {integrity: sha512-hgUZ3kTEpVzKaK3uNibExUYm6SKKOmTU2BOxBSvOYwtJEPdVQ70kZJpPjstlnhCHcuc2WGfSbpKlb/69ttyN5Q==}
-=======
   '@typescript-eslint/parser@8.20.0':
     resolution: {integrity: sha512-gKXG7A5HMyjDIedBi6bUrDcun8GIjnI8qOwVLiY3rx6T/sHP/19XLJOnIq/FgQvWLHja5JN/LSE7eklNBr612g==}
->>>>>>> 09473c1c
     engines: {node: ^18.18.0 || ^20.9.0 || >=21.1.0}
     peerDependencies:
       eslint: ^8.57.0 || ^9.0.0
       typescript: '>=4.8.4 <5.8.0'
 
-<<<<<<< HEAD
-  '@typescript-eslint/scope-manager@8.18.0':
-    resolution: {integrity: sha512-PNGcHop0jkK2WVYGotk/hxj+UFLhXtGPiGtiaWgVBVP1jhMoMCHlTyJA+hEj4rszoSdLTK3fN4oOatrL0Cp+Xw==}
-    engines: {node: ^18.18.0 || ^20.9.0 || >=21.1.0}
-
-  '@typescript-eslint/type-utils@8.18.0':
-    resolution: {integrity: sha512-er224jRepVAVLnMF2Q7MZJCq5CsdH2oqjP4dT7K6ij09Kyd+R21r7UVJrF0buMVdZS5QRhDzpvzAxHxabQadow==}
-=======
   '@typescript-eslint/scope-manager@8.20.0':
     resolution: {integrity: sha512-J7+VkpeGzhOt3FeG1+SzhiMj9NzGD/M6KoGn9f4dbz3YzK9hvbhVTmLj/HiTp9DazIzJ8B4XcM80LrR9Dm1rJw==}
     engines: {node: ^18.18.0 || ^20.9.0 || >=21.1.0}
 
   '@typescript-eslint/type-utils@8.20.0':
     resolution: {integrity: sha512-bPC+j71GGvA7rVNAHAtOjbVXbLN5PkwqMvy1cwGeaxUoRQXVuKCebRoLzm+IPW/NtFFpstn1ummSIasD5t60GA==}
->>>>>>> 09473c1c
     engines: {node: ^18.18.0 || ^20.9.0 || >=21.1.0}
     peerDependencies:
       eslint: ^8.57.0 || ^9.0.0
       typescript: '>=4.8.4 <5.8.0'
 
-<<<<<<< HEAD
-  '@typescript-eslint/types@8.18.0':
-    resolution: {integrity: sha512-FNYxgyTCAnFwTrzpBGq+zrnoTO4x0c1CKYY5MuUTzpScqmY5fmsh2o3+57lqdI3NZucBDCzDgdEbIaNfAjAHQA==}
-    engines: {node: ^18.18.0 || ^20.9.0 || >=21.1.0}
-
-  '@typescript-eslint/typescript-estree@8.18.0':
-    resolution: {integrity: sha512-rqQgFRu6yPkauz+ms3nQpohwejS8bvgbPyIDq13cgEDbkXt4LH4OkDMT0/fN1RUtzG8e8AKJyDBoocuQh8qNeg==}
-=======
   '@typescript-eslint/types@8.20.0':
     resolution: {integrity: sha512-cqaMiY72CkP+2xZRrFt3ExRBu0WmVitN/rYPZErA80mHjHx/Svgp8yfbzkJmDoQ/whcytOPO9/IZXnOc+wigRA==}
     engines: {node: ^18.18.0 || ^20.9.0 || >=21.1.0}
 
   '@typescript-eslint/typescript-estree@8.20.0':
     resolution: {integrity: sha512-Y7ncuy78bJqHI35NwzWol8E0X7XkRVS4K4P4TCyzWkOJih5NDvtoRDW4Ba9YJJoB2igm9yXDdYI/+fkiiAxPzA==}
->>>>>>> 09473c1c
     engines: {node: ^18.18.0 || ^20.9.0 || >=21.1.0}
     peerDependencies:
       typescript: '>=4.8.4 <5.8.0'
 
-<<<<<<< HEAD
-  '@typescript-eslint/utils@8.18.0':
-    resolution: {integrity: sha512-p6GLdY383i7h5b0Qrfbix3Vc3+J2k6QWw6UMUeY5JGfm3C5LbZ4QIZzJNoNOfgyRe0uuYKjvVOsO/jD4SJO+xg==}
-=======
   '@typescript-eslint/utils@8.20.0':
     resolution: {integrity: sha512-dq70RUw6UK9ei7vxc4KQtBRk7qkHZv447OUZ6RPQMQl71I3NZxQJX/f32Smr+iqWrB02pHKn2yAdHBb0KNrRMA==}
->>>>>>> 09473c1c
     engines: {node: ^18.18.0 || ^20.9.0 || >=21.1.0}
     peerDependencies:
       eslint: ^8.57.0 || ^9.0.0
       typescript: '>=4.8.4 <5.8.0'
 
-<<<<<<< HEAD
-  '@typescript-eslint/visitor-keys@8.18.0':
-    resolution: {integrity: sha512-pCh/qEA8Lb1wVIqNvBke8UaRjJ6wrAWkJO5yyIbs8Yx6TNGYyfNjOo61tLv+WwLvoLPp4BQ8B7AHKijl8NGUfw==}
-=======
   '@typescript-eslint/visitor-keys@8.20.0':
     resolution: {integrity: sha512-v/BpkeeYAsPkKCkR8BDwcno0llhzWVqPOamQrAEMdpZav2Y9OVjd9dwJyBLJWwf335B5DmlifECIkZRJCaGaHA==}
->>>>>>> 09473c1c
     engines: {node: ^18.18.0 || ^20.9.0 || >=21.1.0}
 
   acorn-jsx@5.3.2:
@@ -734,15 +646,6 @@
   cross-spawn@7.0.6:
     resolution: {integrity: sha512-uV2QOWP2nWzsy2aMp8aRibhi9dlzF5Hgh5SHaB9OiTGEyDTiJJyx0uy51QXdyWbtAHNua4XJzUKca3OzKUd3vA==}
     engines: {node: '>= 8'}
-
-  debug@4.4.0:
-    resolution: {integrity: sha512-6WTZ/IxCY/T6BALoZHaE4ctp9xm+Z5kY/pzYaCHRFeyVhojxlrm+46y68HA6hr0TcwEssoxNiDEUJQjfPZ/RYA==}
-    engines: {node: '>=6.0'}
-    peerDependencies:
-      supports-color: '*'
-    peerDependenciesMeta:
-      supports-color:
-        optional: true
 
   debug@4.4.0:
     resolution: {integrity: sha512-6WTZ/IxCY/T6BALoZHaE4ctp9xm+Z5kY/pzYaCHRFeyVhojxlrm+46y68HA6hr0TcwEssoxNiDEUJQjfPZ/RYA==}
@@ -832,13 +735,8 @@
     resolution: {integrity: sha512-UyLnSehNt62FFhSwjZlHmeokpRK59rcz29j+F1/aDgbkbRTk7wIc9XzdoasMUbRNKDM0qQt/+BJ4BrpFeABemw==}
     engines: {node: ^18.18.0 || ^20.9.0 || >=21.1.0}
 
-<<<<<<< HEAD
-  eslint@9.16.0:
-    resolution: {integrity: sha512-whp8mSQI4C8VXd+fLgSM0lh3UlmcFtVwUQjyKCFfsp+2ItAIYhlq/hqGahGqHE6cv9unM41VlqKk2VtKYR2TaA==}
-=======
   eslint@9.18.0:
     resolution: {integrity: sha512-+waTfRWQlSbpt3KWE+CjrPPYnbq9kfZIYUqapc0uBXyjTp8aYXZDsUH16m39Ryq3NjAVP4tjuF7KaukeqoCoaA==}
->>>>>>> 09473c1c
     engines: {node: ^18.18.0 || ^20.9.0 || >=21.1.0}
     hasBin: true
     peerDependencies:
@@ -1590,12 +1488,6 @@
     engines: {node: '>=18.12'}
     peerDependencies:
       typescript: '>=4.8.4'
-
-  ts-api-utils@1.4.3:
-    resolution: {integrity: sha512-i3eMG77UTMD0hZhgRS562pv83RC6ukSAC2GMNWc+9dieh/+jDM5u5YG+NHX6VNDRHQcHwmsTHctP9LhbC3WxVw==}
-    engines: {node: '>=16'}
-    peerDependencies:
-      typescript: '>=4.2.0'
 
   ts-jest@29.2.5:
     resolution: {integrity: sha512-KD8zB2aAZrcKIdGk4OwpJggeLcH1FgrICqDSROWqlnJXGCXK4Mn6FcdK2B6670Xr73lHMG1kHw8R87A0ecZ+vA==}
@@ -1636,25 +1528,15 @@
     resolution: {integrity: sha512-t0rzBq87m3fVcduHDUFhKmyyX+9eo6WQjZvf51Ea/M0Q7+T374Jp1aUiyUl0GKxp8M/OETVHSDvmkyPgvX+X2w==}
     engines: {node: '>=10'}
 
-<<<<<<< HEAD
-  typescript-eslint@8.18.0:
-    resolution: {integrity: sha512-Xq2rRjn6tzVpAyHr3+nmSg1/9k9aIHnJ2iZeOH7cfGOWqTkXTm3kwpQglEuLGdNrYvPF+2gtAs+/KF5rjVo+WQ==}
-=======
   typescript-eslint@8.20.0:
     resolution: {integrity: sha512-Kxz2QRFsgbWj6Xcftlw3Dd154b3cEPFqQC+qMZrMypSijPd4UanKKvoKDrJ4o8AIfZFKAF+7sMaEIR8mTElozA==}
->>>>>>> 09473c1c
     engines: {node: ^18.18.0 || ^20.9.0 || >=21.1.0}
     peerDependencies:
       eslint: ^8.57.0 || ^9.0.0
       typescript: '>=4.8.4 <5.8.0'
 
-<<<<<<< HEAD
-  typescript@5.7.2:
-    resolution: {integrity: sha512-i5t66RHxDvVN40HfDd1PsEThGNnlMCMT3jMUuoh9/0TaqWevNontacunWyN02LA9/fIbEWlcHZcgTKb9QoaLfg==}
-=======
   typescript@5.7.3:
     resolution: {integrity: sha512-84MVSjMEHP+FQRPy3pX9sTVV/INIex71s9TL2Gm5FG/WG1SqXeKyZ0k7/blY/4FdOzI12CBy1vGc4og/eus0fw==}
->>>>>>> 09473c1c
     engines: {node: '>=14.17'}
     hasBin: true
 
@@ -1919,15 +1801,9 @@
 
   '@bcoe/v8-coverage@0.2.3': {}
 
-<<<<<<< HEAD
-  '@eslint-community/eslint-utils@4.4.1(eslint@9.16.0)':
-    dependencies:
-      eslint: 9.16.0
-=======
   '@eslint-community/eslint-utils@4.4.1(eslint@9.18.0)':
     dependencies:
       eslint: 9.18.0
->>>>>>> 09473c1c
       eslint-visitor-keys: 3.4.3
 
   '@eslint-community/regexpp@4.12.1': {}
@@ -1935,20 +1811,12 @@
   '@eslint/config-array@0.19.1':
     dependencies:
       '@eslint/object-schema': 2.1.5
-<<<<<<< HEAD
-      debug: 4.3.7
-=======
       debug: 4.4.0
->>>>>>> 09473c1c
       minimatch: 3.1.2
     transitivePeerDependencies:
       - supports-color
 
-<<<<<<< HEAD
-  '@eslint/core@0.9.1':
-=======
   '@eslint/core@0.10.0':
->>>>>>> 09473c1c
     dependencies:
       '@types/json-schema': 7.0.15
 
@@ -1966,19 +1834,11 @@
     transitivePeerDependencies:
       - supports-color
 
-<<<<<<< HEAD
-  '@eslint/js@9.16.0': {}
+  '@eslint/js@9.18.0': {}
 
   '@eslint/object-schema@2.1.5': {}
 
-  '@eslint/plugin-kit@0.2.4':
-=======
-  '@eslint/js@9.18.0': {}
-
-  '@eslint/object-schema@2.1.5': {}
-
   '@eslint/plugin-kit@0.2.5':
->>>>>>> 09473c1c
     dependencies:
       '@eslint/core': 0.10.0
       levn: 0.4.1
@@ -2009,11 +1869,7 @@
   '@jest/console@29.7.0':
     dependencies:
       '@jest/types': 29.6.3
-<<<<<<< HEAD
-      '@types/node': 22.10.1
-=======
       '@types/node': 22.10.6
->>>>>>> 09473c1c
       chalk: 4.1.2
       jest-message-util: 29.7.0
       jest-util: 29.7.0
@@ -2026,22 +1882,14 @@
       '@jest/test-result': 29.7.0
       '@jest/transform': 29.7.0
       '@jest/types': 29.6.3
-<<<<<<< HEAD
-      '@types/node': 22.10.1
-=======
       '@types/node': 22.10.6
->>>>>>> 09473c1c
       ansi-escapes: 4.3.2
       chalk: 4.1.2
       ci-info: 3.9.0
       exit: 0.1.2
       graceful-fs: 4.2.11
       jest-changed-files: 29.7.0
-<<<<<<< HEAD
-      jest-config: 29.7.0(@types/node@22.10.1)
-=======
       jest-config: 29.7.0(@types/node@22.10.6)
->>>>>>> 09473c1c
       jest-haste-map: 29.7.0
       jest-message-util: 29.7.0
       jest-regex-util: 29.6.3
@@ -2066,11 +1914,7 @@
     dependencies:
       '@jest/fake-timers': 29.7.0
       '@jest/types': 29.6.3
-<<<<<<< HEAD
-      '@types/node': 22.10.1
-=======
       '@types/node': 22.10.6
->>>>>>> 09473c1c
       jest-mock: 29.7.0
 
   '@jest/expect-utils@29.7.0':
@@ -2088,11 +1932,7 @@
     dependencies:
       '@jest/types': 29.6.3
       '@sinonjs/fake-timers': 10.3.0
-<<<<<<< HEAD
-      '@types/node': 22.10.1
-=======
       '@types/node': 22.10.6
->>>>>>> 09473c1c
       jest-message-util: 29.7.0
       jest-mock: 29.7.0
       jest-util: 29.7.0
@@ -2114,11 +1954,7 @@
       '@jest/transform': 29.7.0
       '@jest/types': 29.6.3
       '@jridgewell/trace-mapping': 0.3.22
-<<<<<<< HEAD
-      '@types/node': 22.10.1
-=======
       '@types/node': 22.10.6
->>>>>>> 09473c1c
       chalk: 4.1.2
       collect-v8-coverage: 1.0.2
       exit: 0.1.2
@@ -2188,11 +2024,7 @@
       '@jest/schemas': 29.6.3
       '@types/istanbul-lib-coverage': 2.0.6
       '@types/istanbul-reports': 3.0.4
-<<<<<<< HEAD
-      '@types/node': 22.10.1
-=======
       '@types/node': 22.10.6
->>>>>>> 09473c1c
       '@types/yargs': 17.0.32
       chalk: 4.1.2
 
@@ -2262,11 +2094,7 @@
 
   '@types/graceful-fs@4.1.9':
     dependencies:
-<<<<<<< HEAD
-      '@types/node': 22.10.1
-=======
       '@types/node': 22.10.6
->>>>>>> 09473c1c
 
   '@types/istanbul-lib-coverage@2.0.6': {}
 
@@ -2285,11 +2113,7 @@
 
   '@types/json-schema@7.0.15': {}
 
-<<<<<<< HEAD
-  '@types/node@22.10.1':
-=======
   '@types/node@22.10.6':
->>>>>>> 09473c1c
     dependencies:
       undici-types: 6.20.0
 
@@ -2301,83 +2125,6 @@
     dependencies:
       '@types/yargs-parser': 21.0.3
 
-<<<<<<< HEAD
-  '@typescript-eslint/eslint-plugin@8.18.0(@typescript-eslint/parser@8.18.0(eslint@9.16.0)(typescript@5.7.2))(eslint@9.16.0)(typescript@5.7.2)':
-    dependencies:
-      '@eslint-community/regexpp': 4.12.1
-      '@typescript-eslint/parser': 8.18.0(eslint@9.16.0)(typescript@5.7.2)
-      '@typescript-eslint/scope-manager': 8.18.0
-      '@typescript-eslint/type-utils': 8.18.0(eslint@9.16.0)(typescript@5.7.2)
-      '@typescript-eslint/utils': 8.18.0(eslint@9.16.0)(typescript@5.7.2)
-      '@typescript-eslint/visitor-keys': 8.18.0
-      eslint: 9.16.0
-      graphemer: 1.4.0
-      ignore: 5.3.2
-      natural-compare: 1.4.0
-      ts-api-utils: 1.4.0(typescript@5.7.2)
-      typescript: 5.7.2
-    transitivePeerDependencies:
-      - supports-color
-
-  '@typescript-eslint/parser@8.18.0(eslint@9.16.0)(typescript@5.7.2)':
-    dependencies:
-      '@typescript-eslint/scope-manager': 8.18.0
-      '@typescript-eslint/types': 8.18.0
-      '@typescript-eslint/typescript-estree': 8.18.0(typescript@5.7.2)
-      '@typescript-eslint/visitor-keys': 8.18.0
-      debug: 4.3.7
-      eslint: 9.16.0
-      typescript: 5.7.2
-    transitivePeerDependencies:
-      - supports-color
-
-  '@typescript-eslint/scope-manager@8.18.0':
-    dependencies:
-      '@typescript-eslint/types': 8.18.0
-      '@typescript-eslint/visitor-keys': 8.18.0
-
-  '@typescript-eslint/type-utils@8.18.0(eslint@9.16.0)(typescript@5.7.2)':
-    dependencies:
-      '@typescript-eslint/typescript-estree': 8.18.0(typescript@5.7.2)
-      '@typescript-eslint/utils': 8.18.0(eslint@9.16.0)(typescript@5.7.2)
-      debug: 4.4.0
-      eslint: 9.16.0
-      ts-api-utils: 1.4.0(typescript@5.7.2)
-      typescript: 5.7.2
-    transitivePeerDependencies:
-      - supports-color
-
-  '@typescript-eslint/types@8.18.0': {}
-
-  '@typescript-eslint/typescript-estree@8.18.0(typescript@5.7.2)':
-    dependencies:
-      '@typescript-eslint/types': 8.18.0
-      '@typescript-eslint/visitor-keys': 8.18.0
-      debug: 4.3.7
-      fast-glob: 3.3.2
-      is-glob: 4.0.3
-      minimatch: 9.0.5
-      semver: 7.6.3
-      ts-api-utils: 1.4.3(typescript@5.7.2)
-      typescript: 5.7.2
-    transitivePeerDependencies:
-      - supports-color
-
-  '@typescript-eslint/utils@8.18.0(eslint@9.16.0)(typescript@5.7.2)':
-    dependencies:
-      '@eslint-community/eslint-utils': 4.4.1(eslint@9.16.0)
-      '@typescript-eslint/scope-manager': 8.18.0
-      '@typescript-eslint/types': 8.18.0
-      '@typescript-eslint/typescript-estree': 8.18.0(typescript@5.7.2)
-      eslint: 9.16.0
-      typescript: 5.7.2
-    transitivePeerDependencies:
-      - supports-color
-
-  '@typescript-eslint/visitor-keys@8.18.0':
-    dependencies:
-      '@typescript-eslint/types': 8.18.0
-=======
   '@typescript-eslint/eslint-plugin@8.20.0(@typescript-eslint/parser@8.20.0(eslint@9.18.0)(typescript@5.7.3))(eslint@9.18.0)(typescript@5.7.3)':
     dependencies:
       '@eslint-community/regexpp': 4.12.1
@@ -2453,7 +2200,6 @@
   '@typescript-eslint/visitor-keys@8.20.0':
     dependencies:
       '@typescript-eslint/types': 8.20.0
->>>>>>> 09473c1c
       eslint-visitor-keys: 4.2.0
 
   acorn-jsx@5.3.2(acorn@8.14.0):
@@ -2621,21 +2367,13 @@
 
   convert-source-map@2.0.0: {}
 
-<<<<<<< HEAD
-  create-jest@29.7.0(@types/node@22.10.1):
-=======
   create-jest@29.7.0(@types/node@22.10.6):
->>>>>>> 09473c1c
     dependencies:
       '@jest/types': 29.6.3
       chalk: 4.1.2
       exit: 0.1.2
       graceful-fs: 4.2.11
-<<<<<<< HEAD
-      jest-config: 29.7.0(@types/node@22.10.1)
-=======
       jest-config: 29.7.0(@types/node@22.10.6)
->>>>>>> 09473c1c
       jest-util: 29.7.0
       prompts: 2.4.2
     transitivePeerDependencies:
@@ -2660,10 +2398,6 @@
     dependencies:
       ms: 2.1.3
 
-  debug@4.4.0:
-    dependencies:
-      ms: 2.1.3
-
   dedent@1.5.1: {}
 
   deep-is@0.1.4: {}
@@ -2694,15 +2428,9 @@
 
   escape-string-regexp@4.0.0: {}
 
-<<<<<<< HEAD
-  eslint-plugin-prettier@5.2.1(eslint@9.16.0)(prettier@3.4.2):
-    dependencies:
-      eslint: 9.16.0
-=======
   eslint-plugin-prettier@5.2.1(eslint@9.18.0)(prettier@3.4.2):
     dependencies:
       eslint: 9.18.0
->>>>>>> 09473c1c
       prettier: 3.4.2
       prettier-linter-helpers: 1.0.0
       synckit: 0.9.1
@@ -2716,17 +2444,6 @@
 
   eslint-visitor-keys@4.2.0: {}
 
-<<<<<<< HEAD
-  eslint@9.16.0:
-    dependencies:
-      '@eslint-community/eslint-utils': 4.4.1(eslint@9.16.0)
-      '@eslint-community/regexpp': 4.12.1
-      '@eslint/config-array': 0.19.1
-      '@eslint/core': 0.9.1
-      '@eslint/eslintrc': 3.2.0
-      '@eslint/js': 9.16.0
-      '@eslint/plugin-kit': 0.2.4
-=======
   eslint@9.18.0:
     dependencies:
       '@eslint-community/eslint-utils': 4.4.1(eslint@9.18.0)
@@ -2736,7 +2453,6 @@
       '@eslint/eslintrc': 3.2.0
       '@eslint/js': 9.18.0
       '@eslint/plugin-kit': 0.2.5
->>>>>>> 09473c1c
       '@humanfs/node': 0.16.6
       '@humanwhocodes/module-importer': 1.0.1
       '@humanwhocodes/retry': 0.4.1
@@ -3019,11 +2735,7 @@
       '@jest/expect': 29.7.0
       '@jest/test-result': 29.7.0
       '@jest/types': 29.6.3
-<<<<<<< HEAD
-      '@types/node': 22.10.1
-=======
       '@types/node': 22.10.6
->>>>>>> 09473c1c
       chalk: 4.1.2
       co: 4.6.0
       dedent: 1.5.1
@@ -3043,27 +2755,16 @@
       - babel-plugin-macros
       - supports-color
 
-<<<<<<< HEAD
-  jest-cli@29.7.0(@types/node@22.10.1):
-=======
   jest-cli@29.7.0(@types/node@22.10.6):
->>>>>>> 09473c1c
     dependencies:
       '@jest/core': 29.7.0
       '@jest/test-result': 29.7.0
       '@jest/types': 29.6.3
       chalk: 4.1.2
-<<<<<<< HEAD
-      create-jest: 29.7.0(@types/node@22.10.1)
-      exit: 0.1.2
-      import-local: 3.1.0
-      jest-config: 29.7.0(@types/node@22.10.1)
-=======
       create-jest: 29.7.0(@types/node@22.10.6)
       exit: 0.1.2
       import-local: 3.1.0
       jest-config: 29.7.0(@types/node@22.10.6)
->>>>>>> 09473c1c
       jest-util: 29.7.0
       jest-validate: 29.7.0
       yargs: 17.7.2
@@ -3073,11 +2774,7 @@
       - supports-color
       - ts-node
 
-<<<<<<< HEAD
-  jest-config@29.7.0(@types/node@22.10.1):
-=======
   jest-config@29.7.0(@types/node@22.10.6):
->>>>>>> 09473c1c
     dependencies:
       '@babel/core': 7.23.9
       '@jest/test-sequencer': 29.7.0
@@ -3102,11 +2799,7 @@
       slash: 3.0.0
       strip-json-comments: 3.1.1
     optionalDependencies:
-<<<<<<< HEAD
-      '@types/node': 22.10.1
-=======
       '@types/node': 22.10.6
->>>>>>> 09473c1c
     transitivePeerDependencies:
       - babel-plugin-macros
       - supports-color
@@ -3135,11 +2828,7 @@
       '@jest/environment': 29.7.0
       '@jest/fake-timers': 29.7.0
       '@jest/types': 29.6.3
-<<<<<<< HEAD
-      '@types/node': 22.10.1
-=======
       '@types/node': 22.10.6
->>>>>>> 09473c1c
       jest-mock: 29.7.0
       jest-util: 29.7.0
 
@@ -3149,11 +2838,7 @@
     dependencies:
       '@jest/types': 29.6.3
       '@types/graceful-fs': 4.1.9
-<<<<<<< HEAD
-      '@types/node': 22.10.1
-=======
       '@types/node': 22.10.6
->>>>>>> 09473c1c
       anymatch: 3.1.3
       fb-watchman: 2.0.2
       graceful-fs: 4.2.11
@@ -3192,11 +2877,7 @@
   jest-mock@29.7.0:
     dependencies:
       '@jest/types': 29.6.3
-<<<<<<< HEAD
-      '@types/node': 22.10.1
-=======
       '@types/node': 22.10.6
->>>>>>> 09473c1c
       jest-util: 29.7.0
 
   jest-pnp-resolver@1.2.3(jest-resolve@29.7.0):
@@ -3231,11 +2912,7 @@
       '@jest/test-result': 29.7.0
       '@jest/transform': 29.7.0
       '@jest/types': 29.6.3
-<<<<<<< HEAD
-      '@types/node': 22.10.1
-=======
       '@types/node': 22.10.6
->>>>>>> 09473c1c
       chalk: 4.1.2
       emittery: 0.13.1
       graceful-fs: 4.2.11
@@ -3263,11 +2940,7 @@
       '@jest/test-result': 29.7.0
       '@jest/transform': 29.7.0
       '@jest/types': 29.6.3
-<<<<<<< HEAD
-      '@types/node': 22.10.1
-=======
       '@types/node': 22.10.6
->>>>>>> 09473c1c
       chalk: 4.1.2
       cjs-module-lexer: 1.2.3
       collect-v8-coverage: 1.0.2
@@ -3313,11 +2986,7 @@
   jest-util@29.7.0:
     dependencies:
       '@jest/types': 29.6.3
-<<<<<<< HEAD
-      '@types/node': 22.10.1
-=======
       '@types/node': 22.10.6
->>>>>>> 09473c1c
       chalk: 4.1.2
       ci-info: 3.9.0
       graceful-fs: 4.2.11
@@ -3336,11 +3005,7 @@
     dependencies:
       '@jest/test-result': 29.7.0
       '@jest/types': 29.6.3
-<<<<<<< HEAD
-      '@types/node': 22.10.1
-=======
       '@types/node': 22.10.6
->>>>>>> 09473c1c
       ansi-escapes: 4.3.2
       chalk: 4.1.2
       emittery: 0.13.1
@@ -3349,29 +3014,17 @@
 
   jest-worker@29.7.0:
     dependencies:
-<<<<<<< HEAD
-      '@types/node': 22.10.1
-=======
       '@types/node': 22.10.6
->>>>>>> 09473c1c
       jest-util: 29.7.0
       merge-stream: 2.0.0
       supports-color: 8.1.1
 
-<<<<<<< HEAD
-  jest@29.7.0(@types/node@22.10.1):
-=======
   jest@29.7.0(@types/node@22.10.6):
->>>>>>> 09473c1c
     dependencies:
       '@jest/core': 29.7.0
       '@jest/types': 29.6.3
       import-local: 3.1.0
-<<<<<<< HEAD
-      jest-cli: 29.7.0(@types/node@22.10.1)
-=======
       jest-cli: 29.7.0(@types/node@22.10.6)
->>>>>>> 09473c1c
     transitivePeerDependencies:
       - '@types/node'
       - babel-plugin-macros
@@ -3682,42 +3335,22 @@
     dependencies:
       is-number: 7.0.0
 
-<<<<<<< HEAD
-  ts-api-utils@1.4.0(typescript@5.7.2):
-    dependencies:
-      typescript: 5.7.2
-
-  ts-api-utils@1.4.3(typescript@5.7.2):
-    dependencies:
-      typescript: 5.7.2
-
-  ts-jest@29.2.5(@babel/core@7.23.9)(@jest/transform@29.7.0)(@jest/types@29.6.3)(babel-jest@29.7.0(@babel/core@7.23.9))(jest@29.7.0(@types/node@22.10.1))(typescript@5.7.2):
-=======
   ts-api-utils@2.0.0(typescript@5.7.3):
     dependencies:
       typescript: 5.7.3
 
   ts-jest@29.2.5(@babel/core@7.23.9)(@jest/transform@29.7.0)(@jest/types@29.6.3)(babel-jest@29.7.0(@babel/core@7.23.9))(jest@29.7.0(@types/node@22.10.6))(typescript@5.7.3):
->>>>>>> 09473c1c
     dependencies:
       bs-logger: 0.2.6
       ejs: 3.1.10
       fast-json-stable-stringify: 2.1.0
-<<<<<<< HEAD
-      jest: 29.7.0(@types/node@22.10.1)
-=======
       jest: 29.7.0(@types/node@22.10.6)
->>>>>>> 09473c1c
       jest-util: 29.7.0
       json5: 2.2.3
       lodash.memoize: 4.1.2
       make-error: 1.3.6
       semver: 7.6.3
-<<<<<<< HEAD
-      typescript: 5.7.2
-=======
       typescript: 5.7.3
->>>>>>> 09473c1c
       yargs-parser: 21.1.1
     optionalDependencies:
       '@babel/core': 7.23.9
@@ -3735,19 +3368,6 @@
 
   type-fest@0.21.3: {}
 
-<<<<<<< HEAD
-  typescript-eslint@8.18.0(eslint@9.16.0)(typescript@5.7.2):
-    dependencies:
-      '@typescript-eslint/eslint-plugin': 8.18.0(@typescript-eslint/parser@8.18.0(eslint@9.16.0)(typescript@5.7.2))(eslint@9.16.0)(typescript@5.7.2)
-      '@typescript-eslint/parser': 8.18.0(eslint@9.16.0)(typescript@5.7.2)
-      '@typescript-eslint/utils': 8.18.0(eslint@9.16.0)(typescript@5.7.2)
-      eslint: 9.16.0
-      typescript: 5.7.2
-    transitivePeerDependencies:
-      - supports-color
-
-  typescript@5.7.2: {}
-=======
   typescript-eslint@8.20.0(eslint@9.18.0)(typescript@5.7.3):
     dependencies:
       '@typescript-eslint/eslint-plugin': 8.20.0(@typescript-eslint/parser@8.20.0(eslint@9.18.0)(typescript@5.7.3))(eslint@9.18.0)(typescript@5.7.3)
@@ -3759,7 +3379,6 @@
       - supports-color
 
   typescript@5.7.3: {}
->>>>>>> 09473c1c
 
   undici-types@6.20.0: {}
 
