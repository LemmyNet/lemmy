--- conflicted
+++ resolved
@@ -36,13 +36,8 @@
         specifier: ^17.13.3
         version: 17.13.3
       lemmy-js-client:
-<<<<<<< HEAD
-        specifier: 1.0.0-bool-vote.0
-        version: 1.0.0-bool-vote.0
-=======
         specifier: 1.0.0-bool-vote.2
         version: 1.0.0-bool-vote.2
->>>>>>> 64c75868
       prettier:
         specifier: ^3.5.3
         version: 3.6.2
@@ -1661,13 +1656,8 @@
   keyv@4.5.4:
     resolution: {integrity: sha512-oxVHkHR/EJf2CNXnWxRLW6mg7JyCCUcG0DtEGmL2ctUo1PNTin1PUil+r/+4r5MpVgC/fn1kjsx7mjSujKqIpw==}
 
-<<<<<<< HEAD
-  lemmy-js-client@1.0.0-bool-vote.0:
-    resolution: {integrity: sha512-ZBnr2mrcqIUynOtL8vM73FLQlp7nqs6tYZBziekxn5eezrVSlDxHWn9JtnWU6P42DJc538GoNtqzlFzHWYGkfw==}
-=======
   lemmy-js-client@1.0.0-bool-vote.2:
     resolution: {integrity: sha512-RqePoajuK7WNv63W6FzH4cf+Q5ahNCo6kxriFLS21BsJok9olap4AitgyN6p+swLVFkjIeSj11dCT1Bf8wqt3Q==}
->>>>>>> 64c75868
 
   leven@3.1.0:
     resolution: {integrity: sha512-qsda+H8jTaUaN/x5vzW2rzc+8Rw4TAQ/4KjB46IwK5VH+IlVeeeje/EoZRpiXvIqjFgK84QffqPztGI3VBLG1A==}
@@ -4409,11 +4399,7 @@
     dependencies:
       json-buffer: 3.0.1
 
-<<<<<<< HEAD
-  lemmy-js-client@1.0.0-bool-vote.0:
-=======
   lemmy-js-client@1.0.0-bool-vote.2:
->>>>>>> 64c75868
     dependencies:
       '@tsoa/runtime': 6.6.0
     transitivePeerDependencies:
