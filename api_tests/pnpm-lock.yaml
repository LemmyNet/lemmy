--- conflicted
+++ resolved
@@ -32,14 +32,12 @@
       jest:
         specifier: ^29.5.0
         version: 29.7.0(@types/node@22.15.14)
+      joi:
+        specifier: ^17.13.3
+        version: 17.13.3
       lemmy-js-client:
-<<<<<<< HEAD
-        specifier: 1.0.0-multi-community.14
-        version: 1.0.0-multi-community.14
-=======
-        specifier: 1.0.0-rename-timestamp-to-at.4
-        version: 1.0.0-rename-timestamp-to-at.4
->>>>>>> 398c9ec9
+        specifier: 1.0.0-multi-community.15
+        version: 1.0.0-multi-community.15
       prettier:
         specifier: ^3.5.3
         version: 3.5.3
@@ -320,6 +318,9 @@
   '@hapi/hoek@11.0.7':
     resolution: {integrity: sha512-HV5undWkKzcB4RZUusqOpcgxOaq6VOAH7zhhIr2g3G8NF/MlFO75SjOr2NfuSx0Mh40+1FqCkagKLJRykUWoFQ==}
 
+  '@hapi/hoek@9.3.0':
+    resolution: {integrity: sha512-/c6rf4UJlmHlC9b5BaNvzAcFv7HZ2QHaV0D4/HNlBdvFnvQq8RI4kYdhyPCl7Xj+oWvTWQ8ujhqS53LIgAe6KQ==}
+
   '@hapi/iron@7.0.1':
     resolution: {integrity: sha512-tEZnrOujKpS6jLKliyWBl3A9PaE+ppuL/+gkbyPPDb/l2KSKQyH4lhMkVb+sBhwN+qaxxlig01JRqB8dk/mPxQ==}
 
@@ -351,6 +352,9 @@
   '@hapi/teamwork@6.0.0':
     resolution: {integrity: sha512-05HumSy3LWfXpmJ9cr6HzwhAavrHkJ1ZRCmNE2qJMihdM5YcWreWPfyN0yKT2ZjCM92au3ZkuodjBxOibxM67A==}
     engines: {node: '>=14.0.0'}
+
+  '@hapi/topo@5.1.0':
+    resolution: {integrity: sha512-foQZKJig7Ob0BMAYBfcJk8d77QtOe7Wo4ox7ff1lQYoNNAb6jwcY1ncdoy2e9wQZzvNy7ODZCYJkK8kzmcAnAg==}
 
   '@hapi/topo@6.0.2':
     resolution: {integrity: sha512-KR3rD5inZbGMrHmgPxsJ9dbi6zEK+C3ZwUwTa+eMwWLz7oijWUTWD2pMSNNYJAU6Qq+65NkxXjqHr/7LM2Xkqg==}
@@ -503,6 +507,15 @@
   '@pkgr/core@0.2.4':
     resolution: {integrity: sha512-ROFF39F6ZrnzSUEmQQZUar0Jt4xVoP9WnDRdWwF4NNcXs3xBTLgBUDoOwW141y1jP+S8nahIbdxbFC7IShw9Iw==}
     engines: {node: ^12.20.0 || ^14.18.0 || >=16.0.0}
+
+  '@sideway/address@4.1.5':
+    resolution: {integrity: sha512-IqO/DUQHUkPeixNQ8n0JA6102hT9CmaljNTPmQ1u8MEhBo/R4Q8eKLN/vGZxuebwOroDB4cbpjheD4+/sKFK4Q==}
+
+  '@sideway/formula@3.0.1':
+    resolution: {integrity: sha512-/poHZJJVjx3L+zVD6g9KgHfYnb443oi7wLu/XKojDviHy6HOEOA6z1Trk5aR1dGcmPenJEgb2sK2I80LeS3MIg==}
+
+  '@sideway/pinpoint@2.0.0':
+    resolution: {integrity: sha512-RNiOoTPkptFtSVzQevY/yWtZwf/RxyVnPy/OcA9HBM3MlGDnBEYL5B41H0MTn0Uec8Hi+2qUtTfG2WWZBmMejQ==}
 
   '@sinclair/typebox@0.27.8':
     resolution: {integrity: sha512-+Fj43pSMwJs4KRrH/938Uf+uAELIgVBmQzg/q1YG10djyfA3TnrU8N8XzqCh/okZdszqBQTZf96idMfE5lnwTA==}
@@ -1535,6 +1548,9 @@
       node-notifier:
         optional: true
 
+  joi@17.13.3:
+    resolution: {integrity: sha512-otDA4ldcIx+ZXsKHWmp0YizCweVRZG96J10b0FevjfuncLO1oX59THoAmHkNubYJ+9gWsYsp5k8v4ib6oDv1fA==}
+
   js-tokens@4.0.0:
     resolution: {integrity: sha512-RdJUflcE3cUzKiMqQgsCu06FPu9UdIJO0beYbPhHN4k6apgJtifcoCtT9bcxOpYBtpD2kCM6Sbzg4CausW/PKQ==}
 
@@ -1578,13 +1594,8 @@
     resolution: {integrity: sha512-eTIzlVOSUR+JxdDFepEYcBMtZ9Qqdef+rnzWdRZuMbOywu5tO2w2N7rqjoANZ5k9vywhL6Br1VRjUIgTQx4E8w==}
     engines: {node: '>=6'}
 
-<<<<<<< HEAD
-  lemmy-js-client@1.0.0-multi-community.14:
-    resolution: {integrity: sha512-Ym1kCgnHpIg+FgQGbuOU8FlGghvoOIfvfTJRU9pyf0cmYNizTVXydDR52HtUvEJXAhu4Ixyy0k/kjj/MO9wyeg==}
-=======
-  lemmy-js-client@1.0.0-rename-timestamp-to-at.4:
-    resolution: {integrity: sha512-tEp92LODxqLIyru7qaMFVuXEmsusSDzG2V7QYctBYGfbJzsoUEogtuI9Gla5MlL6lT9l/hOLSv/ujqxdS0FLAg==}
->>>>>>> 398c9ec9
+  lemmy-js-client@1.0.0-multi-community.15:
+    resolution: {integrity: sha512-J2glylEIdpETVQCNi5ofT8HoCGH7cL8DAMfkogTZF3QiU/iihvQV9oSbVw4c5UDaO54/GNzQ/XlkiCYwUFzSrw==}
 
   leven@3.1.0:
     resolution: {integrity: sha512-qsda+H8jTaUaN/x5vzW2rzc+8Rw4TAQ/4KjB46IwK5VH+IlVeeeje/EoZRpiXvIqjFgK84QffqPztGI3VBLG1A==}
@@ -2620,6 +2631,8 @@
 
   '@hapi/hoek@11.0.7': {}
 
+  '@hapi/hoek@9.3.0': {}
+
   '@hapi/iron@7.0.1':
     dependencies:
       '@hapi/b64': 6.0.1
@@ -2683,6 +2696,10 @@
       '@hapi/wreck': 18.1.0
 
   '@hapi/teamwork@6.0.0': {}
+
+  '@hapi/topo@5.1.0':
+    dependencies:
+      '@hapi/hoek': 9.3.0
 
   '@hapi/topo@6.0.2':
     dependencies:
@@ -2945,6 +2962,14 @@
     optional: true
 
   '@pkgr/core@0.2.4': {}
+
+  '@sideway/address@4.1.5':
+    dependencies:
+      '@hapi/hoek': 9.3.0
+
+  '@sideway/formula@3.0.1': {}
+
+  '@sideway/pinpoint@2.0.0': {}
 
   '@sinclair/typebox@0.27.8': {}
 
@@ -4336,6 +4361,14 @@
       - supports-color
       - ts-node
 
+  joi@17.13.3:
+    dependencies:
+      '@hapi/hoek': 9.3.0
+      '@hapi/topo': 5.1.0
+      '@sideway/address': 4.1.5
+      '@sideway/formula': 3.0.1
+      '@sideway/pinpoint': 2.0.0
+
   js-tokens@4.0.0: {}
 
   js-yaml@3.14.1:
@@ -4371,11 +4404,7 @@
 
   kleur@3.0.3: {}
 
-<<<<<<< HEAD
-  lemmy-js-client@1.0.0-multi-community.14:
-=======
-  lemmy-js-client@1.0.0-rename-timestamp-to-at.4:
->>>>>>> 398c9ec9
+  lemmy-js-client@1.0.0-multi-community.15:
     dependencies:
       '@tsoa/runtime': 6.6.0
     transitivePeerDependencies:
