lockfileVersion: '9.0'

settings:
  autoInstallPeers: true
  excludeLinksFromLockfile: false

importers:

  .:
    devDependencies:
      '@types/jest':
        specifier: ^29.5.12
        version: 29.5.14
      '@types/node':
        specifier: ^22.10.6
        version: 22.10.6
      '@typescript-eslint/eslint-plugin':
        specifier: ^8.20.0
        version: 8.20.0(@typescript-eslint/parser@8.20.0(eslint@9.18.0)(typescript@5.7.3))(eslint@9.18.0)(typescript@5.7.3)
      '@typescript-eslint/parser':
        specifier: ^8.20.0
        version: 8.20.0(eslint@9.18.0)(typescript@5.7.3)
      eslint:
        specifier: ^9.18.0
        version: 9.18.0
      eslint-plugin-prettier:
        specifier: ^5.1.3
        version: 5.2.1(eslint@9.18.0)(prettier@3.4.2)
      jest:
        specifier: ^29.5.0
        version: 29.7.0(@types/node@22.10.6)
      lemmy-js-client:
<<<<<<< HEAD
        specifier: 0.20.0-no-delete-token.1
        version: 0.20.0-no-delete-token.1
=======
        specifier: 0.20.0-modlog-combined.0
        version: 0.20.0-modlog-combined.0
>>>>>>> c68473c1
      prettier:
        specifier: ^3.4.2
        version: 3.4.2
      ts-jest:
        specifier: ^29.1.0
        version: 29.2.5(@babel/core@7.23.9)(@jest/transform@29.7.0)(@jest/types@29.6.3)(babel-jest@29.7.0(@babel/core@7.23.9))(jest@29.7.0(@types/node@22.10.6))(typescript@5.7.3)
      typescript:
        specifier: ^5.7.3
        version: 5.7.3
      typescript-eslint:
        specifier: ^8.20.0
        version: 8.20.0(eslint@9.18.0)(typescript@5.7.3)

packages:

  '@ampproject/remapping@2.2.1':
    resolution: {integrity: sha512-lFMjJTrFL3j7L9yBxwYfCq2k6qqwHyzuUl/XBnif78PWTJYyL/dfowQHWE3sp6U6ZzqWiiIZnpTMO96zhkjwtg==}
    engines: {node: '>=6.0.0'}

  '@babel/code-frame@7.26.2':
    resolution: {integrity: sha512-RJlIHRueQgwWitWgF8OdFYGZX328Ax5BCemNGlqHfplnRT9ESi8JkFlvaVYbS+UubVY6dpv87Fs2u5M29iNFVQ==}
    engines: {node: '>=6.9.0'}

  '@babel/compat-data@7.23.5':
    resolution: {integrity: sha512-uU27kfDRlhfKl+w1U6vp16IuvSLtjAxdArVXPa9BvLkrr7CYIsxH5adpHObeAGY/41+syctUWOZ140a2Rvkgjw==}
    engines: {node: '>=6.9.0'}

  '@babel/core@7.23.9':
    resolution: {integrity: sha512-5q0175NOjddqpvvzU+kDiSOAk4PfdO6FvwCWoQ6RO7rTzEe8vlo+4HVfcnAREhD4npMs0e9uZypjTwzZPCf/cw==}
    engines: {node: '>=6.9.0'}

  '@babel/generator@7.23.6':
    resolution: {integrity: sha512-qrSfCYxYQB5owCmGLbl8XRpX1ytXlpueOb0N0UmQwA073KZxejgQTzAmJezxvpwQD9uGtK2shHdi55QT+MbjIw==}
    engines: {node: '>=6.9.0'}

  '@babel/helper-compilation-targets@7.23.6':
    resolution: {integrity: sha512-9JB548GZoQVmzrFgp8o7KxdgkTGm6xs9DW0o/Pim72UDjzr5ObUQ6ZzYPqA+g9OTS2bBQoctLJrky0RDCAWRgQ==}
    engines: {node: '>=6.9.0'}

  '@babel/helper-environment-visitor@7.22.20':
    resolution: {integrity: sha512-zfedSIzFhat/gFhWfHtgWvlec0nqB9YEIVrpuwjruLlXfUSnA8cJB0miHKwqDnQ7d32aKo2xt88/xZptwxbfhA==}
    engines: {node: '>=6.9.0'}

  '@babel/helper-function-name@7.23.0':
    resolution: {integrity: sha512-OErEqsrxjZTJciZ4Oo+eoZqeW9UIiOcuYKRJA4ZAgV9myA+pOXhhmpfNCKjEH/auVfEYVFJ6y1Tc4r0eIApqiw==}
    engines: {node: '>=6.9.0'}

  '@babel/helper-hoist-variables@7.22.5':
    resolution: {integrity: sha512-wGjk9QZVzvknA6yKIUURb8zY3grXCcOZt+/7Wcy8O2uctxhplmUPkOdlgoNhmdVee2c92JXbf1xpMtVNbfoxRw==}
    engines: {node: '>=6.9.0'}

  '@babel/helper-module-imports@7.22.15':
    resolution: {integrity: sha512-0pYVBnDKZO2fnSPCrgM/6WMc7eS20Fbok+0r88fp+YtWVLZrp4CkafFGIp+W0VKw4a22sgebPT99y+FDNMdP4w==}
    engines: {node: '>=6.9.0'}

  '@babel/helper-module-transforms@7.23.3':
    resolution: {integrity: sha512-7bBs4ED9OmswdfDzpz4MpWgSrV7FXlc3zIagvLFjS5H+Mk7Snr21vQ6QwrsoCGMfNC4e4LQPdoULEt4ykz0SRQ==}
    engines: {node: '>=6.9.0'}
    peerDependencies:
      '@babel/core': ^7.0.0

  '@babel/helper-plugin-utils@7.22.5':
    resolution: {integrity: sha512-uLls06UVKgFG9QD4OeFYLEGteMIAa5kpTPcFL28yuCIIzsf6ZyKZMllKVOCZFhiZ5ptnwX4mtKdWCBE/uT4amg==}
    engines: {node: '>=6.9.0'}

  '@babel/helper-simple-access@7.22.5':
    resolution: {integrity: sha512-n0H99E/K+Bika3++WNL17POvo4rKWZ7lZEp1Q+fStVbUi8nxPQEBOlTmCOxW/0JsS56SKKQ+ojAe2pHKJHN35w==}
    engines: {node: '>=6.9.0'}

  '@babel/helper-split-export-declaration@7.22.6':
    resolution: {integrity: sha512-AsUnxuLhRYsisFiaJwvp1QF+I3KjD5FOxut14q/GzovUe6orHLesW2C7d754kRm53h5gqrz6sFl6sxc4BVtE/g==}
    engines: {node: '>=6.9.0'}

  '@babel/helper-string-parser@7.23.4':
    resolution: {integrity: sha512-803gmbQdqwdf4olxrX4AJyFBV/RTr3rSmOj0rKwesmzlfhYNDEs+/iOcznzpNWlJlIlTJC2QfPFcHB6DlzdVLQ==}
    engines: {node: '>=6.9.0'}

  '@babel/helper-validator-identifier@7.22.20':
    resolution: {integrity: sha512-Y4OZ+ytlatR8AI+8KZfKuL5urKp7qey08ha31L8b3BwewJAoJamTzyvxPR/5D+KkdJCGPq/+8TukHBlY10FX9A==}
    engines: {node: '>=6.9.0'}

  '@babel/helper-validator-identifier@7.25.9':
    resolution: {integrity: sha512-Ed61U6XJc3CVRfkERJWDz4dJwKe7iLmmJsbOGu9wSloNSFttHV0I8g6UAgb7qnK5ly5bGLPd4oXZlxCdANBOWQ==}
    engines: {node: '>=6.9.0'}

  '@babel/helper-validator-option@7.23.5':
    resolution: {integrity: sha512-85ttAOMLsr53VgXkTbkx8oA6YTfT4q7/HzXSLEYmjcSTJPMPQtvq1BD79Byep5xMUYbGRzEpDsjUf3dyp54IKw==}
    engines: {node: '>=6.9.0'}

  '@babel/helpers@7.23.9':
    resolution: {integrity: sha512-87ICKgU5t5SzOT7sBMfCOZQ2rHjRU+Pcb9BoILMYz600W6DkVRLFBPwQ18gwUVvggqXivaUakpnxWQGbpywbBQ==}
    engines: {node: '>=6.9.0'}

  '@babel/parser@7.23.9':
    resolution: {integrity: sha512-9tcKgqKbs3xGJ+NtKF2ndOBBLVwPjl1SHxPQkd36r3Dlirw3xWUeGaTbqr7uGZcTaxkVNwc+03SVP7aCdWrTlA==}
    engines: {node: '>=6.0.0'}
    hasBin: true

  '@babel/plugin-syntax-async-generators@7.8.4':
    resolution: {integrity: sha512-tycmZxkGfZaxhMRbXlPXuVFpdWlXpir2W4AMhSJgRKzk/eDlIXOhb2LHWoLpDF7TEHylV5zNhykX6KAgHJmTNw==}
    peerDependencies:
      '@babel/core': ^7.0.0-0

  '@babel/plugin-syntax-bigint@7.8.3':
    resolution: {integrity: sha512-wnTnFlG+YxQm3vDxpGE57Pj0srRU4sHE/mDkt1qv2YJJSeUAec2ma4WLUnUPeKjyrfntVwe/N6dCXpU+zL3Npg==}
    peerDependencies:
      '@babel/core': ^7.0.0-0

  '@babel/plugin-syntax-class-properties@7.12.13':
    resolution: {integrity: sha512-fm4idjKla0YahUNgFNLCB0qySdsoPiZP3iQE3rky0mBUtMZ23yDJ9SJdg6dXTSDnulOVqiF3Hgr9nbXvXTQZYA==}
    peerDependencies:
      '@babel/core': ^7.0.0-0

  '@babel/plugin-syntax-import-meta@7.10.4':
    resolution: {integrity: sha512-Yqfm+XDx0+Prh3VSeEQCPU81yC+JWZ2pDPFSS4ZdpfZhp4MkFMaDC1UqseovEKwSUpnIL7+vK+Clp7bfh0iD7g==}
    peerDependencies:
      '@babel/core': ^7.0.0-0

  '@babel/plugin-syntax-json-strings@7.8.3':
    resolution: {integrity: sha512-lY6kdGpWHvjoe2vk4WrAapEuBR69EMxZl+RoGRhrFGNYVK8mOPAW8VfbT/ZgrFbXlDNiiaxQnAtgVCZ6jv30EA==}
    peerDependencies:
      '@babel/core': ^7.0.0-0

  '@babel/plugin-syntax-jsx@7.23.3':
    resolution: {integrity: sha512-EB2MELswq55OHUoRZLGg/zC7QWUKfNLpE57m/S2yr1uEneIgsTgrSzXP3NXEsMkVn76OlaVVnzN+ugObuYGwhg==}
    engines: {node: '>=6.9.0'}
    peerDependencies:
      '@babel/core': ^7.0.0-0

  '@babel/plugin-syntax-logical-assignment-operators@7.10.4':
    resolution: {integrity: sha512-d8waShlpFDinQ5MtvGU9xDAOzKH47+FFoney2baFIoMr952hKOLp1HR7VszoZvOsV/4+RRszNY7D17ba0te0ig==}
    peerDependencies:
      '@babel/core': ^7.0.0-0

  '@babel/plugin-syntax-nullish-coalescing-operator@7.8.3':
    resolution: {integrity: sha512-aSff4zPII1u2QD7y+F8oDsz19ew4IGEJg9SVW+bqwpwtfFleiQDMdzA/R+UlWDzfnHFCxxleFT0PMIrR36XLNQ==}
    peerDependencies:
      '@babel/core': ^7.0.0-0

  '@babel/plugin-syntax-numeric-separator@7.10.4':
    resolution: {integrity: sha512-9H6YdfkcK/uOnY/K7/aA2xpzaAgkQn37yzWUMRK7OaPOqOpGS1+n0H5hxT9AUw9EsSjPW8SVyMJwYRtWs3X3ug==}
    peerDependencies:
      '@babel/core': ^7.0.0-0

  '@babel/plugin-syntax-object-rest-spread@7.8.3':
    resolution: {integrity: sha512-XoqMijGZb9y3y2XskN+P1wUGiVwWZ5JmoDRwx5+3GmEplNyVM2s2Dg8ILFQm8rWM48orGy5YpI5Bl8U1y7ydlA==}
    peerDependencies:
      '@babel/core': ^7.0.0-0

  '@babel/plugin-syntax-optional-catch-binding@7.8.3':
    resolution: {integrity: sha512-6VPD0Pc1lpTqw0aKoeRTMiB+kWhAoT24PA+ksWSBrFtl5SIRVpZlwN3NNPQjehA2E/91FV3RjLWoVTglWcSV3Q==}
    peerDependencies:
      '@babel/core': ^7.0.0-0

  '@babel/plugin-syntax-optional-chaining@7.8.3':
    resolution: {integrity: sha512-KoK9ErH1MBlCPxV0VANkXW2/dw4vlbGDrFgz8bmUsBGYkFRcbRwMh6cIJubdPrkxRwuGdtCk0v/wPTKbQgBjkg==}
    peerDependencies:
      '@babel/core': ^7.0.0-0

  '@babel/plugin-syntax-top-level-await@7.14.5':
    resolution: {integrity: sha512-hx++upLv5U1rgYfwe1xBQUhRmU41NEvpUvrp8jkrSCdvGSnM5/qdRMtylJ6PG5OFkBaHkbTAKTnd3/YyESRHFw==}
    engines: {node: '>=6.9.0'}
    peerDependencies:
      '@babel/core': ^7.0.0-0

  '@babel/plugin-syntax-typescript@7.23.3':
    resolution: {integrity: sha512-9EiNjVJOMwCO+43TqoTrgQ8jMwcAd0sWyXi9RPfIsLTj4R2MADDDQXELhffaUx/uJv2AYcxBgPwH6j4TIA4ytQ==}
    engines: {node: '>=6.9.0'}
    peerDependencies:
      '@babel/core': ^7.0.0-0

  '@babel/template@7.23.9':
    resolution: {integrity: sha512-+xrD2BWLpvHKNmX2QbpdpsBaWnRxahMwJjO+KZk2JOElj5nSmKezyS1B4u+QbHMTX69t4ukm6hh9lsYQ7GHCKA==}
    engines: {node: '>=6.9.0'}

  '@babel/traverse@7.23.9':
    resolution: {integrity: sha512-I/4UJ9vs90OkBtY6iiiTORVMyIhJ4kAVmsKo9KFc8UOxMeUfi2hvtIBsET5u9GizXE6/GFSuKCTNfgCswuEjRg==}
    engines: {node: '>=6.9.0'}

  '@babel/types@7.23.9':
    resolution: {integrity: sha512-dQjSq/7HaSjRM43FFGnv5keM2HsxpmyV1PfaSVm0nzzjwwTmjOe6J4bC8e3+pTEIgHaHj+1ZlLThRJ2auc/w1Q==}
    engines: {node: '>=6.9.0'}

  '@bcoe/v8-coverage@0.2.3':
    resolution: {integrity: sha512-0hYQ8SB4Db5zvZB4axdMHGwEaQjkZzFjQiN9LVYvIFB2nSUHW9tYpxWriPrWDASIxiaXax83REcLxuSdnGPZtw==}

  '@eslint-community/eslint-utils@4.4.1':
    resolution: {integrity: sha512-s3O3waFUrMV8P/XaF/+ZTp1X9XBZW1a4B97ZnjQF2KYWaFD2A8KyFBsrsfSjEmjn3RGWAIuvlneuZm3CUK3jbA==}
    engines: {node: ^12.22.0 || ^14.17.0 || >=16.0.0}
    peerDependencies:
      eslint: ^6.0.0 || ^7.0.0 || >=8.0.0

  '@eslint-community/regexpp@4.12.1':
    resolution: {integrity: sha512-CCZCDJuduB9OUkFkY2IgppNZMi2lBQgD2qzwXkEia16cge2pijY/aXi96CJMquDMn3nJdlPV1A5KrJEXwfLNzQ==}
    engines: {node: ^12.0.0 || ^14.0.0 || >=16.0.0}

  '@eslint/config-array@0.19.1':
    resolution: {integrity: sha512-fo6Mtm5mWyKjA/Chy1BYTdn5mGJoDNjC7C64ug20ADsRDGrA85bN3uK3MaKbeRkRuuIEAR5N33Jr1pbm411/PA==}
    engines: {node: ^18.18.0 || ^20.9.0 || >=21.1.0}

  '@eslint/core@0.10.0':
    resolution: {integrity: sha512-gFHJ+xBOo4G3WRlR1e/3G8A6/KZAH6zcE/hkLRCZTi/B9avAG365QhFA8uOGzTMqgTghpn7/fSnscW++dpMSAw==}
    engines: {node: ^18.18.0 || ^20.9.0 || >=21.1.0}

  '@eslint/eslintrc@3.2.0':
    resolution: {integrity: sha512-grOjVNN8P3hjJn/eIETF1wwd12DdnwFDoyceUJLYYdkpbwq3nLi+4fqrTAONx7XDALqlL220wC/RHSC/QTI/0w==}
    engines: {node: ^18.18.0 || ^20.9.0 || >=21.1.0}

  '@eslint/js@9.18.0':
    resolution: {integrity: sha512-fK6L7rxcq6/z+AaQMtiFTkvbHkBLNlwyRxHpKawP0x3u9+NC6MQTnFW+AdpwC6gfHTW0051cokQgtTN2FqlxQA==}
    engines: {node: ^18.18.0 || ^20.9.0 || >=21.1.0}

  '@eslint/object-schema@2.1.5':
    resolution: {integrity: sha512-o0bhxnL89h5Bae5T318nFoFzGy+YE5i/gGkoPAgkmTVdRKTiv3p8JHevPiPaMwoloKfEiiaHlawCqaZMqRm+XQ==}
    engines: {node: ^18.18.0 || ^20.9.0 || >=21.1.0}

  '@eslint/plugin-kit@0.2.5':
    resolution: {integrity: sha512-lB05FkqEdUg2AA0xEbUz0SnkXT1LcCTa438W4IWTUh4hdOnVbQyOJ81OrDXsJk/LSiJHubgGEFoR5EHq1NsH1A==}
    engines: {node: ^18.18.0 || ^20.9.0 || >=21.1.0}

  '@humanfs/core@0.19.1':
    resolution: {integrity: sha512-5DyQ4+1JEUzejeK1JGICcideyfUbGixgS9jNgex5nqkW+cY7WZhxBigmieN5Qnw9ZosSNVC9KQKyb+GUaGyKUA==}
    engines: {node: '>=18.18.0'}

  '@humanfs/node@0.16.6':
    resolution: {integrity: sha512-YuI2ZHQL78Q5HbhDiBA1X4LmYdXCKCMQIfw0pw7piHJwyREFebJUvrQN4cMssyES6x+vfUbx1CIpaQUKYdQZOw==}
    engines: {node: '>=18.18.0'}

  '@humanwhocodes/module-importer@1.0.1':
    resolution: {integrity: sha512-bxveV4V8v5Yb4ncFTT3rPSgZBOpCkjfK0y4oVVVJwIuDVBRMDXrPyXRL988i5ap9m9bnyEEjWfm5WkBmtffLfA==}
    engines: {node: '>=12.22'}

  '@humanwhocodes/retry@0.3.1':
    resolution: {integrity: sha512-JBxkERygn7Bv/GbN5Rv8Ul6LVknS+5Bp6RgDC/O8gEBU/yeH5Ui5C/OlWrTb6qct7LjjfT6Re2NxB0ln0yYybA==}
    engines: {node: '>=18.18'}

  '@humanwhocodes/retry@0.4.1':
    resolution: {integrity: sha512-c7hNEllBlenFTHBky65mhq8WD2kbN9Q6gk0bTk8lSBvc554jpXSkST1iePudpt7+A/AQvuHs9EMqjHDXMY1lrA==}
    engines: {node: '>=18.18'}

  '@istanbuljs/load-nyc-config@1.1.0':
    resolution: {integrity: sha512-VjeHSlIzpv/NyD3N0YuHfXOPDIixcA1q2ZV98wsMqcYlPmv2n3Yb2lYP9XMElnaFVXg5A7YLTeLu6V84uQDjmQ==}
    engines: {node: '>=8'}

  '@istanbuljs/schema@0.1.3':
    resolution: {integrity: sha512-ZXRY4jNvVgSVQ8DL3LTcakaAtXwTVUxE81hslsyD2AtoXW/wVob10HkOJ1X/pAlcI7D+2YoZKg5do8G/w6RYgA==}
    engines: {node: '>=8'}

  '@jest/console@29.7.0':
    resolution: {integrity: sha512-5Ni4CU7XHQi32IJ398EEP4RrB8eV09sXP2ROqD4bksHrnTree52PsxvX8tpL8LvTZ3pFzXyPbNQReSN41CAhOg==}
    engines: {node: ^14.15.0 || ^16.10.0 || >=18.0.0}

  '@jest/core@29.7.0':
    resolution: {integrity: sha512-n7aeXWKMnGtDA48y8TLWJPJmLmmZ642Ceo78cYWEpiD7FzDgmNDV/GCVRorPABdXLJZ/9wzzgZAlHjXjxDHGsg==}
    engines: {node: ^14.15.0 || ^16.10.0 || >=18.0.0}
    peerDependencies:
      node-notifier: ^8.0.1 || ^9.0.0 || ^10.0.0
    peerDependenciesMeta:
      node-notifier:
        optional: true

  '@jest/environment@29.7.0':
    resolution: {integrity: sha512-aQIfHDq33ExsN4jP1NWGXhxgQ/wixs60gDiKO+XVMd8Mn0NWPWgc34ZQDTb2jKaUWQ7MuwoitXAsN2XVXNMpAw==}
    engines: {node: ^14.15.0 || ^16.10.0 || >=18.0.0}

  '@jest/expect-utils@29.7.0':
    resolution: {integrity: sha512-GlsNBWiFQFCVi9QVSx7f5AgMeLxe9YCCs5PuP2O2LdjDAA8Jh9eX7lA1Jq/xdXw3Wb3hyvlFNfZIfcRetSzYcA==}
    engines: {node: ^14.15.0 || ^16.10.0 || >=18.0.0}

  '@jest/expect@29.7.0':
    resolution: {integrity: sha512-8uMeAMycttpva3P1lBHB8VciS9V0XAr3GymPpipdyQXbBcuhkLQOSe8E/p92RyAdToS6ZD1tFkX+CkhoECE0dQ==}
    engines: {node: ^14.15.0 || ^16.10.0 || >=18.0.0}

  '@jest/fake-timers@29.7.0':
    resolution: {integrity: sha512-q4DH1Ha4TTFPdxLsqDXK1d3+ioSL7yL5oCMJZgDYm6i+6CygW5E5xVr/D1HdsGxjt1ZWSfUAs9OxSB/BNelWrQ==}
    engines: {node: ^14.15.0 || ^16.10.0 || >=18.0.0}

  '@jest/globals@29.7.0':
    resolution: {integrity: sha512-mpiz3dutLbkW2MNFubUGUEVLkTGiqW6yLVTA+JbP6fI6J5iL9Y0Nlg8k95pcF8ctKwCS7WVxteBs29hhfAotzQ==}
    engines: {node: ^14.15.0 || ^16.10.0 || >=18.0.0}

  '@jest/reporters@29.7.0':
    resolution: {integrity: sha512-DApq0KJbJOEzAFYjHADNNxAE3KbhxQB1y5Kplb5Waqw6zVbuWatSnMjE5gs8FUgEPmNsnZA3NCWl9NG0ia04Pg==}
    engines: {node: ^14.15.0 || ^16.10.0 || >=18.0.0}
    peerDependencies:
      node-notifier: ^8.0.1 || ^9.0.0 || ^10.0.0
    peerDependenciesMeta:
      node-notifier:
        optional: true

  '@jest/schemas@29.6.3':
    resolution: {integrity: sha512-mo5j5X+jIZmJQveBKeS/clAueipV7KgiX1vMgCxam1RNYiqE1w62n0/tJJnHtjW8ZHcQco5gY85jA3mi0L+nSA==}
    engines: {node: ^14.15.0 || ^16.10.0 || >=18.0.0}

  '@jest/source-map@29.6.3':
    resolution: {integrity: sha512-MHjT95QuipcPrpLM+8JMSzFx6eHp5Bm+4XeFDJlwsvVBjmKNiIAvasGK2fxz2WbGRlnvqehFbh07MMa7n3YJnw==}
    engines: {node: ^14.15.0 || ^16.10.0 || >=18.0.0}

  '@jest/test-result@29.7.0':
    resolution: {integrity: sha512-Fdx+tv6x1zlkJPcWXmMDAG2HBnaR9XPSd5aDWQVsfrZmLVT3lU1cwyxLgRmXR9yrq4NBoEm9BMsfgFzTQAbJYA==}
    engines: {node: ^14.15.0 || ^16.10.0 || >=18.0.0}

  '@jest/test-sequencer@29.7.0':
    resolution: {integrity: sha512-GQwJ5WZVrKnOJuiYiAF52UNUJXgTZx1NHjFSEB0qEMmSZKAkdMoIzw/Cj6x6NF4AvV23AUqDpFzQkN/eYCYTxw==}
    engines: {node: ^14.15.0 || ^16.10.0 || >=18.0.0}

  '@jest/transform@29.7.0':
    resolution: {integrity: sha512-ok/BTPFzFKVMwO5eOHRrvnBVHdRy9IrsrW1GpMaQ9MCnilNLXQKmAX8s1YXDFaai9xJpac2ySzV0YeRRECr2Vw==}
    engines: {node: ^14.15.0 || ^16.10.0 || >=18.0.0}

  '@jest/types@29.6.3':
    resolution: {integrity: sha512-u3UPsIilWKOM3F9CXtrG8LEJmNxwoCQC/XVj4IKYXvvpx7QIi/Kg1LI5uDmDpKlac62NUtX7eLjRh+jVZcLOzw==}
    engines: {node: ^14.15.0 || ^16.10.0 || >=18.0.0}

  '@jridgewell/gen-mapping@0.3.3':
    resolution: {integrity: sha512-HLhSWOLRi875zjjMG/r+Nv0oCW8umGb0BgEhyX3dDX3egwZtB8PqLnjz3yedt8R5StBrzcg4aBpnh8UA9D1BoQ==}
    engines: {node: '>=6.0.0'}

  '@jridgewell/resolve-uri@3.1.1':
    resolution: {integrity: sha512-dSYZh7HhCDtCKm4QakX0xFpsRDqjjtZf/kjI/v3T3Nwt5r8/qz/M19F9ySyOqU94SXBmeG9ttTul+YnR4LOxFA==}
    engines: {node: '>=6.0.0'}

  '@jridgewell/set-array@1.1.2':
    resolution: {integrity: sha512-xnkseuNADM0gt2bs+BvhO0p78Mk762YnZdsuzFV018NoG1Sj1SCQvpSqa7XUaTam5vAGasABV9qXASMKnFMwMw==}
    engines: {node: '>=6.0.0'}

  '@jridgewell/sourcemap-codec@1.4.15':
    resolution: {integrity: sha512-eF2rxCRulEKXHTRiDrDy6erMYWqNw4LPdQ8UQA4huuxaQsVeRPFl2oM8oDGxMFhJUWZf9McpLtJasDDZb/Bpeg==}

  '@jridgewell/trace-mapping@0.3.22':
    resolution: {integrity: sha512-Wf963MzWtA2sjrNt+g18IAln9lKnlRp+K2eH4jjIoF1wYeq3aMREpG09xhlhdzS0EjwU7qmUJYangWa+151vZw==}

  '@nodelib/fs.scandir@2.1.5':
    resolution: {integrity: sha512-vq24Bq3ym5HEQm2NKCr3yXDwjc7vTsEThRDnkp2DK9p1uqLR+DHurm/NOTo0KG7HYHU7eppKZj3MyqYuMBf62g==}
    engines: {node: '>= 8'}

  '@nodelib/fs.stat@2.0.5':
    resolution: {integrity: sha512-RkhPPp2zrqDAQA/2jNhnztcPAlv64XdhIp7a7454A5ovI7Bukxgt7MX7udwAu3zg1DcpPU0rz3VV1SeaqvY4+A==}
    engines: {node: '>= 8'}

  '@nodelib/fs.walk@1.2.8':
    resolution: {integrity: sha512-oGB+UxlgWcgQkgwo8GcEGwemoTFt3FIO9ababBmaGwXIoBKZ+GTy0pP185beGg7Llih/NSHSV2XAs1lnznocSg==}
    engines: {node: '>= 8'}

  '@pkgr/core@0.1.1':
    resolution: {integrity: sha512-cq8o4cWH0ibXh9VGi5P20Tu9XF/0fFXl9EUinr9QfTM7a7p0oTA4iJRCQWppXR1Pg8dSM0UCItCkPwsk9qWWYA==}
    engines: {node: ^12.20.0 || ^14.18.0 || >=16.0.0}

  '@sinclair/typebox@0.27.8':
    resolution: {integrity: sha512-+Fj43pSMwJs4KRrH/938Uf+uAELIgVBmQzg/q1YG10djyfA3TnrU8N8XzqCh/okZdszqBQTZf96idMfE5lnwTA==}

  '@sinonjs/commons@3.0.1':
    resolution: {integrity: sha512-K3mCHKQ9sVh8o1C9cxkwxaOmXoAMlDxC1mYyHrjqOWEcBjYr76t96zL2zlj5dUGZ3HSw240X1qgH3Mjf1yJWpQ==}

  '@sinonjs/fake-timers@10.3.0':
    resolution: {integrity: sha512-V4BG07kuYSUkTCSBHG8G8TNhM+F19jXFWnQtzj+we8DrkpSBCee9Z3Ms8yiGer/dlmhe35/Xdgyo3/0rQKg7YA==}

  '@types/babel__core@7.20.5':
    resolution: {integrity: sha512-qoQprZvz5wQFJwMDqeseRXWv3rqMvhgpbXFfVyWhbx9X47POIA6i/+dXefEmZKoAgOaTdaIgNSMqMIU61yRyzA==}

  '@types/babel__generator@7.6.8':
    resolution: {integrity: sha512-ASsj+tpEDsEiFr1arWrlN6V3mdfjRMZt6LtK/Vp/kreFLnr5QH5+DhvD5nINYZXzwJvXeGq+05iUXcAzVrqWtw==}

  '@types/babel__template@7.4.4':
    resolution: {integrity: sha512-h/NUaSyG5EyxBIp8YRxo4RMe2/qQgvyowRwVMzhYhBCONbW8PUsg4lkFMrhgZhUe5z3L3MiLDuvyJ/CaPa2A8A==}

  '@types/babel__traverse@7.20.5':
    resolution: {integrity: sha512-WXCyOcRtH37HAUkpXhUduaxdm82b4GSlyTqajXviN4EfiuPgNYR109xMCKvpl6zPIpua0DGlMEDCq+g8EdoheQ==}

  '@types/estree@1.0.6':
    resolution: {integrity: sha512-AYnb1nQyY49te+VRAVgmzfcgjYS91mY5P0TKUDCLEM+gNnA+3T6rWITXRLYCpahpqSQbN5cE+gHpnPyXjHWxcw==}

  '@types/graceful-fs@4.1.9':
    resolution: {integrity: sha512-olP3sd1qOEe5dXTSaFvQG+02VdRXcdytWLAZsAq1PecU8uqQAhkrnbli7DagjtXKW/Bl7YJbUsa8MPcuc8LHEQ==}

  '@types/istanbul-lib-coverage@2.0.6':
    resolution: {integrity: sha512-2QF/t/auWm0lsy8XtKVPG19v3sSOQlJe/YHZgfjb/KBBHOGSV+J2q/S671rcq9uTBrLAXmZpqJiaQbMT+zNU1w==}

  '@types/istanbul-lib-report@3.0.3':
    resolution: {integrity: sha512-NQn7AHQnk/RSLOxrBbGyJM/aVQ+pjj5HCgasFxc0K/KhoATfQ/47AyUl15I2yBUpihjmas+a+VJBOqecrFH+uA==}

  '@types/istanbul-reports@3.0.4':
    resolution: {integrity: sha512-pk2B1NWalF9toCRu6gjBzR69syFjP4Od8WRAX+0mmf9lAjCRicLOWc+ZrxZHx/0XRjotgkF9t6iaMJ+aXcOdZQ==}

  '@types/jest@29.5.14':
    resolution: {integrity: sha512-ZN+4sdnLUbo8EVvVc2ao0GFW6oVrQRPn4K2lglySj7APvSrgzxHiNNK99us4WDMi57xxA2yggblIAMNhXOotLQ==}

  '@types/json-schema@7.0.15':
    resolution: {integrity: sha512-5+fP8P8MFNC+AyZCDxrB2pkZFPGzqQWUzpSeuuVLvm8VMcorNYavBqoFcxK8bQz4Qsbn4oUEEem4wDLfcysGHA==}

  '@types/node@22.10.6':
    resolution: {integrity: sha512-qNiuwC4ZDAUNcY47xgaSuS92cjf8JbSUoaKS77bmLG1rU7MlATVSiw/IlrjtIyyskXBZ8KkNfjK/P5na7rgXbQ==}

  '@types/stack-utils@2.0.3':
    resolution: {integrity: sha512-9aEbYZ3TbYMznPdcdr3SmIrLXwC/AKZXQeCf9Pgao5CKb8CyHuEX5jzWPTkvregvhRJHcpRO6BFoGW9ycaOkYw==}

  '@types/yargs-parser@21.0.3':
    resolution: {integrity: sha512-I4q9QU9MQv4oEOz4tAHJtNz1cwuLxn2F3xcc2iV5WdqLPpUnj30aUuxt1mAxYTG+oe8CZMV/+6rU4S4gRDzqtQ==}

  '@types/yargs@17.0.32':
    resolution: {integrity: sha512-xQ67Yc/laOG5uMfX/093MRlGGCIBzZMarVa+gfNKJxWAIgykYpVGkBdbqEzGDDfCrVUj6Hiff4mTZ5BA6TmAog==}

  '@typescript-eslint/eslint-plugin@8.20.0':
    resolution: {integrity: sha512-naduuphVw5StFfqp4Gq4WhIBE2gN1GEmMUExpJYknZJdRnc+2gDzB8Z3+5+/Kv33hPQRDGzQO/0opHE72lZZ6A==}
    engines: {node: ^18.18.0 || ^20.9.0 || >=21.1.0}
    peerDependencies:
      '@typescript-eslint/parser': ^8.0.0 || ^8.0.0-alpha.0
      eslint: ^8.57.0 || ^9.0.0
      typescript: '>=4.8.4 <5.8.0'

  '@typescript-eslint/parser@8.20.0':
    resolution: {integrity: sha512-gKXG7A5HMyjDIedBi6bUrDcun8GIjnI8qOwVLiY3rx6T/sHP/19XLJOnIq/FgQvWLHja5JN/LSE7eklNBr612g==}
    engines: {node: ^18.18.0 || ^20.9.0 || >=21.1.0}
    peerDependencies:
      eslint: ^8.57.0 || ^9.0.0
      typescript: '>=4.8.4 <5.8.0'

  '@typescript-eslint/scope-manager@8.20.0':
    resolution: {integrity: sha512-J7+VkpeGzhOt3FeG1+SzhiMj9NzGD/M6KoGn9f4dbz3YzK9hvbhVTmLj/HiTp9DazIzJ8B4XcM80LrR9Dm1rJw==}
    engines: {node: ^18.18.0 || ^20.9.0 || >=21.1.0}

  '@typescript-eslint/type-utils@8.20.0':
    resolution: {integrity: sha512-bPC+j71GGvA7rVNAHAtOjbVXbLN5PkwqMvy1cwGeaxUoRQXVuKCebRoLzm+IPW/NtFFpstn1ummSIasD5t60GA==}
    engines: {node: ^18.18.0 || ^20.9.0 || >=21.1.0}
    peerDependencies:
      eslint: ^8.57.0 || ^9.0.0
      typescript: '>=4.8.4 <5.8.0'

  '@typescript-eslint/types@8.20.0':
    resolution: {integrity: sha512-cqaMiY72CkP+2xZRrFt3ExRBu0WmVitN/rYPZErA80mHjHx/Svgp8yfbzkJmDoQ/whcytOPO9/IZXnOc+wigRA==}
    engines: {node: ^18.18.0 || ^20.9.0 || >=21.1.0}

  '@typescript-eslint/typescript-estree@8.20.0':
    resolution: {integrity: sha512-Y7ncuy78bJqHI35NwzWol8E0X7XkRVS4K4P4TCyzWkOJih5NDvtoRDW4Ba9YJJoB2igm9yXDdYI/+fkiiAxPzA==}
    engines: {node: ^18.18.0 || ^20.9.0 || >=21.1.0}
    peerDependencies:
      typescript: '>=4.8.4 <5.8.0'

  '@typescript-eslint/utils@8.20.0':
    resolution: {integrity: sha512-dq70RUw6UK9ei7vxc4KQtBRk7qkHZv447OUZ6RPQMQl71I3NZxQJX/f32Smr+iqWrB02pHKn2yAdHBb0KNrRMA==}
    engines: {node: ^18.18.0 || ^20.9.0 || >=21.1.0}
    peerDependencies:
      eslint: ^8.57.0 || ^9.0.0
      typescript: '>=4.8.4 <5.8.0'

  '@typescript-eslint/visitor-keys@8.20.0':
    resolution: {integrity: sha512-v/BpkeeYAsPkKCkR8BDwcno0llhzWVqPOamQrAEMdpZav2Y9OVjd9dwJyBLJWwf335B5DmlifECIkZRJCaGaHA==}
    engines: {node: ^18.18.0 || ^20.9.0 || >=21.1.0}

  acorn-jsx@5.3.2:
    resolution: {integrity: sha512-rq9s+JNhf0IChjtDXxllJ7g41oZk5SlXtp0LHwyA5cejwn7vKmKp4pPri6YEePv2PU65sAsegbXtIinmDFDXgQ==}
    peerDependencies:
      acorn: ^6.0.0 || ^7.0.0 || ^8.0.0

  acorn@8.14.0:
    resolution: {integrity: sha512-cl669nCJTZBsL97OF4kUQm5g5hC2uihk0NxY3WENAC0TYdILVkAyHymAntgxGkl7K+t0cXIrH5siy5S4XkFycA==}
    engines: {node: '>=0.4.0'}
    hasBin: true

  ajv@6.12.6:
    resolution: {integrity: sha512-j3fVLgvTo527anyYyJOGTYJbG+vnnQYvE0m5mmkc1TK+nxAppkCLMIL0aZ4dblVCNoGShhm+kzE4ZUykBoMg4g==}

  ansi-escapes@4.3.2:
    resolution: {integrity: sha512-gKXj5ALrKWQLsYG9jlTRmR/xKluxHV+Z9QEwNIgCfM1/uwPMCuzVVnh5mwTd+OuBZcwSIMbqssNWRm1lE51QaQ==}
    engines: {node: '>=8'}

  ansi-regex@5.0.1:
    resolution: {integrity: sha512-quJQXlTSUGL2LH9SUXo8VwsY4soanhgo6LNSm84E1LBcE8s3O0wpdiRzyR9z/ZZJMlMWv37qOOb9pdJlMUEKFQ==}
    engines: {node: '>=8'}

  ansi-styles@4.3.0:
    resolution: {integrity: sha512-zbB9rCJAT1rbjiVDb2hqKFHNYLxgtk8NURxZ3IZwD3F6NtxbXZQCnnSi1Lkx+IDohdPlFp222wVALIheZJQSEg==}
    engines: {node: '>=8'}

  ansi-styles@5.2.0:
    resolution: {integrity: sha512-Cxwpt2SfTzTtXcfOlzGEee8O+c+MmUgGrNiBcXnuWxuFJHe6a5Hz7qwhwe5OgaSYI0IJvkLqWX1ASG+cJOkEiA==}
    engines: {node: '>=10'}

  anymatch@3.1.3:
    resolution: {integrity: sha512-KMReFUr0B4t+D+OBkjR3KYqvocp2XaSzO55UcB6mgQMd3KbcE+mWTyvVV7D/zsdEbNnV6acZUutkiHQXvTr1Rw==}
    engines: {node: '>= 8'}

  argparse@1.0.10:
    resolution: {integrity: sha512-o5Roy6tNG4SL/FOkCAN6RzjiakZS25RLYFrcMttJqbdd8BWrnA+fGz57iN5Pb06pvBGvl5gQ0B48dJlslXvoTg==}

  argparse@2.0.1:
    resolution: {integrity: sha512-8+9WqebbFzpX9OR+Wa6O29asIogeRMzcGtAINdpMHHyAg10f05aSFVBbcEqGf/PXw1EjAZ+q2/bEBg3DvurK3Q==}

  async@3.2.6:
    resolution: {integrity: sha512-htCUDlxyyCLMgaM3xXg0C0LW2xqfuQ6p05pCEIsXuyQ+a1koYKTuBMzRNwmybfLgvJDMd0r1LTn4+E0Ti6C2AA==}

  babel-jest@29.7.0:
    resolution: {integrity: sha512-BrvGY3xZSwEcCzKvKsCi2GgHqDqsYkOP4/by5xCgIwGXQxIEh+8ew3gmrE1y7XRR6LHZIj6yLYnUi/mm2KXKBg==}
    engines: {node: ^14.15.0 || ^16.10.0 || >=18.0.0}
    peerDependencies:
      '@babel/core': ^7.8.0

  babel-plugin-istanbul@6.1.1:
    resolution: {integrity: sha512-Y1IQok9821cC9onCx5otgFfRm7Lm+I+wwxOx738M/WLPZ9Q42m4IG5W0FNX8WLL2gYMZo3JkuXIH2DOpWM+qwA==}
    engines: {node: '>=8'}

  babel-plugin-jest-hoist@29.6.3:
    resolution: {integrity: sha512-ESAc/RJvGTFEzRwOTT4+lNDk/GNHMkKbNzsvT0qKRfDyyYTskxB5rnU2njIDYVxXCBHHEI1c0YwHob3WaYujOg==}
    engines: {node: ^14.15.0 || ^16.10.0 || >=18.0.0}

  babel-preset-current-node-syntax@1.0.1:
    resolution: {integrity: sha512-M7LQ0bxarkxQoN+vz5aJPsLBn77n8QgTFmo8WK0/44auK2xlCXrYcUxHFxgU7qW5Yzw/CjmLRK2uJzaCd7LvqQ==}
    peerDependencies:
      '@babel/core': ^7.0.0

  babel-preset-jest@29.6.3:
    resolution: {integrity: sha512-0B3bhxR6snWXJZtR/RliHTDPRgn1sNHOR0yVtq/IiQFyuOVjFS+wuio/R4gSNkyYmKmJB4wGZv2NZanmKmTnNA==}
    engines: {node: ^14.15.0 || ^16.10.0 || >=18.0.0}
    peerDependencies:
      '@babel/core': ^7.0.0

  balanced-match@1.0.2:
    resolution: {integrity: sha512-3oSeUO0TMV67hN1AmbXsK4yaqU7tjiHlbxRDZOpH0KW9+CeX4bRAaX0Anxt0tx2MrpRpWwQaPwIlISEJhYU5Pw==}

  brace-expansion@1.1.11:
    resolution: {integrity: sha512-iCuPHDFgrHX7H2vEI/5xpz07zSHB00TpugqhmYtVmMO6518mCuRMoOYFldEBl0g187ufozdaHgWKcYFb61qGiA==}

  brace-expansion@2.0.1:
    resolution: {integrity: sha512-XnAIvQ8eM+kC6aULx6wuQiwVsnzsi9d3WxzV3FpWTGA19F621kwdbsAcFKXgKUHZWsy+mY6iL1sHTxWEFCytDA==}

  braces@3.0.2:
    resolution: {integrity: sha512-b8um+L1RzM3WDSzvhm6gIz1yfTbBt6YTlcEKAvsmqCZZFw46z626lVj9j1yEPW33H5H+lBQpZMP1k8l+78Ha0A==}
    engines: {node: '>=8'}

  braces@3.0.3:
    resolution: {integrity: sha512-yQbXgO/OSZVD2IsiLlro+7Hf6Q18EJrKSEsdoMzKePKXct3gvD8oLcOQdIzGupr5Fj+EDe8gO/lxc1BzfMpxvA==}
    engines: {node: '>=8'}

  browserslist@4.22.3:
    resolution: {integrity: sha512-UAp55yfwNv0klWNapjs/ktHoguxuQNGnOzxYmfnXIS+8AsRDZkSDxg7R1AX3GKzn078SBI5dzwzj/Yx0Or0e3A==}
    engines: {node: ^6 || ^7 || ^8 || ^9 || ^10 || ^11 || ^12 || >=13.7}
    hasBin: true

  bs-logger@0.2.6:
    resolution: {integrity: sha512-pd8DCoxmbgc7hyPKOvxtqNcjYoOsABPQdcCUjGp3d42VR2CX1ORhk2A87oqqu5R1kk+76nsxZupkmyd+MVtCog==}
    engines: {node: '>= 6'}

  bser@2.1.1:
    resolution: {integrity: sha512-gQxTNE/GAfIIrmHLUE3oJyp5FO6HRBfhjnw4/wMmA63ZGDJnWBmgY/lyQBpnDUkGmAhbSe39tx2d/iTOAfglwQ==}

  buffer-from@1.1.2:
    resolution: {integrity: sha512-E+XQCRwSbaaiChtv6k6Dwgc+bx+Bs6vuKJHHl5kox/BaKbhiXzqQOwK4cO22yElGp2OCmjwVhT3HmxgyPGnJfQ==}

  callsites@3.1.0:
    resolution: {integrity: sha512-P8BjAsXvZS+VIDUI11hHCQEv74YT67YUi5JJFNWIqL235sBmjX4+qx9Muvls5ivyNENctx46xQLQ3aTuE7ssaQ==}
    engines: {node: '>=6'}

  camelcase@5.3.1:
    resolution: {integrity: sha512-L28STB170nwWS63UjtlEOE3dldQApaJXZkOI1uMFfzf3rRuPegHaHesyee+YxQ+W6SvRDQV6UrdOdRiR153wJg==}
    engines: {node: '>=6'}

  camelcase@6.3.0:
    resolution: {integrity: sha512-Gmy6FhYlCY7uOElZUSbxo2UCDH8owEk996gkbrpsgGtrJLM3J7jGxl9Ic7Qwwj4ivOE5AWZWRMecDdF7hqGjFA==}
    engines: {node: '>=10'}

  caniuse-lite@1.0.30001581:
    resolution: {integrity: sha512-whlTkwhqV2tUmP3oYhtNfaWGYHDdS3JYFQBKXxcUR9qqPWsRhFHhoISO2Xnl/g0xyKzht9mI1LZpiNWfMzHixQ==}

  chalk@4.1.2:
    resolution: {integrity: sha512-oKnbhFyRIXpUuez8iBMmyEa4nbj4IOQyuhc/wy9kY7/WVPcwIO9VA668Pu8RkO7+0G76SLROeyw9CpQ061i4mA==}
    engines: {node: '>=10'}

  char-regex@1.0.2:
    resolution: {integrity: sha512-kWWXztvZ5SBQV+eRgKFeh8q5sLuZY2+8WUIzlxWVTg+oGwY14qylx1KbKzHd8P6ZYkAg0xyIDU9JMHhyJMZ1jw==}
    engines: {node: '>=10'}

  ci-info@3.9.0:
    resolution: {integrity: sha512-NIxF55hv4nSqQswkAeiOi1r83xy8JldOFDTWiug55KBu9Jnblncd2U6ViHmYgHf01TPZS77NJBhBMKdWj9HQMQ==}
    engines: {node: '>=8'}

  cjs-module-lexer@1.2.3:
    resolution: {integrity: sha512-0TNiGstbQmCFwt4akjjBg5pLRTSyj/PkWQ1ZoO2zntmg9yLqSRxwEa4iCfQLGjqhiqBfOJa7W/E8wfGrTDmlZQ==}

  cliui@8.0.1:
    resolution: {integrity: sha512-BSeNnyus75C4//NQ9gQt1/csTXyo/8Sb+afLAkzAptFuMsod9HFokGNudZpi/oQV73hnVK+sR+5PVRMd+Dr7YQ==}
    engines: {node: '>=12'}

  co@4.6.0:
    resolution: {integrity: sha512-QVb0dM5HvG+uaxitm8wONl7jltx8dqhfU33DcqtOZcLSVIKSDDLDi7+0LbAKiyI8hD9u42m2YxXSkMGWThaecQ==}
    engines: {iojs: '>= 1.0.0', node: '>= 0.12.0'}

  collect-v8-coverage@1.0.2:
    resolution: {integrity: sha512-lHl4d5/ONEbLlJvaJNtsF/Lz+WvB07u2ycqTYbdrq7UypDXailES4valYb2eWiJFxZlVmpGekfqoxQhzyFdT4Q==}

  color-convert@2.0.1:
    resolution: {integrity: sha512-RRECPsj7iu/xb5oKYcsFHSppFNnsj/52OVTRKb4zP5onXwVF3zVmmToNcOfGC+CRDpfK/U584fMg38ZHCaElKQ==}
    engines: {node: '>=7.0.0'}

  color-name@1.1.4:
    resolution: {integrity: sha512-dOy+3AuW3a2wNbZHIuMZpTcgjGuLU/uBL/ubcZF9OXbDo8ff4O8yVp5Bf0efS8uEoYo5q4Fx7dY9OgQGXgAsQA==}

  concat-map@0.0.1:
    resolution: {integrity: sha512-/Srv4dswyQNBfohGpz9o6Yb3Gz3SrUDqBH5rTuhGR7ahtlbYKnVxw2bCFMRljaA7EXHaXZ8wsHdodFvbkhKmqg==}

  convert-source-map@2.0.0:
    resolution: {integrity: sha512-Kvp459HrV2FEJ1CAsi1Ku+MY3kasH19TFykTz2xWmMeq6bk2NU3XXvfJ+Q61m0xktWwt+1HSYf3JZsTms3aRJg==}

  create-jest@29.7.0:
    resolution: {integrity: sha512-Adz2bdH0Vq3F53KEMJOoftQFutWCukm6J24wbPWRO4k1kMY7gS7ds/uoJkNuV8wDCtWWnuwGcJwpWcih+zEW1Q==}
    engines: {node: ^14.15.0 || ^16.10.0 || >=18.0.0}
    hasBin: true

  cross-spawn@7.0.3:
    resolution: {integrity: sha512-iRDPJKUPVEND7dHPO8rkbOnPpyDygcDFtWjpeWNCgy8WP2rXcxXL8TskReQl6OrB2G7+UJrags1q15Fudc7G6w==}
    engines: {node: '>= 8'}

  cross-spawn@7.0.6:
    resolution: {integrity: sha512-uV2QOWP2nWzsy2aMp8aRibhi9dlzF5Hgh5SHaB9OiTGEyDTiJJyx0uy51QXdyWbtAHNua4XJzUKca3OzKUd3vA==}
    engines: {node: '>= 8'}

  debug@4.4.0:
    resolution: {integrity: sha512-6WTZ/IxCY/T6BALoZHaE4ctp9xm+Z5kY/pzYaCHRFeyVhojxlrm+46y68HA6hr0TcwEssoxNiDEUJQjfPZ/RYA==}
    engines: {node: '>=6.0'}
    peerDependencies:
      supports-color: '*'
    peerDependenciesMeta:
      supports-color:
        optional: true

  dedent@1.5.1:
    resolution: {integrity: sha512-+LxW+KLWxu3HW3M2w2ympwtqPrqYRzU8fqi6Fhd18fBALe15blJPI/I4+UHveMVG6lJqB4JNd4UG0S5cnVHwIg==}
    peerDependencies:
      babel-plugin-macros: ^3.1.0
    peerDependenciesMeta:
      babel-plugin-macros:
        optional: true

  deep-is@0.1.4:
    resolution: {integrity: sha512-oIPzksmTg4/MriiaYGO+okXDT7ztn/w3Eptv/+gSIdMdKsJo0u4CfYNFJPy+4SKMuCqGw2wxnA+URMg3t8a/bQ==}

  deepmerge@4.3.1:
    resolution: {integrity: sha512-3sUqbMEc77XqpdNO7FRyRog+eW3ph+GYCbj+rK+uYyRMuwsVy0rMiVtPn+QJlKFvWP/1PYpapqYn0Me2knFn+A==}
    engines: {node: '>=0.10.0'}

  detect-newline@3.1.0:
    resolution: {integrity: sha512-TLz+x/vEXm/Y7P7wn1EJFNLxYpUD4TgMosxY6fAVJUnJMbupHBOncxyWUG9OpTaH9EBD7uFI5LfEgmMOc54DsA==}
    engines: {node: '>=8'}

  diff-sequences@29.6.3:
    resolution: {integrity: sha512-EjePK1srD3P08o2j4f0ExnylqRs5B9tJjcp9t1krH2qRi8CCdsYfwe9JgSLurFBWwq4uOlipzfk5fHNvwFKr8Q==}
    engines: {node: ^14.15.0 || ^16.10.0 || >=18.0.0}

  ejs@3.1.10:
    resolution: {integrity: sha512-UeJmFfOrAQS8OJWPZ4qtgHyWExa088/MtK5UEyoJGFH67cDEXkZSviOiKRCZ4Xij0zxI3JECgYs3oKx+AizQBA==}
    engines: {node: '>=0.10.0'}
    hasBin: true

  electron-to-chromium@1.4.648:
    resolution: {integrity: sha512-EmFMarXeqJp9cUKu/QEciEApn0S/xRcpZWuAm32U7NgoZCimjsilKXHRO9saeEW55eHZagIDg6XTUOv32w9pjg==}

  emittery@0.13.1:
    resolution: {integrity: sha512-DeWwawk6r5yR9jFgnDKYt4sLS0LmHJJi3ZOnb5/JdbYwj3nW+FxQnHIjhBKz8YLC7oRNPVM9NQ47I3CVx34eqQ==}
    engines: {node: '>=12'}

  emoji-regex@8.0.0:
    resolution: {integrity: sha512-MSjYzcWNOA0ewAHpz0MxpYFvwg6yjy1NG3xteoqz644VCo/RPgnr1/GGt+ic3iJTzQ8Eu3TdM14SawnVUmGE6A==}

  error-ex@1.3.2:
    resolution: {integrity: sha512-7dFHNmqeFSEt2ZBsCriorKnn3Z2pj+fd9kmI6QoWw4//DL+icEBfc0U7qJCisqrTsKTjw4fNFy2pW9OqStD84g==}

  escalade@3.1.1:
    resolution: {integrity: sha512-k0er2gUkLf8O0zKJiAhmkTnJlTvINGv7ygDNPbeIsX/TJjGJZHuh9B2UxbsaEkmlEo9MfhrSzmhIlhRlI2GXnw==}
    engines: {node: '>=6'}

  escape-string-regexp@2.0.0:
    resolution: {integrity: sha512-UpzcLCXolUWcNu5HtVMHYdXJjArjsF9C0aNnquZYY4uW/Vu0miy5YoWvbV345HauVvcAUnpRuhMMcqTcGOY2+w==}
    engines: {node: '>=8'}

  escape-string-regexp@4.0.0:
    resolution: {integrity: sha512-TtpcNJ3XAzx3Gq8sWRzJaVajRs0uVxA2YAkdb1jm2YkPz4G6egUFAyA3n5vtEIZefPk5Wa4UXbKuS5fKkJWdgA==}
    engines: {node: '>=10'}

  eslint-plugin-prettier@5.2.1:
    resolution: {integrity: sha512-gH3iR3g4JfF+yYPaJYkN7jEl9QbweL/YfkoRlNnuIEHEz1vHVlCmWOS+eGGiRuzHQXdJFCOTxRgvju9b8VUmrw==}
    engines: {node: ^14.18.0 || >=16.0.0}
    peerDependencies:
      '@types/eslint': '>=8.0.0'
      eslint: '>=8.0.0'
      eslint-config-prettier: '*'
      prettier: '>=3.0.0'
    peerDependenciesMeta:
      '@types/eslint':
        optional: true
      eslint-config-prettier:
        optional: true

  eslint-scope@8.2.0:
    resolution: {integrity: sha512-PHlWUfG6lvPc3yvP5A4PNyBL1W8fkDUccmI21JUu/+GKZBoH/W5u6usENXUrWFRsyoW5ACUjFGgAFQp5gUlb/A==}
    engines: {node: ^18.18.0 || ^20.9.0 || >=21.1.0}

  eslint-visitor-keys@3.4.3:
    resolution: {integrity: sha512-wpc+LXeiyiisxPlEkUzU6svyS1frIO3Mgxj1fdy7Pm8Ygzguax2N3Fa/D/ag1WqbOprdI+uY6wMUl8/a2G+iag==}
    engines: {node: ^12.22.0 || ^14.17.0 || >=16.0.0}

  eslint-visitor-keys@4.2.0:
    resolution: {integrity: sha512-UyLnSehNt62FFhSwjZlHmeokpRK59rcz29j+F1/aDgbkbRTk7wIc9XzdoasMUbRNKDM0qQt/+BJ4BrpFeABemw==}
    engines: {node: ^18.18.0 || ^20.9.0 || >=21.1.0}

  eslint@9.18.0:
    resolution: {integrity: sha512-+waTfRWQlSbpt3KWE+CjrPPYnbq9kfZIYUqapc0uBXyjTp8aYXZDsUH16m39Ryq3NjAVP4tjuF7KaukeqoCoaA==}
    engines: {node: ^18.18.0 || ^20.9.0 || >=21.1.0}
    hasBin: true
    peerDependencies:
      jiti: '*'
    peerDependenciesMeta:
      jiti:
        optional: true

  espree@10.3.0:
    resolution: {integrity: sha512-0QYC8b24HWY8zjRnDTL6RiHfDbAWn63qb4LMj1Z4b076A4une81+z03Kg7l7mn/48PUTqoLptSXez8oknU8Clg==}
    engines: {node: ^18.18.0 || ^20.9.0 || >=21.1.0}

  esprima@4.0.1:
    resolution: {integrity: sha512-eGuFFw7Upda+g4p+QHvnW0RyTX/SVeJBDM/gCtMARO0cLuT2HcEKnTPvhjV6aGeqrCB/sbNop0Kszm0jsaWU4A==}
    engines: {node: '>=4'}
    hasBin: true

  esquery@1.6.0:
    resolution: {integrity: sha512-ca9pw9fomFcKPvFLXhBKUK90ZvGibiGOvRJNbjljY7s7uq/5YO4BOzcYtJqExdx99rF6aAcnRxHmcUHcz6sQsg==}
    engines: {node: '>=0.10'}

  esrecurse@4.3.0:
    resolution: {integrity: sha512-KmfKL3b6G+RXvP8N1vr3Tq1kL/oCFgn2NYXEtqP8/L3pKapUA4G8cFVaoF3SU323CD4XypR/ffioHmkti6/Tag==}
    engines: {node: '>=4.0'}

  estraverse@5.3.0:
    resolution: {integrity: sha512-MMdARuVEQziNTeJD8DgMqmhwR11BRQ/cBP+pLtYdSTnf3MIO8fFeiINEbX36ZdNlfU/7A9f3gUw49B3oQsvwBA==}
    engines: {node: '>=4.0'}

  esutils@2.0.3:
    resolution: {integrity: sha512-kVscqXk4OCp68SZ0dkgEKVi6/8ij300KBWTJq32P/dYeWTSwK41WyTxalN1eRmA5Z9UU/LX9D7FWSmV9SAYx6g==}
    engines: {node: '>=0.10.0'}

  execa@5.1.1:
    resolution: {integrity: sha512-8uSpZZocAZRBAPIEINJj3Lo9HyGitllczc27Eh5YYojjMFMn8yHMDMaUHE2Jqfq05D/wucwI4JGURyXt1vchyg==}
    engines: {node: '>=10'}

  exit@0.1.2:
    resolution: {integrity: sha512-Zk/eNKV2zbjpKzrsQ+n1G6poVbErQxJ0LBOJXaKZ1EViLzH+hrLu9cdXI4zw9dBQJslwBEpbQ2P1oS7nDxs6jQ==}
    engines: {node: '>= 0.8.0'}

  expect@29.7.0:
    resolution: {integrity: sha512-2Zks0hf1VLFYI1kbh0I5jP3KHHyCHpkfyHBzsSXRFgl/Bg9mWYfMW8oD+PdMPlEwy5HNsR9JutYy6pMeOh61nw==}
    engines: {node: ^14.15.0 || ^16.10.0 || >=18.0.0}

  fast-deep-equal@3.1.3:
    resolution: {integrity: sha512-f3qQ9oQy9j2AhBe/H9VC91wLmKBCCU/gDOnKNAYG5hswO7BLKj09Hc5HYNz9cGI++xlpDCIgDaitVs03ATR84Q==}

  fast-diff@1.3.0:
    resolution: {integrity: sha512-VxPP4NqbUjj6MaAOafWeUn2cXWLcCtljklUtZf0Ind4XQ+QPtmA0b18zZy0jIQx+ExRVCR/ZQpBmik5lXshNsw==}

  fast-glob@3.3.3:
    resolution: {integrity: sha512-7MptL8U0cqcFdzIzwOTHoilX9x5BrNqye7Z/LuC7kCMRio1EMSyqRK3BEAUD7sXRq4iT4AzTVuZdhgQ2TCvYLg==}
    engines: {node: '>=8.6.0'}

  fast-json-stable-stringify@2.1.0:
    resolution: {integrity: sha512-lhd/wF+Lk98HZoTCtlVraHtfh5XYijIjalXck7saUtuanSDyLMxnHhSXEDJqHxD7msR8D0uCmqlkwjCV8xvwHw==}

  fast-levenshtein@2.0.6:
    resolution: {integrity: sha512-DCXu6Ifhqcks7TZKY3Hxp3y6qphY5SJZmrWMDrKcERSOXWQdMhU9Ig/PYrzyw/ul9jOIyh0N4M0tbC5hodg8dw==}

  fastq@1.18.0:
    resolution: {integrity: sha512-QKHXPW0hD8g4UET03SdOdunzSouc9N4AuHdsX8XNcTsuz+yYFILVNIX4l9yHABMhiEI9Db0JTTIpu0wB+Y1QQw==}

  fb-watchman@2.0.2:
    resolution: {integrity: sha512-p5161BqbuCaSnB8jIbzQHOlpgsPmK5rJVDfDKO91Axs5NC1uu3HRQm6wt9cd9/+GtQQIO53JdGXXoyDpTAsgYA==}

  file-entry-cache@8.0.0:
    resolution: {integrity: sha512-XXTUwCvisa5oacNGRP9SfNtYBNAMi+RPwBFmblZEF7N7swHYQS6/Zfk7SRwx4D5j3CH211YNRco1DEMNVfZCnQ==}
    engines: {node: '>=16.0.0'}

  filelist@1.0.4:
    resolution: {integrity: sha512-w1cEuf3S+DrLCQL7ET6kz+gmlJdbq9J7yXCSjK/OZCPA+qEN1WyF4ZAf0YYJa4/shHJra2t/d/r8SV4Ji+x+8Q==}

  fill-range@7.0.1:
    resolution: {integrity: sha512-qOo9F+dMUmC2Lcb4BbVvnKJxTPjCm+RRpe4gDuGrzkL7mEVl/djYSu2OdQ2Pa302N4oqkSg9ir6jaLWJ2USVpQ==}
    engines: {node: '>=8'}

  fill-range@7.1.1:
    resolution: {integrity: sha512-YsGpe3WHLK8ZYi4tWDg2Jy3ebRz2rXowDxnld4bkQB00cc/1Zw9AWnC0i9ztDJitivtQvaI9KaLyKrc+hBW0yg==}
    engines: {node: '>=8'}

  find-up@4.1.0:
    resolution: {integrity: sha512-PpOwAdQ/YlXQ2vj8a3h8IipDuYRi3wceVQQGYWxNINccq40Anw7BlsEXCMbt1Zt+OLA6Fq9suIpIWD0OsnISlw==}
    engines: {node: '>=8'}

  find-up@5.0.0:
    resolution: {integrity: sha512-78/PXT1wlLLDgTzDs7sjq9hzz0vXD+zn+7wypEe4fXQxCmdmqfGsEPQxmiCSQI3ajFV91bVSsvNtrJRiW6nGng==}
    engines: {node: '>=10'}

  flat-cache@4.0.1:
    resolution: {integrity: sha512-f7ccFPK3SXFHpx15UIGyRJ/FJQctuKZ0zVuN3frBo4HnK3cay9VEW0R6yPYFHC0AgqhukPzKjq22t5DmAyqGyw==}
    engines: {node: '>=16'}

  flatted@3.3.2:
    resolution: {integrity: sha512-AiwGJM8YcNOaobumgtng+6NHuOqC3A7MixFeDafM3X9cIUM+xUXoS5Vfgf+OihAYe20fxqNM9yPBXJzRtZ/4eA==}

  fs.realpath@1.0.0:
    resolution: {integrity: sha512-OO0pH2lK6a0hZnAdau5ItzHPI6pUlvI7jMVnxUQRtw4owF2wk8lOSabtGDCTP4Ggrg2MbGnWO9X8K1t4+fGMDw==}

  fsevents@2.3.3:
    resolution: {integrity: sha512-5xoDfX+fL7faATnagmWPpbFtwh/R77WmMMqqHGS65C3vvB0YHrgF+B1YmZ3441tMj5n63k0212XNoJwzlhffQw==}
    engines: {node: ^8.16.0 || ^10.6.0 || >=11.0.0}
    os: [darwin]

  function-bind@1.1.2:
    resolution: {integrity: sha512-7XHNxH7qX9xG5mIwxkhumTox/MIRNcOgDrxWsMt2pAr23WHp6MrRlN7FBSFpCpr+oVO0F744iUgR82nJMfG2SA==}

  gensync@1.0.0-beta.2:
    resolution: {integrity: sha512-3hN7NaskYvMDLQY55gnW3NQ+mesEAepTqlg+VEbj7zzqEMBVNhzcGYYeqFo/TlYz6eQiFcp1HcsCZO+nGgS8zg==}
    engines: {node: '>=6.9.0'}

  get-caller-file@2.0.5:
    resolution: {integrity: sha512-DyFP3BM/3YHTQOCUL/w0OZHR0lpKeGrxotcHWcqNEdnltqFwXVfhEBQ94eIo34AfQpo0rGki4cyIiftY06h2Fg==}
    engines: {node: 6.* || 8.* || >= 10.*}

  get-package-type@0.1.0:
    resolution: {integrity: sha512-pjzuKtY64GYfWizNAJ0fr9VqttZkNiK2iS430LtIHzjBEr6bX8Am2zm4sW4Ro5wjWW5cAlRL1qAMTcXbjNAO2Q==}
    engines: {node: '>=8.0.0'}

  get-stream@6.0.1:
    resolution: {integrity: sha512-ts6Wi+2j3jQjqi70w5AlN8DFnkSwC+MqmxEzdEALB2qXZYV3X/b1CTfgPLGJNMeAWxdPfU8FO1ms3NUfaHCPYg==}
    engines: {node: '>=10'}

  glob-parent@5.1.2:
    resolution: {integrity: sha512-AOIgSQCepiJYwP3ARnGx+5VnTu2HBYdzbGP45eLw1vr3zB3vZLeyed1sC9hnbcOc9/SrMyM5RPQrkGz4aS9Zow==}
    engines: {node: '>= 6'}

  glob-parent@6.0.2:
    resolution: {integrity: sha512-XxwI8EOhVQgWp6iDL+3b0r86f4d6AX6zSU55HfB4ydCEuXLXc5FcYeOu+nnGftS4TEju/11rt4KJPTMgbfmv4A==}
    engines: {node: '>=10.13.0'}

  glob@7.2.3:
    resolution: {integrity: sha512-nFR0zLpU2YCaRxwoCJvL6UvCH2JFyFVIvwTLsIf21AuHlMskA1hhTdk+LlYJtOlYt9v6dvszD2BGRqBL+iQK9Q==}
    deprecated: Glob versions prior to v9 are no longer supported

  globals@11.12.0:
    resolution: {integrity: sha512-WOBp/EEGUiIsJSp7wcv/y6MO+lV9UoncWqxuFfm8eBwzWNgyfBd6Gz+IeKQ9jCmyhoH99g15M3T+QaVHFjizVA==}
    engines: {node: '>=4'}

  globals@14.0.0:
    resolution: {integrity: sha512-oahGvuMGQlPw/ivIYBjVSrWAfWLBeku5tpPE2fOPLi+WHffIWbuh2tCjhyQhTBPMf5E9jDEH4FOmTYgYwbKwtQ==}
    engines: {node: '>=18'}

  graceful-fs@4.2.11:
    resolution: {integrity: sha512-RbJ5/jmFcNNCcDV5o9eTnBLJ/HszWV0P73bc+Ff4nS/rJj+YaS6IGyiOL0VoBYX+l1Wrl3k63h/KrH+nhJ0XvQ==}

  graphemer@1.4.0:
    resolution: {integrity: sha512-EtKwoO6kxCL9WO5xipiHTZlSzBm7WLT627TqC/uVRd0HKmq8NXyebnNYxDoBi7wt8eTWrUrKXCOVaFq9x1kgag==}

  has-flag@4.0.0:
    resolution: {integrity: sha512-EykJT/Q1KjTWctppgIAgfSO0tKVuZUjhgMr17kqTumMl6Afv3EISleU7qZUzoXDFTAHTDC4NOoG/ZxU3EvlMPQ==}
    engines: {node: '>=8'}

  hasown@2.0.0:
    resolution: {integrity: sha512-vUptKVTpIJhcczKBbgnS+RtcuYMB8+oNzPK2/Hp3hanz8JmpATdmmgLgSaadVREkDm+e2giHwY3ZRkyjSIDDFA==}
    engines: {node: '>= 0.4'}

  html-escaper@2.0.2:
    resolution: {integrity: sha512-H2iMtd0I4Mt5eYiapRdIDjp+XzelXQ0tFE4JS7YFwFevXXMmOp9myNrUvCg0D6ws8iqkRPBfKHgbwig1SmlLfg==}

  human-signals@2.1.0:
    resolution: {integrity: sha512-B4FFZ6q/T2jhhksgkbEW3HBvWIfDW85snkQgawt07S7J5QXTk6BkNV+0yAeZrM5QpMAdYlocGoljn0sJ/WQkFw==}
    engines: {node: '>=10.17.0'}

  ignore@5.3.2:
    resolution: {integrity: sha512-hsBTNUqQTDwkWtcdYI2i06Y/nUBEsNEDJKjWdigLvegy8kDuJAS8uRlpkkcQpyEXL0Z/pjDy5HBmMjRCJ2gq+g==}
    engines: {node: '>= 4'}

  import-fresh@3.3.0:
    resolution: {integrity: sha512-veYYhQa+D1QBKznvhUHxb8faxlrwUnxseDAbAp457E0wLNio2bOSKnjYDhMj+YiAq61xrMGhQk9iXVk5FzgQMw==}
    engines: {node: '>=6'}

  import-local@3.1.0:
    resolution: {integrity: sha512-ASB07uLtnDs1o6EHjKpX34BKYDSqnFerfTOJL2HvMqF70LnxpjkzDB8J44oT9pu4AMPkQwf8jl6szgvNd2tRIg==}
    engines: {node: '>=8'}
    hasBin: true

  imurmurhash@0.1.4:
    resolution: {integrity: sha512-JmXMZ6wuvDmLiHEml9ykzqO6lwFbof0GG4IkcGaENdCRDDmMVnny7s5HsIgHCbaq0w2MyPhDqkhTUgS2LU2PHA==}
    engines: {node: '>=0.8.19'}

  inflight@1.0.6:
    resolution: {integrity: sha512-k92I/b08q4wvFscXCLvqfsHCrjrF7yiXsQuIVvVE7N82W3+aqpzuUdBbfhWcy/FZR3/4IgflMgKLOsvPDrGCJA==}
    deprecated: This module is not supported, and leaks memory. Do not use it. Check out lru-cache if you want a good and tested way to coalesce async requests by a key value, which is much more comprehensive and powerful.

  inherits@2.0.4:
    resolution: {integrity: sha512-k/vGaX4/Yla3WzyMCvTQOXYeIHvqOKtnqBduzTHpzpQZzAskKMhZ2K+EnBiSM9zGSoIFeMpXKxa4dYeZIQqewQ==}

  is-arrayish@0.2.1:
    resolution: {integrity: sha512-zz06S8t0ozoDXMG+ube26zeCTNXcKIPJZJi8hBrF4idCLms4CG9QtK7qBl1boi5ODzFpjswb5JPmHCbMpjaYzg==}

  is-core-module@2.13.1:
    resolution: {integrity: sha512-hHrIjvZsftOsvKSn2TRYl63zvxsgE0K+0mYMoH6gD4omR5IWB2KynivBQczo3+wF1cCkjzvptnI9Q0sPU66ilw==}

  is-extglob@2.1.1:
    resolution: {integrity: sha512-SbKbANkN603Vi4jEZv49LeVJMn4yGwsbzZworEoyEiutsN3nJYdbO36zfhGJ6QEDpOZIFkDtnq5JRxmvl3jsoQ==}
    engines: {node: '>=0.10.0'}

  is-fullwidth-code-point@3.0.0:
    resolution: {integrity: sha512-zymm5+u+sCsSWyD9qNaejV3DFvhCKclKdizYaJUuHA83RLjb7nSuGnddCHGv0hk+KY7BMAlsWeK4Ueg6EV6XQg==}
    engines: {node: '>=8'}

  is-generator-fn@2.1.0:
    resolution: {integrity: sha512-cTIB4yPYL/Grw0EaSzASzg6bBy9gqCofvWN8okThAYIxKJZC+udlRAmGbM0XLeniEJSs8uEgHPGuHSe1XsOLSQ==}
    engines: {node: '>=6'}

  is-glob@4.0.3:
    resolution: {integrity: sha512-xelSayHH36ZgE7ZWhli7pW34hNbNl8Ojv5KVmkJD4hBdD3th8Tfk9vYasLM+mXWOZhFkgZfxhLSnrwRr4elSSg==}
    engines: {node: '>=0.10.0'}

  is-number@7.0.0:
    resolution: {integrity: sha512-41Cifkg6e8TylSpdtTpeLVMqvSBEVzTttHvERD741+pnZ8ANv0004MRL43QKPDlK9cGvNp6NZWZUBlbGXYxxng==}
    engines: {node: '>=0.12.0'}

  is-stream@2.0.1:
    resolution: {integrity: sha512-hFoiJiTl63nn+kstHGBtewWSKnQLpyb155KHheA1l39uvtO9nWIop1p3udqPcUd/xbF1VLMO4n7OI6p7RbngDg==}
    engines: {node: '>=8'}

  isexe@2.0.0:
    resolution: {integrity: sha512-RHxMLp9lnKHGHRng9QFhRCMbYAcVpn69smSGcq3f36xjgVVWThj4qqLbTLlq7Ssj8B+fIQ1EuCEGI2lKsyQeIw==}

  istanbul-lib-coverage@3.2.2:
    resolution: {integrity: sha512-O8dpsF+r0WV/8MNRKfnmrtCWhuKjxrq2w+jpzBL5UZKTi2LeVWnWOmWRxFlesJONmc+wLAGvKQZEOanko0LFTg==}
    engines: {node: '>=8'}

  istanbul-lib-instrument@5.2.1:
    resolution: {integrity: sha512-pzqtp31nLv/XFOzXGuvhCb8qhjmTVo5vjVk19XE4CRlSWz0KoeJ3bw9XsA7nOp9YBf4qHjwBxkDzKcME/J29Yg==}
    engines: {node: '>=8'}

  istanbul-lib-instrument@6.0.1:
    resolution: {integrity: sha512-EAMEJBsYuyyztxMxW3g7ugGPkrZsV57v0Hmv3mm1uQsmB+QnZuepg731CRaIgeUVSdmsTngOkSnauNF8p7FIhA==}
    engines: {node: '>=10'}

  istanbul-lib-report@3.0.1:
    resolution: {integrity: sha512-GCfE1mtsHGOELCU8e/Z7YWzpmybrx/+dSTfLrvY8qRmaY6zXTKWn6WQIjaAFw069icm6GVMNkgu0NzI4iPZUNw==}
    engines: {node: '>=10'}

  istanbul-lib-source-maps@4.0.1:
    resolution: {integrity: sha512-n3s8EwkdFIJCG3BPKBYvskgXGoy88ARzvegkitk60NxRdwltLOTaH7CUiMRXvwYorl0Q712iEjcWB+fK/MrWVw==}
    engines: {node: '>=10'}

  istanbul-reports@3.1.6:
    resolution: {integrity: sha512-TLgnMkKg3iTDsQ9PbPTdpfAK2DzjF9mqUG7RMgcQl8oFjad8ob4laGxv5XV5U9MAfx8D6tSJiUyuAwzLicaxlg==}
    engines: {node: '>=8'}

  jake@10.9.2:
    resolution: {integrity: sha512-2P4SQ0HrLQ+fw6llpLnOaGAvN2Zu6778SJMrCUwns4fOoG9ayrTiZk3VV8sCPkVZF8ab0zksVpS8FDY5pRCNBA==}
    engines: {node: '>=10'}
    hasBin: true

  jest-changed-files@29.7.0:
    resolution: {integrity: sha512-fEArFiwf1BpQ+4bXSprcDc3/x4HSzL4al2tozwVpDFpsxALjLYdyiIK4e5Vz66GQJIbXJ82+35PtysofptNX2w==}
    engines: {node: ^14.15.0 || ^16.10.0 || >=18.0.0}

  jest-circus@29.7.0:
    resolution: {integrity: sha512-3E1nCMgipcTkCocFwM90XXQab9bS+GMsjdpmPrlelaxwD93Ad8iVEjX/vvHPdLPnFf+L40u+5+iutRdA1N9myw==}
    engines: {node: ^14.15.0 || ^16.10.0 || >=18.0.0}

  jest-cli@29.7.0:
    resolution: {integrity: sha512-OVVobw2IubN/GSYsxETi+gOe7Ka59EFMR/twOU3Jb2GnKKeMGJB5SGUUrEz3SFVmJASUdZUzy83sLNNQ2gZslg==}
    engines: {node: ^14.15.0 || ^16.10.0 || >=18.0.0}
    hasBin: true
    peerDependencies:
      node-notifier: ^8.0.1 || ^9.0.0 || ^10.0.0
    peerDependenciesMeta:
      node-notifier:
        optional: true

  jest-config@29.7.0:
    resolution: {integrity: sha512-uXbpfeQ7R6TZBqI3/TxCU4q4ttk3u0PJeC+E0zbfSoSjq6bJ7buBPxzQPL0ifrkY4DNu4JUdk0ImlBUYi840eQ==}
    engines: {node: ^14.15.0 || ^16.10.0 || >=18.0.0}
    peerDependencies:
      '@types/node': '*'
      ts-node: '>=9.0.0'
    peerDependenciesMeta:
      '@types/node':
        optional: true
      ts-node:
        optional: true

  jest-diff@29.7.0:
    resolution: {integrity: sha512-LMIgiIrhigmPrs03JHpxUh2yISK3vLFPkAodPeo0+BuF7wA2FoQbkEg1u8gBYBThncu7e1oEDUfIXVuTqLRUjw==}
    engines: {node: ^14.15.0 || ^16.10.0 || >=18.0.0}

  jest-docblock@29.7.0:
    resolution: {integrity: sha512-q617Auw3A612guyaFgsbFeYpNP5t2aoUNLwBUbc/0kD1R4t9ixDbyFTHd1nok4epoVFpr7PmeWHrhvuV3XaJ4g==}
    engines: {node: ^14.15.0 || ^16.10.0 || >=18.0.0}

  jest-each@29.7.0:
    resolution: {integrity: sha512-gns+Er14+ZrEoC5fhOfYCY1LOHHr0TI+rQUHZS8Ttw2l7gl+80eHc/gFf2Ktkw0+SIACDTeWvpFcv3B04VembQ==}
    engines: {node: ^14.15.0 || ^16.10.0 || >=18.0.0}

  jest-environment-node@29.7.0:
    resolution: {integrity: sha512-DOSwCRqXirTOyheM+4d5YZOrWcdu0LNZ87ewUoywbcb2XR4wKgqiG8vNeYwhjFMbEkfju7wx2GYH0P2gevGvFw==}
    engines: {node: ^14.15.0 || ^16.10.0 || >=18.0.0}

  jest-get-type@29.6.3:
    resolution: {integrity: sha512-zrteXnqYxfQh7l5FHyL38jL39di8H8rHoecLH3JNxH3BwOrBsNeabdap5e0I23lD4HHI8W5VFBZqG4Eaq5LNcw==}
    engines: {node: ^14.15.0 || ^16.10.0 || >=18.0.0}

  jest-haste-map@29.7.0:
    resolution: {integrity: sha512-fP8u2pyfqx0K1rGn1R9pyE0/KTn+G7PxktWidOBTqFPLYX0b9ksaMFkhK5vrS3DVun09pckLdlx90QthlW7AmA==}
    engines: {node: ^14.15.0 || ^16.10.0 || >=18.0.0}

  jest-leak-detector@29.7.0:
    resolution: {integrity: sha512-kYA8IJcSYtST2BY9I+SMC32nDpBT3J2NvWJx8+JCuCdl/CR1I4EKUJROiP8XtCcxqgTTBGJNdbB1A8XRKbTetw==}
    engines: {node: ^14.15.0 || ^16.10.0 || >=18.0.0}

  jest-matcher-utils@29.7.0:
    resolution: {integrity: sha512-sBkD+Xi9DtcChsI3L3u0+N0opgPYnCRPtGcQYrgXmR+hmt/fYfWAL0xRXYU8eWOdfuLgBe0YCW3AFtnRLagq/g==}
    engines: {node: ^14.15.0 || ^16.10.0 || >=18.0.0}

  jest-message-util@29.7.0:
    resolution: {integrity: sha512-GBEV4GRADeP+qtB2+6u61stea8mGcOT4mCtrYISZwfu9/ISHFJ/5zOMXYbpBE9RsS5+Gb63DW4FgmnKJ79Kf6w==}
    engines: {node: ^14.15.0 || ^16.10.0 || >=18.0.0}

  jest-mock@29.7.0:
    resolution: {integrity: sha512-ITOMZn+UkYS4ZFh83xYAOzWStloNzJFO2s8DWrE4lhtGD+AorgnbkiKERe4wQVBydIGPx059g6riW5Btp6Llnw==}
    engines: {node: ^14.15.0 || ^16.10.0 || >=18.0.0}

  jest-pnp-resolver@1.2.3:
    resolution: {integrity: sha512-+3NpwQEnRoIBtx4fyhblQDPgJI0H1IEIkX7ShLUjPGA7TtUTvI1oiKi3SR4oBR0hQhQR80l4WAe5RrXBwWMA8w==}
    engines: {node: '>=6'}
    peerDependencies:
      jest-resolve: '*'
    peerDependenciesMeta:
      jest-resolve:
        optional: true

  jest-regex-util@29.6.3:
    resolution: {integrity: sha512-KJJBsRCyyLNWCNBOvZyRDnAIfUiRJ8v+hOBQYGn8gDyF3UegwiP4gwRR3/SDa42g1YbVycTidUF3rKjyLFDWbg==}
    engines: {node: ^14.15.0 || ^16.10.0 || >=18.0.0}

  jest-resolve-dependencies@29.7.0:
    resolution: {integrity: sha512-un0zD/6qxJ+S0et7WxeI3H5XSe9lTBBR7bOHCHXkKR6luG5mwDDlIzVQ0V5cZCuoTgEdcdwzTghYkTWfubi+nA==}
    engines: {node: ^14.15.0 || ^16.10.0 || >=18.0.0}

  jest-resolve@29.7.0:
    resolution: {integrity: sha512-IOVhZSrg+UvVAshDSDtHyFCCBUl/Q3AAJv8iZ6ZjnZ74xzvwuzLXid9IIIPgTnY62SJjfuupMKZsZQRsCvxEgA==}
    engines: {node: ^14.15.0 || ^16.10.0 || >=18.0.0}

  jest-runner@29.7.0:
    resolution: {integrity: sha512-fsc4N6cPCAahybGBfTRcq5wFR6fpLznMg47sY5aDpsoejOcVYFb07AHuSnR0liMcPTgBsA3ZJL6kFOjPdoNipQ==}
    engines: {node: ^14.15.0 || ^16.10.0 || >=18.0.0}

  jest-runtime@29.7.0:
    resolution: {integrity: sha512-gUnLjgwdGqW7B4LvOIkbKs9WGbn+QLqRQQ9juC6HndeDiezIwhDP+mhMwHWCEcfQ5RUXa6OPnFF8BJh5xegwwQ==}
    engines: {node: ^14.15.0 || ^16.10.0 || >=18.0.0}

  jest-snapshot@29.7.0:
    resolution: {integrity: sha512-Rm0BMWtxBcioHr1/OX5YCP8Uov4riHvKPknOGs804Zg9JGZgmIBkbtlxJC/7Z4msKYVbIJtfU+tKb8xlYNfdkw==}
    engines: {node: ^14.15.0 || ^16.10.0 || >=18.0.0}

  jest-util@29.7.0:
    resolution: {integrity: sha512-z6EbKajIpqGKU56y5KBUgy1dt1ihhQJgWzUlZHArA/+X2ad7Cb5iF+AK1EWVL/Bo7Rz9uurpqw6SiBCefUbCGA==}
    engines: {node: ^14.15.0 || ^16.10.0 || >=18.0.0}

  jest-validate@29.7.0:
    resolution: {integrity: sha512-ZB7wHqaRGVw/9hST/OuFUReG7M8vKeq0/J2egIGLdvjHCmYqGARhzXmtgi+gVeZ5uXFF219aOc3Ls2yLg27tkw==}
    engines: {node: ^14.15.0 || ^16.10.0 || >=18.0.0}

  jest-watcher@29.7.0:
    resolution: {integrity: sha512-49Fg7WXkU3Vl2h6LbLtMQ/HyB6rXSIX7SqvBLQmssRBGN9I0PNvPmAmCWSOY6SOvrjhI/F7/bGAv9RtnsPA03g==}
    engines: {node: ^14.15.0 || ^16.10.0 || >=18.0.0}

  jest-worker@29.7.0:
    resolution: {integrity: sha512-eIz2msL/EzL9UFTFFx7jBTkeZfku0yUAyZZZmJ93H2TYEiroIx2PQjEXcwYtYl8zXCxb+PAmA2hLIt/6ZEkPHw==}
    engines: {node: ^14.15.0 || ^16.10.0 || >=18.0.0}

  jest@29.7.0:
    resolution: {integrity: sha512-NIy3oAFp9shda19hy4HK0HRTWKtPJmGdnvywu01nOqNC2vZg+Z+fvJDxpMQA88eb2I9EcafcdjYgsDthnYTvGw==}
    engines: {node: ^14.15.0 || ^16.10.0 || >=18.0.0}
    hasBin: true
    peerDependencies:
      node-notifier: ^8.0.1 || ^9.0.0 || ^10.0.0
    peerDependenciesMeta:
      node-notifier:
        optional: true

  js-tokens@4.0.0:
    resolution: {integrity: sha512-RdJUflcE3cUzKiMqQgsCu06FPu9UdIJO0beYbPhHN4k6apgJtifcoCtT9bcxOpYBtpD2kCM6Sbzg4CausW/PKQ==}

  js-yaml@3.14.1:
    resolution: {integrity: sha512-okMH7OXXJ7YrN9Ok3/SXrnu4iX9yOk+25nqX4imS2npuvTYDmo/QEZoqwZkYaIDk3jVvBOTOIEgEhaLOynBS9g==}
    hasBin: true

  js-yaml@4.1.0:
    resolution: {integrity: sha512-wpxZs9NoxZaJESJGIZTyDEaYpl0FKSA+FB9aJiyemKhMwkxQg63h4T1KJgUGHpTqPDNRcmmYLugrRjJlBtWvRA==}
    hasBin: true

  jsesc@2.5.2:
    resolution: {integrity: sha512-OYu7XEzjkCQ3C5Ps3QIZsQfNpqoJyZZA99wd9aWd05NCtC5pWOkShK2mkL6HXQR6/Cy2lbNdPlZBpuQHXE63gA==}
    engines: {node: '>=4'}
    hasBin: true

  json-buffer@3.0.1:
    resolution: {integrity: sha512-4bV5BfR2mqfQTJm+V5tPPdf+ZpuhiIvTuAB5g8kcrXOZpTT/QwwVRWBywX1ozr6lEuPdbHxwaJlm9G6mI2sfSQ==}

  json-parse-even-better-errors@2.3.1:
    resolution: {integrity: sha512-xyFwyhro/JEof6Ghe2iz2NcXoj2sloNsWr/XsERDK/oiPCfaNhl5ONfp+jQdAZRQQ0IJWNzH9zIZF7li91kh2w==}

  json-schema-traverse@0.4.1:
    resolution: {integrity: sha512-xbbCH5dCYU5T8LcEhhuh7HJ88HXuW3qsI3Y0zOZFKfZEHcpWiHU/Jxzk629Brsab/mMiHQti9wMP+845RPe3Vg==}

  json-stable-stringify-without-jsonify@1.0.1:
    resolution: {integrity: sha512-Bdboy+l7tA3OGW6FjyFHWkP5LuByj1Tk33Ljyq0axyzdk9//JSi2u3fP1QSmd1KNwq6VOKYGlAu87CisVir6Pw==}

  json5@2.2.3:
    resolution: {integrity: sha512-XmOWe7eyHYH14cLdVPoyg+GOH3rYX++KpzrylJwSW98t3Nk+U8XOl8FWKOgwtzdb8lXGf6zYwDUzeHMWfxasyg==}
    engines: {node: '>=6'}
    hasBin: true

  keyv@4.5.4:
    resolution: {integrity: sha512-oxVHkHR/EJf2CNXnWxRLW6mg7JyCCUcG0DtEGmL2ctUo1PNTin1PUil+r/+4r5MpVgC/fn1kjsx7mjSujKqIpw==}

  kleur@3.0.3:
    resolution: {integrity: sha512-eTIzlVOSUR+JxdDFepEYcBMtZ9Qqdef+rnzWdRZuMbOywu5tO2w2N7rqjoANZ5k9vywhL6Br1VRjUIgTQx4E8w==}
    engines: {node: '>=6'}

<<<<<<< HEAD
  lemmy-js-client@0.20.0-no-delete-token.1:
    resolution: {integrity: sha512-i8BbuJxdH2+T1kflMaKFle6wDHsu4jYxRiPHaLVfFzNf4Ed0x5CSyzGkKJHFP9rwynjuL5g9W5J8g/tbCUmf1w==}
=======
  lemmy-js-client@0.20.0-modlog-combined.0:
    resolution: {integrity: sha512-lb3na39klOSE184hJJObMufKjHtm3Mrk42RHqyVNCYZQ+FAAbQzBFTuYyqv8QJV5TJlMmyFO2v1v/9cH72nLRg==}
>>>>>>> c68473c1

  leven@3.1.0:
    resolution: {integrity: sha512-qsda+H8jTaUaN/x5vzW2rzc+8Rw4TAQ/4KjB46IwK5VH+IlVeeeje/EoZRpiXvIqjFgK84QffqPztGI3VBLG1A==}
    engines: {node: '>=6'}

  levn@0.4.1:
    resolution: {integrity: sha512-+bT2uH4E5LGE7h/n3evcS/sQlJXCpIp6ym8OWJ5eV6+67Dsql/LaaT7qJBAt2rzfoa/5QBGBhxDix1dMt2kQKQ==}
    engines: {node: '>= 0.8.0'}

  lines-and-columns@1.2.4:
    resolution: {integrity: sha512-7ylylesZQ/PV29jhEDl3Ufjo6ZX7gCqJr5F7PKrqc93v7fzSymt1BpwEU8nAUXs8qzzvqhbjhK5QZg6Mt/HkBg==}

  locate-path@5.0.0:
    resolution: {integrity: sha512-t7hw9pI+WvuwNJXwk5zVHpyhIqzg2qTlklJOf0mVxGSbe3Fp2VieZcduNYjaLDoy6p9uGpQEGWG87WpMKlNq8g==}
    engines: {node: '>=8'}

  locate-path@6.0.0:
    resolution: {integrity: sha512-iPZK6eYjbxRu3uB4/WZ3EsEIMJFMqAoopl3R+zuq0UjcAm/MO6KCweDgPfP3elTztoKP3KtnVHxTn2NHBSDVUw==}
    engines: {node: '>=10'}

  lodash.memoize@4.1.2:
    resolution: {integrity: sha512-t7j+NzmgnQzTAYXcsHYLgimltOV1MXHtlOWf6GjL9Kj8GK5FInw5JotxvbOs+IvV1/Dzo04/fCGfLVs7aXb4Ag==}

  lodash.merge@4.6.2:
    resolution: {integrity: sha512-0KpjqXRVvrYyCsX1swR/XTK0va6VQkQM6MNo7PqW77ByjAhoARA8EfrP1N4+KlKj8YS0ZUCtRT/YUuhyYDujIQ==}

  lru-cache@5.1.1:
    resolution: {integrity: sha512-KpNARQA3Iwv+jTA0utUVVbrh+Jlrr1Fv0e56GGzAFOXN7dk/FviaDW8LHmK52DlcH4WP2n6gI8vN1aesBFgo9w==}

  make-dir@4.0.0:
    resolution: {integrity: sha512-hXdUTZYIVOt1Ex//jAQi+wTZZpUpwBj/0QsOzqegb3rGMMeJiSEu5xLHnYfBrRV4RH2+OCSOO95Is/7x1WJ4bw==}
    engines: {node: '>=10'}

  make-error@1.3.6:
    resolution: {integrity: sha512-s8UhlNe7vPKomQhC1qFelMokr/Sc3AgNbso3n74mVPA5LTZwkB9NlXf4XPamLxJE8h0gh73rM94xvwRT2CVInw==}

  makeerror@1.0.12:
    resolution: {integrity: sha512-JmqCvUhmt43madlpFzG4BQzG2Z3m6tvQDNKdClZnO3VbIudJYmxsT0FNJMeiB2+JTSlTQTSbU8QdesVmwJcmLg==}

  merge-stream@2.0.0:
    resolution: {integrity: sha512-abv/qOcuPfk3URPfDzmZU1LKmuw8kT+0nIHvKrKgFrwifol/doWcdA4ZqsWQ8ENrFKkd67Mfpo/LovbIUsbt3w==}

  merge2@1.4.1:
    resolution: {integrity: sha512-8q7VEgMJW4J8tcfVPy8g09NcQwZdbwFEqhe/WZkoIzjn/3TGDwtOCYtXGxA3O8tPzpczCCDgv+P2P5y00ZJOOg==}
    engines: {node: '>= 8'}

  micromatch@4.0.5:
    resolution: {integrity: sha512-DMy+ERcEW2q8Z2Po+WNXuw3c5YaUSFjAO5GsJqfEl7UjvtIuFKO6ZrKvcItdy98dwFI2N1tg3zNIdKaQT+aNdA==}
    engines: {node: '>=8.6'}

  micromatch@4.0.8:
    resolution: {integrity: sha512-PXwfBhYu0hBCPw8Dn0E+WDYb7af3dSLVWKi3HGv84IdF4TyFoC0ysxFd0Goxw7nSv4T/PzEJQxsYsEiFCKo2BA==}
    engines: {node: '>=8.6'}

  mimic-fn@2.1.0:
    resolution: {integrity: sha512-OqbOk5oEQeAZ8WXWydlu9HJjz9WVdEIvamMCcXmuqUYjTknH/sqsWvhQ3vgwKFRR1HpjvNBKQ37nbJgYzGqGcg==}
    engines: {node: '>=6'}

  minimatch@3.1.2:
    resolution: {integrity: sha512-J7p63hRiAjw1NDEww1W7i37+ByIrOWO5XQQAzZ3VOcL0PNybwpfmV/N05zFAzwQ9USyEcX6t3UO+K5aqBQOIHw==}

  minimatch@5.1.6:
    resolution: {integrity: sha512-lKwV/1brpG6mBUFHtb7NUmtABCb2WZZmm2wNiOA5hAb8VdCS4B3dtMWyvcoViccwAW/COERjXLt0zP1zXUN26g==}
    engines: {node: '>=10'}

  minimatch@9.0.5:
    resolution: {integrity: sha512-G6T0ZX48xgozx7587koeX9Ys2NYy6Gmv//P89sEte9V9whIapMNF4idKxnW2QtCcLiTWlb/wfCabAtAFWhhBow==}
    engines: {node: '>=16 || 14 >=14.17'}

  ms@2.1.3:
    resolution: {integrity: sha512-6FlzubTLZG3J2a/NVCAleEhjzq5oxgHyaCU9yYXvcLsvoVaHJq/s5xXI6/XXP6tz7R9xAOtHnSO/tXtF3WRTlA==}

  natural-compare@1.4.0:
    resolution: {integrity: sha512-OWND8ei3VtNC9h7V60qff3SVobHr996CTwgxubgyQYEpg290h9J0buyECNNJexkFm5sOajh5G116RYA1c8ZMSw==}

  node-int64@0.4.0:
    resolution: {integrity: sha512-O5lz91xSOeoXP6DulyHfllpq+Eg00MWitZIbtPfoSEvqIHdl5gfcY6hYzDWnj0qD5tz52PI08u9qUvSVeUBeHw==}

  node-releases@2.0.14:
    resolution: {integrity: sha512-y10wOWt8yZpqXmOgRo77WaHEmhYQYGNA6y421PKsKYWEK8aW+cqAphborZDhqfyKrbZEN92CN1X2KbafY2s7Yw==}

  normalize-path@3.0.0:
    resolution: {integrity: sha512-6eZs5Ls3WtCisHWp9S2GUy8dqkpGi4BVSz3GaqiE6ezub0512ESztXUwUB6C6IKbQkY2Pnb/mD4WYojCRwcwLA==}
    engines: {node: '>=0.10.0'}

  npm-run-path@4.0.1:
    resolution: {integrity: sha512-S48WzZW777zhNIrn7gxOlISNAqi9ZC/uQFnRdbeIHhZhCA6UqpkOT8T1G7BvfdgP4Er8gF4sUbaS0i7QvIfCWw==}
    engines: {node: '>=8'}

  once@1.4.0:
    resolution: {integrity: sha512-lNaJgI+2Q5URQBkccEKHTQOPaXdUxnZZElQTZY0MFUAuaEqe1E+Nyvgdz/aIyNi6Z9MzO5dv1H8n58/GELp3+w==}

  onetime@5.1.2:
    resolution: {integrity: sha512-kbpaSSGJTWdAY5KPVeMOKXSrPtr8C8C7wodJbcsd51jRnmD+GZu8Y0VoU6Dm5Z4vWr0Ig/1NKuWRKf7j5aaYSg==}
    engines: {node: '>=6'}

  optionator@0.9.4:
    resolution: {integrity: sha512-6IpQ7mKUxRcZNLIObR0hz7lxsapSSIYNZJwXPGeF0mTVqGKFIXj1DQcMoT22S3ROcLyY/rz0PWaWZ9ayWmad9g==}
    engines: {node: '>= 0.8.0'}

  p-limit@2.3.0:
    resolution: {integrity: sha512-//88mFWSJx8lxCzwdAABTJL2MyWB12+eIY7MDL2SqLmAkeKU9qxRvWuSyTjm3FUmpBEMuFfckAIqEaVGUDxb6w==}
    engines: {node: '>=6'}

  p-limit@3.1.0:
    resolution: {integrity: sha512-TYOanM3wGwNGsZN2cVTYPArw454xnXj5qmWF1bEoAc4+cU/ol7GVh7odevjp1FNHduHc3KZMcFduxU5Xc6uJRQ==}
    engines: {node: '>=10'}

  p-locate@4.1.0:
    resolution: {integrity: sha512-R79ZZ/0wAxKGu3oYMlz8jy/kbhsNrS7SKZ7PxEHBgJ5+F2mtFW2fK2cOtBh1cHYkQsbzFV7I+EoRKe6Yt0oK7A==}
    engines: {node: '>=8'}

  p-locate@5.0.0:
    resolution: {integrity: sha512-LaNjtRWUBY++zB5nE/NwcaoMylSPk+S+ZHNB1TzdbMJMny6dynpAGt7X/tl/QYq3TIeE6nxHppbo2LGymrG5Pw==}
    engines: {node: '>=10'}

  p-try@2.2.0:
    resolution: {integrity: sha512-R4nPAVTAU0B9D35/Gk3uJf/7XYbQcyohSKdvAxIRSNghFl4e71hVoGnBNQz9cWaXxO2I10KTC+3jMdvvoKw6dQ==}
    engines: {node: '>=6'}

  parent-module@1.0.1:
    resolution: {integrity: sha512-GQ2EWRpQV8/o+Aw8YqtfZZPfNRWZYkbidE9k5rpl/hC3vtHHBfGm2Ifi6qWV+coDGkrUKZAxE3Lot5kcsRlh+g==}
    engines: {node: '>=6'}

  parse-json@5.2.0:
    resolution: {integrity: sha512-ayCKvm/phCGxOkYRSCM82iDwct8/EonSEgCSxWxD7ve6jHggsFl4fZVQBPRNgQoKiuV/odhFrGzQXZwbifC8Rg==}
    engines: {node: '>=8'}

  path-exists@4.0.0:
    resolution: {integrity: sha512-ak9Qy5Q7jYb2Wwcey5Fpvg2KoAc/ZIhLSLOSBmRmygPsGwkVVt0fZa0qrtMz+m6tJTAHfZQ8FnmB4MG4LWy7/w==}
    engines: {node: '>=8'}

  path-is-absolute@1.0.1:
    resolution: {integrity: sha512-AVbw3UJ2e9bq64vSaS9Am0fje1Pa8pbGqTTsmXfaIiMpnr5DlDhfJOuLj9Sf95ZPVDAUerDfEk88MPmPe7UCQg==}
    engines: {node: '>=0.10.0'}

  path-key@3.1.1:
    resolution: {integrity: sha512-ojmeN0qd+y0jszEtoY48r0Peq5dwMEkIlCOu6Q5f41lfkswXuKtYrhgoTpLnyIcHm24Uhqx+5Tqm2InSwLhE6Q==}
    engines: {node: '>=8'}

  path-parse@1.0.7:
    resolution: {integrity: sha512-LDJzPVEEEPR+y48z93A0Ed0yXb8pAByGWo/k5YYdYgpY2/2EsOsksJrq7lOHxryrVOn1ejG6oAp8ahvOIQD8sw==}

  picocolors@1.1.1:
    resolution: {integrity: sha512-xceH2snhtb5M9liqDsmEw56le376mTZkEX/jEb/RxNFyegNul7eNslCXP9FDj/Lcu0X8KEyMceP2ntpaHrDEVA==}

  picomatch@2.3.1:
    resolution: {integrity: sha512-JU3teHTNjmE2VCGFzuY8EXzCDVwEqB2a8fsIvwaStHhAWJEeVd1o1QD80CU6+ZdEXXSLbSsuLwJjkCBWqRQUVA==}
    engines: {node: '>=8.6'}

  pirates@4.0.6:
    resolution: {integrity: sha512-saLsH7WeYYPiD25LDuLRRY/i+6HaPYr6G1OUlN39otzkSTxKnubR9RTxS3/Kk50s1g2JTgFwWQDQyplC5/SHZg==}
    engines: {node: '>= 6'}

  pkg-dir@4.2.0:
    resolution: {integrity: sha512-HRDzbaKjC+AOWVXxAU/x54COGeIv9eb+6CkDSQoNTt4XyWoIJvuPsXizxu/Fr23EiekbtZwmh1IcIG/l/a10GQ==}
    engines: {node: '>=8'}

  prelude-ls@1.2.1:
    resolution: {integrity: sha512-vkcDPrRZo1QZLbn5RLGPpg/WmIQ65qoWWhcGKf/b5eplkkarX0m9z8ppCat4mlOqUsWpyNuYgO3VRyrYHSzX5g==}
    engines: {node: '>= 0.8.0'}

  prettier-linter-helpers@1.0.0:
    resolution: {integrity: sha512-GbK2cP9nraSSUF9N2XwUwqfzlAFlMNYYl+ShE/V+H8a9uNl/oUqB1w2EL54Jh0OlyRSd8RfWYJ3coVS4TROP2w==}
    engines: {node: '>=6.0.0'}

  prettier@3.4.2:
    resolution: {integrity: sha512-e9MewbtFo+Fevyuxn/4rrcDAaq0IYxPGLvObpQjiZBMAzB9IGmzlnG9RZy3FFas+eBMu2vA0CszMeduow5dIuQ==}
    engines: {node: '>=14'}
    hasBin: true

  pretty-format@29.7.0:
    resolution: {integrity: sha512-Pdlw/oPxN+aXdmM9R00JVC9WVFoCLTKJvDVLgmJ+qAffBMxsV85l/Lu7sNx4zSzPyoL2euImuEwHhOXdEgNFZQ==}
    engines: {node: ^14.15.0 || ^16.10.0 || >=18.0.0}

  prompts@2.4.2:
    resolution: {integrity: sha512-NxNv/kLguCA7p3jE8oL2aEBsrJWgAakBpgmgK6lpPWV+WuOmY6r2/zbAVnP+T8bQlA0nzHXSJSJW0Hq7ylaD2Q==}
    engines: {node: '>= 6'}

  punycode@2.3.1:
    resolution: {integrity: sha512-vYt7UD1U9Wg6138shLtLOvdAu+8DsC/ilFtEVHcH+wydcSpNE20AfSOduf6MkRFahL5FY7X1oU7nKVZFtfq8Fg==}
    engines: {node: '>=6'}

  pure-rand@6.0.4:
    resolution: {integrity: sha512-LA0Y9kxMYv47GIPJy6MI84fqTd2HmYZI83W/kM/SkKfDlajnZYfmXFTxkbY+xSBPkLJxltMa9hIkmdc29eguMA==}

  queue-microtask@1.2.3:
    resolution: {integrity: sha512-NuaNSa6flKT5JaSYQzJok04JzTL1CA6aGhv5rfLW3PgqA+M2ChpZQnAC8h8i4ZFkBS8X5RqkDBHA7r4hej3K9A==}

  react-is@18.3.1:
    resolution: {integrity: sha512-/LLMVyas0ljjAtoYiPqYiL8VWXzUUdThrmU5+n20DZv+a+ClRoevUzw5JxU+Ieh5/c87ytoTBV9G1FiKfNJdmg==}

  require-directory@2.1.1:
    resolution: {integrity: sha512-fGxEI7+wsG9xrvdjsrlmL22OMTTiHRwAMroiEeMgq8gzoLC/PQr7RsRDSTLUg/bZAZtF+TVIkHc6/4RIKrui+Q==}
    engines: {node: '>=0.10.0'}

  resolve-cwd@3.0.0:
    resolution: {integrity: sha512-OrZaX2Mb+rJCpH/6CpSqt9xFVpN++x01XnN2ie9g6P5/3xelLAkXWVADpdz1IHD/KFfEXyE6V0U01OQ3UO2rEg==}
    engines: {node: '>=8'}

  resolve-from@4.0.0:
    resolution: {integrity: sha512-pb/MYmXstAkysRFx8piNI1tGFNQIFA3vkE3Gq4EuA1dF6gHp/+vgZqsCGJapvy8N3Q+4o7FwvquPJcnZ7RYy4g==}
    engines: {node: '>=4'}

  resolve-from@5.0.0:
    resolution: {integrity: sha512-qYg9KP24dD5qka9J47d0aVky0N+b4fTU89LN9iDnjB5waksiC49rvMB0PrUJQGoTmH50XPiqOvAjDfaijGxYZw==}
    engines: {node: '>=8'}

  resolve.exports@2.0.2:
    resolution: {integrity: sha512-X2UW6Nw3n/aMgDVy+0rSqgHlv39WZAlZrXCdnbyEiKm17DSqHX4MmQMaST3FbeWR5FTuRcUwYAziZajji0Y7mg==}
    engines: {node: '>=10'}

  resolve@1.22.8:
    resolution: {integrity: sha512-oKWePCxqpd6FlLvGV1VU0x7bkPmmCNolxzjMf4NczoDnQcIWrAF+cPtZn5i6n+RfD2d9i0tzpKnG6Yk168yIyw==}
    hasBin: true

  reusify@1.0.4:
    resolution: {integrity: sha512-U9nH88a3fc/ekCF1l0/UP1IosiuIjyTh7hBvXVMHYgVcfGvt897Xguj2UOLDeI5BG2m7/uwyaLVT6fbtCwTyzw==}
    engines: {iojs: '>=1.0.0', node: '>=0.10.0'}

  run-parallel@1.2.0:
    resolution: {integrity: sha512-5l4VyZR86LZ/lDxZTR6jqL8AFE2S0IFLMP26AbjsLVADxHdhB/c0GUsH+y39UfCi3dzz8OlQuPmnaJOMoDHQBA==}

  semver@6.3.1:
    resolution: {integrity: sha512-BR7VvDCVHO+q2xBEWskxS6DJE1qRnb7DxzUrogb71CWoSficBxYsiAGd+Kl0mmq/MprG9yArRkyrQxTO6XjMzA==}
    hasBin: true

  semver@7.6.2:
    resolution: {integrity: sha512-FNAIBWCx9qcRhoHcgcJ0gvU7SN1lYU2ZXuSfl04bSC5OpvDHFyJCjdNHomPXxjQlCBU67YW64PzY7/VIEH7F2w==}
    engines: {node: '>=10'}
    hasBin: true

  semver@7.6.3:
    resolution: {integrity: sha512-oVekP1cKtI+CTDvHWYFUcMtsK/00wmAEfyqKfNdARm8u1wNVhSgaX7A8d4UuIlUI5e84iEwOhs7ZPYRmzU9U6A==}
    engines: {node: '>=10'}
    hasBin: true

  shebang-command@2.0.0:
    resolution: {integrity: sha512-kHxr2zZpYtdmrN1qDjrrX/Z1rR1kG8Dx+gkpK1G4eXmvXswmcE1hTWBWYUzlraYw1/yZp6YuDY77YtvbN0dmDA==}
    engines: {node: '>=8'}

  shebang-regex@3.0.0:
    resolution: {integrity: sha512-7++dFhtcx3353uBaq8DDR4NuxBetBzC7ZQOhmTQInHEd6bSrXdiEyzCvG07Z44UYdLShWUyXt5M/yhz8ekcb1A==}
    engines: {node: '>=8'}

  signal-exit@3.0.7:
    resolution: {integrity: sha512-wnD2ZE+l+SPC/uoS0vXeE9L1+0wuaMqKlfz9AMUo38JsyLSBWSFcHR1Rri62LZc12vLr1gb3jl7iwQhgwpAbGQ==}

  sisteransi@1.0.5:
    resolution: {integrity: sha512-bLGGlR1QxBcynn2d5YmDX4MGjlZvy2MRBDRNHLJ8VI6l6+9FUiyTFNJ0IveOSP0bcXgVDPRcfGqA0pjaqUpfVg==}

  slash@3.0.0:
    resolution: {integrity: sha512-g9Q1haeby36OSStwb4ntCGGGaKsaVSjQ68fBxoQcutl5fS1vuY18H3wSt3jFyFtrkx+Kz0V1G85A4MyAdDMi2Q==}
    engines: {node: '>=8'}

  source-map-support@0.5.13:
    resolution: {integrity: sha512-SHSKFHadjVA5oR4PPqhtAVdcBWwRYVd6g6cAXnIbRiIwc2EhPrTuKUBdSLvlEKyIP3GCf89fltvcZiP9MMFA1w==}

  source-map@0.6.1:
    resolution: {integrity: sha512-UjgapumWlbMhkBgzT7Ykc5YXUT46F0iKu8SGXq0bcwP5dz/h0Plj6enJqjz1Zbq2l5WaqYnrVbwWOWMyF3F47g==}
    engines: {node: '>=0.10.0'}

  sprintf-js@1.0.3:
    resolution: {integrity: sha512-D9cPgkvLlV3t3IzL0D0YLvGA9Ahk4PcvVwUbN0dSGr1aP0Nrt4AEnTUbuGvquEC0mA64Gqt1fzirlRs5ibXx8g==}

  stack-utils@2.0.6:
    resolution: {integrity: sha512-XlkWvfIm6RmsWtNJx+uqtKLS8eqFbxUg0ZzLXqY0caEy9l7hruX8IpiDnjsLavoBgqCCR71TqWO8MaXYheJ3RQ==}
    engines: {node: '>=10'}

  string-length@4.0.2:
    resolution: {integrity: sha512-+l6rNN5fYHNhZZy41RXsYptCjA2Igmq4EG7kZAYFQI1E1VTXarr6ZPXBg6eq7Y6eK4FEhY6AJlyuFIb/v/S0VQ==}
    engines: {node: '>=10'}

  string-width@4.2.3:
    resolution: {integrity: sha512-wKyQRQpjJ0sIp62ErSZdGsjMJWsap5oRNihHhu6G7JVO/9jIB6UyevL+tXuOqrng8j/cxKTWyWUwvSTriiZz/g==}
    engines: {node: '>=8'}

  strip-ansi@6.0.1:
    resolution: {integrity: sha512-Y38VPSHcqkFrCpFnQ9vuSXmquuv5oXOKpGeT6aGrr3o3Gc9AlVa6JBfUSOCnbxGGZF+/0ooI7KrPuUSztUdU5A==}
    engines: {node: '>=8'}

  strip-bom@4.0.0:
    resolution: {integrity: sha512-3xurFv5tEgii33Zi8Jtp55wEIILR9eh34FAW00PZf+JnSsTmV/ioewSgQl97JHvgjoRGwPShsWm+IdrxB35d0w==}
    engines: {node: '>=8'}

  strip-final-newline@2.0.0:
    resolution: {integrity: sha512-BrpvfNAE3dcvq7ll3xVumzjKjZQ5tI1sEUIKr3Uoks0XUl45St3FlatVqef9prk4jRDzhW6WZg+3bk93y6pLjA==}
    engines: {node: '>=6'}

  strip-json-comments@3.1.1:
    resolution: {integrity: sha512-6fPc+R4ihwqP6N/aIv2f1gMH8lOVtWQHoqC4yK6oSDVVocumAsfCqjkXnqiYMhmMwS/mEHLp7Vehlt3ql6lEig==}
    engines: {node: '>=8'}

  supports-color@7.2.0:
    resolution: {integrity: sha512-qpCAvRl9stuOHveKsn7HncJRvv501qIacKzQlO/+Lwxc9+0q2wLyv4Dfvt80/DPn2pqOBsJdDiogXGR9+OvwRw==}
    engines: {node: '>=8'}

  supports-color@8.1.1:
    resolution: {integrity: sha512-MpUEN2OodtUzxvKQl72cUF7RQ5EiHsGvSsVG0ia9c5RbWGL2CI4C7EpPS8UTBIplnlzZiNuV56w+FuNxy3ty2Q==}
    engines: {node: '>=10'}

  supports-preserve-symlinks-flag@1.0.0:
    resolution: {integrity: sha512-ot0WnXS9fgdkgIcePe6RHNk1WA8+muPa6cSjeR3V8K27q9BB1rTE3R1p7Hv0z1ZyAc8s6Vvv8DIyWf681MAt0w==}
    engines: {node: '>= 0.4'}

  synckit@0.9.1:
    resolution: {integrity: sha512-7gr8p9TQP6RAHusBOSLs46F4564ZrjV8xFmw5zCmgmhGUcw2hxsShhJ6CEiHQMgPDwAQ1fWHPM0ypc4RMAig4A==}
    engines: {node: ^14.18.0 || >=16.0.0}

  test-exclude@6.0.0:
    resolution: {integrity: sha512-cAGWPIyOHU6zlmg88jwm7VRyXnMN7iV68OGAbYDk/Mh/xC/pzVPlQtY6ngoIH/5/tciuhGfvESU8GrHrcxD56w==}
    engines: {node: '>=8'}

  tmpl@1.0.5:
    resolution: {integrity: sha512-3f0uOEAQwIqGuWW2MVzYg8fV/QNnc/IpuJNG837rLuczAaLVHslWHZQj4IGiEl5Hs3kkbhwL9Ab7Hrsmuj+Smw==}

  to-fast-properties@2.0.0:
    resolution: {integrity: sha512-/OaKK0xYrs3DmxRYqL/yDc+FxFUVYhDlXMhRmv3z915w2HF1tnN1omB354j8VUGO/hbRzyD6Y3sA7v7GS/ceog==}
    engines: {node: '>=4'}

  to-regex-range@5.0.1:
    resolution: {integrity: sha512-65P7iz6X5yEr1cwcgvQxbbIw7Uk3gOy5dIdtZ4rDveLqhrdJP+Li/Hx6tyK0NEb+2GCyneCMJiGqrADCSNk8sQ==}
    engines: {node: '>=8.0'}

  ts-api-utils@2.0.0:
    resolution: {integrity: sha512-xCt/TOAc+EOHS1XPnijD3/yzpH6qg2xppZO1YDqGoVsNXfQfzHpOdNuXwrwOU8u4ITXJyDCTyt8w5g1sZv9ynQ==}
    engines: {node: '>=18.12'}
    peerDependencies:
      typescript: '>=4.8.4'

  ts-jest@29.2.5:
    resolution: {integrity: sha512-KD8zB2aAZrcKIdGk4OwpJggeLcH1FgrICqDSROWqlnJXGCXK4Mn6FcdK2B6670Xr73lHMG1kHw8R87A0ecZ+vA==}
    engines: {node: ^14.15.0 || ^16.10.0 || ^18.0.0 || >=20.0.0}
    hasBin: true
    peerDependencies:
      '@babel/core': '>=7.0.0-beta.0 <8'
      '@jest/transform': ^29.0.0
      '@jest/types': ^29.0.0
      babel-jest: ^29.0.0
      esbuild: '*'
      jest: ^29.0.0
      typescript: '>=4.3 <6'
    peerDependenciesMeta:
      '@babel/core':
        optional: true
      '@jest/transform':
        optional: true
      '@jest/types':
        optional: true
      babel-jest:
        optional: true
      esbuild:
        optional: true

  tslib@2.6.3:
    resolution: {integrity: sha512-xNvxJEOUiWPGhUuUdQgAJPKOOJfGnIyKySOc09XkKsgdUV/3E2zvwZYdejjmRgPCgcym1juLH3226yA7sEFJKQ==}

  type-check@0.4.0:
    resolution: {integrity: sha512-XleUoc9uwGXqjWwXaUTZAmzMcFZ5858QA2vvx1Ur5xIcixXIP+8LnFDgRplU30us6teqdlskFfu+ae4K79Ooew==}
    engines: {node: '>= 0.8.0'}

  type-detect@4.0.8:
    resolution: {integrity: sha512-0fr/mIH1dlO+x7TlcMy+bIDqKPsw/70tVyeHW787goQjhmqaZe10uwLujubK9q9Lg6Fiho1KUKDYz0Z7k7g5/g==}
    engines: {node: '>=4'}

  type-fest@0.21.3:
    resolution: {integrity: sha512-t0rzBq87m3fVcduHDUFhKmyyX+9eo6WQjZvf51Ea/M0Q7+T374Jp1aUiyUl0GKxp8M/OETVHSDvmkyPgvX+X2w==}
    engines: {node: '>=10'}

  typescript-eslint@8.20.0:
    resolution: {integrity: sha512-Kxz2QRFsgbWj6Xcftlw3Dd154b3cEPFqQC+qMZrMypSijPd4UanKKvoKDrJ4o8AIfZFKAF+7sMaEIR8mTElozA==}
    engines: {node: ^18.18.0 || ^20.9.0 || >=21.1.0}
    peerDependencies:
      eslint: ^8.57.0 || ^9.0.0
      typescript: '>=4.8.4 <5.8.0'

  typescript@5.7.3:
    resolution: {integrity: sha512-84MVSjMEHP+FQRPy3pX9sTVV/INIex71s9TL2Gm5FG/WG1SqXeKyZ0k7/blY/4FdOzI12CBy1vGc4og/eus0fw==}
    engines: {node: '>=14.17'}
    hasBin: true

  undici-types@6.20.0:
    resolution: {integrity: sha512-Ny6QZ2Nju20vw1SRHe3d9jVu6gJ+4e3+MMpqu7pqE5HT6WsTSlce++GQmK5UXS8mzV8DSYHrQH+Xrf2jVcuKNg==}

  update-browserslist-db@1.0.13:
    resolution: {integrity: sha512-xebP81SNcPuNpPP3uzeW1NYXxI3rxyJzF3pD6sH4jE7o/IX+WtSpwnVU+qIsDPyk0d3hmFQ7mjqc6AtV604hbg==}
    hasBin: true
    peerDependencies:
      browserslist: '>= 4.21.0'

  uri-js@4.4.1:
    resolution: {integrity: sha512-7rKUyy33Q1yc98pQ1DAmLtwX109F7TIfWlW1Ydo8Wl1ii1SeHieeh0HHfPeL2fMXK6z0s8ecKs9frCuLJvndBg==}

  v8-to-istanbul@9.2.0:
    resolution: {integrity: sha512-/EH/sDgxU2eGxajKdwLCDmQ4FWq+kpi3uCmBGpw1xJtnAxEjlD8j8PEiGWpCIMIs3ciNAgH0d3TTJiUkYzyZjA==}
    engines: {node: '>=10.12.0'}

  walker@1.0.8:
    resolution: {integrity: sha512-ts/8E8l5b7kY0vlWLewOkDXMmPdLcVV4GmOQLyxuSswIJsweeFZtAsMF7k1Nszz+TYBQrlYRmzOnr398y1JemQ==}

  which@2.0.2:
    resolution: {integrity: sha512-BLI3Tl1TW3Pvl70l3yq3Y64i+awpwXqsGBYWkkqMtnbXgrMD+yj7rhW0kuEDxzJaYXGjEW5ogapKNMEKNMjibA==}
    engines: {node: '>= 8'}
    hasBin: true

  word-wrap@1.2.5:
    resolution: {integrity: sha512-BN22B5eaMMI9UMtjrGd5g5eCYPpCPDUy0FJXbYsaT5zYxjFOckS53SQDE3pWkVoWpHXVb3BrYcEN4Twa55B5cA==}
    engines: {node: '>=0.10.0'}

  wrap-ansi@7.0.0:
    resolution: {integrity: sha512-YVGIj2kamLSTxw6NsZjoBxfSwsn0ycdesmc4p+Q21c5zPuZ1pl+NfxVdxPtdHvmNVOQ6XSYG4AUtyt/Fi7D16Q==}
    engines: {node: '>=10'}

  wrappy@1.0.2:
    resolution: {integrity: sha512-l4Sp/DRseor9wL6EvV2+TuQn63dMkPjZ/sp9XkghTEbV9KlPS1xUsZ3u7/IQO4wxtcFB4bgpQPRcR3QCvezPcQ==}

  write-file-atomic@4.0.2:
    resolution: {integrity: sha512-7KxauUdBmSdWnmpaGFg+ppNjKF8uNLry8LyzjauQDOVONfFLNKrKvQOxZ/VuTIcS/gge/YNahf5RIIQWTSarlg==}
    engines: {node: ^12.13.0 || ^14.15.0 || >=16.0.0}

  y18n@5.0.8:
    resolution: {integrity: sha512-0pfFzegeDWJHJIAmTLRP2DwHjdF5s7jo9tuztdQxAhINCdvS+3nGINqPd00AphqJR/0LhANUS6/+7SCb98YOfA==}
    engines: {node: '>=10'}

  yallist@3.1.1:
    resolution: {integrity: sha512-a4UGQaWPH59mOXUYnAG2ewncQS4i4F43Tv3JoAM+s2VDAmS9NsK8GpDMLrCHPksFT7h3K6TOoUNn2pb7RoXx4g==}

  yargs-parser@21.1.1:
    resolution: {integrity: sha512-tVpsJW7DdjecAiFpbIB1e3qxIQsE6NoPc5/eTdrbbIC4h0LVsWhnoa3g+m2HclBIujHzsxZ4VJVA+GUuc2/LBw==}
    engines: {node: '>=12'}

  yargs@17.7.2:
    resolution: {integrity: sha512-7dSzzRQ++CKnNI/krKnYRV7JKKPUXMEh61soaHKg9mrWEhzFWhFnxPxGl+69cD1Ou63C13NUPCnmIcrvqCuM6w==}
    engines: {node: '>=12'}

  yocto-queue@0.1.0:
    resolution: {integrity: sha512-rVksvsnNCdJ/ohGc6xgPwyN8eheCxsiLM8mxuE/t/mOVqJewPuO1miLpTHQiRgTKCLexL4MeAFVagts7HmNZ2Q==}
    engines: {node: '>=10'}

snapshots:

  '@ampproject/remapping@2.2.1':
    dependencies:
      '@jridgewell/gen-mapping': 0.3.3
      '@jridgewell/trace-mapping': 0.3.22

  '@babel/code-frame@7.26.2':
    dependencies:
      '@babel/helper-validator-identifier': 7.25.9
      js-tokens: 4.0.0
      picocolors: 1.1.1

  '@babel/compat-data@7.23.5': {}

  '@babel/core@7.23.9':
    dependencies:
      '@ampproject/remapping': 2.2.1
      '@babel/code-frame': 7.26.2
      '@babel/generator': 7.23.6
      '@babel/helper-compilation-targets': 7.23.6
      '@babel/helper-module-transforms': 7.23.3(@babel/core@7.23.9)
      '@babel/helpers': 7.23.9
      '@babel/parser': 7.23.9
      '@babel/template': 7.23.9
      '@babel/traverse': 7.23.9
      '@babel/types': 7.23.9
      convert-source-map: 2.0.0
      debug: 4.4.0
      gensync: 1.0.0-beta.2
      json5: 2.2.3
      semver: 6.3.1
    transitivePeerDependencies:
      - supports-color

  '@babel/generator@7.23.6':
    dependencies:
      '@babel/types': 7.23.9
      '@jridgewell/gen-mapping': 0.3.3
      '@jridgewell/trace-mapping': 0.3.22
      jsesc: 2.5.2

  '@babel/helper-compilation-targets@7.23.6':
    dependencies:
      '@babel/compat-data': 7.23.5
      '@babel/helper-validator-option': 7.23.5
      browserslist: 4.22.3
      lru-cache: 5.1.1
      semver: 6.3.1

  '@babel/helper-environment-visitor@7.22.20': {}

  '@babel/helper-function-name@7.23.0':
    dependencies:
      '@babel/template': 7.23.9
      '@babel/types': 7.23.9

  '@babel/helper-hoist-variables@7.22.5':
    dependencies:
      '@babel/types': 7.23.9

  '@babel/helper-module-imports@7.22.15':
    dependencies:
      '@babel/types': 7.23.9

  '@babel/helper-module-transforms@7.23.3(@babel/core@7.23.9)':
    dependencies:
      '@babel/core': 7.23.9
      '@babel/helper-environment-visitor': 7.22.20
      '@babel/helper-module-imports': 7.22.15
      '@babel/helper-simple-access': 7.22.5
      '@babel/helper-split-export-declaration': 7.22.6
      '@babel/helper-validator-identifier': 7.25.9

  '@babel/helper-plugin-utils@7.22.5': {}

  '@babel/helper-simple-access@7.22.5':
    dependencies:
      '@babel/types': 7.23.9

  '@babel/helper-split-export-declaration@7.22.6':
    dependencies:
      '@babel/types': 7.23.9

  '@babel/helper-string-parser@7.23.4': {}

  '@babel/helper-validator-identifier@7.22.20': {}

  '@babel/helper-validator-identifier@7.25.9': {}

  '@babel/helper-validator-option@7.23.5': {}

  '@babel/helpers@7.23.9':
    dependencies:
      '@babel/template': 7.23.9
      '@babel/traverse': 7.23.9
      '@babel/types': 7.23.9
    transitivePeerDependencies:
      - supports-color

  '@babel/parser@7.23.9':
    dependencies:
      '@babel/types': 7.23.9

  '@babel/plugin-syntax-async-generators@7.8.4(@babel/core@7.23.9)':
    dependencies:
      '@babel/core': 7.23.9
      '@babel/helper-plugin-utils': 7.22.5

  '@babel/plugin-syntax-bigint@7.8.3(@babel/core@7.23.9)':
    dependencies:
      '@babel/core': 7.23.9
      '@babel/helper-plugin-utils': 7.22.5

  '@babel/plugin-syntax-class-properties@7.12.13(@babel/core@7.23.9)':
    dependencies:
      '@babel/core': 7.23.9
      '@babel/helper-plugin-utils': 7.22.5

  '@babel/plugin-syntax-import-meta@7.10.4(@babel/core@7.23.9)':
    dependencies:
      '@babel/core': 7.23.9
      '@babel/helper-plugin-utils': 7.22.5

  '@babel/plugin-syntax-json-strings@7.8.3(@babel/core@7.23.9)':
    dependencies:
      '@babel/core': 7.23.9
      '@babel/helper-plugin-utils': 7.22.5

  '@babel/plugin-syntax-jsx@7.23.3(@babel/core@7.23.9)':
    dependencies:
      '@babel/core': 7.23.9
      '@babel/helper-plugin-utils': 7.22.5

  '@babel/plugin-syntax-logical-assignment-operators@7.10.4(@babel/core@7.23.9)':
    dependencies:
      '@babel/core': 7.23.9
      '@babel/helper-plugin-utils': 7.22.5

  '@babel/plugin-syntax-nullish-coalescing-operator@7.8.3(@babel/core@7.23.9)':
    dependencies:
      '@babel/core': 7.23.9
      '@babel/helper-plugin-utils': 7.22.5

  '@babel/plugin-syntax-numeric-separator@7.10.4(@babel/core@7.23.9)':
    dependencies:
      '@babel/core': 7.23.9
      '@babel/helper-plugin-utils': 7.22.5

  '@babel/plugin-syntax-object-rest-spread@7.8.3(@babel/core@7.23.9)':
    dependencies:
      '@babel/core': 7.23.9
      '@babel/helper-plugin-utils': 7.22.5

  '@babel/plugin-syntax-optional-catch-binding@7.8.3(@babel/core@7.23.9)':
    dependencies:
      '@babel/core': 7.23.9
      '@babel/helper-plugin-utils': 7.22.5

  '@babel/plugin-syntax-optional-chaining@7.8.3(@babel/core@7.23.9)':
    dependencies:
      '@babel/core': 7.23.9
      '@babel/helper-plugin-utils': 7.22.5

  '@babel/plugin-syntax-top-level-await@7.14.5(@babel/core@7.23.9)':
    dependencies:
      '@babel/core': 7.23.9
      '@babel/helper-plugin-utils': 7.22.5

  '@babel/plugin-syntax-typescript@7.23.3(@babel/core@7.23.9)':
    dependencies:
      '@babel/core': 7.23.9
      '@babel/helper-plugin-utils': 7.22.5

  '@babel/template@7.23.9':
    dependencies:
      '@babel/code-frame': 7.26.2
      '@babel/parser': 7.23.9
      '@babel/types': 7.23.9

  '@babel/traverse@7.23.9':
    dependencies:
      '@babel/code-frame': 7.26.2
      '@babel/generator': 7.23.6
      '@babel/helper-environment-visitor': 7.22.20
      '@babel/helper-function-name': 7.23.0
      '@babel/helper-hoist-variables': 7.22.5
      '@babel/helper-split-export-declaration': 7.22.6
      '@babel/parser': 7.23.9
      '@babel/types': 7.23.9
      debug: 4.4.0
      globals: 11.12.0
    transitivePeerDependencies:
      - supports-color

  '@babel/types@7.23.9':
    dependencies:
      '@babel/helper-string-parser': 7.23.4
      '@babel/helper-validator-identifier': 7.22.20
      to-fast-properties: 2.0.0

  '@bcoe/v8-coverage@0.2.3': {}

  '@eslint-community/eslint-utils@4.4.1(eslint@9.18.0)':
    dependencies:
      eslint: 9.18.0
      eslint-visitor-keys: 3.4.3

  '@eslint-community/regexpp@4.12.1': {}

  '@eslint/config-array@0.19.1':
    dependencies:
      '@eslint/object-schema': 2.1.5
      debug: 4.4.0
      minimatch: 3.1.2
    transitivePeerDependencies:
      - supports-color

  '@eslint/core@0.10.0':
    dependencies:
      '@types/json-schema': 7.0.15

  '@eslint/eslintrc@3.2.0':
    dependencies:
      ajv: 6.12.6
      debug: 4.4.0
      espree: 10.3.0
      globals: 14.0.0
      ignore: 5.3.2
      import-fresh: 3.3.0
      js-yaml: 4.1.0
      minimatch: 3.1.2
      strip-json-comments: 3.1.1
    transitivePeerDependencies:
      - supports-color

  '@eslint/js@9.18.0': {}

  '@eslint/object-schema@2.1.5': {}

  '@eslint/plugin-kit@0.2.5':
    dependencies:
      '@eslint/core': 0.10.0
      levn: 0.4.1

  '@humanfs/core@0.19.1': {}

  '@humanfs/node@0.16.6':
    dependencies:
      '@humanfs/core': 0.19.1
      '@humanwhocodes/retry': 0.3.1

  '@humanwhocodes/module-importer@1.0.1': {}

  '@humanwhocodes/retry@0.3.1': {}

  '@humanwhocodes/retry@0.4.1': {}

  '@istanbuljs/load-nyc-config@1.1.0':
    dependencies:
      camelcase: 5.3.1
      find-up: 4.1.0
      get-package-type: 0.1.0
      js-yaml: 3.14.1
      resolve-from: 5.0.0

  '@istanbuljs/schema@0.1.3': {}

  '@jest/console@29.7.0':
    dependencies:
      '@jest/types': 29.6.3
      '@types/node': 22.10.6
      chalk: 4.1.2
      jest-message-util: 29.7.0
      jest-util: 29.7.0
      slash: 3.0.0

  '@jest/core@29.7.0':
    dependencies:
      '@jest/console': 29.7.0
      '@jest/reporters': 29.7.0
      '@jest/test-result': 29.7.0
      '@jest/transform': 29.7.0
      '@jest/types': 29.6.3
      '@types/node': 22.10.6
      ansi-escapes: 4.3.2
      chalk: 4.1.2
      ci-info: 3.9.0
      exit: 0.1.2
      graceful-fs: 4.2.11
      jest-changed-files: 29.7.0
      jest-config: 29.7.0(@types/node@22.10.6)
      jest-haste-map: 29.7.0
      jest-message-util: 29.7.0
      jest-regex-util: 29.6.3
      jest-resolve: 29.7.0
      jest-resolve-dependencies: 29.7.0
      jest-runner: 29.7.0
      jest-runtime: 29.7.0
      jest-snapshot: 29.7.0
      jest-util: 29.7.0
      jest-validate: 29.7.0
      jest-watcher: 29.7.0
      micromatch: 4.0.5
      pretty-format: 29.7.0
      slash: 3.0.0
      strip-ansi: 6.0.1
    transitivePeerDependencies:
      - babel-plugin-macros
      - supports-color
      - ts-node

  '@jest/environment@29.7.0':
    dependencies:
      '@jest/fake-timers': 29.7.0
      '@jest/types': 29.6.3
      '@types/node': 22.10.6
      jest-mock: 29.7.0

  '@jest/expect-utils@29.7.0':
    dependencies:
      jest-get-type: 29.6.3

  '@jest/expect@29.7.0':
    dependencies:
      expect: 29.7.0
      jest-snapshot: 29.7.0
    transitivePeerDependencies:
      - supports-color

  '@jest/fake-timers@29.7.0':
    dependencies:
      '@jest/types': 29.6.3
      '@sinonjs/fake-timers': 10.3.0
      '@types/node': 22.10.6
      jest-message-util: 29.7.0
      jest-mock: 29.7.0
      jest-util: 29.7.0

  '@jest/globals@29.7.0':
    dependencies:
      '@jest/environment': 29.7.0
      '@jest/expect': 29.7.0
      '@jest/types': 29.6.3
      jest-mock: 29.7.0
    transitivePeerDependencies:
      - supports-color

  '@jest/reporters@29.7.0':
    dependencies:
      '@bcoe/v8-coverage': 0.2.3
      '@jest/console': 29.7.0
      '@jest/test-result': 29.7.0
      '@jest/transform': 29.7.0
      '@jest/types': 29.6.3
      '@jridgewell/trace-mapping': 0.3.22
      '@types/node': 22.10.6
      chalk: 4.1.2
      collect-v8-coverage: 1.0.2
      exit: 0.1.2
      glob: 7.2.3
      graceful-fs: 4.2.11
      istanbul-lib-coverage: 3.2.2
      istanbul-lib-instrument: 6.0.1
      istanbul-lib-report: 3.0.1
      istanbul-lib-source-maps: 4.0.1
      istanbul-reports: 3.1.6
      jest-message-util: 29.7.0
      jest-util: 29.7.0
      jest-worker: 29.7.0
      slash: 3.0.0
      string-length: 4.0.2
      strip-ansi: 6.0.1
      v8-to-istanbul: 9.2.0
    transitivePeerDependencies:
      - supports-color

  '@jest/schemas@29.6.3':
    dependencies:
      '@sinclair/typebox': 0.27.8

  '@jest/source-map@29.6.3':
    dependencies:
      '@jridgewell/trace-mapping': 0.3.22
      callsites: 3.1.0
      graceful-fs: 4.2.11

  '@jest/test-result@29.7.0':
    dependencies:
      '@jest/console': 29.7.0
      '@jest/types': 29.6.3
      '@types/istanbul-lib-coverage': 2.0.6
      collect-v8-coverage: 1.0.2

  '@jest/test-sequencer@29.7.0':
    dependencies:
      '@jest/test-result': 29.7.0
      graceful-fs: 4.2.11
      jest-haste-map: 29.7.0
      slash: 3.0.0

  '@jest/transform@29.7.0':
    dependencies:
      '@babel/core': 7.23.9
      '@jest/types': 29.6.3
      '@jridgewell/trace-mapping': 0.3.22
      babel-plugin-istanbul: 6.1.1
      chalk: 4.1.2
      convert-source-map: 2.0.0
      fast-json-stable-stringify: 2.1.0
      graceful-fs: 4.2.11
      jest-haste-map: 29.7.0
      jest-regex-util: 29.6.3
      jest-util: 29.7.0
      micromatch: 4.0.5
      pirates: 4.0.6
      slash: 3.0.0
      write-file-atomic: 4.0.2
    transitivePeerDependencies:
      - supports-color

  '@jest/types@29.6.3':
    dependencies:
      '@jest/schemas': 29.6.3
      '@types/istanbul-lib-coverage': 2.0.6
      '@types/istanbul-reports': 3.0.4
      '@types/node': 22.10.6
      '@types/yargs': 17.0.32
      chalk: 4.1.2

  '@jridgewell/gen-mapping@0.3.3':
    dependencies:
      '@jridgewell/set-array': 1.1.2
      '@jridgewell/sourcemap-codec': 1.4.15
      '@jridgewell/trace-mapping': 0.3.22

  '@jridgewell/resolve-uri@3.1.1': {}

  '@jridgewell/set-array@1.1.2': {}

  '@jridgewell/sourcemap-codec@1.4.15': {}

  '@jridgewell/trace-mapping@0.3.22':
    dependencies:
      '@jridgewell/resolve-uri': 3.1.1
      '@jridgewell/sourcemap-codec': 1.4.15

  '@nodelib/fs.scandir@2.1.5':
    dependencies:
      '@nodelib/fs.stat': 2.0.5
      run-parallel: 1.2.0

  '@nodelib/fs.stat@2.0.5': {}

  '@nodelib/fs.walk@1.2.8':
    dependencies:
      '@nodelib/fs.scandir': 2.1.5
      fastq: 1.18.0

  '@pkgr/core@0.1.1': {}

  '@sinclair/typebox@0.27.8': {}

  '@sinonjs/commons@3.0.1':
    dependencies:
      type-detect: 4.0.8

  '@sinonjs/fake-timers@10.3.0':
    dependencies:
      '@sinonjs/commons': 3.0.1

  '@types/babel__core@7.20.5':
    dependencies:
      '@babel/parser': 7.23.9
      '@babel/types': 7.23.9
      '@types/babel__generator': 7.6.8
      '@types/babel__template': 7.4.4
      '@types/babel__traverse': 7.20.5

  '@types/babel__generator@7.6.8':
    dependencies:
      '@babel/types': 7.23.9

  '@types/babel__template@7.4.4':
    dependencies:
      '@babel/parser': 7.23.9
      '@babel/types': 7.23.9

  '@types/babel__traverse@7.20.5':
    dependencies:
      '@babel/types': 7.23.9

  '@types/estree@1.0.6': {}

  '@types/graceful-fs@4.1.9':
    dependencies:
      '@types/node': 22.10.6

  '@types/istanbul-lib-coverage@2.0.6': {}

  '@types/istanbul-lib-report@3.0.3':
    dependencies:
      '@types/istanbul-lib-coverage': 2.0.6

  '@types/istanbul-reports@3.0.4':
    dependencies:
      '@types/istanbul-lib-report': 3.0.3

  '@types/jest@29.5.14':
    dependencies:
      expect: 29.7.0
      pretty-format: 29.7.0

  '@types/json-schema@7.0.15': {}

  '@types/node@22.10.6':
    dependencies:
      undici-types: 6.20.0

  '@types/stack-utils@2.0.3': {}

  '@types/yargs-parser@21.0.3': {}

  '@types/yargs@17.0.32':
    dependencies:
      '@types/yargs-parser': 21.0.3

  '@typescript-eslint/eslint-plugin@8.20.0(@typescript-eslint/parser@8.20.0(eslint@9.18.0)(typescript@5.7.3))(eslint@9.18.0)(typescript@5.7.3)':
    dependencies:
      '@eslint-community/regexpp': 4.12.1
      '@typescript-eslint/parser': 8.20.0(eslint@9.18.0)(typescript@5.7.3)
      '@typescript-eslint/scope-manager': 8.20.0
      '@typescript-eslint/type-utils': 8.20.0(eslint@9.18.0)(typescript@5.7.3)
      '@typescript-eslint/utils': 8.20.0(eslint@9.18.0)(typescript@5.7.3)
      '@typescript-eslint/visitor-keys': 8.20.0
      eslint: 9.18.0
      graphemer: 1.4.0
      ignore: 5.3.2
      natural-compare: 1.4.0
      ts-api-utils: 2.0.0(typescript@5.7.3)
      typescript: 5.7.3
    transitivePeerDependencies:
      - supports-color

  '@typescript-eslint/parser@8.20.0(eslint@9.18.0)(typescript@5.7.3)':
    dependencies:
      '@typescript-eslint/scope-manager': 8.20.0
      '@typescript-eslint/types': 8.20.0
      '@typescript-eslint/typescript-estree': 8.20.0(typescript@5.7.3)
      '@typescript-eslint/visitor-keys': 8.20.0
      debug: 4.4.0
      eslint: 9.18.0
      typescript: 5.7.3
    transitivePeerDependencies:
      - supports-color

  '@typescript-eslint/scope-manager@8.20.0':
    dependencies:
      '@typescript-eslint/types': 8.20.0
      '@typescript-eslint/visitor-keys': 8.20.0

  '@typescript-eslint/type-utils@8.20.0(eslint@9.18.0)(typescript@5.7.3)':
    dependencies:
      '@typescript-eslint/typescript-estree': 8.20.0(typescript@5.7.3)
      '@typescript-eslint/utils': 8.20.0(eslint@9.18.0)(typescript@5.7.3)
      debug: 4.4.0
      eslint: 9.18.0
      ts-api-utils: 2.0.0(typescript@5.7.3)
      typescript: 5.7.3
    transitivePeerDependencies:
      - supports-color

  '@typescript-eslint/types@8.20.0': {}

  '@typescript-eslint/typescript-estree@8.20.0(typescript@5.7.3)':
    dependencies:
      '@typescript-eslint/types': 8.20.0
      '@typescript-eslint/visitor-keys': 8.20.0
      debug: 4.4.0
      fast-glob: 3.3.3
      is-glob: 4.0.3
      minimatch: 9.0.5
      semver: 7.6.3
      ts-api-utils: 2.0.0(typescript@5.7.3)
      typescript: 5.7.3
    transitivePeerDependencies:
      - supports-color

  '@typescript-eslint/utils@8.20.0(eslint@9.18.0)(typescript@5.7.3)':
    dependencies:
      '@eslint-community/eslint-utils': 4.4.1(eslint@9.18.0)
      '@typescript-eslint/scope-manager': 8.20.0
      '@typescript-eslint/types': 8.20.0
      '@typescript-eslint/typescript-estree': 8.20.0(typescript@5.7.3)
      eslint: 9.18.0
      typescript: 5.7.3
    transitivePeerDependencies:
      - supports-color

  '@typescript-eslint/visitor-keys@8.20.0':
    dependencies:
      '@typescript-eslint/types': 8.20.0
      eslint-visitor-keys: 4.2.0

  acorn-jsx@5.3.2(acorn@8.14.0):
    dependencies:
      acorn: 8.14.0

  acorn@8.14.0: {}

  ajv@6.12.6:
    dependencies:
      fast-deep-equal: 3.1.3
      fast-json-stable-stringify: 2.1.0
      json-schema-traverse: 0.4.1
      uri-js: 4.4.1

  ansi-escapes@4.3.2:
    dependencies:
      type-fest: 0.21.3

  ansi-regex@5.0.1: {}

  ansi-styles@4.3.0:
    dependencies:
      color-convert: 2.0.1

  ansi-styles@5.2.0: {}

  anymatch@3.1.3:
    dependencies:
      normalize-path: 3.0.0
      picomatch: 2.3.1

  argparse@1.0.10:
    dependencies:
      sprintf-js: 1.0.3

  argparse@2.0.1: {}

  async@3.2.6: {}

  babel-jest@29.7.0(@babel/core@7.23.9):
    dependencies:
      '@babel/core': 7.23.9
      '@jest/transform': 29.7.0
      '@types/babel__core': 7.20.5
      babel-plugin-istanbul: 6.1.1
      babel-preset-jest: 29.6.3(@babel/core@7.23.9)
      chalk: 4.1.2
      graceful-fs: 4.2.11
      slash: 3.0.0
    transitivePeerDependencies:
      - supports-color

  babel-plugin-istanbul@6.1.1:
    dependencies:
      '@babel/helper-plugin-utils': 7.22.5
      '@istanbuljs/load-nyc-config': 1.1.0
      '@istanbuljs/schema': 0.1.3
      istanbul-lib-instrument: 5.2.1
      test-exclude: 6.0.0
    transitivePeerDependencies:
      - supports-color

  babel-plugin-jest-hoist@29.6.3:
    dependencies:
      '@babel/template': 7.23.9
      '@babel/types': 7.23.9
      '@types/babel__core': 7.20.5
      '@types/babel__traverse': 7.20.5

  babel-preset-current-node-syntax@1.0.1(@babel/core@7.23.9):
    dependencies:
      '@babel/core': 7.23.9
      '@babel/plugin-syntax-async-generators': 7.8.4(@babel/core@7.23.9)
      '@babel/plugin-syntax-bigint': 7.8.3(@babel/core@7.23.9)
      '@babel/plugin-syntax-class-properties': 7.12.13(@babel/core@7.23.9)
      '@babel/plugin-syntax-import-meta': 7.10.4(@babel/core@7.23.9)
      '@babel/plugin-syntax-json-strings': 7.8.3(@babel/core@7.23.9)
      '@babel/plugin-syntax-logical-assignment-operators': 7.10.4(@babel/core@7.23.9)
      '@babel/plugin-syntax-nullish-coalescing-operator': 7.8.3(@babel/core@7.23.9)
      '@babel/plugin-syntax-numeric-separator': 7.10.4(@babel/core@7.23.9)
      '@babel/plugin-syntax-object-rest-spread': 7.8.3(@babel/core@7.23.9)
      '@babel/plugin-syntax-optional-catch-binding': 7.8.3(@babel/core@7.23.9)
      '@babel/plugin-syntax-optional-chaining': 7.8.3(@babel/core@7.23.9)
      '@babel/plugin-syntax-top-level-await': 7.14.5(@babel/core@7.23.9)

  babel-preset-jest@29.6.3(@babel/core@7.23.9):
    dependencies:
      '@babel/core': 7.23.9
      babel-plugin-jest-hoist: 29.6.3
      babel-preset-current-node-syntax: 1.0.1(@babel/core@7.23.9)

  balanced-match@1.0.2: {}

  brace-expansion@1.1.11:
    dependencies:
      balanced-match: 1.0.2
      concat-map: 0.0.1

  brace-expansion@2.0.1:
    dependencies:
      balanced-match: 1.0.2

  braces@3.0.2:
    dependencies:
      fill-range: 7.0.1

  braces@3.0.3:
    dependencies:
      fill-range: 7.1.1

  browserslist@4.22.3:
    dependencies:
      caniuse-lite: 1.0.30001581
      electron-to-chromium: 1.4.648
      node-releases: 2.0.14
      update-browserslist-db: 1.0.13(browserslist@4.22.3)

  bs-logger@0.2.6:
    dependencies:
      fast-json-stable-stringify: 2.1.0

  bser@2.1.1:
    dependencies:
      node-int64: 0.4.0

  buffer-from@1.1.2: {}

  callsites@3.1.0: {}

  camelcase@5.3.1: {}

  camelcase@6.3.0: {}

  caniuse-lite@1.0.30001581: {}

  chalk@4.1.2:
    dependencies:
      ansi-styles: 4.3.0
      supports-color: 7.2.0

  char-regex@1.0.2: {}

  ci-info@3.9.0: {}

  cjs-module-lexer@1.2.3: {}

  cliui@8.0.1:
    dependencies:
      string-width: 4.2.3
      strip-ansi: 6.0.1
      wrap-ansi: 7.0.0

  co@4.6.0: {}

  collect-v8-coverage@1.0.2: {}

  color-convert@2.0.1:
    dependencies:
      color-name: 1.1.4

  color-name@1.1.4: {}

  concat-map@0.0.1: {}

  convert-source-map@2.0.0: {}

  create-jest@29.7.0(@types/node@22.10.6):
    dependencies:
      '@jest/types': 29.6.3
      chalk: 4.1.2
      exit: 0.1.2
      graceful-fs: 4.2.11
      jest-config: 29.7.0(@types/node@22.10.6)
      jest-util: 29.7.0
      prompts: 2.4.2
    transitivePeerDependencies:
      - '@types/node'
      - babel-plugin-macros
      - supports-color
      - ts-node

  cross-spawn@7.0.3:
    dependencies:
      path-key: 3.1.1
      shebang-command: 2.0.0
      which: 2.0.2

  cross-spawn@7.0.6:
    dependencies:
      path-key: 3.1.1
      shebang-command: 2.0.0
      which: 2.0.2

  debug@4.4.0:
    dependencies:
      ms: 2.1.3

  dedent@1.5.1: {}

  deep-is@0.1.4: {}

  deepmerge@4.3.1: {}

  detect-newline@3.1.0: {}

  diff-sequences@29.6.3: {}

  ejs@3.1.10:
    dependencies:
      jake: 10.9.2

  electron-to-chromium@1.4.648: {}

  emittery@0.13.1: {}

  emoji-regex@8.0.0: {}

  error-ex@1.3.2:
    dependencies:
      is-arrayish: 0.2.1

  escalade@3.1.1: {}

  escape-string-regexp@2.0.0: {}

  escape-string-regexp@4.0.0: {}

  eslint-plugin-prettier@5.2.1(eslint@9.18.0)(prettier@3.4.2):
    dependencies:
      eslint: 9.18.0
      prettier: 3.4.2
      prettier-linter-helpers: 1.0.0
      synckit: 0.9.1

  eslint-scope@8.2.0:
    dependencies:
      esrecurse: 4.3.0
      estraverse: 5.3.0

  eslint-visitor-keys@3.4.3: {}

  eslint-visitor-keys@4.2.0: {}

  eslint@9.18.0:
    dependencies:
      '@eslint-community/eslint-utils': 4.4.1(eslint@9.18.0)
      '@eslint-community/regexpp': 4.12.1
      '@eslint/config-array': 0.19.1
      '@eslint/core': 0.10.0
      '@eslint/eslintrc': 3.2.0
      '@eslint/js': 9.18.0
      '@eslint/plugin-kit': 0.2.5
      '@humanfs/node': 0.16.6
      '@humanwhocodes/module-importer': 1.0.1
      '@humanwhocodes/retry': 0.4.1
      '@types/estree': 1.0.6
      '@types/json-schema': 7.0.15
      ajv: 6.12.6
      chalk: 4.1.2
      cross-spawn: 7.0.6
      debug: 4.4.0
      escape-string-regexp: 4.0.0
      eslint-scope: 8.2.0
      eslint-visitor-keys: 4.2.0
      espree: 10.3.0
      esquery: 1.6.0
      esutils: 2.0.3
      fast-deep-equal: 3.1.3
      file-entry-cache: 8.0.0
      find-up: 5.0.0
      glob-parent: 6.0.2
      ignore: 5.3.2
      imurmurhash: 0.1.4
      is-glob: 4.0.3
      json-stable-stringify-without-jsonify: 1.0.1
      lodash.merge: 4.6.2
      minimatch: 3.1.2
      natural-compare: 1.4.0
      optionator: 0.9.4
    transitivePeerDependencies:
      - supports-color

  espree@10.3.0:
    dependencies:
      acorn: 8.14.0
      acorn-jsx: 5.3.2(acorn@8.14.0)
      eslint-visitor-keys: 4.2.0

  esprima@4.0.1: {}

  esquery@1.6.0:
    dependencies:
      estraverse: 5.3.0

  esrecurse@4.3.0:
    dependencies:
      estraverse: 5.3.0

  estraverse@5.3.0: {}

  esutils@2.0.3: {}

  execa@5.1.1:
    dependencies:
      cross-spawn: 7.0.3
      get-stream: 6.0.1
      human-signals: 2.1.0
      is-stream: 2.0.1
      merge-stream: 2.0.0
      npm-run-path: 4.0.1
      onetime: 5.1.2
      signal-exit: 3.0.7
      strip-final-newline: 2.0.0

  exit@0.1.2: {}

  expect@29.7.0:
    dependencies:
      '@jest/expect-utils': 29.7.0
      jest-get-type: 29.6.3
      jest-matcher-utils: 29.7.0
      jest-message-util: 29.7.0
      jest-util: 29.7.0

  fast-deep-equal@3.1.3: {}

  fast-diff@1.3.0: {}

  fast-glob@3.3.3:
    dependencies:
      '@nodelib/fs.stat': 2.0.5
      '@nodelib/fs.walk': 1.2.8
      glob-parent: 5.1.2
      merge2: 1.4.1
      micromatch: 4.0.8

  fast-json-stable-stringify@2.1.0: {}

  fast-levenshtein@2.0.6: {}

  fastq@1.18.0:
    dependencies:
      reusify: 1.0.4

  fb-watchman@2.0.2:
    dependencies:
      bser: 2.1.1

  file-entry-cache@8.0.0:
    dependencies:
      flat-cache: 4.0.1

  filelist@1.0.4:
    dependencies:
      minimatch: 5.1.6

  fill-range@7.0.1:
    dependencies:
      to-regex-range: 5.0.1

  fill-range@7.1.1:
    dependencies:
      to-regex-range: 5.0.1

  find-up@4.1.0:
    dependencies:
      locate-path: 5.0.0
      path-exists: 4.0.0

  find-up@5.0.0:
    dependencies:
      locate-path: 6.0.0
      path-exists: 4.0.0

  flat-cache@4.0.1:
    dependencies:
      flatted: 3.3.2
      keyv: 4.5.4

  flatted@3.3.2: {}

  fs.realpath@1.0.0: {}

  fsevents@2.3.3:
    optional: true

  function-bind@1.1.2: {}

  gensync@1.0.0-beta.2: {}

  get-caller-file@2.0.5: {}

  get-package-type@0.1.0: {}

  get-stream@6.0.1: {}

  glob-parent@5.1.2:
    dependencies:
      is-glob: 4.0.3

  glob-parent@6.0.2:
    dependencies:
      is-glob: 4.0.3

  glob@7.2.3:
    dependencies:
      fs.realpath: 1.0.0
      inflight: 1.0.6
      inherits: 2.0.4
      minimatch: 3.1.2
      once: 1.4.0
      path-is-absolute: 1.0.1

  globals@11.12.0: {}

  globals@14.0.0: {}

  graceful-fs@4.2.11: {}

  graphemer@1.4.0: {}

  has-flag@4.0.0: {}

  hasown@2.0.0:
    dependencies:
      function-bind: 1.1.2

  html-escaper@2.0.2: {}

  human-signals@2.1.0: {}

  ignore@5.3.2: {}

  import-fresh@3.3.0:
    dependencies:
      parent-module: 1.0.1
      resolve-from: 4.0.0

  import-local@3.1.0:
    dependencies:
      pkg-dir: 4.2.0
      resolve-cwd: 3.0.0

  imurmurhash@0.1.4: {}

  inflight@1.0.6:
    dependencies:
      once: 1.4.0
      wrappy: 1.0.2

  inherits@2.0.4: {}

  is-arrayish@0.2.1: {}

  is-core-module@2.13.1:
    dependencies:
      hasown: 2.0.0

  is-extglob@2.1.1: {}

  is-fullwidth-code-point@3.0.0: {}

  is-generator-fn@2.1.0: {}

  is-glob@4.0.3:
    dependencies:
      is-extglob: 2.1.1

  is-number@7.0.0: {}

  is-stream@2.0.1: {}

  isexe@2.0.0: {}

  istanbul-lib-coverage@3.2.2: {}

  istanbul-lib-instrument@5.2.1:
    dependencies:
      '@babel/core': 7.23.9
      '@babel/parser': 7.23.9
      '@istanbuljs/schema': 0.1.3
      istanbul-lib-coverage: 3.2.2
      semver: 6.3.1
    transitivePeerDependencies:
      - supports-color

  istanbul-lib-instrument@6.0.1:
    dependencies:
      '@babel/core': 7.23.9
      '@babel/parser': 7.23.9
      '@istanbuljs/schema': 0.1.3
      istanbul-lib-coverage: 3.2.2
      semver: 7.6.3
    transitivePeerDependencies:
      - supports-color

  istanbul-lib-report@3.0.1:
    dependencies:
      istanbul-lib-coverage: 3.2.2
      make-dir: 4.0.0
      supports-color: 7.2.0

  istanbul-lib-source-maps@4.0.1:
    dependencies:
      debug: 4.4.0
      istanbul-lib-coverage: 3.2.2
      source-map: 0.6.1
    transitivePeerDependencies:
      - supports-color

  istanbul-reports@3.1.6:
    dependencies:
      html-escaper: 2.0.2
      istanbul-lib-report: 3.0.1

  jake@10.9.2:
    dependencies:
      async: 3.2.6
      chalk: 4.1.2
      filelist: 1.0.4
      minimatch: 3.1.2

  jest-changed-files@29.7.0:
    dependencies:
      execa: 5.1.1
      jest-util: 29.7.0
      p-limit: 3.1.0

  jest-circus@29.7.0:
    dependencies:
      '@jest/environment': 29.7.0
      '@jest/expect': 29.7.0
      '@jest/test-result': 29.7.0
      '@jest/types': 29.6.3
      '@types/node': 22.10.6
      chalk: 4.1.2
      co: 4.6.0
      dedent: 1.5.1
      is-generator-fn: 2.1.0
      jest-each: 29.7.0
      jest-matcher-utils: 29.7.0
      jest-message-util: 29.7.0
      jest-runtime: 29.7.0
      jest-snapshot: 29.7.0
      jest-util: 29.7.0
      p-limit: 3.1.0
      pretty-format: 29.7.0
      pure-rand: 6.0.4
      slash: 3.0.0
      stack-utils: 2.0.6
    transitivePeerDependencies:
      - babel-plugin-macros
      - supports-color

  jest-cli@29.7.0(@types/node@22.10.6):
    dependencies:
      '@jest/core': 29.7.0
      '@jest/test-result': 29.7.0
      '@jest/types': 29.6.3
      chalk: 4.1.2
      create-jest: 29.7.0(@types/node@22.10.6)
      exit: 0.1.2
      import-local: 3.1.0
      jest-config: 29.7.0(@types/node@22.10.6)
      jest-util: 29.7.0
      jest-validate: 29.7.0
      yargs: 17.7.2
    transitivePeerDependencies:
      - '@types/node'
      - babel-plugin-macros
      - supports-color
      - ts-node

  jest-config@29.7.0(@types/node@22.10.6):
    dependencies:
      '@babel/core': 7.23.9
      '@jest/test-sequencer': 29.7.0
      '@jest/types': 29.6.3
      babel-jest: 29.7.0(@babel/core@7.23.9)
      chalk: 4.1.2
      ci-info: 3.9.0
      deepmerge: 4.3.1
      glob: 7.2.3
      graceful-fs: 4.2.11
      jest-circus: 29.7.0
      jest-environment-node: 29.7.0
      jest-get-type: 29.6.3
      jest-regex-util: 29.6.3
      jest-resolve: 29.7.0
      jest-runner: 29.7.0
      jest-util: 29.7.0
      jest-validate: 29.7.0
      micromatch: 4.0.5
      parse-json: 5.2.0
      pretty-format: 29.7.0
      slash: 3.0.0
      strip-json-comments: 3.1.1
    optionalDependencies:
      '@types/node': 22.10.6
    transitivePeerDependencies:
      - babel-plugin-macros
      - supports-color

  jest-diff@29.7.0:
    dependencies:
      chalk: 4.1.2
      diff-sequences: 29.6.3
      jest-get-type: 29.6.3
      pretty-format: 29.7.0

  jest-docblock@29.7.0:
    dependencies:
      detect-newline: 3.1.0

  jest-each@29.7.0:
    dependencies:
      '@jest/types': 29.6.3
      chalk: 4.1.2
      jest-get-type: 29.6.3
      jest-util: 29.7.0
      pretty-format: 29.7.0

  jest-environment-node@29.7.0:
    dependencies:
      '@jest/environment': 29.7.0
      '@jest/fake-timers': 29.7.0
      '@jest/types': 29.6.3
      '@types/node': 22.10.6
      jest-mock: 29.7.0
      jest-util: 29.7.0

  jest-get-type@29.6.3: {}

  jest-haste-map@29.7.0:
    dependencies:
      '@jest/types': 29.6.3
      '@types/graceful-fs': 4.1.9
      '@types/node': 22.10.6
      anymatch: 3.1.3
      fb-watchman: 2.0.2
      graceful-fs: 4.2.11
      jest-regex-util: 29.6.3
      jest-util: 29.7.0
      jest-worker: 29.7.0
      micromatch: 4.0.5
      walker: 1.0.8
    optionalDependencies:
      fsevents: 2.3.3

  jest-leak-detector@29.7.0:
    dependencies:
      jest-get-type: 29.6.3
      pretty-format: 29.7.0

  jest-matcher-utils@29.7.0:
    dependencies:
      chalk: 4.1.2
      jest-diff: 29.7.0
      jest-get-type: 29.6.3
      pretty-format: 29.7.0

  jest-message-util@29.7.0:
    dependencies:
      '@babel/code-frame': 7.26.2
      '@jest/types': 29.6.3
      '@types/stack-utils': 2.0.3
      chalk: 4.1.2
      graceful-fs: 4.2.11
      micromatch: 4.0.8
      pretty-format: 29.7.0
      slash: 3.0.0
      stack-utils: 2.0.6

  jest-mock@29.7.0:
    dependencies:
      '@jest/types': 29.6.3
      '@types/node': 22.10.6
      jest-util: 29.7.0

  jest-pnp-resolver@1.2.3(jest-resolve@29.7.0):
    optionalDependencies:
      jest-resolve: 29.7.0

  jest-regex-util@29.6.3: {}

  jest-resolve-dependencies@29.7.0:
    dependencies:
      jest-regex-util: 29.6.3
      jest-snapshot: 29.7.0
    transitivePeerDependencies:
      - supports-color

  jest-resolve@29.7.0:
    dependencies:
      chalk: 4.1.2
      graceful-fs: 4.2.11
      jest-haste-map: 29.7.0
      jest-pnp-resolver: 1.2.3(jest-resolve@29.7.0)
      jest-util: 29.7.0
      jest-validate: 29.7.0
      resolve: 1.22.8
      resolve.exports: 2.0.2
      slash: 3.0.0

  jest-runner@29.7.0:
    dependencies:
      '@jest/console': 29.7.0
      '@jest/environment': 29.7.0
      '@jest/test-result': 29.7.0
      '@jest/transform': 29.7.0
      '@jest/types': 29.6.3
      '@types/node': 22.10.6
      chalk: 4.1.2
      emittery: 0.13.1
      graceful-fs: 4.2.11
      jest-docblock: 29.7.0
      jest-environment-node: 29.7.0
      jest-haste-map: 29.7.0
      jest-leak-detector: 29.7.0
      jest-message-util: 29.7.0
      jest-resolve: 29.7.0
      jest-runtime: 29.7.0
      jest-util: 29.7.0
      jest-watcher: 29.7.0
      jest-worker: 29.7.0
      p-limit: 3.1.0
      source-map-support: 0.5.13
    transitivePeerDependencies:
      - supports-color

  jest-runtime@29.7.0:
    dependencies:
      '@jest/environment': 29.7.0
      '@jest/fake-timers': 29.7.0
      '@jest/globals': 29.7.0
      '@jest/source-map': 29.6.3
      '@jest/test-result': 29.7.0
      '@jest/transform': 29.7.0
      '@jest/types': 29.6.3
      '@types/node': 22.10.6
      chalk: 4.1.2
      cjs-module-lexer: 1.2.3
      collect-v8-coverage: 1.0.2
      glob: 7.2.3
      graceful-fs: 4.2.11
      jest-haste-map: 29.7.0
      jest-message-util: 29.7.0
      jest-mock: 29.7.0
      jest-regex-util: 29.6.3
      jest-resolve: 29.7.0
      jest-snapshot: 29.7.0
      jest-util: 29.7.0
      slash: 3.0.0
      strip-bom: 4.0.0
    transitivePeerDependencies:
      - supports-color

  jest-snapshot@29.7.0:
    dependencies:
      '@babel/core': 7.23.9
      '@babel/generator': 7.23.6
      '@babel/plugin-syntax-jsx': 7.23.3(@babel/core@7.23.9)
      '@babel/plugin-syntax-typescript': 7.23.3(@babel/core@7.23.9)
      '@babel/types': 7.23.9
      '@jest/expect-utils': 29.7.0
      '@jest/transform': 29.7.0
      '@jest/types': 29.6.3
      babel-preset-current-node-syntax: 1.0.1(@babel/core@7.23.9)
      chalk: 4.1.2
      expect: 29.7.0
      graceful-fs: 4.2.11
      jest-diff: 29.7.0
      jest-get-type: 29.6.3
      jest-matcher-utils: 29.7.0
      jest-message-util: 29.7.0
      jest-util: 29.7.0
      natural-compare: 1.4.0
      pretty-format: 29.7.0
      semver: 7.6.2
    transitivePeerDependencies:
      - supports-color

  jest-util@29.7.0:
    dependencies:
      '@jest/types': 29.6.3
      '@types/node': 22.10.6
      chalk: 4.1.2
      ci-info: 3.9.0
      graceful-fs: 4.2.11
      picomatch: 2.3.1

  jest-validate@29.7.0:
    dependencies:
      '@jest/types': 29.6.3
      camelcase: 6.3.0
      chalk: 4.1.2
      jest-get-type: 29.6.3
      leven: 3.1.0
      pretty-format: 29.7.0

  jest-watcher@29.7.0:
    dependencies:
      '@jest/test-result': 29.7.0
      '@jest/types': 29.6.3
      '@types/node': 22.10.6
      ansi-escapes: 4.3.2
      chalk: 4.1.2
      emittery: 0.13.1
      jest-util: 29.7.0
      string-length: 4.0.2

  jest-worker@29.7.0:
    dependencies:
      '@types/node': 22.10.6
      jest-util: 29.7.0
      merge-stream: 2.0.0
      supports-color: 8.1.1

  jest@29.7.0(@types/node@22.10.6):
    dependencies:
      '@jest/core': 29.7.0
      '@jest/types': 29.6.3
      import-local: 3.1.0
      jest-cli: 29.7.0(@types/node@22.10.6)
    transitivePeerDependencies:
      - '@types/node'
      - babel-plugin-macros
      - supports-color
      - ts-node

  js-tokens@4.0.0: {}

  js-yaml@3.14.1:
    dependencies:
      argparse: 1.0.10
      esprima: 4.0.1

  js-yaml@4.1.0:
    dependencies:
      argparse: 2.0.1

  jsesc@2.5.2: {}

  json-buffer@3.0.1: {}

  json-parse-even-better-errors@2.3.1: {}

  json-schema-traverse@0.4.1: {}

  json-stable-stringify-without-jsonify@1.0.1: {}

  json5@2.2.3: {}

  keyv@4.5.4:
    dependencies:
      json-buffer: 3.0.1

  kleur@3.0.3: {}

<<<<<<< HEAD
  lemmy-js-client@0.20.0-no-delete-token.1: {}
=======
  lemmy-js-client@0.20.0-modlog-combined.0: {}
>>>>>>> c68473c1

  leven@3.1.0: {}

  levn@0.4.1:
    dependencies:
      prelude-ls: 1.2.1
      type-check: 0.4.0

  lines-and-columns@1.2.4: {}

  locate-path@5.0.0:
    dependencies:
      p-locate: 4.1.0

  locate-path@6.0.0:
    dependencies:
      p-locate: 5.0.0

  lodash.memoize@4.1.2: {}

  lodash.merge@4.6.2: {}

  lru-cache@5.1.1:
    dependencies:
      yallist: 3.1.1

  make-dir@4.0.0:
    dependencies:
      semver: 7.6.3

  make-error@1.3.6: {}

  makeerror@1.0.12:
    dependencies:
      tmpl: 1.0.5

  merge-stream@2.0.0: {}

  merge2@1.4.1: {}

  micromatch@4.0.5:
    dependencies:
      braces: 3.0.2
      picomatch: 2.3.1

  micromatch@4.0.8:
    dependencies:
      braces: 3.0.3
      picomatch: 2.3.1

  mimic-fn@2.1.0: {}

  minimatch@3.1.2:
    dependencies:
      brace-expansion: 1.1.11

  minimatch@5.1.6:
    dependencies:
      brace-expansion: 2.0.1

  minimatch@9.0.5:
    dependencies:
      brace-expansion: 2.0.1

  ms@2.1.3: {}

  natural-compare@1.4.0: {}

  node-int64@0.4.0: {}

  node-releases@2.0.14: {}

  normalize-path@3.0.0: {}

  npm-run-path@4.0.1:
    dependencies:
      path-key: 3.1.1

  once@1.4.0:
    dependencies:
      wrappy: 1.0.2

  onetime@5.1.2:
    dependencies:
      mimic-fn: 2.1.0

  optionator@0.9.4:
    dependencies:
      deep-is: 0.1.4
      fast-levenshtein: 2.0.6
      levn: 0.4.1
      prelude-ls: 1.2.1
      type-check: 0.4.0
      word-wrap: 1.2.5

  p-limit@2.3.0:
    dependencies:
      p-try: 2.2.0

  p-limit@3.1.0:
    dependencies:
      yocto-queue: 0.1.0

  p-locate@4.1.0:
    dependencies:
      p-limit: 2.3.0

  p-locate@5.0.0:
    dependencies:
      p-limit: 3.1.0

  p-try@2.2.0: {}

  parent-module@1.0.1:
    dependencies:
      callsites: 3.1.0

  parse-json@5.2.0:
    dependencies:
      '@babel/code-frame': 7.26.2
      error-ex: 1.3.2
      json-parse-even-better-errors: 2.3.1
      lines-and-columns: 1.2.4

  path-exists@4.0.0: {}

  path-is-absolute@1.0.1: {}

  path-key@3.1.1: {}

  path-parse@1.0.7: {}

  picocolors@1.1.1: {}

  picomatch@2.3.1: {}

  pirates@4.0.6: {}

  pkg-dir@4.2.0:
    dependencies:
      find-up: 4.1.0

  prelude-ls@1.2.1: {}

  prettier-linter-helpers@1.0.0:
    dependencies:
      fast-diff: 1.3.0

  prettier@3.4.2: {}

  pretty-format@29.7.0:
    dependencies:
      '@jest/schemas': 29.6.3
      ansi-styles: 5.2.0
      react-is: 18.3.1

  prompts@2.4.2:
    dependencies:
      kleur: 3.0.3
      sisteransi: 1.0.5

  punycode@2.3.1: {}

  pure-rand@6.0.4: {}

  queue-microtask@1.2.3: {}

  react-is@18.3.1: {}

  require-directory@2.1.1: {}

  resolve-cwd@3.0.0:
    dependencies:
      resolve-from: 5.0.0

  resolve-from@4.0.0: {}

  resolve-from@5.0.0: {}

  resolve.exports@2.0.2: {}

  resolve@1.22.8:
    dependencies:
      is-core-module: 2.13.1
      path-parse: 1.0.7
      supports-preserve-symlinks-flag: 1.0.0

  reusify@1.0.4: {}

  run-parallel@1.2.0:
    dependencies:
      queue-microtask: 1.2.3

  semver@6.3.1: {}

  semver@7.6.2: {}

  semver@7.6.3: {}

  shebang-command@2.0.0:
    dependencies:
      shebang-regex: 3.0.0

  shebang-regex@3.0.0: {}

  signal-exit@3.0.7: {}

  sisteransi@1.0.5: {}

  slash@3.0.0: {}

  source-map-support@0.5.13:
    dependencies:
      buffer-from: 1.1.2
      source-map: 0.6.1

  source-map@0.6.1: {}

  sprintf-js@1.0.3: {}

  stack-utils@2.0.6:
    dependencies:
      escape-string-regexp: 2.0.0

  string-length@4.0.2:
    dependencies:
      char-regex: 1.0.2
      strip-ansi: 6.0.1

  string-width@4.2.3:
    dependencies:
      emoji-regex: 8.0.0
      is-fullwidth-code-point: 3.0.0
      strip-ansi: 6.0.1

  strip-ansi@6.0.1:
    dependencies:
      ansi-regex: 5.0.1

  strip-bom@4.0.0: {}

  strip-final-newline@2.0.0: {}

  strip-json-comments@3.1.1: {}

  supports-color@7.2.0:
    dependencies:
      has-flag: 4.0.0

  supports-color@8.1.1:
    dependencies:
      has-flag: 4.0.0

  supports-preserve-symlinks-flag@1.0.0: {}

  synckit@0.9.1:
    dependencies:
      '@pkgr/core': 0.1.1
      tslib: 2.6.3

  test-exclude@6.0.0:
    dependencies:
      '@istanbuljs/schema': 0.1.3
      glob: 7.2.3
      minimatch: 3.1.2

  tmpl@1.0.5: {}

  to-fast-properties@2.0.0: {}

  to-regex-range@5.0.1:
    dependencies:
      is-number: 7.0.0

  ts-api-utils@2.0.0(typescript@5.7.3):
    dependencies:
      typescript: 5.7.3

  ts-jest@29.2.5(@babel/core@7.23.9)(@jest/transform@29.7.0)(@jest/types@29.6.3)(babel-jest@29.7.0(@babel/core@7.23.9))(jest@29.7.0(@types/node@22.10.6))(typescript@5.7.3):
    dependencies:
      bs-logger: 0.2.6
      ejs: 3.1.10
      fast-json-stable-stringify: 2.1.0
      jest: 29.7.0(@types/node@22.10.6)
      jest-util: 29.7.0
      json5: 2.2.3
      lodash.memoize: 4.1.2
      make-error: 1.3.6
      semver: 7.6.3
      typescript: 5.7.3
      yargs-parser: 21.1.1
    optionalDependencies:
      '@babel/core': 7.23.9
      '@jest/transform': 29.7.0
      '@jest/types': 29.6.3
      babel-jest: 29.7.0(@babel/core@7.23.9)

  tslib@2.6.3: {}

  type-check@0.4.0:
    dependencies:
      prelude-ls: 1.2.1

  type-detect@4.0.8: {}

  type-fest@0.21.3: {}

  typescript-eslint@8.20.0(eslint@9.18.0)(typescript@5.7.3):
    dependencies:
      '@typescript-eslint/eslint-plugin': 8.20.0(@typescript-eslint/parser@8.20.0(eslint@9.18.0)(typescript@5.7.3))(eslint@9.18.0)(typescript@5.7.3)
      '@typescript-eslint/parser': 8.20.0(eslint@9.18.0)(typescript@5.7.3)
      '@typescript-eslint/utils': 8.20.0(eslint@9.18.0)(typescript@5.7.3)
      eslint: 9.18.0
      typescript: 5.7.3
    transitivePeerDependencies:
      - supports-color

  typescript@5.7.3: {}

  undici-types@6.20.0: {}

  update-browserslist-db@1.0.13(browserslist@4.22.3):
    dependencies:
      browserslist: 4.22.3
      escalade: 3.1.1
      picocolors: 1.1.1

  uri-js@4.4.1:
    dependencies:
      punycode: 2.3.1

  v8-to-istanbul@9.2.0:
    dependencies:
      '@jridgewell/trace-mapping': 0.3.22
      '@types/istanbul-lib-coverage': 2.0.6
      convert-source-map: 2.0.0

  walker@1.0.8:
    dependencies:
      makeerror: 1.0.12

  which@2.0.2:
    dependencies:
      isexe: 2.0.0

  word-wrap@1.2.5: {}

  wrap-ansi@7.0.0:
    dependencies:
      ansi-styles: 4.3.0
      string-width: 4.2.3
      strip-ansi: 6.0.1

  wrappy@1.0.2: {}

  write-file-atomic@4.0.2:
    dependencies:
      imurmurhash: 0.1.4
      signal-exit: 3.0.7

  y18n@5.0.8: {}

  yallist@3.1.1: {}

  yargs-parser@21.1.1: {}

  yargs@17.7.2:
    dependencies:
      cliui: 8.0.1
      escalade: 3.1.1
      get-caller-file: 2.0.5
      require-directory: 2.1.1
      string-width: 4.2.3
      y18n: 5.0.8
      yargs-parser: 21.1.1

  yocto-queue@0.1.0: {}<|MERGE_RESOLUTION|>--- conflicted
+++ resolved
@@ -30,13 +30,8 @@
         specifier: ^29.5.0
         version: 29.7.0(@types/node@22.10.6)
       lemmy-js-client:
-<<<<<<< HEAD
         specifier: 0.20.0-no-delete-token.1
         version: 0.20.0-no-delete-token.1
-=======
-        specifier: 0.20.0-modlog-combined.0
-        version: 0.20.0-modlog-combined.0
->>>>>>> c68473c1
       prettier:
         specifier: ^3.4.2
         version: 3.4.2
@@ -1162,13 +1157,8 @@
     resolution: {integrity: sha512-eTIzlVOSUR+JxdDFepEYcBMtZ9Qqdef+rnzWdRZuMbOywu5tO2w2N7rqjoANZ5k9vywhL6Br1VRjUIgTQx4E8w==}
     engines: {node: '>=6'}
 
-<<<<<<< HEAD
   lemmy-js-client@0.20.0-no-delete-token.1:
     resolution: {integrity: sha512-i8BbuJxdH2+T1kflMaKFle6wDHsu4jYxRiPHaLVfFzNf4Ed0x5CSyzGkKJHFP9rwynjuL5g9W5J8g/tbCUmf1w==}
-=======
-  lemmy-js-client@0.20.0-modlog-combined.0:
-    resolution: {integrity: sha512-lb3na39klOSE184hJJObMufKjHtm3Mrk42RHqyVNCYZQ+FAAbQzBFTuYyqv8QJV5TJlMmyFO2v1v/9cH72nLRg==}
->>>>>>> c68473c1
 
   leven@3.1.0:
     resolution: {integrity: sha512-qsda+H8jTaUaN/x5vzW2rzc+8Rw4TAQ/4KjB46IwK5VH+IlVeeeje/EoZRpiXvIqjFgK84QffqPztGI3VBLG1A==}
@@ -3070,11 +3060,7 @@
 
   kleur@3.0.3: {}
 
-<<<<<<< HEAD
   lemmy-js-client@0.20.0-no-delete-token.1: {}
-=======
-  lemmy-js-client@0.20.0-modlog-combined.0: {}
->>>>>>> c68473c1
 
   leven@3.1.0: {}
 
