--- conflicted
+++ resolved
@@ -8,12 +8,12 @@
 
   .:
     devDependencies:
-      '@eslint/js':
-        specifier: ^9.21.0
-        version: 9.21.0
       '@types/jest':
         specifier: ^29.5.12
         version: 29.5.14
+      '@types/joi':
+        specifier: ^17.2.3
+        version: 17.2.3
       '@types/node':
         specifier: ^22.13.1
         version: 22.13.1
@@ -33,13 +33,8 @@
         specifier: ^29.5.0
         version: 29.7.0(@types/node@22.13.1)
       lemmy-js-client:
-<<<<<<< HEAD
-        specifier: npm:@phiresky/lemmy-js-client@1.0.0-post-tags.4
-        version: '@phiresky/lemmy-js-client@1.0.0-post-tags.4'
-=======
         specifier: 1.0.0-site-person-ban.1
         version: 1.0.0-site-person-ban.1
->>>>>>> 7711562b
       prettier:
         specifier: ^3.5.0
         version: 3.5.0
@@ -259,10 +254,6 @@
     resolution: {integrity: sha512-iZA07H9io9Wn836aVTytRaNqh00Sad+EamwOVJT12GTLw1VGMFV/4JaME+JjLtr9fiGaoWgYnS54wrfWsSs4oQ==}
     engines: {node: ^18.18.0 || ^20.9.0 || >=21.1.0}
 
-  '@eslint/js@9.21.0':
-    resolution: {integrity: sha512-BqStZ3HX8Yz6LvsF5ByXYrtigrV5AXADWLAGc7PH/1SxOb7/FIYYMszZZWiUou/GB9P2lXWk2SV4d+Z8h0nknw==}
-    engines: {node: ^18.18.0 || ^20.9.0 || >=21.1.0}
-
   '@eslint/object-schema@2.1.5':
     resolution: {integrity: sha512-o0bhxnL89h5Bae5T318nFoFzGy+YE5i/gGkoPAgkmTVdRKTiv3p8JHevPiPaMwoloKfEiiaHlawCqaZMqRm+XQ==}
     engines: {node: ^18.18.0 || ^20.9.0 || >=21.1.0}
@@ -318,6 +309,9 @@
   '@hapi/hoek@11.0.7':
     resolution: {integrity: sha512-HV5undWkKzcB4RZUusqOpcgxOaq6VOAH7zhhIr2g3G8NF/MlFO75SjOr2NfuSx0Mh40+1FqCkagKLJRykUWoFQ==}
 
+  '@hapi/hoek@9.3.0':
+    resolution: {integrity: sha512-/c6rf4UJlmHlC9b5BaNvzAcFv7HZ2QHaV0D4/HNlBdvFnvQq8RI4kYdhyPCl7Xj+oWvTWQ8ujhqS53LIgAe6KQ==}
+
   '@hapi/iron@7.0.1':
     resolution: {integrity: sha512-tEZnrOujKpS6jLKliyWBl3A9PaE+ppuL/+gkbyPPDb/l2KSKQyH4lhMkVb+sBhwN+qaxxlig01JRqB8dk/mPxQ==}
 
@@ -349,6 +343,9 @@
   '@hapi/teamwork@6.0.0':
     resolution: {integrity: sha512-05HumSy3LWfXpmJ9cr6HzwhAavrHkJ1ZRCmNE2qJMihdM5YcWreWPfyN0yKT2ZjCM92au3ZkuodjBxOibxM67A==}
     engines: {node: '>=14.0.0'}
+
+  '@hapi/topo@5.1.0':
+    resolution: {integrity: sha512-foQZKJig7Ob0BMAYBfcJk8d77QtOe7Wo4ox7ff1lQYoNNAb6jwcY1ncdoy2e9wQZzvNy7ODZCYJkK8kzmcAnAg==}
 
   '@hapi/topo@6.0.2':
     resolution: {integrity: sha512-KR3rD5inZbGMrHmgPxsJ9dbi6zEK+C3ZwUwTa+eMwWLz7oijWUTWD2pMSNNYJAU6Qq+65NkxXjqHr/7LM2Xkqg==}
@@ -490,9 +487,6 @@
     resolution: {integrity: sha512-oGB+UxlgWcgQkgwo8GcEGwemoTFt3FIO9ababBmaGwXIoBKZ+GTy0pP185beGg7Llih/NSHSV2XAs1lnznocSg==}
     engines: {node: '>= 8'}
 
-  '@phiresky/lemmy-js-client@1.0.0-post-tags.4':
-    resolution: {integrity: sha512-U+I3h5B9m/wPnuql/nK6BaMUf6UCdUgmooOLV6oIKH4DTIKIo4eOjNGHADI4Xpssl/3kPG9p5kwlceDRKz0cdQ==}
-
   '@pkgjs/parseargs@0.11.0':
     resolution: {integrity: sha512-+1VkjdD0QBLPodGrJUeqarH8VAIvQODIbwh9XpP5Syisf7YoQgsJKPNFoqqLQlu+VQ/tVSshMR6loPMn8U+dPg==}
     engines: {node: '>=14'}
@@ -500,6 +494,15 @@
   '@pkgr/core@0.1.1':
     resolution: {integrity: sha512-cq8o4cWH0ibXh9VGi5P20Tu9XF/0fFXl9EUinr9QfTM7a7p0oTA4iJRCQWppXR1Pg8dSM0UCItCkPwsk9qWWYA==}
     engines: {node: ^12.20.0 || ^14.18.0 || >=16.0.0}
+
+  '@sideway/address@4.1.5':
+    resolution: {integrity: sha512-IqO/DUQHUkPeixNQ8n0JA6102hT9CmaljNTPmQ1u8MEhBo/R4Q8eKLN/vGZxuebwOroDB4cbpjheD4+/sKFK4Q==}
+
+  '@sideway/formula@3.0.1':
+    resolution: {integrity: sha512-/poHZJJVjx3L+zVD6g9KgHfYnb443oi7wLu/XKojDviHy6HOEOA6z1Trk5aR1dGcmPenJEgb2sK2I80LeS3MIg==}
+
+  '@sideway/pinpoint@2.0.0':
+    resolution: {integrity: sha512-RNiOoTPkptFtSVzQevY/yWtZwf/RxyVnPy/OcA9HBM3MlGDnBEYL5B41H0MTn0Uec8Hi+2qUtTfG2WWZBmMejQ==}
 
   '@sinclair/typebox@0.27.8':
     resolution: {integrity: sha512-+Fj43pSMwJs4KRrH/938Uf+uAELIgVBmQzg/q1YG10djyfA3TnrU8N8XzqCh/okZdszqBQTZf96idMfE5lnwTA==}
@@ -575,6 +578,10 @@
 
   '@types/jest@29.5.14':
     resolution: {integrity: sha512-ZN+4sdnLUbo8EVvVc2ao0GFW6oVrQRPn4K2lglySj7APvSrgzxHiNNK99us4WDMi57xxA2yggblIAMNhXOotLQ==}
+
+  '@types/joi@17.2.3':
+    resolution: {integrity: sha512-dGjs/lhrWOa+eO0HwgxCSnDm5eMGCsXuvLglMghJq32F6q5LyyNuXb41DHzrg501CKNOSSAHmfB7FDGeUnDmzw==}
+    deprecated: This is a stub types definition. joi provides its own type definitions, so you do not need this installed.
 
   '@types/json-schema@7.0.15':
     resolution: {integrity: sha512-5+fP8P8MFNC+AyZCDxrB2pkZFPGzqQWUzpSeuuVLvm8VMcorNYavBqoFcxK8bQz4Qsbn4oUEEem4wDLfcysGHA==}
@@ -1475,6 +1482,9 @@
       node-notifier:
         optional: true
 
+  joi@17.13.3:
+    resolution: {integrity: sha512-otDA4ldcIx+ZXsKHWmp0YizCweVRZG96J10b0FevjfuncLO1oX59THoAmHkNubYJ+9gWsYsp5k8v4ib6oDv1fA==}
+
   js-tokens@4.0.0:
     resolution: {integrity: sha512-RdJUflcE3cUzKiMqQgsCu06FPu9UdIJO0beYbPhHN4k6apgJtifcoCtT9bcxOpYBtpD2kCM6Sbzg4CausW/PKQ==}
 
@@ -1518,12 +1528,9 @@
     resolution: {integrity: sha512-eTIzlVOSUR+JxdDFepEYcBMtZ9Qqdef+rnzWdRZuMbOywu5tO2w2N7rqjoANZ5k9vywhL6Br1VRjUIgTQx4E8w==}
     engines: {node: '>=6'}
 
-<<<<<<< HEAD
-=======
   lemmy-js-client@1.0.0-site-person-ban.1:
     resolution: {integrity: sha512-CcTxrjh1RuTDRDEzG4xPO2VbRA7XEHUD6EJSOAqciyFdgXx7Dwk63cG71FTM2ohpdLycPFI8IhgzJHZIY4jOyQ==}
 
->>>>>>> 7711562b
   leven@3.1.0:
     resolution: {integrity: sha512-qsda+H8jTaUaN/x5vzW2rzc+8Rw4TAQ/4KjB46IwK5VH+IlVeeeje/EoZRpiXvIqjFgK84QffqPztGI3VBLG1A==}
     engines: {node: '>=6'}
@@ -2409,8 +2416,6 @@
 
   '@eslint/js@9.20.0': {}
 
-  '@eslint/js@9.21.0': {}
-
   '@eslint/object-schema@2.1.5': {}
 
   '@eslint/plugin-kit@0.2.5':
@@ -2498,6 +2503,8 @@
 
   '@hapi/hoek@11.0.7': {}
 
+  '@hapi/hoek@9.3.0': {}
+
   '@hapi/iron@7.0.1':
     dependencies:
       '@hapi/b64': 6.0.1
@@ -2561,6 +2568,10 @@
       '@hapi/wreck': 18.1.0
 
   '@hapi/teamwork@6.0.0': {}
+
+  '@hapi/topo@5.1.0':
+    dependencies:
+      '@hapi/hoek': 9.3.0
 
   '@hapi/topo@6.0.2':
     dependencies:
@@ -2804,16 +2815,18 @@
       '@nodelib/fs.scandir': 2.1.5
       fastq: 1.19.0
 
-  '@phiresky/lemmy-js-client@1.0.0-post-tags.4':
-    dependencies:
-      tsoa: 6.6.0
-    transitivePeerDependencies:
-      - supports-color
-
   '@pkgjs/parseargs@0.11.0':
     optional: true
 
   '@pkgr/core@0.1.1': {}
+
+  '@sideway/address@4.1.5':
+    dependencies:
+      '@hapi/hoek': 9.3.0
+
+  '@sideway/formula@3.0.1': {}
+
+  '@sideway/pinpoint@2.0.0': {}
 
   '@sinclair/typebox@0.27.8': {}
 
@@ -2935,6 +2948,10 @@
     dependencies:
       expect: 29.7.0
       pretty-format: 29.7.0
+
+  '@types/joi@17.2.3':
+    dependencies:
+      joi: 17.13.3
 
   '@types/json-schema@7.0.15': {}
 
@@ -4109,6 +4126,14 @@
       - supports-color
       - ts-node
 
+  joi@17.13.3:
+    dependencies:
+      '@hapi/hoek': 9.3.0
+      '@hapi/topo': 5.1.0
+      '@sideway/address': 4.1.5
+      '@sideway/formula': 3.0.1
+      '@sideway/pinpoint': 2.0.0
+
   js-tokens@4.0.0: {}
 
   js-yaml@3.14.1:
@@ -4144,11 +4169,8 @@
 
   kleur@3.0.3: {}
 
-<<<<<<< HEAD
-=======
   lemmy-js-client@1.0.0-site-person-ban.1: {}
 
->>>>>>> 7711562b
   leven@3.1.0: {}
 
   levn@0.4.1:
