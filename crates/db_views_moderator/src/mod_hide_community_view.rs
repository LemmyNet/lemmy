--- conflicted
+++ resolved
@@ -16,8 +16,7 @@
 
 impl ModHideCommunityView {
   // Pass in mod_id as admin_id because only admins can do this action
-<<<<<<< HEAD
-  pub fn list(conn: &PgConnection, params: ModlogListParams) -> Result<Vec<Self>, Error> {
+  pub fn list(conn: &mut PgConnection, params: ModlogListParams) -> Result<Vec<Self>, Error> {
     let admin_person_id_join = params.mod_person_id.unwrap_or(PersonId(-1));
     let show_mod_names = !params.hide_modlog_names;
     let show_mod_names_expr = show_mod_names.as_sql::<diesel::sql_types::Bool>();
@@ -25,15 +24,6 @@
     let admin_names_join = mod_hide_community::mod_person_id
       .eq(person::id)
       .and(show_mod_names_expr.or(person::id.eq(admin_person_id_join)));
-=======
-  pub fn list(
-    conn: &mut PgConnection,
-    community_id: Option<CommunityId>,
-    admin_id: Option<PersonId>,
-    page: Option<i64>,
-    limit: Option<i64>,
-  ) -> Result<Vec<Self>, Error> {
->>>>>>> 36cb5120
     let mut query = mod_hide_community::table
       .left_join(person::table.on(admin_names_join))
       .inner_join(community::table.on(mod_hide_community::community_id.eq(community::id)))
