--- conflicted
+++ resolved
@@ -14,21 +14,7 @@
   newtypes::{CommunityId, PersonId},
   schema::{community, community_actions, community_aggregates, instance_actions},
   source::{community::CommunityFollower, local_user::LocalUser, site::Site},
-<<<<<<< HEAD
-  utils::{
-    actions,
-    fuzzy_search,
-    limit_and_offset,
-    visible_communities_only,
-    DbConn,
-    DbPool,
-    ListFn,
-    Queries,
-    ReadFn,
-  },
-=======
-  utils::{fuzzy_search, limit_and_offset, DbConn, DbPool, ListFn, Queries, ReadFn},
->>>>>>> 073ff446
+  utils::{actions, fuzzy_search, limit_and_offset, DbConn, DbPool, ListFn, Queries, ReadFn},
   ListingType,
   SortType,
 };
@@ -37,24 +23,17 @@
   impl ReadFn<'a, CommunityView, (CommunityId, Option<&'a LocalUser>, bool)>,
   impl ListFn<'a, CommunityView, (CommunityQuery<'a>, &'a Site)>,
 > {
-<<<<<<< HEAD
-  let all_joins = |query: community::BoxedQuery<'a, Pg>, my_person_id: Option<PersonId>| {
-=======
   let all_joins = |query: community::BoxedQuery<'a, Pg>, my_local_user: Option<&'a LocalUser>| {
-    // The left join below will return None in this case
-    let person_id_join = my_local_user.person_id().unwrap_or(PersonId(-1));
-
->>>>>>> 073ff446
     query
       .inner_join(community_aggregates::table)
       .left_join(actions(
         community_actions::table,
-        my_person_id,
+        my_local_user.person_id(),
         community::id,
       ))
       .left_join(actions(
         instance_actions::table,
-        my_person_id,
+        my_local_user.person_id(),
         community::instance_id,
       ))
   };
@@ -96,18 +75,7 @@
   let list = move |mut conn: DbConn<'a>, (options, site): (CommunityQuery<'a>, &'a Site)| async move {
     use SortType::*;
 
-<<<<<<< HEAD
-    let mut query = all_joins(
-      community::table.into_boxed(),
-      options.local_user.person_id(),
-    )
-    .select(selection);
-=======
-    // The left join below will return None in this case
-    let person_id_join = options.local_user.person_id().unwrap_or(PersonId(-1));
-
     let mut query = all_joins(community::table.into_boxed(), options.local_user).select(selection);
->>>>>>> 073ff446
 
     if let Some(search_term) = options.search_term {
       let searcher = fuzzy_search(&search_term);
