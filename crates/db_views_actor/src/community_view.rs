use crate::structs::{CommunityModeratorView, CommunitySortType, CommunityView, PersonView};
use diesel::{
  pg::Pg,
  result::Error,
  BoolExpressionMethods,
  ExpressionMethods,
  NullableExpressionMethods,
  PgTextExpressionMethods,
  QueryDsl,
};
use diesel_async::RunQueryDsl;
use lemmy_db_schema::{
  impls::local_user::LocalUserOptionHelper,
  newtypes::{CommunityId, PersonId},
  schema::{community, community_actions, community_aggregates, instance_actions},
  source::{community::CommunityFollower, local_user::LocalUser, site::Site},
<<<<<<< HEAD
  utils::{actions, fuzzy_search, limit_and_offset, DbConn, DbPool, ListFn, Queries, ReadFn},
=======
  utils::{
    functions::lower,
    fuzzy_search,
    limit_and_offset,
    DbConn,
    DbPool,
    ListFn,
    Queries,
    ReadFn,
  },
>>>>>>> 859dfb3f
  ListingType,
  PostSortType,
};
use lemmy_utils::{error::LemmyResult, LemmyErrorType};

fn queries<'a>() -> Queries<
  impl ReadFn<'a, CommunityView, (CommunityId, Option<&'a LocalUser>, bool)>,
  impl ListFn<'a, CommunityView, (CommunityQuery<'a>, &'a Site)>,
> {
  let all_joins = |query: community::BoxedQuery<'a, Pg>, my_local_user: Option<&'a LocalUser>| {
    query
      .inner_join(community_aggregates::table)
      .left_join(actions(
        community_actions::table,
        my_local_user.person_id(),
        community::id,
      ))
      .left_join(actions(
        instance_actions::table,
        my_local_user.person_id(),
        community::instance_id,
      ))
  };

  let selection = (
    community::all_columns,
    CommunityFollower::select_subscribed_type(),
    community_actions::blocked.nullable().is_not_null(),
    community_aggregates::all_columns,
    community_actions::received_ban.nullable().is_not_null(),
  );

  let not_removed_or_deleted = community::removed
    .eq(false)
    .and(community::deleted.eq(false));

  let read = move |mut conn: DbConn<'a>,
                   (community_id, my_local_user, is_mod_or_admin): (
    CommunityId,
    Option<&'a LocalUser>,
    bool,
  )| async move {
    let mut query = all_joins(
      community::table.find(community_id).into_boxed(),
      my_local_user,
    )
    .select(selection);

    // Hide deleted and removed for non-admins or mods
    if !is_mod_or_admin {
      query = query.filter(not_removed_or_deleted);
    }

    query = my_local_user.visible_communities_only(query);

    query.first(&mut conn).await
  };

  let list = move |mut conn: DbConn<'a>, (options, site): (CommunityQuery<'a>, &'a Site)| async move {
    use CommunitySortType::*;

    let mut query = all_joins(community::table.into_boxed(), options.local_user).select(selection);

    if let Some(search_term) = options.search_term {
      let searcher = fuzzy_search(&search_term);
      let name_filter = community::name.ilike(searcher.clone());
      let title_filter = community::title.ilike(searcher.clone());
      let description_filter = community::description.ilike(searcher.clone());
      query = if options.title_only.unwrap_or_default() {
        query.filter(name_filter.or(title_filter))
      } else {
        query.filter(name_filter.or(title_filter.or(description_filter)))
      }
    }

    // Hide deleted and removed for non-admins or mods
    if !options.is_mod_or_admin {
      query = query.filter(not_removed_or_deleted).filter(
        community::hidden
          .eq(false)
          .or(community_actions::follow_pending.is_not_null()),
      );
    }

    match options.sort.unwrap_or(Hot) {
      Hot | Active | Scaled => query = query.order_by(community_aggregates::hot_rank.desc()),
      NewComments | TopDay | TopTwelveHour | TopSixHour | TopHour => {
        query = query.order_by(community_aggregates::users_active_day.desc())
      }
      New => query = query.order_by(community::published.desc()),
      Old => query = query.order_by(community::published.asc()),
      // Controversial is temporary until a CommentSortType is created
      MostComments | Controversial => query = query.order_by(community_aggregates::comments.desc()),
      TopAll | TopYear | TopNineMonths => {
        query = query.order_by(community_aggregates::subscribers.desc())
      }
      TopSixMonths | TopThreeMonths => {
        query = query.order_by(community_aggregates::users_active_half_year.desc())
      }
      TopMonth => query = query.order_by(community_aggregates::users_active_month.desc()),
      TopWeek => query = query.order_by(community_aggregates::users_active_week.desc()),
      NameAsc => query = query.order_by(lower(community::name).asc()),
      NameDesc => query = query.order_by(lower(community::name).desc()),
    };

    if let Some(listing_type) = options.listing_type {
      query = match listing_type {
        ListingType::Subscribed => query.filter(community_actions::follow_pending.is_not_null()),
        ListingType::Local => query.filter(community::local.eq(true)),
        _ => query,
      };
    }

    // Don't show blocked communities and communities on blocked instances. nsfw communities are
    // also hidden (based on profile setting)
    query = query.filter(instance_actions::blocked.is_null());
    query = query.filter(community_actions::blocked.is_null());
    if !(options.local_user.show_nsfw(site) || options.show_nsfw) {
      query = query.filter(community::nsfw.eq(false));
    }

    query = options.local_user.visible_communities_only(query);

    let (limit, offset) = limit_and_offset(options.page, options.limit)?;
    query
      .limit(limit)
      .offset(offset)
      .load::<CommunityView>(&mut conn)
      .await
  };

  Queries::new(read, list)
}

impl CommunityView {
  pub async fn read<'a>(
    pool: &mut DbPool<'_>,
    community_id: CommunityId,
    my_local_user: Option<&'a LocalUser>,
    is_mod_or_admin: bool,
  ) -> Result<Self, Error> {
    queries()
      .read(pool, (community_id, my_local_user, is_mod_or_admin))
      .await
  }

  pub async fn check_is_mod_or_admin(
    pool: &mut DbPool<'_>,
    person_id: PersonId,
    community_id: CommunityId,
  ) -> LemmyResult<()> {
    let is_mod =
      CommunityModeratorView::check_is_community_moderator(pool, community_id, person_id).await;
    if is_mod.is_ok()
      || PersonView::read(pool, person_id)
        .await
        .is_ok_and(|t| t.is_admin)
    {
      Ok(())
    } else {
      Err(LemmyErrorType::NotAModOrAdmin)?
    }
  }

  /// Checks if a person is an admin, or moderator of any community.
  pub async fn check_is_mod_of_any_or_admin(
    pool: &mut DbPool<'_>,
    person_id: PersonId,
  ) -> LemmyResult<()> {
    let is_mod_of_any =
      CommunityModeratorView::is_community_moderator_of_any(pool, person_id).await;
    if is_mod_of_any.is_ok()
      || PersonView::read(pool, person_id)
        .await
        .is_ok_and(|t| t.is_admin)
    {
      Ok(())
    } else {
      Err(LemmyErrorType::NotAModOrAdmin)?
    }
  }
}

impl From<PostSortType> for CommunitySortType {
  fn from(value: PostSortType) -> Self {
    match value {
      PostSortType::Active => Self::Active,
      PostSortType::Hot => Self::Hot,
      PostSortType::New => Self::New,
      PostSortType::Old => Self::Old,
      PostSortType::TopDay => Self::TopDay,
      PostSortType::TopWeek => Self::TopWeek,
      PostSortType::TopMonth => Self::TopMonth,
      PostSortType::TopYear => Self::TopYear,
      PostSortType::TopAll => Self::TopAll,
      PostSortType::MostComments => Self::MostComments,
      PostSortType::NewComments => Self::NewComments,
      PostSortType::TopHour => Self::TopHour,
      PostSortType::TopSixHour => Self::TopSixHour,
      PostSortType::TopTwelveHour => Self::TopTwelveHour,
      PostSortType::TopThreeMonths => Self::TopThreeMonths,
      PostSortType::TopSixMonths => Self::TopSixMonths,
      PostSortType::TopNineMonths => Self::TopNineMonths,
      PostSortType::Controversial => Self::Controversial,
      PostSortType::Scaled => Self::Scaled,
    }
  }
}

#[derive(Default)]
pub struct CommunityQuery<'a> {
  pub listing_type: Option<ListingType>,
  pub sort: Option<CommunitySortType>,
  pub local_user: Option<&'a LocalUser>,
  pub search_term: Option<String>,
  pub title_only: Option<bool>,
  pub is_mod_or_admin: bool,
  pub show_nsfw: bool,
  pub page: Option<i64>,
  pub limit: Option<i64>,
}

impl<'a> CommunityQuery<'a> {
  pub async fn list(self, site: &Site, pool: &mut DbPool<'_>) -> Result<Vec<CommunityView>, Error> {
    queries().list(pool, (self, site)).await
  }
}

#[cfg(test)]
mod tests {

  use crate::{
    community_view::CommunityQuery,
    structs::{CommunitySortType, CommunityView},
  };
  use lemmy_db_schema::{
    source::{
      community::{Community, CommunityInsertForm, CommunityUpdateForm},
      instance::Instance,
      local_user::{LocalUser, LocalUserInsertForm},
      person::{Person, PersonInsertForm},
      site::Site,
    },
    traits::Crud,
    utils::{build_db_pool_for_tests, DbPool},
    CommunityVisibility,
  };
  use lemmy_utils::error::LemmyResult;
  use serial_test::serial;
  use url::Url;

  struct Data {
    inserted_instance: Instance,
    local_user: LocalUser,
    inserted_communities: [Community; 3],
    site: Site,
  }

  async fn init_data(pool: &mut DbPool<'_>) -> LemmyResult<Data> {
    let inserted_instance = Instance::read_or_create(pool, "my_domain.tld".to_string()).await?;

    let person_name = "tegan".to_string();

    let new_person = PersonInsertForm::test_form(inserted_instance.id, &person_name);

    let inserted_person = Person::create(pool, &new_person).await?;

    let local_user_form = LocalUserInsertForm::test_form(inserted_person.id);
    let local_user = LocalUser::create(pool, &local_user_form, vec![]).await?;

    let inserted_communities = [
      Community::create(
        pool,
        &CommunityInsertForm::new(
          inserted_instance.id,
          "test_community_1".to_string(),
          "nada1".to_owned(),
          "pubkey".to_string(),
        ),
      )
      .await?,
      Community::create(
        pool,
        &CommunityInsertForm::new(
          inserted_instance.id,
          "test_community_2".to_string(),
          "nada2".to_owned(),
          "pubkey".to_string(),
        ),
      )
      .await?,
      Community::create(
        pool,
        &CommunityInsertForm::new(
          inserted_instance.id,
          "test_community_3".to_string(),
          "nada3".to_owned(),
          "pubkey".to_string(),
        ),
      )
      .await?,
    ];

    let url = Url::parse("http://example.com")?;
    let site = Site {
      id: Default::default(),
      name: String::new(),
      sidebar: None,
      published: Default::default(),
      updated: None,
      icon: None,
      banner: None,
      description: None,
      actor_id: url.clone().into(),
      last_refreshed_at: Default::default(),
      inbox_url: url.into(),
      private_key: None,
      public_key: String::new(),
      instance_id: Default::default(),
      content_warning: None,
    };

    Ok(Data {
      inserted_instance,
      local_user,
      inserted_communities,
      site,
    })
  }

  async fn cleanup(data: Data, pool: &mut DbPool<'_>) -> LemmyResult<()> {
    for Community { id, .. } in data.inserted_communities {
      Community::delete(pool, id).await?;
    }
    Person::delete(pool, data.local_user.person_id).await?;
    Instance::delete(pool, data.inserted_instance.id).await?;

    Ok(())
  }

  #[tokio::test]
  #[serial]
  async fn local_only_community() -> LemmyResult<()> {
    let pool = &build_db_pool_for_tests().await;
    let pool = &mut pool.into();
    let data = init_data(pool).await?;

    Community::update(
      pool,
      data.inserted_communities[0].id,
      &CommunityUpdateForm {
        visibility: Some(CommunityVisibility::LocalOnly),
        ..Default::default()
      },
    )
    .await?;

    let unauthenticated_query = CommunityQuery {
      ..Default::default()
    }
    .list(&data.site, pool)
    .await?;
    assert_eq!(
      data.inserted_communities.len() - 1,
      unauthenticated_query.len()
    );

    let authenticated_query = CommunityQuery {
      local_user: Some(&data.local_user),
      ..Default::default()
    }
    .list(&data.site, pool)
    .await?;
    assert_eq!(data.inserted_communities.len(), authenticated_query.len());

    let unauthenticated_community =
      CommunityView::read(pool, data.inserted_communities[0].id, None, false).await;
    assert!(unauthenticated_community.is_err());

    let authenticated_community = CommunityView::read(
      pool,
      data.inserted_communities[0].id,
      Some(&data.local_user),
      false,
    )
    .await;
    assert!(authenticated_community.is_ok());

    cleanup(data, pool).await
  }

  #[tokio::test]
  #[serial]
  async fn community_sort_name() -> LemmyResult<()> {
    let pool = &build_db_pool_for_tests().await;
    let pool = &mut pool.into();
    let data = init_data(pool).await?;

    let query = CommunityQuery {
      sort: Some(CommunitySortType::NameAsc),
      ..Default::default()
    };
    let communities = query.list(&data.site, pool).await?;
    for (i, c) in communities.iter().enumerate().skip(1) {
      let prev = communities.get(i - 1).expect("No previous community?");
      assert!(c.community.title.cmp(&prev.community.title).is_ge());
    }

    let query = CommunityQuery {
      sort: Some(CommunitySortType::NameDesc),
      ..Default::default()
    };
    let communities = query.list(&data.site, pool).await?;
    for (i, c) in communities.iter().enumerate().skip(1) {
      let prev = communities.get(i - 1).expect("No previous community?");
      assert!(c.community.title.cmp(&prev.community.title).is_le());
    }

    cleanup(data, pool).await
  }
}<|MERGE_RESOLUTION|>--- conflicted
+++ resolved
@@ -14,10 +14,8 @@
   newtypes::{CommunityId, PersonId},
   schema::{community, community_actions, community_aggregates, instance_actions},
   source::{community::CommunityFollower, local_user::LocalUser, site::Site},
-<<<<<<< HEAD
-  utils::{actions, fuzzy_search, limit_and_offset, DbConn, DbPool, ListFn, Queries, ReadFn},
-=======
   utils::{
+    actions,
     functions::lower,
     fuzzy_search,
     limit_and_offset,
@@ -27,7 +25,6 @@
     Queries,
     ReadFn,
   },
->>>>>>> 859dfb3f
   ListingType,
   PostSortType,
 };
