--- conflicted
+++ resolved
@@ -192,23 +192,15 @@
     community_id: CommunityId,
   ) -> LemmyResult<()> {
     let is_mod =
-<<<<<<< HEAD
       CommunityModeratorView::check_is_community_moderator(pool, community_id, person_id).await;
     if is_mod.is_ok()
       || PersonView::read(pool, person_id)
         .await
-        .is_ok_and(|t| t.is_some_and(|t| t.is_admin))
+        .is_ok_and(|t| t.is_admin)
     {
       Ok(())
-=======
-      CommunityModeratorView::is_community_moderator(pool, community_id, person_id).await?;
-    if is_mod {
-      Ok(true)
-    } else if let Ok(person_view) = PersonView::read(pool, person_id).await {
-      Ok(person_view.is_admin)
->>>>>>> 62e1790a
     } else {
-      Err(LemmyErrorType::NotAModOrAdmin.into())
+      Err(LemmyErrorType::NotAModOrAdmin)?
     }
   }
 
@@ -218,23 +210,15 @@
     person_id: PersonId,
   ) -> LemmyResult<()> {
     let is_mod_of_any =
-<<<<<<< HEAD
       CommunityModeratorView::is_community_moderator_of_any(pool, person_id).await;
     if is_mod_of_any.is_ok()
       || PersonView::read(pool, person_id)
         .await
-        .is_ok_and(|t| t.is_some_and(|t| t.is_admin))
+        .is_ok_and(|t| t.is_admin)
     {
       Ok(())
-=======
-      CommunityModeratorView::is_community_moderator_of_any(pool, person_id).await?;
-    if is_mod_of_any {
-      Ok(true)
-    } else if let Ok(person_view) = PersonView::read(pool, person_id).await {
-      Ok(person_view.is_admin)
->>>>>>> 62e1790a
     } else {
-      Err(LemmyErrorType::NotAModOrAdmin.into())
+      Err(LemmyErrorType::NotAModOrAdmin)?
     }
   }
 }
