use crate::structs::CommunityModeratorView;
use diesel::{dsl::exists, result::Error, select, ExpressionMethods, QueryDsl};
use diesel_async::RunQueryDsl;
use lemmy_db_schema::{
  newtypes::{CommunityId, PersonId},
  schema::{community, community_actions, person},
  utils::{action_query, find_action, get_conn, DbPool},
  CommunityVisibility,
};

impl CommunityModeratorView {
  pub async fn is_community_moderator(
    pool: &mut DbPool<'_>,
    find_community_id: CommunityId,
    find_person_id: PersonId,
  ) -> Result<bool, Error> {
    let conn = &mut get_conn(pool).await?;
    select(exists(find_action(
      community_actions::became_moderator,
      (find_person_id, find_community_id),
    )))
    .get_result::<bool>(conn)
    .await
  }

  pub(crate) async fn is_community_moderator_of_any(
    pool: &mut DbPool<'_>,
    find_person_id: PersonId,
  ) -> Result<bool, Error> {
    let conn = &mut get_conn(pool).await?;
    select(exists(
      action_query(community_actions::became_moderator)
        .filter(community_actions::person_id.eq(find_person_id)),
    ))
    .get_result::<bool>(conn)
    .await
  }

  pub async fn for_community(
    pool: &mut DbPool<'_>,
    community_id: CommunityId,
  ) -> Result<Vec<Self>, Error> {
    use diesel::NullableExpressionMethods;
    let conn = &mut get_conn(pool).await?;
    action_query(community_actions::became_moderator)
      .inner_join(community::table)
      .inner_join(person::table)
      .filter(community_actions::community_id.eq(community_id))
<<<<<<< HEAD
      .filter(community_actions::became_moderator.is_not_null())
=======
>>>>>>> dcc93f3d
      .select((community::all_columns, person::all_columns))
      .order_by(community_actions::became_moderator)
      .load::<CommunityModeratorView>(conn)
      .await
  }

  pub async fn for_person(
    pool: &mut DbPool<'_>,
    person_id: PersonId,
    is_authenticated: bool,
  ) -> Result<Vec<Self>, Error> {
    let conn = &mut get_conn(pool).await?;
    let mut query = action_query(community_actions::became_moderator)
      .inner_join(community::table)
      .inner_join(person::table)
      .filter(community_actions::person_id.eq(person_id))
      .filter(community::deleted.eq(false))
      .filter(community::removed.eq(false))
      .select((community::all_columns, person::all_columns))
      .into_boxed();
    if !is_authenticated {
      query = query.filter(community::visibility.eq(CommunityVisibility::Public));
    }
    query.load::<CommunityModeratorView>(conn).await
  }

  /// Finds all communities first mods / creators
  /// Ideally this should be a group by, but diesel doesn't support it yet
  pub async fn get_community_first_mods(pool: &mut DbPool<'_>) -> Result<Vec<Self>, Error> {
    let conn = &mut get_conn(pool).await?;
    action_query(community_actions::became_moderator)
      .inner_join(community::table)
      .inner_join(person::table)
      .select((community::all_columns, person::all_columns))
      // A hacky workaround instead of group_bys
      // https://stackoverflow.com/questions/24042359/how-to-join-only-one-row-in-joined-table-with-postgres
      .distinct_on(community_actions::community_id)
      .order_by((
        community_actions::community_id,
<<<<<<< HEAD
        community_actions::became_moderator,
=======
        community_actions::person_id,
>>>>>>> dcc93f3d
      ))
      .load::<CommunityModeratorView>(conn)
      .await
  }
}<|MERGE_RESOLUTION|>--- conflicted
+++ resolved
@@ -40,16 +40,11 @@
     pool: &mut DbPool<'_>,
     community_id: CommunityId,
   ) -> Result<Vec<Self>, Error> {
-    use diesel::NullableExpressionMethods;
     let conn = &mut get_conn(pool).await?;
     action_query(community_actions::became_moderator)
       .inner_join(community::table)
       .inner_join(person::table)
       .filter(community_actions::community_id.eq(community_id))
-<<<<<<< HEAD
-      .filter(community_actions::became_moderator.is_not_null())
-=======
->>>>>>> dcc93f3d
       .select((community::all_columns, person::all_columns))
       .order_by(community_actions::became_moderator)
       .load::<CommunityModeratorView>(conn)
@@ -89,11 +84,7 @@
       .distinct_on(community_actions::community_id)
       .order_by((
         community_actions::community_id,
-<<<<<<< HEAD
         community_actions::became_moderator,
-=======
-        community_actions::person_id,
->>>>>>> dcc93f3d
       ))
       .load::<CommunityModeratorView>(conn)
       .await
