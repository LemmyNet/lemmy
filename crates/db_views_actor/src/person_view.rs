use crate::structs::PersonView;
use diesel::{
  dsl::now,
  result::Error,
  BoolExpressionMethods,
  ExpressionMethods,
  PgTextExpressionMethods,
  QueryDsl,
};
use diesel_async::RunQueryDsl;
use lemmy_db_schema::{
  aggregates::structs::PersonAggregates,
  newtypes::PersonId,
  schema,
  schema::{person, person_aggregates},
  source::person::Person,
  traits::JoinView,
  utils::{fuzzy_search, get_conn, limit_and_offset, DbPool},
  PersonSortType,
};
use std::iter::Iterator;
use typed_builder::TypedBuilder;

type PersonViewTuple = (Person, PersonAggregates);

impl PersonView {
  pub async fn read(pool: &mut DbPool<'_>, person_id: PersonId) -> Result<Self, Error> {
    let conn = &mut get_conn(pool).await?;
    let res = person::table
      .find(person_id)
      .inner_join(person_aggregates::table)
      .select((person::all_columns, person_aggregates::all_columns))
      .first::<PersonViewTuple>(conn)
      .await?;
    Ok(Self::from_tuple(res))
  }

  pub async fn is_admin(pool: &mut DbPool<'_>, person_id: PersonId) -> Result<bool, Error> {
    use schema::person::dsl::{admin, id, person};
    let conn = &mut get_conn(pool).await?;
    let is_admin = person
      .filter(id.eq(person_id))
      .select(admin)
      .first::<bool>(conn)
      .await?;
    Ok(is_admin)
  }
  pub async fn admins(pool: &mut DbPool<'_>) -> Result<Vec<Self>, Error> {
    let conn = &mut get_conn(pool).await?;
    let admins = person::table
      .inner_join(person_aggregates::table)
      .select((person::all_columns, person_aggregates::all_columns))
      .filter(person::admin.eq(true))
      .filter(person::deleted.eq(false))
      .order_by(person::published)
      .load::<PersonViewTuple>(conn)
      .await?;

    Ok(admins.into_iter().map(Self::from_tuple).collect())
  }

  pub async fn banned(pool: &mut DbPool<'_>) -> Result<Vec<Self>, Error> {
    let conn = &mut get_conn(pool).await?;
    let banned = person::table
      .inner_join(person_aggregates::table)
      .select((person::all_columns, person_aggregates::all_columns))
      .filter(
        person::banned.eq(true).and(
          person::ban_expires
            .is_null()
            .or(person::ban_expires.gt(now)),
        ),
      )
      .filter(person::deleted.eq(false))
      .load::<PersonViewTuple>(conn)
      .await?;

    Ok(banned.into_iter().map(Self::from_tuple).collect())
  }
}

#[derive(TypedBuilder)]
#[builder(field_defaults(default))]
pub struct PersonQuery<'a, 'b: 'a> {
  #[builder(!default)]
<<<<<<< HEAD
  pool: &'a DbPool,
  sort: Option<PersonSortType>,
=======
  pool: &'a mut DbPool<'b>,
  sort: Option<SortType>,
>>>>>>> c0b78658
  search_term: Option<String>,
  page: Option<i64>,
  limit: Option<i64>,
}

impl<'a, 'b: 'a> PersonQuery<'a, 'b> {
  pub async fn list(self) -> Result<Vec<PersonView>, Error> {
    let conn = &mut get_conn(self.pool).await?;
    let mut query = person::table
      .inner_join(person_aggregates::table)
      .select((person::all_columns, person_aggregates::all_columns))
      .into_boxed();

    if let Some(search_term) = self.search_term {
      let searcher = fuzzy_search(&search_term);
      query = query
        .filter(person::name.ilike(searcher.clone()))
        .or_filter(person::display_name.ilike(searcher));
    }

    query = match self.sort.unwrap_or(PersonSortType::CommentScore) {
      PersonSortType::New => query.order_by(person::published.desc()),
      PersonSortType::Old => query.order_by(person::published.asc()),
      PersonSortType::MostComments => query.order_by(person_aggregates::comment_count.desc()),
      PersonSortType::CommentScore => query.order_by(person_aggregates::comment_score.desc()),
    };

    let (limit, offset) = limit_and_offset(self.page, self.limit)?;
    query = query.limit(limit).offset(offset);

    let res = query.load::<PersonViewTuple>(conn).await?;

    Ok(res.into_iter().map(PersonView::from_tuple).collect())
  }
}

impl JoinView for PersonView {
  type JoinTuple = PersonViewTuple;
  fn from_tuple(a: Self::JoinTuple) -> Self {
    Self {
      person: a.0,
      counts: a.1,
    }
  }
}<|MERGE_RESOLUTION|>--- conflicted
+++ resolved
@@ -83,13 +83,8 @@
 #[builder(field_defaults(default))]
 pub struct PersonQuery<'a, 'b: 'a> {
   #[builder(!default)]
-<<<<<<< HEAD
-  pool: &'a DbPool,
+  pool: &'a mut DbPool<'b>,
   sort: Option<PersonSortType>,
-=======
-  pool: &'a mut DbPool<'b>,
-  sort: Option<SortType>,
->>>>>>> c0b78658
   search_term: Option<String>,
   page: Option<i64>,
   limit: Option<i64>,
