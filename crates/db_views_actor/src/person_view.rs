use crate::structs::PersonView;
use diesel::{
<<<<<<< HEAD
  dsl::{now, IntervalDsl},
  pg::Pg,
=======
  dsl::now,
>>>>>>> 3471f353
  result::Error,
  BoolExpressionMethods,
  ExpressionMethods,
  PgTextExpressionMethods,
  QueryDsl,
};
use diesel_async::RunQueryDsl;
use lemmy_db_schema::{
  aggregates::structs::PersonAggregates,
  newtypes::PersonId,
  schema,
  schema::{person, person_aggregates},
  source::person::Person,
  traits::JoinView,
<<<<<<< HEAD
  utils::{fuzzy_search, get_conn, limit_and_offset, DbConn, DbPool, ListFn, Queries, ReadFn},
  SortType,
=======
  utils::{fuzzy_search, get_conn, limit_and_offset, DbPool},
  PersonSortType,
>>>>>>> 3471f353
};

type PersonViewTuple = (Person, PersonAggregates);

enum ListMode {
  Admins,
  Banned,
  Query(PersonQuery),
}

fn queries<'a>(
) -> Queries<impl ReadFn<'a, PersonView, PersonId>, impl ListFn<'a, PersonView, ListMode>> {
  let all_joins = |query: person::BoxedQuery<'a, Pg>| {
    query
      .inner_join(person_aggregates::table)
      .select((person::all_columns, person_aggregates::all_columns))
  };

  let read = move |mut conn: DbConn<'a>, person_id: PersonId| async move {
    all_joins(person::table.find(person_id).into_boxed())
      .first::<PersonViewTuple>(&mut conn)
      .await
  };

  let list = move |mut conn: DbConn<'a>, mode: ListMode| async move {
    let mut query = all_joins(person::table.into_boxed());
    match mode {
      ListMode::Admins => {
        query = query
          .filter(person::admin.eq(true))
          .filter(person::deleted.eq(false))
          .order_by(person::published);
      }
      ListMode::Banned => {
        query = query
          .filter(
            person::banned.eq(true).and(
              person::ban_expires
                .is_null()
                .or(person::ban_expires.gt(now)),
            ),
          )
          .filter(person::deleted.eq(false));
      }
      ListMode::Query(options) => {
        if let Some(search_term) = options.search_term {
          let searcher = fuzzy_search(&search_term);
          query = query
            .filter(person::name.ilike(searcher.clone()))
            .or_filter(person::display_name.ilike(searcher));
        }

        query = match options.sort.unwrap_or(SortType::Hot) {
          SortType::New | SortType::NewComments => query.order_by(person::published.desc()),
          SortType::Old => query.order_by(person::published.asc()),
          SortType::Hot | SortType::Active | SortType::TopAll => {
            query.order_by(person_aggregates::comment_score.desc())
          }
          SortType::MostComments => query.order_by(person_aggregates::comment_count.desc()),
          SortType::TopYear => query
            .filter(person::published.gt(now - 1.years()))
            .order_by(person_aggregates::comment_score.desc()),
          SortType::TopMonth => query
            .filter(person::published.gt(now - 1.months()))
            .order_by(person_aggregates::comment_score.desc()),
          SortType::TopWeek => query
            .filter(person::published.gt(now - 1.weeks()))
            .order_by(person_aggregates::comment_score.desc()),
          SortType::TopDay => query
            .filter(person::published.gt(now - 1.days()))
            .order_by(person_aggregates::comment_score.desc()),
          SortType::TopHour => query
            .filter(person::published.gt(now - 1.hours()))
            .order_by(person_aggregates::comment_score.desc()),
          SortType::TopSixHour => query
            .filter(person::published.gt(now - 6.hours()))
            .order_by(person_aggregates::comment_score.desc()),
          SortType::TopTwelveHour => query
            .filter(person::published.gt(now - 12.hours()))
            .order_by(person_aggregates::comment_score.desc()),
          SortType::TopThreeMonths => query
            .filter(person::published.gt(now - 3.months()))
            .order_by(person_aggregates::comment_score.desc()),
          SortType::TopSixMonths => query
            .filter(person::published.gt(now - 6.months()))
            .order_by(person_aggregates::comment_score.desc()),
          SortType::TopNineMonths => query
            .filter(person::published.gt(now - 9.months()))
            .order_by(person_aggregates::comment_score.desc()),
        };

        let (limit, offset) = limit_and_offset(options.page, options.limit)?;
        query = query.limit(limit).offset(offset);
      }
    }
    query.load::<PersonViewTuple>(&mut conn).await
  };

  Queries::new(read, list)
}

impl PersonView {
  pub async fn read(pool: &mut DbPool<'_>, person_id: PersonId) -> Result<Self, Error> {
    queries().read(pool, person_id).await
  }

  pub async fn is_admin(pool: &mut DbPool<'_>, person_id: PersonId) -> Result<bool, Error> {
    use schema::person::dsl::{admin, id, person};
    let conn = &mut get_conn(pool).await?;
    let is_admin = person
      .filter(id.eq(person_id))
      .select(admin)
      .first::<bool>(conn)
      .await?;
    Ok(is_admin)
  }

  pub async fn admins(pool: &mut DbPool<'_>) -> Result<Vec<Self>, Error> {
    queries().list(pool, ListMode::Admins).await
  }

  pub async fn banned(pool: &mut DbPool<'_>) -> Result<Vec<Self>, Error> {
    queries().list(pool, ListMode::Banned).await
  }
}

#[derive(Default)]
pub struct PersonQuery {
  pub sort: Option<PersonSortType>,
  pub search_term: Option<String>,
  pub page: Option<i64>,
  pub limit: Option<i64>,
}

impl PersonQuery {
  pub async fn list(self, pool: &mut DbPool<'_>) -> Result<Vec<PersonView>, Error> {
<<<<<<< HEAD
    queries().list(pool, ListMode::Query(self)).await
=======
    let conn = &mut get_conn(pool).await?;
    let mut query = person::table
      .inner_join(person_aggregates::table)
      .select((person::all_columns, person_aggregates::all_columns))
      .into_boxed();

    if let Some(search_term) = self.search_term {
      let searcher = fuzzy_search(&search_term);
      query = query
        .filter(person::name.ilike(searcher.clone()))
        .or_filter(person::display_name.ilike(searcher));
    }

    query = match self.sort.unwrap_or(PersonSortType::CommentScore) {
      PersonSortType::New => query.order_by(person::published.desc()),
      PersonSortType::Old => query.order_by(person::published.asc()),
      PersonSortType::MostComments => query.order_by(person_aggregates::comment_count.desc()),
      PersonSortType::CommentScore => query.order_by(person_aggregates::comment_score.desc()),
      PersonSortType::PostScore => query.order_by(person_aggregates::post_score.desc()),
      PersonSortType::PostCount => query.order_by(person_aggregates::post_count.desc()),
    };

    let (limit, offset) = limit_and_offset(self.page, self.limit)?;
    query = query.limit(limit).offset(offset);

    let res = query.load::<PersonViewTuple>(conn).await?;

    Ok(res.into_iter().map(PersonView::from_tuple).collect())
>>>>>>> 3471f353
  }
}

impl JoinView for PersonView {
  type JoinTuple = PersonViewTuple;
  fn from_tuple(a: Self::JoinTuple) -> Self {
    Self {
      person: a.0,
      counts: a.1,
    }
  }
}<|MERGE_RESOLUTION|>--- conflicted
+++ resolved
@@ -1,11 +1,7 @@
 use crate::structs::PersonView;
 use diesel::{
-<<<<<<< HEAD
-  dsl::{now, IntervalDsl},
+  dsl::now,
   pg::Pg,
-=======
-  dsl::now,
->>>>>>> 3471f353
   result::Error,
   BoolExpressionMethods,
   ExpressionMethods,
@@ -20,13 +16,8 @@
   schema::{person, person_aggregates},
   source::person::Person,
   traits::JoinView,
-<<<<<<< HEAD
   utils::{fuzzy_search, get_conn, limit_and_offset, DbConn, DbPool, ListFn, Queries, ReadFn},
-  SortType,
-=======
-  utils::{fuzzy_search, get_conn, limit_and_offset, DbPool},
   PersonSortType,
->>>>>>> 3471f353
 };
 
 type PersonViewTuple = (Person, PersonAggregates);
@@ -79,43 +70,13 @@
             .or_filter(person::display_name.ilike(searcher));
         }
 
-        query = match options.sort.unwrap_or(SortType::Hot) {
-          SortType::New | SortType::NewComments => query.order_by(person::published.desc()),
-          SortType::Old => query.order_by(person::published.asc()),
-          SortType::Hot | SortType::Active | SortType::TopAll => {
-            query.order_by(person_aggregates::comment_score.desc())
-          }
-          SortType::MostComments => query.order_by(person_aggregates::comment_count.desc()),
-          SortType::TopYear => query
-            .filter(person::published.gt(now - 1.years()))
-            .order_by(person_aggregates::comment_score.desc()),
-          SortType::TopMonth => query
-            .filter(person::published.gt(now - 1.months()))
-            .order_by(person_aggregates::comment_score.desc()),
-          SortType::TopWeek => query
-            .filter(person::published.gt(now - 1.weeks()))
-            .order_by(person_aggregates::comment_score.desc()),
-          SortType::TopDay => query
-            .filter(person::published.gt(now - 1.days()))
-            .order_by(person_aggregates::comment_score.desc()),
-          SortType::TopHour => query
-            .filter(person::published.gt(now - 1.hours()))
-            .order_by(person_aggregates::comment_score.desc()),
-          SortType::TopSixHour => query
-            .filter(person::published.gt(now - 6.hours()))
-            .order_by(person_aggregates::comment_score.desc()),
-          SortType::TopTwelveHour => query
-            .filter(person::published.gt(now - 12.hours()))
-            .order_by(person_aggregates::comment_score.desc()),
-          SortType::TopThreeMonths => query
-            .filter(person::published.gt(now - 3.months()))
-            .order_by(person_aggregates::comment_score.desc()),
-          SortType::TopSixMonths => query
-            .filter(person::published.gt(now - 6.months()))
-            .order_by(person_aggregates::comment_score.desc()),
-          SortType::TopNineMonths => query
-            .filter(person::published.gt(now - 9.months()))
-            .order_by(person_aggregates::comment_score.desc()),
+        query = match options.sort.unwrap_or(PersonSortType::CommentScore) {
+          PersonSortType::New => query.order_by(person::published.desc()),
+          PersonSortType::Old => query.order_by(person::published.asc()),
+          PersonSortType::MostComments => query.order_by(person_aggregates::comment_count.desc()),
+          PersonSortType::CommentScore => query.order_by(person_aggregates::comment_score.desc()),
+          PersonSortType::PostScore => query.order_by(person_aggregates::post_score.desc()),
+          PersonSortType::PostCount => query.order_by(person_aggregates::post_count.desc()),
         };
 
         let (limit, offset) = limit_and_offset(options.page, options.limit)?;
@@ -163,38 +124,7 @@
 
 impl PersonQuery {
   pub async fn list(self, pool: &mut DbPool<'_>) -> Result<Vec<PersonView>, Error> {
-<<<<<<< HEAD
     queries().list(pool, ListMode::Query(self)).await
-=======
-    let conn = &mut get_conn(pool).await?;
-    let mut query = person::table
-      .inner_join(person_aggregates::table)
-      .select((person::all_columns, person_aggregates::all_columns))
-      .into_boxed();
-
-    if let Some(search_term) = self.search_term {
-      let searcher = fuzzy_search(&search_term);
-      query = query
-        .filter(person::name.ilike(searcher.clone()))
-        .or_filter(person::display_name.ilike(searcher));
-    }
-
-    query = match self.sort.unwrap_or(PersonSortType::CommentScore) {
-      PersonSortType::New => query.order_by(person::published.desc()),
-      PersonSortType::Old => query.order_by(person::published.asc()),
-      PersonSortType::MostComments => query.order_by(person_aggregates::comment_count.desc()),
-      PersonSortType::CommentScore => query.order_by(person_aggregates::comment_score.desc()),
-      PersonSortType::PostScore => query.order_by(person_aggregates::post_score.desc()),
-      PersonSortType::PostCount => query.order_by(person_aggregates::post_count.desc()),
-    };
-
-    let (limit, offset) = limit_and_offset(self.page, self.limit)?;
-    query = query.limit(limit).offset(offset);
-
-    let res = query.load::<PersonViewTuple>(conn).await?;
-
-    Ok(res.into_iter().map(PersonView::from_tuple).collect())
->>>>>>> 3471f353
   }
 }
 
