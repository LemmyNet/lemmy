use crate::structs::PersonView;
use diesel::{
<<<<<<< HEAD
  dsl::IntervalDsl,
=======
  dsl::now,
  pg::Pg,
>>>>>>> 2d0f77af
  result::Error,
  sql_types::{Nullable, Timestamptz},
  BoolExpressionMethods,
  ExpressionMethods,
  IntoSql,
  PgTextExpressionMethods,
  QueryDsl,
};
use diesel_async::RunQueryDsl;
use lemmy_db_schema::{
  aggregates::structs::PersonAggregates,
  newtypes::PersonId,
  schema,
  schema::{person, person_aggregates},
  source::person::Person,
  traits::JoinView,
<<<<<<< HEAD
  utils::{fuzzy_search, get_conn, limit_and_offset, now, DbPool},
  SortType,
=======
  utils::{fuzzy_search, get_conn, limit_and_offset, DbConn, DbPool, ListFn, Queries, ReadFn},
  PersonSortType,
>>>>>>> 2d0f77af
};

type PersonViewTuple = (Person, PersonAggregates);

enum ListMode {
  Admins,
  Banned,
  Query(PersonQuery),
}

fn queries<'a>(
) -> Queries<impl ReadFn<'a, PersonView, PersonId>, impl ListFn<'a, PersonView, ListMode>> {
  let all_joins = |query: person::BoxedQuery<'a, Pg>| {
    query
      .inner_join(person_aggregates::table)
      .select((person::all_columns, person_aggregates::all_columns))
  };

  let read = move |mut conn: DbConn<'a>, person_id: PersonId| async move {
    all_joins(person::table.find(person_id).into_boxed())
      .first::<PersonViewTuple>(&mut conn)
      .await
  };

  let list = move |mut conn: DbConn<'a>, mode: ListMode| async move {
    let mut query = all_joins(person::table.into_boxed());
    match mode {
      ListMode::Admins => {
        query = query
          .filter(person::admin.eq(true))
          .filter(person::deleted.eq(false))
          .order_by(person::published);
      }
      ListMode::Banned => {
        query = query
          .filter(
            person::banned.eq(true).and(
              person::ban_expires
                .is_null()
                .or(person::ban_expires.gt(now)),
            ),
          )
          .filter(person::deleted.eq(false));
      }
      ListMode::Query(options) => {
        if let Some(search_term) = options.search_term {
          let searcher = fuzzy_search(&search_term);
          query = query
            .filter(person::name.ilike(searcher.clone()))
            .or_filter(person::display_name.ilike(searcher));
        }

        query = match options.sort.unwrap_or(PersonSortType::CommentScore) {
          PersonSortType::New => query.order_by(person::published.desc()),
          PersonSortType::Old => query.order_by(person::published.asc()),
          PersonSortType::MostComments => query.order_by(person_aggregates::comment_count.desc()),
          PersonSortType::CommentScore => query.order_by(person_aggregates::comment_score.desc()),
          PersonSortType::PostScore => query.order_by(person_aggregates::post_score.desc()),
          PersonSortType::PostCount => query.order_by(person_aggregates::post_count.desc()),
        };

        let (limit, offset) = limit_and_offset(options.page, options.limit)?;
        query = query.limit(limit).offset(offset);
      }
    }
    query.load::<PersonViewTuple>(&mut conn).await
  };

  Queries::new(read, list)
}

impl PersonView {
  pub async fn read(pool: &mut DbPool<'_>, person_id: PersonId) -> Result<Self, Error> {
    queries().read(pool, person_id).await
  }

  pub async fn is_admin(pool: &mut DbPool<'_>, person_id: PersonId) -> Result<bool, Error> {
    use schema::person::dsl::{admin, id, person};
    let conn = &mut get_conn(pool).await?;
    let is_admin = person
      .filter(id.eq(person_id))
      .select(admin)
      .first::<bool>(conn)
      .await?;
    Ok(is_admin)
  }

  pub async fn admins(pool: &mut DbPool<'_>) -> Result<Vec<Self>, Error> {
    queries().list(pool, ListMode::Admins).await
  }

<<<<<<< HEAD
  pub async fn banned(pool: &DbPool) -> Result<Vec<Self>, Error> {
    let conn = &mut get_conn(pool).await?;
    let banned = person::table
      .inner_join(person_aggregates::table)
      .select((person::all_columns, person_aggregates::all_columns))
      .filter(
        person::banned.eq(true).and(
          person::ban_expires
            .is_null()
            .or(person::ban_expires.gt(diesel::dsl::now.into_sql::<Nullable<Timestamptz>>())),
        ),
      )
      .filter(person::deleted.eq(false))
      .load::<PersonViewTuple>(conn)
      .await?;

    Ok(banned.into_iter().map(Self::from_tuple).collect())
=======
  pub async fn banned(pool: &mut DbPool<'_>) -> Result<Vec<Self>, Error> {
    queries().list(pool, ListMode::Banned).await
>>>>>>> 2d0f77af
  }
}

#[derive(Default)]
pub struct PersonQuery {
  pub sort: Option<PersonSortType>,
  pub search_term: Option<String>,
  pub page: Option<i64>,
  pub limit: Option<i64>,
}

<<<<<<< HEAD
impl<'a> PersonQuery<'a> {
  pub async fn list(self) -> Result<Vec<PersonView>, Error> {
    let conn = &mut get_conn(self.pool).await?;
    let mut query = person::table
      .inner_join(person_aggregates::table)
      .select((person::all_columns, person_aggregates::all_columns))
      .into_boxed();

    if let Some(search_term) = self.search_term {
      let searcher = fuzzy_search(&search_term);
      query = query
        .filter(person::name.ilike(searcher.clone()))
        .or_filter(person::display_name.ilike(searcher));
    }

    query = match self.sort.unwrap_or(SortType::Hot) {
      SortType::New | SortType::NewComments => query.order_by(person::published.desc()),
      SortType::Old => query.order_by(person::published.asc()),
      SortType::Hot | SortType::Active | SortType::TopAll => {
        query.order_by(person_aggregates::comment_score.desc())
      }
      SortType::MostComments => query.order_by(person_aggregates::comment_count.desc()),
      SortType::TopYear => query
        .filter(person::published.gt(now() - 1.years()))
        .order_by(person_aggregates::comment_score.desc()),
      SortType::TopMonth => query
        .filter(person::published.gt(now() - 1.months()))
        .order_by(person_aggregates::comment_score.desc()),
      SortType::TopWeek => query
        .filter(person::published.gt(now() - 1.weeks()))
        .order_by(person_aggregates::comment_score.desc()),
      SortType::TopDay => query
        .filter(person::published.gt(now() - 1.days()))
        .order_by(person_aggregates::comment_score.desc()),
      SortType::TopHour => query
        .filter(person::published.gt(now() - 1.hours()))
        .order_by(person_aggregates::comment_score.desc()),
      SortType::TopSixHour => query
        .filter(person::published.gt(now() - 6.hours()))
        .order_by(person_aggregates::comment_score.desc()),
      SortType::TopTwelveHour => query
        .filter(person::published.gt(now() - 12.hours()))
        .order_by(person_aggregates::comment_score.desc()),
      SortType::TopThreeMonths => query
        .filter(person::published.gt(now() - 3.months()))
        .order_by(person_aggregates::comment_score.desc()),
      SortType::TopSixMonths => query
        .filter(person::published.gt(now() - 6.months()))
        .order_by(person_aggregates::comment_score.desc()),
      SortType::TopNineMonths => query
        .filter(person::published.gt(now() - 9.months()))
        .order_by(person_aggregates::comment_score.desc()),
    };

    let (limit, offset) = limit_and_offset(self.page, self.limit)?;
    query = query.limit(limit).offset(offset);

    let res = query.load::<PersonViewTuple>(conn).await?;

    Ok(res.into_iter().map(PersonView::from_tuple).collect())
=======
impl PersonQuery {
  pub async fn list(self, pool: &mut DbPool<'_>) -> Result<Vec<PersonView>, Error> {
    queries().list(pool, ListMode::Query(self)).await
>>>>>>> 2d0f77af
  }
}

impl JoinView for PersonView {
  type JoinTuple = PersonViewTuple;
  fn from_tuple(a: Self::JoinTuple) -> Self {
    Self {
      person: a.0,
      counts: a.1,
    }
  }
}<|MERGE_RESOLUTION|>--- conflicted
+++ resolved
@@ -1,11 +1,7 @@
 use crate::structs::PersonView;
 use diesel::{
-<<<<<<< HEAD
-  dsl::IntervalDsl,
-=======
-  dsl::now,
+  dsl::{now, IntervalDsl},
   pg::Pg,
->>>>>>> 2d0f77af
   result::Error,
   sql_types::{Nullable, Timestamptz},
   BoolExpressionMethods,
@@ -22,13 +18,9 @@
   schema::{person, person_aggregates},
   source::person::Person,
   traits::JoinView,
-<<<<<<< HEAD
-  utils::{fuzzy_search, get_conn, limit_and_offset, now, DbPool},
+  utils::{fuzzy_search, get_conn, limit_and_offset, now, DbConn, DbPool, ListFn, Queries, ReadFn},
+  PersonSortType,
   SortType,
-=======
-  utils::{fuzzy_search, get_conn, limit_and_offset, DbConn, DbPool, ListFn, Queries, ReadFn},
-  PersonSortType,
->>>>>>> 2d0f77af
 };
 
 type PersonViewTuple = (Person, PersonAggregates);
@@ -120,28 +112,8 @@
     queries().list(pool, ListMode::Admins).await
   }
 
-<<<<<<< HEAD
-  pub async fn banned(pool: &DbPool) -> Result<Vec<Self>, Error> {
-    let conn = &mut get_conn(pool).await?;
-    let banned = person::table
-      .inner_join(person_aggregates::table)
-      .select((person::all_columns, person_aggregates::all_columns))
-      .filter(
-        person::banned.eq(true).and(
-          person::ban_expires
-            .is_null()
-            .or(person::ban_expires.gt(diesel::dsl::now.into_sql::<Nullable<Timestamptz>>())),
-        ),
-      )
-      .filter(person::deleted.eq(false))
-      .load::<PersonViewTuple>(conn)
-      .await?;
-
-    Ok(banned.into_iter().map(Self::from_tuple).collect())
-=======
   pub async fn banned(pool: &mut DbPool<'_>) -> Result<Vec<Self>, Error> {
     queries().list(pool, ListMode::Banned).await
->>>>>>> 2d0f77af
   }
 }
 
@@ -153,72 +125,9 @@
   pub limit: Option<i64>,
 }
 
-<<<<<<< HEAD
-impl<'a> PersonQuery<'a> {
-  pub async fn list(self) -> Result<Vec<PersonView>, Error> {
-    let conn = &mut get_conn(self.pool).await?;
-    let mut query = person::table
-      .inner_join(person_aggregates::table)
-      .select((person::all_columns, person_aggregates::all_columns))
-      .into_boxed();
-
-    if let Some(search_term) = self.search_term {
-      let searcher = fuzzy_search(&search_term);
-      query = query
-        .filter(person::name.ilike(searcher.clone()))
-        .or_filter(person::display_name.ilike(searcher));
-    }
-
-    query = match self.sort.unwrap_or(SortType::Hot) {
-      SortType::New | SortType::NewComments => query.order_by(person::published.desc()),
-      SortType::Old => query.order_by(person::published.asc()),
-      SortType::Hot | SortType::Active | SortType::TopAll => {
-        query.order_by(person_aggregates::comment_score.desc())
-      }
-      SortType::MostComments => query.order_by(person_aggregates::comment_count.desc()),
-      SortType::TopYear => query
-        .filter(person::published.gt(now() - 1.years()))
-        .order_by(person_aggregates::comment_score.desc()),
-      SortType::TopMonth => query
-        .filter(person::published.gt(now() - 1.months()))
-        .order_by(person_aggregates::comment_score.desc()),
-      SortType::TopWeek => query
-        .filter(person::published.gt(now() - 1.weeks()))
-        .order_by(person_aggregates::comment_score.desc()),
-      SortType::TopDay => query
-        .filter(person::published.gt(now() - 1.days()))
-        .order_by(person_aggregates::comment_score.desc()),
-      SortType::TopHour => query
-        .filter(person::published.gt(now() - 1.hours()))
-        .order_by(person_aggregates::comment_score.desc()),
-      SortType::TopSixHour => query
-        .filter(person::published.gt(now() - 6.hours()))
-        .order_by(person_aggregates::comment_score.desc()),
-      SortType::TopTwelveHour => query
-        .filter(person::published.gt(now() - 12.hours()))
-        .order_by(person_aggregates::comment_score.desc()),
-      SortType::TopThreeMonths => query
-        .filter(person::published.gt(now() - 3.months()))
-        .order_by(person_aggregates::comment_score.desc()),
-      SortType::TopSixMonths => query
-        .filter(person::published.gt(now() - 6.months()))
-        .order_by(person_aggregates::comment_score.desc()),
-      SortType::TopNineMonths => query
-        .filter(person::published.gt(now() - 9.months()))
-        .order_by(person_aggregates::comment_score.desc()),
-    };
-
-    let (limit, offset) = limit_and_offset(self.page, self.limit)?;
-    query = query.limit(limit).offset(offset);
-
-    let res = query.load::<PersonViewTuple>(conn).await?;
-
-    Ok(res.into_iter().map(PersonView::from_tuple).collect())
-=======
 impl PersonQuery {
   pub async fn list(self, pool: &mut DbPool<'_>) -> Result<Vec<PersonView>, Error> {
     queries().list(pool, ListMode::Query(self)).await
->>>>>>> 2d0f77af
   }
 }
 
