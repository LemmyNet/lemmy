--- conflicted
+++ resolved
@@ -78,24 +78,12 @@
   }
 }
 
-<<<<<<< HEAD
-#[derive(TypedBuilder)]
-#[builder(field_defaults(default))]
-pub struct PersonQuery<'a, 'b: 'a> {
-  #[builder(!default)]
-  pool: &'a mut DbPool<'b>,
-  sort: Option<PersonSortType>,
-  search_term: Option<String>,
-  page: Option<i64>,
-  limit: Option<i64>,
-=======
 #[derive(Default)]
 pub struct PersonQuery {
-  pub sort: Option<SortType>,
+  pub sort: Option<PersonSortType>,
   pub search_term: Option<String>,
   pub page: Option<i64>,
   pub limit: Option<i64>,
->>>>>>> 38c62109
 }
 
 impl PersonQuery {
