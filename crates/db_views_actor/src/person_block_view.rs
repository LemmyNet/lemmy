use crate::structs::PersonBlockView;
use diesel::{result::Error, *};
use lemmy_db_schema::{
  newtypes::PersonId,
  schema::{person, person_block},
  source::person::{Person, PersonSafe},
  traits::{ToSafe, ViewToVec},
};

type PersonBlockViewTuple = (PersonSafe, PersonSafe);

impl PersonBlockView {
  pub fn for_person(conn: &mut PgConnection, person_id: PersonId) -> Result<Vec<Self>, Error> {
    let person_alias_1 = diesel::alias!(person as person1);

    let res = person_block::table
      .inner_join(person::table)
<<<<<<< HEAD
      .inner_join(person_alias_1::table)
=======
      .inner_join(person_alias_1)
>>>>>>> 3adb2935
      .select((
        Person::safe_columns_tuple(),
        person_alias_1.fields(Person::safe_columns_tuple()),
      ))
      .filter(person_block::person_id.eq(person_id))
      .filter(person_alias_1::deleted.eq(false))
      .order_by(person_block::published)
      .load::<PersonBlockViewTuple>(conn)?;

    Ok(Self::from_tuple_to_vec(res))
  }
}

impl ViewToVec for PersonBlockView {
  type DbTuple = PersonBlockViewTuple;
  fn from_tuple_to_vec(items: Vec<Self::DbTuple>) -> Vec<Self> {
    items
      .into_iter()
      .map(|a| Self {
        person: a.0,
        target: a.1,
      })
      .collect::<Vec<Self>>()
  }
}<|MERGE_RESOLUTION|>--- conflicted
+++ resolved
@@ -15,17 +15,13 @@
 
     let res = person_block::table
       .inner_join(person::table)
-<<<<<<< HEAD
-      .inner_join(person_alias_1::table)
-=======
       .inner_join(person_alias_1)
->>>>>>> 3adb2935
       .select((
         Person::safe_columns_tuple(),
         person_alias_1.fields(Person::safe_columns_tuple()),
       ))
       .filter(person_block::person_id.eq(person_id))
-      .filter(person_alias_1::deleted.eq(false))
+      .filter(person_alias_1.field(person::deleted).eq(false))
       .order_by(person_block::published)
       .load::<PersonBlockViewTuple>(conn)?;
 
