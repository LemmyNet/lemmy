use crate::structs::CommunityPersonBanView;
<<<<<<< HEAD
use diesel::{dsl::exists, result::Error, select};
=======
use diesel::{
  dsl::{exists, not},
  select,
  ExpressionMethods,
  QueryDsl,
};
>>>>>>> 9509ef17
use diesel_async::RunQueryDsl;
use lemmy_db_schema::{
  newtypes::{CommunityId, PersonId},
  schema::community_actions,
  utils::{find_action, get_conn, DbPool},
};
use lemmy_utils::{error::LemmyResult, LemmyErrorType};

impl CommunityPersonBanView {
  pub async fn check(
    pool: &mut DbPool<'_>,
    from_person_id: PersonId,
    from_community_id: CommunityId,
  ) -> LemmyResult<()> {
    let conn = &mut get_conn(pool).await?;
<<<<<<< HEAD
    select(exists(find_action(
      community_actions::received_ban,
      (from_person_id, from_community_id),
=======
    select(not(exists(
      community_person_ban::table
        .filter(community_person_ban::community_id.eq(from_community_id))
        .filter(community_person_ban::person_id.eq(from_person_id)),
>>>>>>> 9509ef17
    )))
    .get_result::<bool>(conn)
    .await?
    .then_some(())
    .ok_or(LemmyErrorType::PersonIsBannedFromCommunity.into())
  }
}<|MERGE_RESOLUTION|>--- conflicted
+++ resolved
@@ -1,14 +1,8 @@
 use crate::structs::CommunityPersonBanView;
-<<<<<<< HEAD
-use diesel::{dsl::exists, result::Error, select};
-=======
 use diesel::{
   dsl::{exists, not},
   select,
-  ExpressionMethods,
-  QueryDsl,
 };
->>>>>>> 9509ef17
 use diesel_async::RunQueryDsl;
 use lemmy_db_schema::{
   newtypes::{CommunityId, PersonId},
@@ -24,16 +18,11 @@
     from_community_id: CommunityId,
   ) -> LemmyResult<()> {
     let conn = &mut get_conn(pool).await?;
-<<<<<<< HEAD
-    select(exists(find_action(
-      community_actions::received_ban,
-      (from_person_id, from_community_id),
-=======
     select(not(exists(
-      community_person_ban::table
-        .filter(community_person_ban::community_id.eq(from_community_id))
-        .filter(community_person_ban::person_id.eq(from_person_id)),
->>>>>>> 9509ef17
+      find_action(
+        community_actions::received_ban,
+        (from_person_id, from_community_id),
+      )
     )))
     .get_result::<bool>(conn)
     .await?
