use crate::structs::CommentReplyView;
use diesel::{
  pg::Pg,
  result::Error,
  BoolExpressionMethods,
  ExpressionMethods,
  JoinOnDsl,
  NullableExpressionMethods,
  QueryDsl,
};
use diesel_async::RunQueryDsl;
use lemmy_db_schema::{
  aggregates::structs::CommentAggregates,
  aliases,
  newtypes::{CommentReplyId, PersonId},
  schema::{
    comment,
    comment_aggregates,
    comment_like,
    comment_reply,
    comment_saved,
    community,
    community_follower,
    community_person_ban,
    person,
    person_block,
    post,
  },
  source::{
    comment::{Comment, CommentSaved},
    comment_reply::CommentReply,
    community::{Community, CommunityFollower, CommunityPersonBan},
    person::Person,
    person_block::PersonBlock,
    post::Post,
  },
  traits::JoinView,
  utils::{get_conn, limit_and_offset, DbConn, DbPool, ListFn, Queries, ReadFn},
  CommentSortType,
};

type CommentReplyViewTuple = (
  CommentReply,
  Comment,
  Person,
  Post,
  Community,
  Person,
  CommentAggregates,
  Option<CommunityPersonBan>,
  Option<CommunityFollower>,
  Option<CommentSaved>,
  Option<PersonBlock>,
  Option<i16>,
);

fn queries<'a>() -> Queries<
  impl ReadFn<'a, CommentReplyView, (CommentReplyId, Option<PersonId>)>,
  impl ListFn<'a, CommentReplyView, CommentReplyQuery>,
> {
  let all_joins = |query: comment_reply::BoxedQuery<'a, Pg>, my_person_id: Option<PersonId>| {
    // The left join below will return None in this case
    let person_id_join = my_person_id.unwrap_or(PersonId(-1));

    query
      .inner_join(comment::table)
      .inner_join(person::table.on(comment::creator_id.eq(person::id)))
      .inner_join(post::table.on(comment::post_id.eq(post::id)))
      .inner_join(community::table.on(post::community_id.eq(community::id)))
      .inner_join(aliases::person1)
      .inner_join(comment_aggregates::table.on(comment::id.eq(comment_aggregates::comment_id)))
      .left_join(
        community_person_ban::table.on(
          community::id
            .eq(community_person_ban::community_id)
            .and(community_person_ban::person_id.eq(comment::creator_id)),
        ),
      )
      .left_join(
        community_follower::table.on(
          post::community_id
            .eq(community_follower::community_id)
            .and(community_follower::person_id.eq(person_id_join)),
        ),
      )
      .left_join(
        comment_saved::table.on(
          comment::id
            .eq(comment_saved::comment_id)
            .and(comment_saved::person_id.eq(person_id_join)),
        ),
      )
      .left_join(
        person_block::table.on(
          comment::creator_id
            .eq(person_block::target_id)
            .and(person_block::person_id.eq(person_id_join)),
        ),
      )
      .left_join(
        comment_like::table.on(
          comment::id
            .eq(comment_like::comment_id)
            .and(comment_like::person_id.eq(person_id_join)),
        ),
      )
      .select((
        comment_reply::all_columns,
        comment::all_columns,
        person::all_columns,
        post::all_columns,
        community::all_columns,
        aliases::person1.fields(person::all_columns),
        comment_aggregates::all_columns,
        community_person_ban::all_columns.nullable(),
        community_follower::all_columns.nullable(),
        comment_saved::all_columns.nullable(),
        person_block::all_columns.nullable(),
        comment_like::score.nullable(),
      ))
  };

  let read =
    move |mut conn: DbConn<'a>,
          (comment_reply_id, my_person_id): (CommentReplyId, Option<PersonId>)| async move {
      all_joins(
        comment_reply::table.find(comment_reply_id).into_boxed(),
        my_person_id,
      )
      .first::<CommentReplyViewTuple>(&mut conn)
      .await
    };

  let list = move |mut conn: DbConn<'a>, options: CommentReplyQuery| async move {
    let mut query = all_joins(comment_reply::table.into_boxed(), options.my_person_id);

    if let Some(recipient_id) = options.recipient_id {
      query = query.filter(comment_reply::recipient_id.eq(recipient_id));
    }

    if options.unread_only.unwrap_or(false) {
      query = query.filter(comment_reply::read.eq(false));
    }

    if !options.show_bot_accounts.unwrap_or(true) {
      query = query.filter(person::bot_account.eq(false));
    };

    query = match options.sort.unwrap_or(CommentSortType::New) {
      CommentSortType::Hot => query.then_order_by(comment_aggregates::hot_rank.desc()),
      CommentSortType::New => query.then_order_by(comment_reply::published.desc()),
      CommentSortType::Old => query.then_order_by(comment_reply::published.asc()),
      CommentSortType::Top => query.order_by(comment_aggregates::score.desc()),
    };

    let (limit, offset) = limit_and_offset(options.page, options.limit)?;

    query
      .limit(limit)
      .offset(offset)
      .load::<CommentReplyViewTuple>(&mut conn)
      .await
  };

  Queries::new(read, list)
}

impl CommentReplyView {
  pub async fn read(
    pool: &mut DbPool<'_>,
    comment_reply_id: CommentReplyId,
    my_person_id: Option<PersonId>,
  ) -> Result<Self, Error> {
    queries().read(pool, (comment_reply_id, my_person_id)).await
  }

  /// Gets the number of unread replies
  pub async fn get_unread_replies(
    pool: &mut DbPool<'_>,
    my_person_id: PersonId,
  ) -> Result<i64, Error> {
    use diesel::dsl::count;

    let conn = &mut get_conn(pool).await?;

    comment_reply::table
      .inner_join(comment::table)
      .filter(comment_reply::recipient_id.eq(my_person_id))
      .filter(comment_reply::read.eq(false))
      .filter(comment::deleted.eq(false))
      .filter(comment::removed.eq(false))
      .select(count(comment_reply::id))
      .first::<i64>(conn)
      .await
  }
}

#[derive(Default)]
pub struct CommentReplyQuery {
  pub my_person_id: Option<PersonId>,
  pub recipient_id: Option<PersonId>,
  pub sort: Option<CommentSortType>,
  pub unread_only: Option<bool>,
  pub show_bot_accounts: Option<bool>,
  pub page: Option<i64>,
  pub limit: Option<i64>,
}

impl CommentReplyQuery {
  pub async fn list(self, pool: &mut DbPool<'_>) -> Result<Vec<CommentReplyView>, Error> {
<<<<<<< HEAD
    queries().list(pool, self).await
=======
    let conn = &mut get_conn(pool).await?;

    let person_alias_1 = diesel::alias!(person as person1);

    // The left join below will return None in this case
    let person_id_join = self.my_person_id.unwrap_or(PersonId(-1));

    let mut query = comment_reply::table
      .inner_join(comment::table)
      .inner_join(person::table.on(comment::creator_id.eq(person::id)))
      .inner_join(post::table.on(comment::post_id.eq(post::id)))
      .inner_join(community::table.on(post::community_id.eq(community::id)))
      .inner_join(person_alias_1)
      .inner_join(comment_aggregates::table.on(comment::id.eq(comment_aggregates::comment_id)))
      .left_join(
        community_person_ban::table.on(
          community::id
            .eq(community_person_ban::community_id)
            .and(community_person_ban::person_id.eq(comment::creator_id)),
        ),
      )
      .left_join(
        community_follower::table.on(
          post::community_id
            .eq(community_follower::community_id)
            .and(community_follower::person_id.eq(person_id_join)),
        ),
      )
      .left_join(
        comment_saved::table.on(
          comment::id
            .eq(comment_saved::comment_id)
            .and(comment_saved::person_id.eq(person_id_join)),
        ),
      )
      .left_join(
        person_block::table.on(
          comment::creator_id
            .eq(person_block::target_id)
            .and(person_block::person_id.eq(person_id_join)),
        ),
      )
      .left_join(
        comment_like::table.on(
          comment::id
            .eq(comment_like::comment_id)
            .and(comment_like::person_id.eq(person_id_join)),
        ),
      )
      .select((
        comment_reply::all_columns,
        comment::all_columns,
        person::all_columns,
        post::all_columns,
        community::all_columns,
        person_alias_1.fields(person::all_columns),
        comment_aggregates::all_columns,
        community_person_ban::all_columns.nullable(),
        community_follower::all_columns.nullable(),
        comment_saved::all_columns.nullable(),
        person_block::all_columns.nullable(),
        comment_like::score.nullable(),
      ))
      .into_boxed();

    if let Some(recipient_id) = self.recipient_id {
      query = query.filter(comment_reply::recipient_id.eq(recipient_id));
    }

    if self.unread_only.unwrap_or(false) {
      query = query.filter(comment_reply::read.eq(false));
    }

    if !self.show_bot_accounts.unwrap_or(true) {
      query = query.filter(person::bot_account.eq(false));
    };

    query = match self.sort.unwrap_or(CommentSortType::New) {
      CommentSortType::Hot => query.then_order_by(comment_aggregates::hot_rank.desc()),
      CommentSortType::Controversial => {
        query.then_order_by(comment_aggregates::controversy_rank.desc())
      }
      CommentSortType::New => query.then_order_by(comment_reply::published.desc()),
      CommentSortType::Old => query.then_order_by(comment_reply::published.asc()),
      CommentSortType::Top => query.order_by(comment_aggregates::score.desc()),
    };

    let (limit, offset) = limit_and_offset(self.page, self.limit)?;

    let res = query
      .limit(limit)
      .offset(offset)
      .load::<CommentReplyViewTuple>(conn)
      .await?;

    Ok(res.into_iter().map(CommentReplyView::from_tuple).collect())
>>>>>>> 3471f353
  }
}

impl JoinView for CommentReplyView {
  type JoinTuple = CommentReplyViewTuple;
  fn from_tuple(a: Self::JoinTuple) -> Self {
    Self {
      comment_reply: a.0,
      comment: a.1,
      creator: a.2,
      post: a.3,
      community: a.4,
      recipient: a.5,
      counts: a.6,
      creator_banned_from_community: a.7.is_some(),
      subscribed: CommunityFollower::to_subscribed_type(&a.8),
      saved: a.9.is_some(),
      creator_blocked: a.10.is_some(),
      my_vote: a.11,
    }
  }
}<|MERGE_RESOLUTION|>--- conflicted
+++ resolved
@@ -148,6 +148,9 @@
 
     query = match options.sort.unwrap_or(CommentSortType::New) {
       CommentSortType::Hot => query.then_order_by(comment_aggregates::hot_rank.desc()),
+      CommentSortType::Controversial => {
+        query.then_order_by(comment_aggregates::controversy_rank.desc())
+      }
       CommentSortType::New => query.then_order_by(comment_reply::published.desc()),
       CommentSortType::Old => query.then_order_by(comment_reply::published.asc()),
       CommentSortType::Top => query.order_by(comment_aggregates::score.desc()),
@@ -208,106 +211,7 @@
 
 impl CommentReplyQuery {
   pub async fn list(self, pool: &mut DbPool<'_>) -> Result<Vec<CommentReplyView>, Error> {
-<<<<<<< HEAD
     queries().list(pool, self).await
-=======
-    let conn = &mut get_conn(pool).await?;
-
-    let person_alias_1 = diesel::alias!(person as person1);
-
-    // The left join below will return None in this case
-    let person_id_join = self.my_person_id.unwrap_or(PersonId(-1));
-
-    let mut query = comment_reply::table
-      .inner_join(comment::table)
-      .inner_join(person::table.on(comment::creator_id.eq(person::id)))
-      .inner_join(post::table.on(comment::post_id.eq(post::id)))
-      .inner_join(community::table.on(post::community_id.eq(community::id)))
-      .inner_join(person_alias_1)
-      .inner_join(comment_aggregates::table.on(comment::id.eq(comment_aggregates::comment_id)))
-      .left_join(
-        community_person_ban::table.on(
-          community::id
-            .eq(community_person_ban::community_id)
-            .and(community_person_ban::person_id.eq(comment::creator_id)),
-        ),
-      )
-      .left_join(
-        community_follower::table.on(
-          post::community_id
-            .eq(community_follower::community_id)
-            .and(community_follower::person_id.eq(person_id_join)),
-        ),
-      )
-      .left_join(
-        comment_saved::table.on(
-          comment::id
-            .eq(comment_saved::comment_id)
-            .and(comment_saved::person_id.eq(person_id_join)),
-        ),
-      )
-      .left_join(
-        person_block::table.on(
-          comment::creator_id
-            .eq(person_block::target_id)
-            .and(person_block::person_id.eq(person_id_join)),
-        ),
-      )
-      .left_join(
-        comment_like::table.on(
-          comment::id
-            .eq(comment_like::comment_id)
-            .and(comment_like::person_id.eq(person_id_join)),
-        ),
-      )
-      .select((
-        comment_reply::all_columns,
-        comment::all_columns,
-        person::all_columns,
-        post::all_columns,
-        community::all_columns,
-        person_alias_1.fields(person::all_columns),
-        comment_aggregates::all_columns,
-        community_person_ban::all_columns.nullable(),
-        community_follower::all_columns.nullable(),
-        comment_saved::all_columns.nullable(),
-        person_block::all_columns.nullable(),
-        comment_like::score.nullable(),
-      ))
-      .into_boxed();
-
-    if let Some(recipient_id) = self.recipient_id {
-      query = query.filter(comment_reply::recipient_id.eq(recipient_id));
-    }
-
-    if self.unread_only.unwrap_or(false) {
-      query = query.filter(comment_reply::read.eq(false));
-    }
-
-    if !self.show_bot_accounts.unwrap_or(true) {
-      query = query.filter(person::bot_account.eq(false));
-    };
-
-    query = match self.sort.unwrap_or(CommentSortType::New) {
-      CommentSortType::Hot => query.then_order_by(comment_aggregates::hot_rank.desc()),
-      CommentSortType::Controversial => {
-        query.then_order_by(comment_aggregates::controversy_rank.desc())
-      }
-      CommentSortType::New => query.then_order_by(comment_reply::published.desc()),
-      CommentSortType::Old => query.then_order_by(comment_reply::published.asc()),
-      CommentSortType::Top => query.order_by(comment_aggregates::score.desc()),
-    };
-
-    let (limit, offset) = limit_and_offset(self.page, self.limit)?;
-
-    let res = query
-      .limit(limit)
-      .offset(offset)
-      .load::<CommentReplyViewTuple>(conn)
-      .await?;
-
-    Ok(res.into_iter().map(CommentReplyView::from_tuple).collect())
->>>>>>> 3471f353
   }
 }
 
