use crate::structs::{CommunityFollowerView, PendingFollow};
use chrono::Utc;
use diesel::{
  dsl::{count, count_star, exists, not},
  result::Error,
  select,
  BoolExpressionMethods,
  ExpressionMethods,
  QueryDsl,
};
use diesel_async::RunQueryDsl;
use lemmy_db_schema::{
  newtypes::{CommunityId, DbUrl, InstanceId, PersonId},
  schema::{community, community_follower, person},
<<<<<<< HEAD
  source::{
    community::{Community, CommunityFollower, CommunityFollowerState},
    person::Person,
  },
  utils::{functions::coalesce, get_conn, limit_and_offset, DbPool},
  CommunityVisibility,
  SubscribedType,
=======
  utils::{get_conn, DbPool},
>>>>>>> cdc1cf3b
};
use lemmy_utils::{error::LemmyResult, LemmyErrorType};

impl CommunityFollowerView {
  /// return a list of local community ids and remote inboxes that at least one user of the given
  /// instance has followed
  pub async fn get_instance_followed_community_inboxes(
    pool: &mut DbPool<'_>,
    instance_id: InstanceId,
    published_since: chrono::DateTime<Utc>,
  ) -> Result<Vec<(CommunityId, DbUrl)>, Error> {
    let conn = &mut get_conn(pool).await?;
    // In most cases this will fetch the same url many times (the shared inbox url)
    // PG will only send a single copy to rust, but it has to scan through all follower rows (same
    // as it was before). So on the PG side it would be possible to optimize this further by
    // adding e.g. a new table community_followed_instances (community_id, instance_id)
    // that would work for all instances that support fully shared inboxes.
    // It would be a bit more complicated though to keep it in sync.

    community_follower::table
      .inner_join(community::table)
      .inner_join(person::table)
      .filter(person::instance_id.eq(instance_id))
      .filter(community::local) // this should be a no-op since community_followers table only has
      // local-person+remote-community or remote-person+local-community
      .filter(not(person::local))
      .filter(community_follower::published.gt(published_since.naive_utc()))
      .select((community::id, person::inbox_url))
      .distinct() // only need each community_id, inbox combination once
      .load::<(CommunityId, DbUrl)>(conn)
      .await
  }
  pub async fn get_community_follower_inboxes(
    pool: &mut DbPool<'_>,
    community_id: CommunityId,
  ) -> Result<Vec<DbUrl>, Error> {
    let conn = &mut get_conn(pool).await?;
    let res = community_follower::table
      .filter(community_follower::community_id.eq(community_id))
      .filter(not(person::local))
      .inner_join(person::table)
      .select(person::inbox_url)
      .distinct()
      .load::<DbUrl>(conn)
      .await?;

    Ok(res)
  }
  pub async fn count_community_followers(
    pool: &mut DbPool<'_>,
    community_id: CommunityId,
  ) -> Result<i64, Error> {
    let conn = &mut get_conn(pool).await?;
    let res = community_follower::table
      .filter(community_follower::community_id.eq(community_id))
      .select(count_star())
      .first::<i64>(conn)
      .await?;

    Ok(res)
  }

  pub async fn for_person(pool: &mut DbPool<'_>, person_id: PersonId) -> Result<Vec<Self>, Error> {
    let conn = &mut get_conn(pool).await?;
    community_follower::table
      .inner_join(community::table)
      .inner_join(person::table)
      .select((community::all_columns, person::all_columns))
      .filter(community_follower::person_id.eq(person_id))
      .filter(community::deleted.eq(false))
      .filter(community::removed.eq(false))
      .order_by(community::title)
      .load::<CommunityFollowerView>(conn)
      .await
  }

  pub async fn list_approval_required(
    pool: &mut DbPool<'_>,
    community_id: CommunityId,
    pending_only: bool,
    page: Option<i64>,
    limit: Option<i64>,
  ) -> Result<Vec<PendingFollow>, Error> {
    let conn = &mut get_conn(pool).await?;
    let (limit, offset) = limit_and_offset(page, limit)?;
    let (person_alias, community_follower_alias) = diesel::alias!(
      person as person_alias,
      community_follower as community_follower_alias
    );

    // check if the community already has an accepted follower from the same instance
    let is_new_instance = not(exists(
      person_alias.inner_join(community_follower_alias).filter(
        person::instance_id
          .eq(person_alias.field(person::instance_id))
          .and(
            community_follower_alias
              .field(community_follower::community_id)
              .eq(community_id),
          )
          .and(
            community_follower_alias
              .field(community_follower::state)
              .eq(CommunityFollowerState::Accepted),
          ),
      ),
    ));

    let mut query = community_follower::table
      .inner_join(person::table)
      .filter(community_follower::community_id.eq(community_id))
      .into_boxed();
    if pending_only {
      query = query.filter(community_follower::state.eq(CommunityFollowerState::ApprovalRequired));
    }
    let res = query
      .order_by(community_follower::published.asc())
      .limit(limit)
      .offset(offset)
      .select((
        person::all_columns,
        is_new_instance,
        CommunityFollower::select_subscribed_type(),
      ))
      .load::<(Person, bool, SubscribedType)>(conn)
      .await?;
    Ok(
      res
        .into_iter()
        .map(|(person, is_new_instance, subscribed)| PendingFollow {
          person,
          is_new_instance,
          subscribed,
        })
        .collect(),
    )
  }

  pub async fn count_approval_required(
    pool: &mut DbPool<'_>,
    community_id: CommunityId,
  ) -> Result<i64, Error> {
    let conn = &mut get_conn(pool).await?;
    community_follower::table
      .inner_join(person::table)
      .filter(community_follower::community_id.eq(community_id))
      .filter(community_follower::state.eq(CommunityFollowerState::ApprovalRequired))
      .select(count(community_follower::community_id))
      .first::<i64>(conn)
      .await
  }
  pub async fn check_private_community_action(
    pool: &mut DbPool<'_>,
    from_person_id: PersonId,
    community: &Community,
  ) -> LemmyResult<()> {
    if community.visibility != CommunityVisibility::Private {
      return Ok(());
    }
    let conn = &mut get_conn(pool).await?;
    select(exists(
      community_follower::table
        .filter(community_follower::community_id.eq(community.id))
        .filter(community_follower::person_id.eq(from_person_id))
        .filter(community_follower::state.eq(CommunityFollowerState::Accepted)),
    ))
    .get_result::<bool>(conn)
    .await?
    .then_some(())
    .ok_or(LemmyErrorType::NotFound.into())
  }
  pub async fn check_has_followers_from_instance(
    community_id: CommunityId,
    instance_id: InstanceId,
    pool: &mut DbPool<'_>,
  ) -> Result<(), Error> {
    let conn = &mut get_conn(pool).await?;
    select(exists(
      community_follower::table
        .inner_join(person::table)
        .filter(community_follower::community_id.eq(community_id))
        .filter(person::instance_id.eq(instance_id))
        .filter(community_follower::state.eq(CommunityFollowerState::Accepted)),
    ))
    .get_result::<bool>(conn)
    .await?
    .then_some(())
    .ok_or(diesel::NotFound)
  }
}

#[cfg(test)]
mod tests {
  use super::*;
  use lemmy_db_schema::{
    source::{
      community::{CommunityFollower, CommunityFollowerForm, CommunityInsertForm},
      instance::Instance,
      person::PersonInsertForm,
    },
    traits::{Crud, Followable},
    utils::build_db_pool_for_tests,
  };
  use serial_test::serial;

  #[tokio::test]
  #[serial]
  async fn test_has_followers_from_instance() -> LemmyResult<()> {
    let pool = &build_db_pool_for_tests().await;
    let pool = &mut pool.into();

    // insert local community
    let local_instance = Instance::read_or_create(pool, "my_domain.tld".to_string()).await?;
    let community_form = CommunityInsertForm::new(
      local_instance.id,
      "test_community_3".to_string(),
      "nada".to_owned(),
      "pubkey".to_string(),
    );
    let community = Community::create(pool, &community_form).await?;

    // insert remote user
    let remote_instance = Instance::read_or_create(pool, "my_domain.tld".to_string()).await?;
    let person_form =
      PersonInsertForm::new("name".to_string(), "pubkey".to_string(), remote_instance.id);
    let person = Person::create(pool, &person_form).await?;

    // community has no follower from remote instance, returns error
    let has_followers = CommunityFollowerView::check_has_followers_from_instance(
      community.id,
      remote_instance.id,
      pool,
    )
    .await;
    assert!(has_followers.is_err());

    // insert unapproved follower
    let mut follower_form = CommunityFollowerForm {
      state: Some(CommunityFollowerState::ApprovalRequired),
      ..CommunityFollowerForm::new(community.id, person.id)
    };
    CommunityFollower::follow(pool, &follower_form).await?;

    // still returns error
    let has_followers = CommunityFollowerView::check_has_followers_from_instance(
      community.id,
      remote_instance.id,
      pool,
    )
    .await;
    assert!(has_followers.is_err());

    // mark follower as accepted
    follower_form.state = Some(CommunityFollowerState::Accepted);
    CommunityFollower::follow(pool, &follower_form).await?;

    // now returns ok
    let has_followers = CommunityFollowerView::check_has_followers_from_instance(
      community.id,
      remote_instance.id,
      pool,
    )
    .await;
    assert!(has_followers.is_ok());

    Instance::delete(pool, local_instance.id).await?;
    Instance::delete(pool, remote_instance.id).await?;
    Ok(())
  }
}<|MERGE_RESOLUTION|>--- conflicted
+++ resolved
@@ -12,17 +12,13 @@
 use lemmy_db_schema::{
   newtypes::{CommunityId, DbUrl, InstanceId, PersonId},
   schema::{community, community_follower, person},
-<<<<<<< HEAD
   source::{
     community::{Community, CommunityFollower, CommunityFollowerState},
     person::Person,
   },
-  utils::{functions::coalesce, get_conn, limit_and_offset, DbPool},
+  utils::{get_conn, limit_and_offset, DbPool},
   CommunityVisibility,
   SubscribedType,
-=======
-  utils::{get_conn, DbPool},
->>>>>>> cdc1cf3b
 };
 use lemmy_utils::{error::LemmyResult, LemmyErrorType};
 
