use crate::structs::CommunityFollowerView;
use chrono::Utc;
use diesel::{
  dsl::{count_star, not},
  result::Error,
  ExpressionMethods,
  QueryDsl,
};
use diesel_async::RunQueryDsl;
use lemmy_db_schema::{
  newtypes::{CommunityId, DbUrl, InstanceId, PersonId},
<<<<<<< HEAD
  schema::{community, community_actions, person},
  utils::{action_query, functions::coalesce, get_conn, DbPool},
=======
  schema::{community, community_follower, person},
  utils::{get_conn, DbPool},
>>>>>>> f05afead
};

impl CommunityFollowerView {
  /// return a list of local community ids and remote inboxes that at least one user of the given
  /// instance has followed
  pub async fn get_instance_followed_community_inboxes(
    pool: &mut DbPool<'_>,
    instance_id: InstanceId,
    published_since: chrono::DateTime<Utc>,
  ) -> Result<Vec<(CommunityId, DbUrl)>, Error> {
    let conn = &mut get_conn(pool).await?;
    // In most cases this will fetch the same url many times (the shared inbox url)
    // PG will only send a single copy to rust, but it has to scan through all follower rows (same
    // as it was before). So on the PG side it would be possible to optimize this further by
    // adding e.g. a new table community_followed_instances (community_id, instance_id)
    // that would work for all instances that support fully shared inboxes.
    // It would be a bit more complicated though to keep it in sync.

    community_actions::table
      .inner_join(community::table)
      .inner_join(person::table)
      .filter(person::instance_id.eq(instance_id))
      .filter(community::local) // this should be a no-op since community_followers table only has
      // local-person+remote-community or remote-person+local-community
      .filter(not(person::local))
<<<<<<< HEAD
      .filter(community_actions::followed.gt(published_since.naive_utc()))
      .select((
        community::id,
        coalesce(person::shared_inbox_url, person::inbox_url),
      ))
=======
      .filter(community_follower::published.gt(published_since.naive_utc()))
      .select((community::id, person::inbox_url))
>>>>>>> f05afead
      .distinct() // only need each community_id, inbox combination once
      .load::<(CommunityId, DbUrl)>(conn)
      .await
  }
  pub async fn get_community_follower_inboxes(
    pool: &mut DbPool<'_>,
    community_id: CommunityId,
  ) -> Result<Vec<DbUrl>, Error> {
    let conn = &mut get_conn(pool).await?;
    let res = action_query(community_actions::followed)
      .filter(community_actions::community_id.eq(community_id))
      .filter(not(person::local))
      .inner_join(person::table)
      .select(person::inbox_url)
      .distinct()
      .load::<DbUrl>(conn)
      .await?;

    Ok(res)
  }
  pub async fn count_community_followers(
    pool: &mut DbPool<'_>,
    community_id: CommunityId,
  ) -> Result<i64, Error> {
    let conn = &mut get_conn(pool).await?;
    let res = action_query(community_actions::followed)
      .filter(community_actions::community_id.eq(community_id))
      .select(count_star())
      .first::<i64>(conn)
      .await?;

    Ok(res)
  }

  pub async fn for_person(pool: &mut DbPool<'_>, person_id: PersonId) -> Result<Vec<Self>, Error> {
    let conn = &mut get_conn(pool).await?;
    action_query(community_actions::followed)
      .inner_join(community::table)
      .inner_join(person::table)
      .select((community::all_columns, person::all_columns))
      .filter(community_actions::person_id.eq(person_id))
      .filter(community::deleted.eq(false))
      .filter(community::removed.eq(false))
      .order_by(community::title)
      .load::<CommunityFollowerView>(conn)
      .await
  }
}<|MERGE_RESOLUTION|>--- conflicted
+++ resolved
@@ -9,13 +9,8 @@
 use diesel_async::RunQueryDsl;
 use lemmy_db_schema::{
   newtypes::{CommunityId, DbUrl, InstanceId, PersonId},
-<<<<<<< HEAD
   schema::{community, community_actions, person},
-  utils::{action_query, functions::coalesce, get_conn, DbPool},
-=======
-  schema::{community, community_follower, person},
-  utils::{get_conn, DbPool},
->>>>>>> f05afead
+  utils::{action_query, get_conn, DbPool},
 };
 
 impl CommunityFollowerView {
@@ -41,16 +36,8 @@
       .filter(community::local) // this should be a no-op since community_followers table only has
       // local-person+remote-community or remote-person+local-community
       .filter(not(person::local))
-<<<<<<< HEAD
       .filter(community_actions::followed.gt(published_since.naive_utc()))
-      .select((
-        community::id,
-        coalesce(person::shared_inbox_url, person::inbox_url),
-      ))
-=======
-      .filter(community_follower::published.gt(published_since.naive_utc()))
       .select((community::id, person::inbox_url))
->>>>>>> f05afead
       .distinct() // only need each community_id, inbox combination once
       .load::<(CommunityId, DbUrl)>(conn)
       .await
