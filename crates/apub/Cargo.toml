--- conflicted
+++ resolved
@@ -41,12 +41,8 @@
 anyhow = { workspace = true }
 reqwest = { workspace = true }
 once_cell = { workspace = true }
-<<<<<<< HEAD
-serde_with = { workspace = true }
-=======
 moka.workspace = true
 serde_with.workspace = true
->>>>>>> 4ef00e06
 html2md = "0.2.14"
 html2text = "0.6.0"
 stringreader = "0.1.1"
