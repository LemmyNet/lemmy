--- conflicted
+++ resolved
@@ -45,11 +45,7 @@
 stringreader = "0.1.1"
 enum_delegate = "0.2.0"
 semver = "1.0.25"
-<<<<<<< HEAD
 either = { workspace = true }
-=======
-either = "1.15.0"
->>>>>>> d4e76a11
 
 [dev-dependencies]
 serial_test = { workspace = true }
