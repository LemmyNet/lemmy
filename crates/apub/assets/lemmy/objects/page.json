{
  "id": "https://enterprise.lemmy.ml/post/55143",
  "type": "Page",
  "attributedTo": "https://enterprise.lemmy.ml/u/picard",
  "to": [
    "https://enterprise.lemmy.ml/c/tenforward",
    "https://www.w3.org/ns/activitystreams#Public"
  ],
  "name": "Post title",
  "content": "<p>This is a post in the /c/tenforward community</p>\n",
  "mediaType": "text/html",
  "source": {
    "content": "This is a post in the /c/tenforward community",
    "mediaType": "text/markdown"
  },
  "attachment": [
    {
      "type": "Link",
      "href": "https://enterprise.lemmy.ml/pictrs/image/eOtYb9iEiB.png"
    }
  ],
  "image": {
    "type": "Image",
    "url": "https://enterprise.lemmy.ml/pictrs/image/eOtYb9iEiB.png"
  },
  "sensitive": false,
  "language": {
    "identifier": "fr",
    "name": "Français"
  },
<<<<<<< HEAD
  "published": "2021-02-26T12:35:34.292626Z",
  "context": "https://enterprise.lemmy.ml/post/55143/context"
=======
  "tag": [
    {
      "type": "CommunityPostTag",
      "id": "https://enterprise.lemmy.ml/c/tenforward/tag/news",
      "name": "news"
    }
  ],
  "published": "2021-02-26T12:35:34.292626Z"
>>>>>>> 98995b4e
}<|MERGE_RESOLUTION|>--- conflicted
+++ resolved
@@ -28,10 +28,6 @@
     "identifier": "fr",
     "name": "Français"
   },
-<<<<<<< HEAD
-  "published": "2021-02-26T12:35:34.292626Z",
-  "context": "https://enterprise.lemmy.ml/post/55143/context"
-=======
   "tag": [
     {
       "type": "CommunityPostTag",
@@ -39,6 +35,6 @@
       "name": "news"
     }
   ],
+  "context": "https://enterprise.lemmy.ml/post/55143/context",
   "published": "2021-02-26T12:35:34.292626Z"
->>>>>>> 98995b4e
 }