--- conflicted
+++ resolved
@@ -182,16 +182,11 @@
     let slur_regex = &local_site_opt_to_slur_regex(&local_site);
     let url_blocklist = get_url_blocklist(context).await?;
     let content = process_markdown(&content, slur_regex, &url_blocklist, context).await?;
-<<<<<<< HEAD
     let content = markdown_rewrite_remote_links(content, context).await;
-    let language_id =
-      LanguageTag::to_language_id_single(note.language, &mut context.pool()).await?;
-=======
     let language_id = Some(
       LanguageTag::to_language_id_single(note.language.unwrap_or_default(), &mut context.pool())
         .await?,
     );
->>>>>>> 432d46c1
 
     let form = CommentInsertForm {
       creator_id: creator.id,
