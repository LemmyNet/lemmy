use crate::{
  activities::GetActorType,
  check_apub_id_valid,
  local_site_data_cached,
  objects::{instance::fetch_instance_actor_for_object, read_from_string_or_source_opt},
  protocol::{
    objects::{group::Group, Endpoints, LanguageTag},
    ImageObject,
    Source,
  },
};
use activitypub_federation::{
  config::Data,
  kinds::actor::GroupType,
  traits::{Actor, Object},
};
use chrono::{DateTime, Utc};
use lemmy_api_common::{
  context::LemmyContext,
  utils::{
    generate_featured_url,
    generate_moderators_url,
    generate_outbox_url,
    local_site_opt_to_slur_regex,
    process_markdown_opt,
    proxy_image_link_opt_apub,
  },
};
use lemmy_db_schema::{
  source::{
    activity::ActorType,
    actor_language::CommunityLanguage,
    community::{Community, CommunityInsertForm, CommunityUpdateForm},
    local_site::LocalSite,
  },
  traits::{ApubActor, Crud},
  utils::naive_now,
};
use lemmy_db_views_actor::structs::CommunityFollowerView;
use lemmy_utils::{error::LemmyError, utils::markdown::markdown_to_html};
use std::ops::Deref;
use tracing::debug;
use url::Url;

#[derive(Clone, Debug)]
pub struct ApubCommunity(Community);

impl Deref for ApubCommunity {
  type Target = Community;
  fn deref(&self) -> &Self::Target {
    &self.0
  }
}

impl From<Community> for ApubCommunity {
  fn from(c: Community) -> Self {
    ApubCommunity(c)
  }
}

#[async_trait::async_trait]
impl Object for ApubCommunity {
  type DataType = LemmyContext;
  type Kind = Group;
  type Error = LemmyError;

  fn last_refreshed_at(&self) -> Option<DateTime<Utc>> {
    Some(self.last_refreshed_at)
  }

  #[tracing::instrument(skip_all)]
  async fn read_from_id(
    object_id: Url,
    context: &Data<Self::DataType>,
  ) -> Result<Option<Self>, LemmyError> {
    Ok(
      Community::read_from_apub_id(&mut context.pool(), &object_id.into())
        .await?
        .map(Into::into),
    )
  }

  #[tracing::instrument(skip_all)]
  async fn delete(self, context: &Data<Self::DataType>) -> Result<(), LemmyError> {
    let form = CommunityUpdateForm {
      deleted: Some(true),
      ..Default::default()
    };
    Community::update(&mut context.pool(), self.id, &form).await?;
    Ok(())
  }

  #[tracing::instrument(skip_all)]
  async fn into_json(self, data: &Data<Self::DataType>) -> Result<Group, LemmyError> {
    let community_id = self.id;
    let langs = CommunityLanguage::read(&mut data.pool(), community_id).await?;
    let language = LanguageTag::new_multiple(langs, &mut data.pool()).await?;

    let group = Group {
      kind: GroupType::Group,
      id: self.id().into(),
      preferred_username: self.name.clone(),
      name: Some(self.title.clone()),
      summary: self.description.as_ref().map(|b| markdown_to_html(b)),
      source: self.description.clone().map(Source::new),
      icon: self.icon.clone().map(ImageObject::new),
      image: self.banner.clone().map(ImageObject::new),
      sensitive: Some(self.nsfw),
      featured: Some(generate_featured_url(&self.actor_id)?.into()),
      inbox: self.inbox_url.clone().into(),
      outbox: generate_outbox_url(&self.actor_id)?.into(),
      followers: self.followers_url.clone().into(),
      endpoints: self.shared_inbox_url.clone().map(|s| Endpoints {
        shared_inbox: s.into(),
      }),
      public_key: self.public_key(),
      language,
      published: Some(self.published),
      updated: self.updated,
      posting_restricted_to_mods: Some(self.posting_restricted_to_mods),
      attributed_to: Some(generate_moderators_url(&self.actor_id)?.into()),
    };
    Ok(group)
  }

  #[tracing::instrument(skip_all)]
  async fn verify(
    group: &Group,
    expected_domain: &Url,
    context: &Data<Self::DataType>,
  ) -> Result<(), LemmyError> {
    group.verify(expected_domain, context).await
  }

  /// Converts a `Group` to `Community`, inserts it into the database and updates moderators.
  #[tracing::instrument(skip_all)]
  async fn from_json(
    group: Group,
    context: &Data<Self::DataType>,
  ) -> Result<ApubCommunity, LemmyError> {
    let instance_id = fetch_instance_actor_for_object(&group.id, context).await?;

    let local_site = LocalSite::read(&mut context.pool()).await.ok();
    let slur_regex = &local_site_opt_to_slur_regex(&local_site);
    let description = read_from_string_or_source_opt(&group.summary, &None, &group.source);
    let description = process_markdown_opt(&description, slur_regex, context).await?;
    let icon = proxy_image_link_opt_apub(group.icon.map(|i| i.url), context).await?;
    let banner = proxy_image_link_opt_apub(group.image.map(|i| i.url), context).await?;

    let form = CommunityInsertForm {
      name: group.preferred_username.clone(),
      title: group.name.unwrap_or(group.preferred_username.clone()),
      description,
      removed: None,
      published: group.published,
      updated: group.updated,
      deleted: Some(false),
      nsfw: Some(group.sensitive.unwrap_or(false)),
      actor_id: Some(group.id.into()),
      local: Some(false),
      private_key: None,
      hidden: None,
      public_key: group.public_key.public_key_pem,
      last_refreshed_at: Some(naive_now()),
      icon,
      banner,
      followers_url: Some(group.followers.clone().into()),
      inbox_url: Some(group.inbox.into()),
      shared_inbox_url: group.endpoints.map(|e| e.shared_inbox.into()),
      moderators_url: group.attributed_to.clone().map(Into::into),
      posting_restricted_to_mods: group.posting_restricted_to_mods,
      instance_id,
      featured_url: group.featured.map(Into::into),
    };
    let languages =
      LanguageTag::to_language_id_multiple(group.language, &mut context.pool()).await?;

    let community = Community::create(&mut context.pool(), &form).await?;
    CommunityLanguage::update(&mut context.pool(), languages, community.id).await?;

    let community: ApubCommunity = community.into();

    // Fetching mods and outbox is not necessary for Lemmy to work, so ignore errors. Besides,
    // we need to ignore these errors so that tests can work entirely offline.
    let fetch_outbox = group.outbox.dereference(&community, context);
    let fetch_followers = group.followers.dereference(&community, context);

    if let Some(moderators) = group.attributed_to {
      let fetch_moderators = moderators.dereference(&community, context);
      // Fetch mods, outbox and followers in parallel
      let res = tokio::join!(fetch_outbox, fetch_moderators, fetch_followers);
      res.0.map_err(|e| debug!("{}", e)).ok();
      res.1.map_err(|e| debug!("{}", e)).ok();
      res.2.map_err(|e| debug!("{}", e)).ok();
    } else {
      let res = tokio::join!(fetch_outbox, fetch_followers);
      res.0.map_err(|e| debug!("{}", e)).ok();
      res.1.map_err(|e| debug!("{}", e)).ok();
    }

    Ok(community)
  }
}

impl Actor for ApubCommunity {
  fn id(&self) -> Url {
    self.actor_id.inner().clone()
  }

  fn public_key_pem(&self) -> &str {
    &self.public_key
  }

  fn private_key_pem(&self) -> Option<String> {
    self.private_key.clone()
  }

  fn inbox(&self) -> Url {
    self.inbox_url.clone().into()
  }

  fn shared_inbox(&self) -> Option<Url> {
    self.shared_inbox_url.clone().map(Into::into)
  }
}

impl GetActorType for ApubCommunity {
  fn actor_type(&self) -> ActorType {
    ActorType::Community
  }
}

impl ApubCommunity {
  /// For a given community, returns the inboxes of all followers.
  #[tracing::instrument(skip_all)]
  pub(crate) async fn get_follower_inboxes(
    &self,
    context: &LemmyContext,
  ) -> Result<Vec<Url>, LemmyError> {
    let id = self.id;

    let local_site_data = local_site_data_cached(&mut context.pool()).await?;
    let follows =
      CommunityFollowerView::get_community_follower_inboxes(&mut context.pool(), id).await?;
    let inboxes: Vec<Url> = follows
      .into_iter()
      .map(Into::into)
      .filter(|inbox: &Url| inbox.host_str() != Some(&context.settings().hostname))
      // Don't send to blocked instances
      .filter(|inbox| check_apub_id_valid(inbox, &local_site_data).is_ok())
      .collect();

    Ok(inboxes)
  }
}

#[cfg(test)]
pub(crate) mod tests {
  use super::*;
  use crate::{
    objects::instance::tests::parse_lemmy_instance,
    protocol::tests::file_to_json_object,
  };
  use activitypub_federation::fetch::collection_id::CollectionId;
  use lemmy_db_schema::{source::site::Site, traits::Crud};
  use lemmy_utils::error::LemmyResult;
  use serial_test::serial;

  pub(crate) async fn parse_lemmy_community(
    context: &Data<LemmyContext>,
  ) -> LemmyResult<ApubCommunity> {
    // use separate counter so this doesnt affect tests
    let context2 = context.reset_request_count();
    let mut json: Group = file_to_json_object("assets/lemmy/objects/group.json")?;
    // change these links so they dont fetch over the network
    json.attributed_to = None;
    json.outbox = CollectionId::parse("https://enterprise.lemmy.ml/c/tenforward/not_outbox")?;
    json.followers = CollectionId::parse("https://enterprise.lemmy.ml/c/tenforward/not_followers")?;

    let url = Url::parse("https://enterprise.lemmy.ml/c/tenforward")?;
    ApubCommunity::verify(&json, &url, &context2).await?;
    let community = ApubCommunity::from_json(json, &context2).await?;
    // this makes requests to the (intentionally broken) outbox and followers collections
    assert_eq!(context2.request_count(), 2);
    Ok(community)
  }

  #[tokio::test]
  #[serial]
<<<<<<< HEAD
  async fn test_parse_lemmy_community() {
    let context = LemmyContext::init_test_context().await;
    let site = parse_lemmy_instance(&context).await;
    let community = parse_lemmy_community(&context).await;
=======
  async fn test_parse_lemmy_community() -> LemmyResult<()> {
    let context = init_context().await?;
    let site = parse_lemmy_instance(&context).await?;
    let community = parse_lemmy_community(&context).await?;
>>>>>>> cafeb14f

    assert_eq!(community.title, "Ten Forward");
    assert!(!community.local);
    assert_eq!(
      community.description.as_ref().map(std::string::String::len),
      Some(132)
    );

    Community::delete(&mut context.pool(), community.id).await?;
    Site::delete(&mut context.pool(), site.id).await?;
    Ok(())
  }
}<|MERGE_RESOLUTION|>--- conflicted
+++ resolved
@@ -287,17 +287,10 @@
 
   #[tokio::test]
   #[serial]
-<<<<<<< HEAD
-  async fn test_parse_lemmy_community() {
+  async fn test_parse_lemmy_community() -> LemmyResult<()> {
     let context = LemmyContext::init_test_context().await;
-    let site = parse_lemmy_instance(&context).await;
-    let community = parse_lemmy_community(&context).await;
-=======
-  async fn test_parse_lemmy_community() -> LemmyResult<()> {
-    let context = init_context().await?;
     let site = parse_lemmy_instance(&context).await?;
     let community = parse_lemmy_community(&context).await?;
->>>>>>> cafeb14f
 
     assert_eq!(community.title, "Ten Forward");
     assert!(!community.local);
