use crate::{
  check_apub_id_valid,
  local_site_data_cached,
  objects::instance::fetch_instance_actor_for_object,
  protocol::{
    objects::{group::Group, Endpoints, LanguageTag},
    ImageObject,
    Source,
  },
};
use activitypub_federation::{
  config::Data,
  kinds::actor::GroupType,
  traits::{Actor, Object},
};
use chrono::NaiveDateTime;
use lemmy_api_common::{
  context::LemmyContext,
  utils::{generate_featured_url, generate_moderators_url, generate_outbox_url},
};
use lemmy_db_schema::{
  source::{
    actor_language::CommunityLanguage,
    community::{Community, CommunityUpdateForm},
  },
  traits::{ApubActor, Crud},
};
use lemmy_db_views_actor::structs::CommunityFollowerView;
use lemmy_utils::{
  error::LemmyError,
  utils::{markdown::markdown_to_html, time::convert_datetime},
};
use std::ops::Deref;
use tracing::debug;
use url::Url;

#[derive(Clone, Debug)]
pub struct ApubCommunity(Community);

impl Deref for ApubCommunity {
  type Target = Community;
  fn deref(&self) -> &Self::Target {
    &self.0
  }
}

impl From<Community> for ApubCommunity {
  fn from(c: Community) -> Self {
    ApubCommunity(c)
  }
}

#[async_trait::async_trait]
impl Object for ApubCommunity {
  type DataType = LemmyContext;
  type Kind = Group;
  type Error = LemmyError;

  fn last_refreshed_at(&self) -> Option<NaiveDateTime> {
    Some(self.last_refreshed_at)
  }

  #[tracing::instrument(skip_all)]
  async fn read_from_id(
    object_id: Url,
    context: &Data<Self::DataType>,
  ) -> Result<Option<Self>, LemmyError> {
    Ok(
      Community::read_from_apub_id(context.pool(), &object_id.into())
        .await?
        .map(Into::into),
    )
  }

  #[tracing::instrument(skip_all)]
  async fn delete(self, context: &Data<Self::DataType>) -> Result<(), LemmyError> {
    let form = CommunityUpdateForm::builder().deleted(Some(true)).build();
    Community::update(context.pool(), self.id, &form).await?;
    Ok(())
  }

  #[tracing::instrument(skip_all)]
  async fn into_json(self, data: &Data<Self::DataType>) -> Result<Group, LemmyError> {
    let community_id = self.id;
    let langs = CommunityLanguage::read(data.pool(), community_id).await?;
    let language = LanguageTag::new_multiple(langs, data.pool()).await?;

    let group = Group {
      kind: GroupType::Group,
      id: self.id().into(),
      preferred_username: self.name.clone(),
      name: Some(self.title.clone()),
      summary: self.description.as_ref().map(|b| markdown_to_html(b)),
      source: self.description.clone().map(Source::new),
      icon: self.icon.clone().map(ImageObject::new),
      image: self.banner.clone().map(ImageObject::new),
      sensitive: Some(self.nsfw),
      featured: Some(generate_featured_url(&self.actor_id)?.into()),
      inbox: self.inbox_url.clone().into(),
      outbox: generate_outbox_url(&self.actor_id)?.into(),
      followers: self.followers_url.clone().into(),
      endpoints: self.shared_inbox_url.clone().map(|s| Endpoints {
        shared_inbox: s.into(),
      }),
      public_key: self.public_key(),
      language,
      published: Some(convert_datetime(self.published)),
      updated: self.updated.map(convert_datetime),
      posting_restricted_to_mods: Some(self.posting_restricted_to_mods),
      attributed_to: Some(generate_moderators_url(&self.actor_id)?.into()),
    };
    Ok(group)
  }

  #[tracing::instrument(skip_all)]
  async fn verify(
    group: &Group,
    expected_domain: &Url,
    context: &Data<Self::DataType>,
  ) -> Result<(), LemmyError> {
    group.verify(expected_domain, context).await
  }

  /// Converts a `Group` to `Community`, inserts it into the database and updates moderators.
  #[tracing::instrument(skip_all)]
  async fn from_json(
    group: Group,
    context: &Data<Self::DataType>,
  ) -> Result<ApubCommunity, LemmyError> {
    let instance_id = fetch_instance_actor_for_object(&group.id, context).await?;

    let form = Group::into_insert_form(group.clone(), instance_id);
    let languages = LanguageTag::to_language_id_multiple(group.language, context.pool()).await?;

    let community = Community::create(context.pool(), &form).await?;
    CommunityLanguage::update(context.pool(), languages, community.id).await?;

    let community: ApubCommunity = community.into();

    // Fetching mods and outbox is not necessary for Lemmy to work, so ignore errors. Besides,
    // we need to ignore these errors so that tests can work entirely offline.
    let fetch_outbox = group.outbox.dereference(&community, context);

    if let Some(moderators) = group.attributed_to {
      let fetch_moderators = moderators.dereference(&community, context);
      // Fetch mods and outbox in parallel
      let res = tokio::join!(fetch_outbox, fetch_moderators);
      res.0.map_err(|e| debug!("{}", e)).ok();
      res.1.map_err(|e| debug!("{}", e)).ok();
    } else {
      fetch_outbox.await.map_err(|e| debug!("{}", e)).ok();
    }

    Ok(community)
  }
}

impl Actor for ApubCommunity {
  fn id(&self) -> Url {
    self.actor_id.inner().clone()
  }

  fn public_key_pem(&self) -> &str {
    &self.public_key
  }

  fn private_key_pem(&self) -> Option<String> {
    self.private_key.clone()
  }

  fn inbox(&self) -> Url {
    self.inbox_url.clone().into()
  }

  fn shared_inbox(&self) -> Option<Url> {
    self.shared_inbox_url.clone().map(Into::into)
  }
}

impl ApubCommunity {
  /// For a given community, returns the inboxes of all followers.
  #[tracing::instrument(skip_all)]
  pub(crate) async fn get_follower_inboxes(
    &self,
    context: &LemmyContext,
  ) -> Result<Vec<Url>, LemmyError> {
    let id = self.id;

<<<<<<< HEAD
    let local_site_data = fetch_local_site_data(context.pool()).await?;
    let follows = CommunityFollowerView::get_community_follower_inboxes(context.pool(), id).await?;
=======
    let local_site_data = local_site_data_cached(context.pool()).await?;
    let follows = CommunityFollowerView::for_community(context.pool(), id).await?;
>>>>>>> ebaf69bd
    let inboxes: Vec<Url> = follows
      .into_iter()
      .map(Into::into)
      .filter(|inbox: &Url| inbox.host_str() != Some(&context.settings().hostname))
      // Don't send to blocked instances
      .filter(|inbox| check_apub_id_valid(inbox, &local_site_data).is_ok())
      .collect();

    Ok(inboxes)
  }
}

#[cfg(test)]
pub(crate) mod tests {
  use super::*;
  use crate::{
    objects::{instance::tests::parse_lemmy_instance, tests::init_context},
    protocol::tests::file_to_json_object,
  };
  use activitypub_federation::fetch::collection_id::CollectionId;
  use lemmy_db_schema::{source::site::Site, traits::Crud};
  use serial_test::serial;

  pub(crate) async fn parse_lemmy_community(context: &Data<LemmyContext>) -> ApubCommunity {
    // use separate counter so this doesnt affect tests
    let context2 = context.reset_request_count();
    let mut json: Group = file_to_json_object("assets/lemmy/objects/group.json").unwrap();
    // change these links so they dont fetch over the network
    json.attributed_to = None;
    json.outbox =
      CollectionId::parse("https://enterprise.lemmy.ml/c/tenforward/not_outbox").unwrap();

    let url = Url::parse("https://enterprise.lemmy.ml/c/tenforward").unwrap();
    ApubCommunity::verify(&json, &url, &context2).await.unwrap();
    let community = ApubCommunity::from_json(json, &context2).await.unwrap();
    // this makes one requests to the (intentionally broken) outbox collection
    assert_eq!(context2.request_count(), 1);
    community
  }

  #[tokio::test]
  #[serial]
  async fn test_parse_lemmy_community() {
    let context = init_context().await;
    let site = parse_lemmy_instance(&context).await;
    let community = parse_lemmy_community(&context).await;

    assert_eq!(community.title, "Ten Forward");
    assert!(!community.local);
    assert_eq!(community.description.as_ref().unwrap().len(), 132);

    Community::delete(context.pool(), community.id)
      .await
      .unwrap();
    Site::delete(context.pool(), site.id).await.unwrap();
  }
}<|MERGE_RESOLUTION|>--- conflicted
+++ resolved
@@ -186,13 +186,9 @@
   ) -> Result<Vec<Url>, LemmyError> {
     let id = self.id;
 
-<<<<<<< HEAD
-    let local_site_data = fetch_local_site_data(context.pool()).await?;
+    let local_site_data = local_site_data_cached(context.pool()).await?;
     let follows = CommunityFollowerView::get_community_follower_inboxes(context.pool(), id).await?;
-=======
-    let local_site_data = local_site_data_cached(context.pool()).await?;
-    let follows = CommunityFollowerView::for_community(context.pool(), id).await?;
->>>>>>> ebaf69bd
+
     let inboxes: Vec<Url> = follows
       .into_iter()
       .map(Into::into)
