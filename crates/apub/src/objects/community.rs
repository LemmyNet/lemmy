use crate::{
  extensions::{context::lemmy_context, group_extensions::GroupExtension},
<<<<<<< HEAD
  fetcher::{community::fetch_community_mods, user::get_or_fetch_and_upsert_user},
  generate_moderators_url,
=======
  fetcher::person::get_or_fetch_and_upsert_person,
>>>>>>> 96efe302
  objects::{
    check_object_domain,
    create_tombstone,
    get_object_from_apub,
    get_source_markdown_value,
    set_content_and_source,
    FromApub,
    FromApubToForm,
    ToApub,
  },
  ActorType,
  GroupExt,
};
use activitystreams::{
  actor::{kind::GroupType, ApActor, Endpoints, Group},
  base::BaseExt,
  object::{ApObject, Image, Tombstone},
  prelude::*,
};
use activitystreams_ext::Ext2;
use anyhow::Context;
use lemmy_api_structs::blocking;
use lemmy_db_queries::{DbPool, Joinable};
use lemmy_db_schema::{
  naive_now,
  source::community::{Community, CommunityForm, CommunityModerator, CommunityModeratorForm},
  DbUrl,
};
use lemmy_db_views_actor::community_moderator_view::CommunityModeratorView;
use lemmy_utils::{
  location_info,
  utils::{check_slurs, check_slurs_opt, convert_datetime},
  LemmyError,
};
use lemmy_websocket::LemmyContext;
use url::Url;

#[async_trait::async_trait(?Send)]
impl ToApub for Community {
  type ApubType = GroupExt;

  async fn to_apub(&self, _pool: &DbPool) -> Result<GroupExt, LemmyError> {
    let mut group = ApObject::new(Group::new());
    group
      .set_many_contexts(lemmy_context()?)
      .set_id(self.actor_id.to_owned().into())
      .set_name(self.title.to_owned())
      .set_published(convert_datetime(self.published));

    if let Some(u) = self.updated.to_owned() {
      group.set_updated(convert_datetime(u));
    }
    if let Some(d) = self.description.to_owned() {
      set_content_and_source(&mut group, &d)?;
    }

    if let Some(icon_url) = &self.icon {
      let mut image = Image::new();
      image.set_url::<Url>(icon_url.to_owned().into());
      group.set_icon(image.into_any_base()?);
    }

    if let Some(banner_url) = &self.banner {
      let mut image = Image::new();
      image.set_url::<Url>(banner_url.to_owned().into());
      group.set_image(image.into_any_base()?);
    }

    let mut ap_actor = ApActor::new(self.inbox_url.clone().into(), group);
    ap_actor
      .set_preferred_username(self.name.to_owned())
      .set_outbox(self.get_outbox_url()?)
      .set_followers(self.followers_url.clone().into())
      .set_endpoints(Endpoints {
        shared_inbox: Some(self.get_shared_inbox_or_inbox_url()),
        ..Default::default()
      });

    Ok(Ext2::new(
      ap_actor,
      GroupExtension::new(self.nsfw, generate_moderators_url(&self.actor_id)?.into())?,
      self.get_public_key_ext()?,
    ))
  }

  fn to_tombstone(&self) -> Result<Tombstone, LemmyError> {
    create_tombstone(
      self.deleted,
      self.actor_id.to_owned().into(),
      self.updated,
      GroupType::Group,
    )
  }
}

#[async_trait::async_trait(?Send)]
impl FromApub for Community {
  type ApubType = GroupExt;

  /// Converts a `Group` to `Community`, inserts it into the database and updates moderators.
  async fn from_apub(
    group: &GroupExt,
    context: &LemmyContext,
    expected_domain: Url,
    request_counter: &mut i32,
    mod_action_allowed: bool,
  ) -> Result<Community, LemmyError> {
    let community: Community = get_object_from_apub(
      group,
      context,
      expected_domain,
      request_counter,
      mod_action_allowed,
    )
    .await?;

    let new_moderators = fetch_community_mods(context, group, request_counter).await?;
    let community_id = community.id;
    let current_moderators = blocking(context.pool(), move |conn| {
      CommunityModeratorView::for_community(&conn, community_id)
    })
    .await??;
    // Remove old mods from database which arent in the moderators collection anymore
    for mod_user in &current_moderators {
      if !new_moderators.contains(&&mod_user.moderator.actor_id.clone().into()) {
        let community_moderator_form = CommunityModeratorForm {
          community_id: mod_user.community.id,
          user_id: mod_user.moderator.id,
        };
        blocking(context.pool(), move |conn| {
          CommunityModerator::leave(conn, &community_moderator_form)
        })
        .await??;
      }
    }

    // Add new mods to database which have been added to moderators collection
    for mod_uri in new_moderators {
      let mod_user = get_or_fetch_and_upsert_user(&mod_uri, context, request_counter).await?;
      let current_mod_uris: Vec<DbUrl> = current_moderators
        .clone()
        .iter()
        .map(|c| c.moderator.actor_id.clone())
        .collect();
      if !current_mod_uris.contains(&mod_user.actor_id) {
        let community_moderator_form = CommunityModeratorForm {
          community_id: community.id,
          user_id: mod_user.id,
        };
        blocking(context.pool(), move |conn| {
          CommunityModerator::join(conn, &community_moderator_form)
        })
        .await??;
      }
    }

    Ok(community)
  }
}

#[async_trait::async_trait(?Send)]
impl FromApubToForm<GroupExt> for CommunityForm {
  async fn from_apub(
    group: &GroupExt,
    context: &LemmyContext,
    expected_domain: Url,
    request_counter: &mut i32,
    _mod_action_allowed: bool,
  ) -> Result<Self, LemmyError> {
    let moderator_uris = fetch_community_mods(context, group, request_counter).await?;
    let creator_uri = moderator_uris.first().context(location_info!())?;

    let creator = get_or_fetch_and_upsert_person(creator_uri, context, request_counter).await?;
    let name = group
      .inner
      .preferred_username()
      .context(location_info!())?
      .to_string();
    let title = group
      .inner
      .name()
      .context(location_info!())?
      .as_one()
      .context(location_info!())?
      .as_xsd_string()
      .context(location_info!())?
      .to_string();

    let description = get_source_markdown_value(group)?;

    check_slurs(&name)?;
    check_slurs(&title)?;
    check_slurs_opt(&description)?;

    let icon = match group.icon() {
      Some(any_image) => Some(
        Image::from_any_base(any_image.as_one().context(location_info!())?.clone())
          .context(location_info!())?
          .context(location_info!())?
          .url()
          .context(location_info!())?
          .as_single_xsd_any_uri()
          .map(|u| u.to_owned().into()),
      ),
      None => None,
    };
    let banner = match group.image() {
      Some(any_image) => Some(
        Image::from_any_base(any_image.as_one().context(location_info!())?.clone())
          .context(location_info!())?
          .context(location_info!())?
          .url()
          .context(location_info!())?
          .as_single_xsd_any_uri()
          .map(|u| u.to_owned().into()),
      ),
      None => None,
    };
    let shared_inbox = group
      .inner
      .endpoints()?
      .map(|e| e.shared_inbox)
      .flatten()
      .map(|s| s.to_owned().into());

    Ok(CommunityForm {
      name,
      title,
      description,
      creator_id: creator.id,
      removed: None,
      published: group.inner.published().map(|u| u.to_owned().naive_local()),
      updated: group.inner.updated().map(|u| u.to_owned().naive_local()),
      deleted: None,
      nsfw: group.ext_one.sensitive.unwrap_or(false),
      actor_id: Some(check_object_domain(group, expected_domain)?),
      local: false,
      private_key: None,
      public_key: Some(group.ext_two.to_owned().public_key.public_key_pem),
      last_refreshed_at: Some(naive_now()),
      icon,
      banner,
      followers_url: Some(
        group
          .inner
          .followers()?
          .context(location_info!())?
          .to_owned()
          .into(),
      ),
      inbox_url: Some(group.inner.inbox()?.to_owned().into()),
      shared_inbox_url: Some(shared_inbox),
    })
  }
}<|MERGE_RESOLUTION|>--- conflicted
+++ resolved
@@ -1,11 +1,7 @@
 use crate::{
   extensions::{context::lemmy_context, group_extensions::GroupExtension},
-<<<<<<< HEAD
-  fetcher::{community::fetch_community_mods, user::get_or_fetch_and_upsert_user},
+  fetcher::{community::fetch_community_mods, person::get_or_fetch_and_upsert_person},
   generate_moderators_url,
-=======
-  fetcher::person::get_or_fetch_and_upsert_person,
->>>>>>> 96efe302
   objects::{
     check_object_domain,
     create_tombstone,
@@ -133,7 +129,7 @@
       if !new_moderators.contains(&&mod_user.moderator.actor_id.clone().into()) {
         let community_moderator_form = CommunityModeratorForm {
           community_id: mod_user.community.id,
-          user_id: mod_user.moderator.id,
+          person_id: mod_user.moderator.id,
         };
         blocking(context.pool(), move |conn| {
           CommunityModerator::leave(conn, &community_moderator_form)
@@ -144,7 +140,7 @@
 
     // Add new mods to database which have been added to moderators collection
     for mod_uri in new_moderators {
-      let mod_user = get_or_fetch_and_upsert_user(&mod_uri, context, request_counter).await?;
+      let mod_user = get_or_fetch_and_upsert_person(&mod_uri, context, request_counter).await?;
       let current_mod_uris: Vec<DbUrl> = current_moderators
         .clone()
         .iter()
@@ -153,7 +149,7 @@
       if !current_mod_uris.contains(&mod_user.actor_id) {
         let community_moderator_form = CommunityModeratorForm {
           community_id: community.id,
-          user_id: mod_user.id,
+          person_id: mod_user.id,
         };
         blocking(context.pool(), move |conn| {
           CommunityModerator::join(conn, &community_moderator_form)
