--- conflicted
+++ resolved
@@ -152,17 +152,8 @@
     };
     let languages = LanguageTag::to_language_id_multiple(apub.language, data.pool()).await?;
 
-<<<<<<< HEAD
     let site = Site::create(data.pool(), &site_form).await?;
-    SiteLanguage::update(data.pool(), languages, site.id).await?;
-=======
-    let site = blocking(data.pool(), move |conn| {
-      let site = Site::create(conn, &site_form)?;
-      SiteLanguage::update(conn, languages, &site)?;
-      Ok::<Site, diesel::result::Error>(site)
-    })
-    .await??;
->>>>>>> 7aa6d6b3
+    SiteLanguage::update(data.pool(), languages, &site).await?;
     Ok(site.into())
   }
 }
