--- conflicted
+++ resolved
@@ -231,15 +231,9 @@
 
   #[tokio::test]
   #[serial]
-<<<<<<< HEAD
-  async fn test_parse_lemmy_instance() {
+  async fn test_parse_lemmy_instance() -> LemmyResult<()> {
     let context = LemmyContext::init_test_context().await;
-    let site = parse_lemmy_instance(&context).await;
-=======
-  async fn test_parse_lemmy_instance() -> LemmyResult<()> {
-    let context = init_context().await?;
     let site = parse_lemmy_instance(&context).await?;
->>>>>>> cafeb14f
 
     assert_eq!(site.name, "Enterprise");
     assert_eq!(
