use crate::{
  activities::{verify_is_public, verify_person_in_community},
  check_apub_id_valid_with_strictness,
  local_site_data_cached,
  objects::{read_from_string_or_source_opt, verify_is_remote_object},
  protocol::{
    objects::{
      page::{Attachment, AttributedTo, Hashtag, HashtagType, Page, PageType},
      LanguageTag,
    },
    ImageObject,
    InCommunity,
    Source,
  },
};
use activitypub_federation::{
  config::Data,
  kinds::public,
  protocol::{values::MediaTypeMarkdownOrHtml, verification::verify_domains_match},
  traits::Object,
};
use anyhow::anyhow;
use chrono::{DateTime, Utc};
use html2text::{from_read_with_decorator, render::text_renderer::TrivialDecorator};
use lemmy_api_common::{
  context::LemmyContext,
  request::fetch_link_metadata_opt,
  utils::{
<<<<<<< HEAD
    get_url_blocklist,
    is_mod_or_admin,
=======
>>>>>>> 0e708033
    local_site_opt_to_sensitive,
    local_site_opt_to_slur_regex,
    process_markdown_opt,
    proxy_image_link_opt_apub,
  },
};
use lemmy_db_schema::{
  source::{
    community::Community,
    local_site::LocalSite,
    moderator::{ModLockPost, ModLockPostForm},
    person::Person,
    post::{Post, PostInsertForm, PostUpdateForm},
  },
  traits::Crud,
};
use lemmy_db_views_actor::structs::CommunityModeratorView;
use lemmy_utils::{
  error::LemmyError,
  utils::{markdown::markdown_to_html, slurs::check_slurs_opt, validation::check_url_scheme},
};
use std::ops::Deref;
use stringreader::StringReader;
use url::Url;

const MAX_TITLE_LENGTH: usize = 200;

#[derive(Clone, Debug, PartialEq)]
pub struct ApubPost(pub(crate) Post);

impl Deref for ApubPost {
  type Target = Post;
  fn deref(&self) -> &Self::Target {
    &self.0
  }
}

impl From<Post> for ApubPost {
  fn from(p: Post) -> Self {
    ApubPost(p)
  }
}

#[async_trait::async_trait]
impl Object for ApubPost {
  type DataType = LemmyContext;
  type Kind = Page;
  type Error = LemmyError;

  fn last_refreshed_at(&self) -> Option<DateTime<Utc>> {
    None
  }

  #[tracing::instrument(skip_all)]
  async fn read_from_id(
    object_id: Url,
    context: &Data<Self::DataType>,
  ) -> Result<Option<Self>, LemmyError> {
    Ok(
      Post::read_from_apub_id(&mut context.pool(), object_id)
        .await?
        .map(Into::into),
    )
  }

  #[tracing::instrument(skip_all)]
  async fn delete(self, context: &Data<Self::DataType>) -> Result<(), LemmyError> {
    if !self.deleted {
      let form = PostUpdateForm {
        deleted: Some(true),
        ..Default::default()
      };
      Post::update(&mut context.pool(), self.id, &form).await?;
    }
    Ok(())
  }

  // Turn a Lemmy post into an ActivityPub page that can be sent out over the network.
  #[tracing::instrument(skip_all)]
  async fn into_json(self, context: &Data<Self::DataType>) -> Result<Page, LemmyError> {
    let creator_id = self.creator_id;
    let creator = Person::read(&mut context.pool(), creator_id).await?;
    let community_id = self.community_id;
    let community = Community::read(&mut context.pool(), community_id).await?;
    let language = LanguageTag::new_single(self.language_id, &mut context.pool()).await?;

    let attachment = self
      .url
      .clone()
      .map(|url| {
        Attachment::new(
          url.into(),
          self.url_content_type.clone(),
          self.alt_text.clone(),
        )
      })
      .into_iter()
      .collect();
    let hashtag = Hashtag {
      href: self.ap_id.clone().into(),
      name: format!("#{}", &community.name),
      kind: HashtagType::Hashtag,
    };

    let page = Page {
      kind: PageType::Page,
      id: self.ap_id.clone().into(),
      attributed_to: AttributedTo::Lemmy(creator.actor_id.into()),
      to: vec![community.actor_id.clone().into(), public()],
      cc: vec![],
      name: Some(self.name.clone()),
      content: self.body.as_ref().map(|b| markdown_to_html(b)),
      media_type: Some(MediaTypeMarkdownOrHtml::Html),
      source: self.body.clone().map(Source::new),
      attachment,
      image: self.thumbnail_url.clone().map(ImageObject::new),
      comments_enabled: Some(!self.locked),
      sensitive: Some(self.nsfw),
      language,
      published: Some(self.published),
      updated: self.updated,
      audience: Some(community.actor_id.into()),
      in_reply_to: None,
      tag: vec![hashtag],
    };
    Ok(page)
  }

  #[tracing::instrument(skip_all)]
  async fn verify(
    page: &Page,
    expected_domain: &Url,
    context: &Data<Self::DataType>,
  ) -> Result<(), LemmyError> {
    // We can't verify the domain in case of mod action, because the mod may be on a different
    // instance from the post author.
    if !page.is_mod_action(context).await? {
      verify_domains_match(page.id.inner(), expected_domain)?;
      verify_is_remote_object(page.id.inner(), context.settings())?;
    };

    let community = page.community(context).await?;
    check_apub_id_valid_with_strictness(page.id.inner(), community.local, context).await?;
    verify_person_in_community(&page.creator()?, &community, context).await?;

    let local_site_data = local_site_data_cached(&mut context.pool()).await?;
    let slur_regex = &local_site_opt_to_slur_regex(&local_site_data.local_site);
    check_slurs_opt(&page.name, slur_regex)?;

    verify_domains_match(page.creator()?.inner(), page.id.inner())?;
    verify_is_public(&page.to, &page.cc)?;
    Ok(())
  }

  #[tracing::instrument(skip_all)]
  async fn from_json(page: Page, context: &Data<Self::DataType>) -> Result<ApubPost, LemmyError> {
    let creator = page.creator()?.dereference(context).await?;
    let community = page.community(context).await?;
    if community.posting_restricted_to_mods {
      CommunityModeratorView::is_community_moderator(&mut context.pool(), community.id, creator.id)
        .await?;
    }
    let mut name = page
      .name
      .clone()
      .or_else(|| {
        // Posts coming from Mastodon or similar platforms don't have a title. Instead we take the
        // first line of the content and convert it from HTML to plaintext. We also remove mentions
        // of the community name.
        page
          .content
          .as_deref()
          .map(StringReader::new)
          .map(|c| from_read_with_decorator(c, MAX_TITLE_LENGTH, TrivialDecorator::new()))
          .and_then(|c| {
            c.lines().next().map(|s| {
              s.replace(&format!("@{}", community.name), "")
                .trim()
                .to_string()
            })
          })
      })
      .ok_or_else(|| anyhow!("Object must have name or content"))?;
    if name.chars().count() > MAX_TITLE_LENGTH {
      name = name.chars().take(MAX_TITLE_LENGTH).collect();
    }

    // read existing, local post if any (for generating mod log)
    let old_post = page.id.dereference_local(context).await;

    let first_attachment = page.attachment.first();

    let form = if !page.is_mod_action(context).await? {
      let url = if let Some(attachment) = first_attachment.cloned() {
        Some(attachment.url())
      } else if page.kind == PageType::Video {
        // we cant display videos directly, so insert a link to external video page
        Some(page.id.inner().clone())
      } else {
        None
      };
      check_url_scheme(&url)?;

      let alt_text = first_attachment.cloned().and_then(Attachment::alt_text);
      let local_site = LocalSite::read(&mut context.pool()).await.ok();
      let allow_sensitive = local_site_opt_to_sensitive(&local_site);
      let page_is_sensitive = page.sensitive.unwrap_or(false);
      let allow_generate_thumbnail = allow_sensitive || !page_is_sensitive;
      let mut thumbnail_url = page.image.map(|i| i.url);
      let do_generate_thumbnail = thumbnail_url.is_none() && allow_generate_thumbnail;

      // Generate local thumbnail only if no thumbnail was federated and 'sensitive' attributes allow it.
      let metadata = fetch_link_metadata_opt(url.as_ref(), do_generate_thumbnail, context).await;
      if let Some(thumbnail_url_) = metadata.thumbnail {
        thumbnail_url = Some(thumbnail_url_.into());
      }
      let url = proxy_image_link_opt_apub(url, context).await?;
      let thumbnail_url = proxy_image_link_opt_apub(thumbnail_url, context).await?;

      let slur_regex = &local_site_opt_to_slur_regex(&local_site);
      let url_blocklist = get_url_blocklist(context).await?;

      let body = read_from_string_or_source_opt(&page.content, &page.media_type, &page.source);
      let body = process_markdown_opt(&body, slur_regex, &url_blocklist, context).await?;
      let language_id =
        LanguageTag::to_language_id_single(page.language, &mut context.pool()).await?;

      PostInsertForm {
        name,
        url: url.map(Into::into),
        body,
        alt_text,
        creator_id: creator.id,
        community_id: community.id,
        removed: None,
        locked: page.comments_enabled.map(|e| !e),
        published: page.published.map(Into::into),
        updated: page.updated.map(Into::into),
        deleted: Some(false),
        nsfw: page.sensitive,
        embed_title: metadata.opengraph_data.title,
        embed_description: metadata.opengraph_data.description,
        embed_video_url: metadata.opengraph_data.embed_video_url,
        thumbnail_url,
        ap_id: Some(page.id.clone().into()),
        local: Some(false),
        language_id,
        featured_community: None,
        featured_local: None,
        url_content_type: metadata.content_type,
      }
    } else {
      // if is mod action, only update locked/stickied fields, nothing else
      PostInsertForm::builder()
        .name(name)
        .creator_id(creator.id)
        .community_id(community.id)
        .ap_id(Some(page.id.clone().into()))
        .locked(page.comments_enabled.map(|e| !e))
        .updated(page.updated.map(Into::into))
        .build()
    };

    let post = Post::create(&mut context.pool(), &form).await?;

    // write mod log entry for lock
    if Page::is_locked_changed(&old_post, &page.comments_enabled) {
      let form = ModLockPostForm {
        mod_person_id: creator.id,
        post_id: post.id,
        locked: Some(post.locked),
      };
      ModLockPost::create(&mut context.pool(), &form).await?;
    }

    Ok(post.into())
  }
}

#[cfg(test)]
mod tests {
  use super::*;
  use crate::{
    objects::{
      community::tests::parse_lemmy_community,
      person::{tests::parse_lemmy_person, ApubPerson},
    },
    protocol::tests::file_to_json_object,
  };
  use lemmy_db_schema::source::site::Site;
  use lemmy_utils::error::LemmyResult;
  use pretty_assertions::assert_eq;
  use serial_test::serial;

  #[tokio::test]
  #[serial]
  async fn test_parse_lemmy_post() -> LemmyResult<()> {
    let context = LemmyContext::init_test_context().await;
    let (person, site) = parse_lemmy_person(&context).await?;
    let community = parse_lemmy_community(&context).await?;

    let json = file_to_json_object("assets/lemmy/objects/page.json")?;
    let url = Url::parse("https://enterprise.lemmy.ml/post/55143")?;
    ApubPost::verify(&json, &url, &context).await?;
    let post = ApubPost::from_json(json, &context).await?;

    assert_eq!(post.ap_id, url.into());
    assert_eq!(post.name, "Post title");
    assert!(post.body.is_some());
    assert_eq!(post.body.as_ref().map(std::string::String::len), Some(45));
    assert!(!post.locked);
    assert!(!post.featured_community);
    assert_eq!(context.request_count(), 0);

    Post::delete(&mut context.pool(), post.id).await?;
    Person::delete(&mut context.pool(), person.id).await?;
    Community::delete(&mut context.pool(), community.id).await?;
    Site::delete(&mut context.pool(), site.id).await?;
    Ok(())
  }

  #[tokio::test]
  #[serial]
  async fn test_convert_mastodon_post_title() -> LemmyResult<()> {
    let context = LemmyContext::init_test_context().await;
    let community = parse_lemmy_community(&context).await?;

    let json = file_to_json_object("assets/mastodon/objects/person.json")?;
    let person = ApubPerson::from_json(json, &context).await?;

    let json = file_to_json_object("assets/mastodon/objects/page.json")?;
    let post = ApubPost::from_json(json, &context).await?;

    assert_eq!(post.name, "Variable never resetting at refresh");

    Post::delete(&mut context.pool(), post.id).await?;
    Person::delete(&mut context.pool(), person.id).await?;
    Community::delete(&mut context.pool(), community.id).await?;
    Ok(())
  }
}<|MERGE_RESOLUTION|>--- conflicted
+++ resolved
@@ -26,11 +26,7 @@
   context::LemmyContext,
   request::fetch_link_metadata_opt,
   utils::{
-<<<<<<< HEAD
     get_url_blocklist,
-    is_mod_or_admin,
-=======
->>>>>>> 0e708033
     local_site_opt_to_sensitive,
     local_site_opt_to_slur_regex,
     process_markdown_opt,
