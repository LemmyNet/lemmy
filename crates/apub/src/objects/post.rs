--- conflicted
+++ resolved
@@ -255,12 +255,8 @@
     let post_ = post.clone();
     let context_ = context.reset_request_count();
 
-<<<<<<< HEAD
-    // Generates a post thumbnail in background task, because some sites can be very slow to respond.
-=======
     // Generates a post thumbnail in background task, because some sites can be very slow to
     // respond.
->>>>>>> 4974dbb1
     spawn_try_task(async move {
       generate_post_link_metadata(post_, None, |_| None, local_site, context_).await
     });
