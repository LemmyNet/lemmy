use crate::{
  activities::{verify_is_public, verify_person_in_community},
  check_apub_id_valid_with_strictness,
  fetcher::markdown_links::{markdown_rewrite_remote_links_opt, to_local_url},
  local_site_data_cached,
  objects::{read_from_string_or_source_opt, verify_is_remote_object},
  protocol::{
    objects::{
      page::{Attachment, AttributedTo, Hashtag, HashtagType, Page, PageType},
      LanguageTag,
    },
    ImageObject,
    InCommunity,
    Source,
  },
};
use activitypub_federation::{
  config::Data,
  kinds::public,
  protocol::{values::MediaTypeMarkdownOrHtml, verification::verify_domains_match},
  traits::Object,
};
use anyhow::anyhow;
use chrono::{DateTime, Utc};
use html2text::{from_read_with_decorator, render::text_renderer::TrivialDecorator};
use lemmy_api_common::{
  context::LemmyContext,
  request::generate_post_link_metadata,
  utils::{get_url_blocklist, local_site_opt_to_slur_regex, process_markdown_opt},
};
use lemmy_db_schema::{
  source::{
    community::Community,
    local_site::LocalSite,
    person::Person,
    post::{Post, PostInsertForm, PostUpdateForm},
  },
  traits::Crud,
  utils::naive_now,
};
use lemmy_db_views_actor::structs::CommunityModeratorView;
use lemmy_utils::{
  error::{LemmyError, LemmyResult},
  spawn_try_task,
  utils::{
    markdown::markdown_to_html,
    slurs::check_slurs_opt,
    validation::{is_url_blocked, is_valid_url},
  },
};
use std::ops::Deref;
use stringreader::StringReader;
use url::Url;

const MAX_TITLE_LENGTH: usize = 200;

#[derive(Clone, Debug, PartialEq)]
pub struct ApubPost(pub(crate) Post);

impl Deref for ApubPost {
  type Target = Post;
  fn deref(&self) -> &Self::Target {
    &self.0
  }
}

impl From<Post> for ApubPost {
  fn from(p: Post) -> Self {
    ApubPost(p)
  }
}

#[async_trait::async_trait]
impl Object for ApubPost {
  type DataType = LemmyContext;
  type Kind = Page;
  type Error = LemmyError;

  fn last_refreshed_at(&self) -> Option<DateTime<Utc>> {
    None
  }

  #[tracing::instrument(skip_all)]
  async fn read_from_id(
    object_id: Url,
    context: &Data<Self::DataType>,
  ) -> LemmyResult<Option<Self>> {
    Ok(
      Post::read_from_apub_id(&mut context.pool(), object_id)
        .await?
        .map(Into::into),
    )
  }

  #[tracing::instrument(skip_all)]
  async fn delete(self, context: &Data<Self::DataType>) -> LemmyResult<()> {
    if !self.deleted {
      let form = PostUpdateForm {
        deleted: Some(true),
        ..Default::default()
      };
      Post::update(&mut context.pool(), self.id, &form).await?;
    }
    Ok(())
  }

  // Turn a Lemmy post into an ActivityPub page that can be sent out over the network.
  #[tracing::instrument(skip_all)]
  async fn into_json(self, context: &Data<Self::DataType>) -> LemmyResult<Page> {
    let creator_id = self.creator_id;
    let creator = Person::read(&mut context.pool(), creator_id).await?;
    let community_id = self.community_id;
    let community = Community::read(&mut context.pool(), community_id).await?;
    let language = Some(LanguageTag::new_single(self.language_id, &mut context.pool()).await?);

    let attachment = self
      .url
      .clone()
      .map(|url| {
        Attachment::new(
          url.into(),
          self.url_content_type.clone(),
          self.alt_text.clone(),
        )
      })
      .into_iter()
      .collect();
    let hashtag = Hashtag {
      href: self.ap_id.clone().into(),
      name: format!("#{}", &community.name),
      kind: HashtagType::Hashtag,
    };

    let page = Page {
      kind: PageType::Page,
      id: self.ap_id.clone().into(),
      attributed_to: AttributedTo::Lemmy(creator.actor_id.into()),
      to: vec![community.actor_id.clone().into(), public()],
      cc: vec![],
      name: Some(self.name.clone()),
      content: self.body.as_ref().map(|b| markdown_to_html(b)),
      media_type: Some(MediaTypeMarkdownOrHtml::Html),
      source: self.body.clone().map(Source::new),
      attachment,
      image: self.thumbnail_url.clone().map(ImageObject::new),
      sensitive: Some(self.nsfw),
      language,
      published: Some(self.published),
      updated: self.updated,
      audience: Some(community.actor_id.into()),
      in_reply_to: None,
      tag: vec![hashtag],
    };
    Ok(page)
  }

  #[tracing::instrument(skip_all)]
  async fn verify(
    page: &Page,
    expected_domain: &Url,
    context: &Data<Self::DataType>,
  ) -> LemmyResult<()> {
    verify_domains_match(page.id.inner(), expected_domain)?;
    verify_is_remote_object(&page.id, context)?;

    let community = page.community(context).await?;
    check_apub_id_valid_with_strictness(page.id.inner(), community.local, context).await?;
    verify_person_in_community(&page.creator()?, &community, context).await?;

    let local_site_data = local_site_data_cached(&mut context.pool()).await?;
    let slur_regex = &local_site_opt_to_slur_regex(&local_site_data.local_site);
    check_slurs_opt(&page.name, slur_regex)?;

    verify_domains_match(page.creator()?.inner(), page.id.inner())?;
    verify_is_public(&page.to, &page.cc)?;
    Ok(())
  }

  #[tracing::instrument(skip_all)]
  async fn from_json(page: Page, context: &Data<Self::DataType>) -> LemmyResult<ApubPost> {
    let creator = page.creator()?.dereference(context).await?;
    let community = page.community(context).await?;
    if community.posting_restricted_to_mods {
      CommunityModeratorView::check_is_community_moderator(
        &mut context.pool(),
        community.id,
        creator.id,
      )
      .await?;
    }
    let mut name = page
      .name
      .clone()
      .or_else(|| {
        // Posts coming from Mastodon or similar platforms don't have a title. Instead we take the
        // first line of the content and convert it from HTML to plaintext. We also remove mentions
        // of the community name.
        page
          .content
          .as_deref()
          .map(StringReader::new)
          .map(|c| from_read_with_decorator(c, MAX_TITLE_LENGTH, TrivialDecorator::new()))
          .and_then(|c| {
            c.lines().next().map(|s| {
              s.replace(&format!("@{}", community.name), "")
                .trim()
                .to_string()
            })
          })
      })
      .ok_or_else(|| anyhow!("Object must have name or content"))?;
    if name.chars().count() > MAX_TITLE_LENGTH {
      name = name.chars().take(MAX_TITLE_LENGTH).collect();
    }

    let first_attachment = page.attachment.first();
    let local_site = LocalSite::read(&mut context.pool()).await.ok();

    let mut url = if let Some(attachment) = first_attachment.cloned() {
      Some(attachment.url())
    } else if page.kind == PageType::Video {
      // we cant display videos directly, so insert a link to external video page
      Some(page.id.inner().clone())
    } else {
      None
    };

    let url_blocklist = get_url_blocklist(context).await?;

    if let Some(ref mut url) = url {
      is_url_blocked(url, &url_blocklist)?;
      is_valid_url(url)?;
      if let Some(local_url) = to_local_url(url.as_str(), context).await {
        *url = local_url;
      }
    }

    let alt_text = first_attachment.cloned().and_then(Attachment::alt_text);

    let slur_regex = &local_site_opt_to_slur_regex(&local_site);

    let body = read_from_string_or_source_opt(&page.content, &page.media_type, &page.source);
    let body = process_markdown_opt(&body, slur_regex, &url_blocklist, context).await?;
<<<<<<< HEAD
    let body = markdown_rewrite_remote_links_opt(body, context).await;
    let language_id =
      LanguageTag::to_language_id_single(page.language, &mut context.pool()).await?;
=======
    let language_id = Some(
      LanguageTag::to_language_id_single(page.language.unwrap_or_default(), &mut context.pool())
        .await?,
    );
>>>>>>> 432d46c1

    let form = PostInsertForm {
      url: url.map(Into::into),
      body,
      alt_text,
      published: page.published.map(Into::into),
      updated: page.updated.map(Into::into),
      deleted: Some(false),
      nsfw: page.sensitive,
      ap_id: Some(page.id.clone().into()),
      local: Some(false),
      language_id,
      ..PostInsertForm::new(name, creator.id, community.id)
    };

    let timestamp = page.updated.or(page.published).unwrap_or_else(naive_now);
    let post = Post::insert_apub(&mut context.pool(), timestamp, &form).await?;
    let post_ = post.clone();
    let context_ = context.reset_request_count();

    // Generates a post thumbnail in background task, because some sites can be very slow to
    // respond.
    spawn_try_task(
      async move { generate_post_link_metadata(post_, None, |_| None, context_).await },
    );

    Ok(post.into())
  }
}

#[cfg(test)]
mod tests {
  use super::*;
  use crate::{
    objects::{
      community::tests::parse_lemmy_community,
      person::{tests::parse_lemmy_person, ApubPerson},
    },
    protocol::tests::file_to_json_object,
  };
  use lemmy_db_schema::source::site::Site;
  use pretty_assertions::assert_eq;
  use serial_test::serial;

  #[tokio::test]
  #[serial]
  async fn test_parse_lemmy_post() -> LemmyResult<()> {
    let context = LemmyContext::init_test_context().await;
    let (person, site) = parse_lemmy_person(&context).await?;
    let community = parse_lemmy_community(&context).await?;

    let json = file_to_json_object("assets/lemmy/objects/page.json")?;
    let url = Url::parse("https://enterprise.lemmy.ml/post/55143")?;
    ApubPost::verify(&json, &url, &context).await?;
    let post = ApubPost::from_json(json, &context).await?;

    assert_eq!(post.ap_id, url.into());
    assert_eq!(post.name, "Post title");
    assert!(post.body.is_some());
    assert_eq!(post.body.as_ref().map(std::string::String::len), Some(45));
    assert!(!post.locked);
    assert!(!post.featured_community);
    assert_eq!(context.request_count(), 1);

    Post::delete(&mut context.pool(), post.id).await?;
    Person::delete(&mut context.pool(), person.id).await?;
    Community::delete(&mut context.pool(), community.id).await?;
    Site::delete(&mut context.pool(), site.id).await?;
    Ok(())
  }

  #[tokio::test]
  #[serial]
  async fn test_convert_mastodon_post_title() -> LemmyResult<()> {
    let context = LemmyContext::init_test_context().await;
    let community = parse_lemmy_community(&context).await?;

    let json = file_to_json_object("assets/mastodon/objects/person.json")?;
    let person = ApubPerson::from_json(json, &context).await?;

    let json = file_to_json_object("assets/mastodon/objects/page.json")?;
    let post = ApubPost::from_json(json, &context).await?;

    assert_eq!(post.name, "Variable never resetting at refresh");

    Post::delete(&mut context.pool(), post.id).await?;
    Person::delete(&mut context.pool(), person.id).await?;
    Community::delete(&mut context.pool(), community.id).await?;
    Ok(())
  }
}<|MERGE_RESOLUTION|>--- conflicted
+++ resolved
@@ -241,16 +241,11 @@
 
     let body = read_from_string_or_source_opt(&page.content, &page.media_type, &page.source);
     let body = process_markdown_opt(&body, slur_regex, &url_blocklist, context).await?;
-<<<<<<< HEAD
     let body = markdown_rewrite_remote_links_opt(body, context).await;
-    let language_id =
-      LanguageTag::to_language_id_single(page.language, &mut context.pool()).await?;
-=======
     let language_id = Some(
       LanguageTag::to_language_id_single(page.language.unwrap_or_default(), &mut context.pool())
         .await?,
     );
->>>>>>> 432d46c1
 
     let form = PostInsertForm {
       url: url.map(Into::into),
