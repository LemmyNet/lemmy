use crate::{
  check_apub_id_valid_with_strictness,
  objects::read_from_string_or_source,
  protocol::{
    objects::chat_message::{ChatMessage, ChatMessageType},
    Source,
  },
};
use activitypub_federation::{
  config::Data,
  protocol::{values::MediaTypeHtml, verification::verify_domains_match},
  traits::Object,
};
<<<<<<< HEAD
use chrono::{DateTime, Utc};
use lemmy_api_common::{context::LemmyContext, utils::check_person_block};
=======
use chrono::NaiveDateTime;
use lemmy_api_common::{
  context::LemmyContext,
  utils::{check_person_block, sanitize_html},
};
>>>>>>> 2d0f77af
use lemmy_db_schema::{
  source::{
    person::Person,
    private_message::{PrivateMessage, PrivateMessageInsertForm},
  },
  traits::Crud,
};
use lemmy_utils::{
  error::{LemmyError, LemmyErrorType},
  utils::{markdown::markdown_to_html, time::convert_datetime},
};
use std::ops::Deref;
use url::Url;

#[derive(Clone, Debug)]
pub struct ApubPrivateMessage(pub(crate) PrivateMessage);

impl Deref for ApubPrivateMessage {
  type Target = PrivateMessage;
  fn deref(&self) -> &Self::Target {
    &self.0
  }
}

impl From<PrivateMessage> for ApubPrivateMessage {
  fn from(pm: PrivateMessage) -> Self {
    ApubPrivateMessage(pm)
  }
}

#[async_trait::async_trait]
impl Object for ApubPrivateMessage {
  type DataType = LemmyContext;
  type Kind = ChatMessage;
  type Error = LemmyError;

  fn last_refreshed_at(&self) -> Option<DateTime<Utc>> {
    None
  }

  #[tracing::instrument(skip_all)]
  async fn read_from_id(
    object_id: Url,
    context: &Data<Self::DataType>,
  ) -> Result<Option<Self>, LemmyError> {
    Ok(
      PrivateMessage::read_from_apub_id(&mut context.pool(), object_id)
        .await?
        .map(Into::into),
    )
  }

  async fn delete(self, _context: &Data<Self::DataType>) -> Result<(), LemmyError> {
    // do nothing, because pm can't be fetched over http
    unimplemented!()
  }

  #[tracing::instrument(skip_all)]
  async fn into_json(self, context: &Data<Self::DataType>) -> Result<ChatMessage, LemmyError> {
    let creator_id = self.creator_id;
    let creator = Person::read(&mut context.pool(), creator_id).await?;

    let recipient_id = self.recipient_id;
    let recipient = Person::read(&mut context.pool(), recipient_id).await?;

    let note = ChatMessage {
      r#type: ChatMessageType::ChatMessage,
      id: self.ap_id.clone().into(),
      attributed_to: creator.actor_id.into(),
      to: [recipient.actor_id.into()],
      content: markdown_to_html(&self.content),
      media_type: Some(MediaTypeHtml::Html),
      source: Some(Source::new(self.content.clone())),
      published: Some(convert_datetime(self.published)),
      updated: self.updated.map(convert_datetime),
    };
    Ok(note)
  }

  #[tracing::instrument(skip_all)]
  async fn verify(
    note: &ChatMessage,
    expected_domain: &Url,
    context: &Data<Self::DataType>,
  ) -> Result<(), LemmyError> {
    verify_domains_match(note.id.inner(), expected_domain)?;
    verify_domains_match(note.attributed_to.inner(), note.id.inner())?;

    check_apub_id_valid_with_strictness(note.id.inner(), false, context).await?;
    let person = note.attributed_to.dereference(context).await?;
    if person.banned {
      return Err(LemmyErrorType::PersonIsBannedFromSite)?;
    }
    Ok(())
  }

  #[tracing::instrument(skip_all)]
  async fn from_json(
    note: ChatMessage,
    context: &Data<Self::DataType>,
  ) -> Result<ApubPrivateMessage, LemmyError> {
    let creator = note.attributed_to.dereference(context).await?;
    let recipient = note.to[0].dereference(context).await?;
    check_person_block(creator.id, recipient.id, &mut context.pool()).await?;

    let content = read_from_string_or_source(&note.content, &None, &note.source);
    let content = sanitize_html(&content);

    let form = PrivateMessageInsertForm {
      creator_id: creator.id,
      recipient_id: recipient.id,
<<<<<<< HEAD
      content: read_from_string_or_source(&note.content, &None, &note.source),
      published: note.published.map(Into::into),
      updated: note.updated.map(Into::into),
=======
      content,
      published: note.published.map(|u| u.naive_local()),
      updated: note.updated.map(|u| u.naive_local()),
>>>>>>> 2d0f77af
      deleted: Some(false),
      read: None,
      ap_id: Some(note.id.into()),
      local: Some(false),
    };
    let pm = PrivateMessage::create(&mut context.pool(), &form).await?;
    Ok(pm.into())
  }
}

#[cfg(test)]
mod tests {
  #![allow(clippy::unwrap_used)]
  #![allow(clippy::indexing_slicing)]

  use super::*;
  use crate::{
    objects::{
      instance::{tests::parse_lemmy_instance, ApubSite},
      person::ApubPerson,
      tests::init_context,
    },
    protocol::tests::file_to_json_object,
  };
  use assert_json_diff::assert_json_include;
  use lemmy_db_schema::source::site::Site;
  use serial_test::serial;

  async fn prepare_comment_test(
    url: &Url,
    context: &Data<LemmyContext>,
  ) -> (ApubPerson, ApubPerson, ApubSite) {
    let context2 = context.reset_request_count();
    let lemmy_person = file_to_json_object("assets/lemmy/objects/person.json").unwrap();
    let site = parse_lemmy_instance(&context2).await;
    ApubPerson::verify(&lemmy_person, url, &context2)
      .await
      .unwrap();
    let person1 = ApubPerson::from_json(lemmy_person, &context2)
      .await
      .unwrap();
    let pleroma_person = file_to_json_object("assets/pleroma/objects/person.json").unwrap();
    let pleroma_url = Url::parse("https://queer.hacktivis.me/users/lanodan").unwrap();
    ApubPerson::verify(&pleroma_person, &pleroma_url, &context2)
      .await
      .unwrap();
    let person2 = ApubPerson::from_json(pleroma_person, &context2)
      .await
      .unwrap();
    (person1, person2, site)
  }

  async fn cleanup(data: (ApubPerson, ApubPerson, ApubSite), context: &Data<LemmyContext>) {
    Person::delete(&mut context.pool(), data.0.id)
      .await
      .unwrap();
    Person::delete(&mut context.pool(), data.1.id)
      .await
      .unwrap();
    Site::delete(&mut context.pool(), data.2.id).await.unwrap();
  }

  #[tokio::test]
  #[serial]
  async fn test_parse_lemmy_pm() {
    let context = init_context().await;
    let url = Url::parse("https://enterprise.lemmy.ml/private_message/1621").unwrap();
    let data = prepare_comment_test(&url, &context).await;
    let json: ChatMessage = file_to_json_object("assets/lemmy/objects/chat_message.json").unwrap();
    ApubPrivateMessage::verify(&json, &url, &context)
      .await
      .unwrap();
    let pm = ApubPrivateMessage::from_json(json.clone(), &context)
      .await
      .unwrap();

    assert_eq!(pm.ap_id.clone(), url.into());
    assert_eq!(pm.content.len(), 20);
    assert_eq!(context.request_count(), 0);

    let pm_id = pm.id;
    let to_apub = pm.into_json(&context).await.unwrap();
    assert_json_include!(actual: json, expected: to_apub);

    PrivateMessage::delete(&mut context.pool(), pm_id)
      .await
      .unwrap();
    cleanup(data, &context).await;
  }

  #[tokio::test]
  #[serial]
  async fn test_parse_pleroma_pm() {
    let context = init_context().await;
    let url = Url::parse("https://enterprise.lemmy.ml/private_message/1621").unwrap();
    let data = prepare_comment_test(&url, &context).await;
    let pleroma_url = Url::parse("https://queer.hacktivis.me/objects/2").unwrap();
    let json = file_to_json_object("assets/pleroma/objects/chat_message.json").unwrap();
    ApubPrivateMessage::verify(&json, &pleroma_url, &context)
      .await
      .unwrap();
    let pm = ApubPrivateMessage::from_json(json, &context).await.unwrap();

    assert_eq!(pm.ap_id, pleroma_url.into());
    assert_eq!(pm.content.len(), 3);
    assert_eq!(context.request_count(), 0);

    PrivateMessage::delete(&mut context.pool(), pm.id)
      .await
      .unwrap();
    cleanup(data, &context).await;
  }
}<|MERGE_RESOLUTION|>--- conflicted
+++ resolved
@@ -11,16 +11,11 @@
   protocol::{values::MediaTypeHtml, verification::verify_domains_match},
   traits::Object,
 };
-<<<<<<< HEAD
-use chrono::{DateTime, Utc};
-use lemmy_api_common::{context::LemmyContext, utils::check_person_block};
-=======
-use chrono::NaiveDateTime;
+use chrono::{DateTime, NaiveDateTime, Utc};
 use lemmy_api_common::{
   context::LemmyContext,
   utils::{check_person_block, sanitize_html},
 };
->>>>>>> 2d0f77af
 use lemmy_db_schema::{
   source::{
     person::Person,
@@ -132,15 +127,9 @@
     let form = PrivateMessageInsertForm {
       creator_id: creator.id,
       recipient_id: recipient.id,
-<<<<<<< HEAD
-      content: read_from_string_or_source(&note.content, &None, &note.source),
+      content,
       published: note.published.map(Into::into),
       updated: note.updated.map(Into::into),
-=======
-      content,
-      published: note.published.map(|u| u.naive_local()),
-      updated: note.updated.map(|u| u.naive_local()),
->>>>>>> 2d0f77af
       deleted: Some(false),
       read: None,
       ap_id: Some(note.id.into()),
