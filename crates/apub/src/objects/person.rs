use crate::{
  check_apub_id_valid_with_strictness,
  fetch_local_site_data,
  generate_outbox_url,
  objects::{instance::fetch_instance_actor_for_object, read_from_string_or_source_opt},
  protocol::{
    objects::{
      person::{Person, UserTypes},
      Endpoints,
    },
    ImageObject,
    Source,
  },
  ActorType,
};
use activitypub_federation::{
  core::object_id::ObjectId,
  traits::{Actor, ApubObject},
  utils::verify_domains_match,
};
use chrono::NaiveDateTime;
<<<<<<< HEAD
=======
use lemmy_api_common::utils::{blocking, local_site_opt_to_slur_regex};
>>>>>>> 85b78b27
use lemmy_db_schema::{
  source::{
    instance::Instance,
    person::{Person as DbPerson, PersonInsertForm, PersonUpdateForm},
  },
  traits::{ApubActor, Crud},
  utils::naive_now,
};
use lemmy_utils::{
  error::LemmyError,
  utils::{check_slurs, check_slurs_opt, convert_datetime, markdown_to_html},
};
use lemmy_websocket::LemmyContext;
use std::ops::Deref;
use url::Url;

#[derive(Clone, Debug, PartialEq, Eq)]
pub struct ApubPerson(DbPerson);

impl Deref for ApubPerson {
  type Target = DbPerson;
  fn deref(&self) -> &Self::Target {
    &self.0
  }
}

impl From<DbPerson> for ApubPerson {
  fn from(p: DbPerson) -> Self {
    ApubPerson(p)
  }
}

#[async_trait::async_trait(?Send)]
impl ApubObject for ApubPerson {
  type DataType = LemmyContext;
  type ApubType = Person;
  type DbType = DbPerson;
  type Error = LemmyError;

  fn last_refreshed_at(&self) -> Option<NaiveDateTime> {
    Some(self.last_refreshed_at)
  }

  #[tracing::instrument(skip_all)]
  async fn read_from_apub_id(
    object_id: Url,
    context: &LemmyContext,
  ) -> Result<Option<Self>, LemmyError> {
    Ok(
      DbPerson::read_from_apub_id(context.pool(), &object_id.into())
        .await?
        .map(Into::into),
    )
  }

  #[tracing::instrument(skip_all)]
  async fn delete(self, context: &LemmyContext) -> Result<(), LemmyError> {
    let form = PersonUpdateForm::builder().deleted(Some(true)).build();
    DbPerson::update(context.pool(), self.id, &form).await?;
    Ok(())
  }

  #[tracing::instrument(skip_all)]
  async fn into_apub(self, _pool: &LemmyContext) -> Result<Person, LemmyError> {
    let kind = if self.bot_account {
      UserTypes::Service
    } else {
      UserTypes::Person
    };

    let person = Person {
      kind,
      id: ObjectId::new(self.actor_id.clone()),
      preferred_username: self.name.clone(),
      name: self.display_name.clone(),
      summary: self.bio.as_ref().map(|b| markdown_to_html(b)),
      source: self.bio.clone().map(Source::new),
      icon: self.avatar.clone().map(ImageObject::new),
      image: self.banner.clone().map(ImageObject::new),
      matrix_user_id: self.matrix_user_id.clone(),
      published: Some(convert_datetime(self.published)),
      outbox: generate_outbox_url(&self.actor_id)?.into(),
      endpoints: self.shared_inbox_url.clone().map(|s| Endpoints {
        shared_inbox: s.into(),
      }),
      public_key: self.get_public_key(),
      updated: self.updated.map(convert_datetime),
      inbox: self.inbox_url.clone().into(),
    };
    Ok(person)
  }

  #[tracing::instrument(skip_all)]
  async fn verify(
    person: &Person,
    expected_domain: &Url,
    context: &LemmyContext,
    _request_counter: &mut i32,
  ) -> Result<(), LemmyError> {
<<<<<<< HEAD
    let local_site_data = fetch_local_site_data(context.pool()).await?;
    let slur_regex = &slur_regex(
      local_site_data
        .local_site
        .as_ref()
        .map(|l| l.slur_filter_regex.as_deref())
        .unwrap_or(None),
    );
=======
    let local_site_data = blocking(context.pool(), fetch_local_site_data).await??;
    let slur_regex = &local_site_opt_to_slur_regex(&local_site_data.local_site);
>>>>>>> 85b78b27

    check_slurs(&person.preferred_username, slur_regex)?;
    check_slurs_opt(&person.name, slur_regex)?;

    verify_domains_match(person.id.inner(), expected_domain)?;
    check_apub_id_valid_with_strictness(
      person.id.inner(),
      false,
      &local_site_data,
      context.settings(),
    )?;

    let bio = read_from_string_or_source_opt(&person.summary, &None, &person.source);
    check_slurs_opt(&bio, slur_regex)?;
    Ok(())
  }

  #[tracing::instrument(skip_all)]
  async fn from_apub(
    person: Person,
    context: &LemmyContext,
    request_counter: &mut i32,
  ) -> Result<ApubPerson, LemmyError> {
<<<<<<< HEAD
    // TODO Maybe a better way to do this? Same for community and site from_apub
    let domain = generate_domain_url(person.id.inner())?;
    let instance = Instance::create(context.pool(), &domain).await?;
=======
    let apub_id = person.id.inner().to_owned();
    let instance = blocking(context.pool(), move |conn| {
      Instance::create_from_actor_id(conn, &apub_id)
    })
    .await??;
>>>>>>> 85b78b27

    let person_form = PersonInsertForm {
      name: person.preferred_username,
      display_name: person.name,
      banned: None,
      ban_expires: None,
      deleted: None,
      avatar: person.icon.map(|i| i.url.into()),
      banner: person.image.map(|i| i.url.into()),
      published: person.published.map(|u| u.naive_local()),
      updated: person.updated.map(|u| u.naive_local()),
      actor_id: Some(person.id.into()),
      bio: read_from_string_or_source_opt(&person.summary, &None, &person.source),
      local: Some(false),
      admin: Some(false),
      bot_account: Some(person.kind == UserTypes::Service),
      private_key: None,
      public_key: person.public_key.public_key_pem,
      last_refreshed_at: Some(naive_now()),
      inbox_url: Some(person.inbox.into()),
      shared_inbox_url: person.endpoints.map(|e| e.shared_inbox.into()),
      matrix_user_id: person.matrix_user_id,
      instance_id: instance.id,
    };
    let person = DbPerson::create(context.pool(), &person_form).await?;

    let actor_id = person.actor_id.clone().into();
    fetch_instance_actor_for_object(actor_id, context, request_counter).await;

    Ok(person.into())
  }
}

impl ActorType for ApubPerson {
  fn actor_id(&self) -> Url {
    self.actor_id.to_owned().into()
  }

  fn private_key(&self) -> Option<String> {
    self.private_key.to_owned()
  }
}

impl Actor for ApubPerson {
  fn public_key(&self) -> &str {
    &self.public_key
  }

  fn inbox(&self) -> Url {
    self.inbox_url.clone().into()
  }

  fn shared_inbox(&self) -> Option<Url> {
    self.shared_inbox_url.clone().map(|s| s.into())
  }
}

#[cfg(test)]
pub(crate) mod tests {
  use super::*;
  use crate::{
    objects::{
      instance::{tests::parse_lemmy_instance, ApubSite},
      tests::init_context,
    },
    protocol::{objects::instance::Instance, tests::file_to_json_object},
  };
  use lemmy_db_schema::{source::site::Site, traits::Crud};
  use serial_test::serial;

  pub(crate) async fn parse_lemmy_person(context: &LemmyContext) -> (ApubPerson, ApubSite) {
    let site = parse_lemmy_instance(context).await;
    let json = file_to_json_object("assets/lemmy/objects/person.json").unwrap();
    let url = Url::parse("https://enterprise.lemmy.ml/u/picard").unwrap();
    let mut request_counter = 0;
    ApubPerson::verify(&json, &url, context, &mut request_counter)
      .await
      .unwrap();
    let person = ApubPerson::from_apub(json, context, &mut request_counter)
      .await
      .unwrap();
    assert_eq!(request_counter, 0);
    (person, site)
  }

  #[actix_rt::test]
  #[serial]
  async fn test_parse_lemmy_person() {
    let context = init_context().await;
    let (person, site) = parse_lemmy_person(&context).await;

    assert_eq!(person.display_name, Some("Jean-Luc Picard".to_string()));
    assert!(!person.local);
    assert_eq!(person.bio.as_ref().unwrap().len(), 39);

    cleanup((person, site), &context).await;
  }

  #[actix_rt::test]
  #[serial]
  async fn test_parse_pleroma_person() {
    let context = init_context().await;

    // create and parse a fake pleroma instance actor, to avoid network request during test
    let mut json: Instance = file_to_json_object("assets/lemmy/objects/instance.json").unwrap();
    let id = Url::parse("https://queer.hacktivis.me/").unwrap();
    json.id = ObjectId::new(id);
    let mut request_counter = 0;
    let site = ApubSite::from_apub(json, &context, &mut request_counter)
      .await
      .unwrap();

    let json = file_to_json_object("assets/pleroma/objects/person.json").unwrap();
    let url = Url::parse("https://queer.hacktivis.me/users/lanodan").unwrap();
    let mut request_counter = 0;
    ApubPerson::verify(&json, &url, &context, &mut request_counter)
      .await
      .unwrap();
    let person = ApubPerson::from_apub(json, &context, &mut request_counter)
      .await
      .unwrap();

    assert_eq!(person.actor_id, url.into());
    assert_eq!(person.name, "lanodan");
    assert!(!person.local);
    assert_eq!(request_counter, 0);
    assert_eq!(person.bio.as_ref().unwrap().len(), 873);

    cleanup((person, site), &context).await;
  }

  async fn cleanup(data: (ApubPerson, ApubSite), context: &LemmyContext) {
    DbPerson::delete(context.pool(), data.0.id).await.unwrap();
    Site::delete(context.pool(), data.1.id).await.unwrap();
  }
}<|MERGE_RESOLUTION|>--- conflicted
+++ resolved
@@ -19,10 +19,7 @@
   utils::verify_domains_match,
 };
 use chrono::NaiveDateTime;
-<<<<<<< HEAD
-=======
-use lemmy_api_common::utils::{blocking, local_site_opt_to_slur_regex};
->>>>>>> 85b78b27
+use lemmy_api_common::utils::local_site_opt_to_slur_regex;
 use lemmy_db_schema::{
   source::{
     instance::Instance,
@@ -122,19 +119,8 @@
     context: &LemmyContext,
     _request_counter: &mut i32,
   ) -> Result<(), LemmyError> {
-<<<<<<< HEAD
     let local_site_data = fetch_local_site_data(context.pool()).await?;
-    let slur_regex = &slur_regex(
-      local_site_data
-        .local_site
-        .as_ref()
-        .map(|l| l.slur_filter_regex.as_deref())
-        .unwrap_or(None),
-    );
-=======
-    let local_site_data = blocking(context.pool(), fetch_local_site_data).await??;
     let slur_regex = &local_site_opt_to_slur_regex(&local_site_data.local_site);
->>>>>>> 85b78b27
 
     check_slurs(&person.preferred_username, slur_regex)?;
     check_slurs_opt(&person.name, slur_regex)?;
@@ -158,17 +144,8 @@
     context: &LemmyContext,
     request_counter: &mut i32,
   ) -> Result<ApubPerson, LemmyError> {
-<<<<<<< HEAD
-    // TODO Maybe a better way to do this? Same for community and site from_apub
-    let domain = generate_domain_url(person.id.inner())?;
-    let instance = Instance::create(context.pool(), &domain).await?;
-=======
     let apub_id = person.id.inner().to_owned();
-    let instance = blocking(context.pool(), move |conn| {
-      Instance::create_from_actor_id(conn, &apub_id)
-    })
-    .await??;
->>>>>>> 85b78b27
+    let instance = Instance::create_from_actor_id(context.pool(), &apub_id).await?;
 
     let person_form = PersonInsertForm {
       name: person.preferred_username,
