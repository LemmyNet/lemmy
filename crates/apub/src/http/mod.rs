--- conflicted
+++ resolved
@@ -106,13 +106,9 @@
     info.id
   ))?
   .into();
-<<<<<<< HEAD
   let activity = SentActivity::read_from_apub_id(&mut context.pool(), &activity_id)
-    .await?
-    .ok_or(FederationError::CouldntFindActivity)?;
-=======
-  let activity = SentActivity::read_from_apub_id(&mut context.pool(), &activity_id).await?;
->>>>>>> f05afead
+    .await
+    .map_err(|_| FederationError::CouldntFindActivity)?;
 
   let sensitive = activity.sensitive;
   if sensitive {
