use crate::fetcher::post_or_comment::PostOrComment;
use activitypub_federation::config::{Data, UrlVerifier};
use async_trait::async_trait;
use lemmy_api_common::context::LemmyContext;
use lemmy_db_schema::{
<<<<<<< HEAD
  source::{activity::ReceivedActivity, instance::Instance, local_site::LocalSite},
  utils::DbPool,
=======
  source::{
    activity::{Activity, ActivityInsertForm},
    instance::Instance,
    local_site::LocalSite,
  },
  traits::Crud,
  utils::{ActualDbPool, DbPool},
>>>>>>> 6310f559
};
use lemmy_utils::error::{LemmyError, LemmyErrorType, LemmyResult};
use moka::future::Cache;
use once_cell::sync::Lazy;
use std::{sync::Arc, time::Duration};
use url::Url;

pub mod activities;
pub(crate) mod activity_lists;
pub mod api;
pub(crate) mod collections;
pub mod fetcher;
pub mod http;
pub(crate) mod mentions;
pub mod objects;
pub mod protocol;

pub const FEDERATION_HTTP_FETCH_LIMIT: u32 = 50;
/// All incoming and outgoing federation actions read the blocklist/allowlist and slur filters
/// multiple times. This causes a huge number of database reads if we hit the db directly. So we
/// cache these values for a short time, which will already make a huge difference and ensures that
/// changes take effect quickly.
const BLOCKLIST_CACHE_DURATION: Duration = Duration::from_secs(60);

static CONTEXT: Lazy<Vec<serde_json::Value>> = Lazy::new(|| {
  serde_json::from_str(include_str!("../assets/lemmy/context.json")).expect("parse context")
});

#[derive(Clone)]
pub struct VerifyUrlData(pub ActualDbPool);

#[async_trait]
impl UrlVerifier for VerifyUrlData {
  async fn verify(&self, url: &Url) -> Result<(), &'static str> {
    let local_site_data = local_site_data_cached(&mut (&self.0).into())
      .await
      .expect("read local site data");
    check_apub_id_valid(url, &local_site_data)?;
    Ok(())
  }
}

/// Checks if the ID is allowed for sending or receiving.
///
/// In particular, it checks for:
/// - federation being enabled (if its disabled, only local URLs are allowed)
/// - the correct scheme (either http or https)
/// - URL being in the allowlist (if it is active)
/// - URL not being in the blocklist (if it is active)
#[tracing::instrument(skip(local_site_data))]
fn check_apub_id_valid(apub_id: &Url, local_site_data: &LocalSiteData) -> Result<(), &'static str> {
  let domain = apub_id.domain().expect("apud id has domain").to_string();

  if !local_site_data
    .local_site
    .as_ref()
    .map(|l| l.federation_enabled)
    .unwrap_or(true)
  {
    return Err("Federation disabled");
  }

  if local_site_data
    .blocked_instances
    .iter()
    .any(|i| domain.eq(&i.domain))
  {
    return Err("Domain is blocked");
  }

  // Only check this if there are instances in the allowlist
  if !local_site_data.allowed_instances.is_empty()
    && !local_site_data
      .allowed_instances
      .iter()
      .any(|i| domain.eq(&i.domain))
  {
    return Err("Domain is not in allowlist");
  }

  Ok(())
}

#[derive(Clone)]
pub(crate) struct LocalSiteData {
  local_site: Option<LocalSite>,
  allowed_instances: Vec<Instance>,
  blocked_instances: Vec<Instance>,
}

pub(crate) async fn local_site_data_cached(
  pool: &mut DbPool<'_>,
) -> LemmyResult<Arc<LocalSiteData>> {
  static CACHE: Lazy<Cache<(), Arc<LocalSiteData>>> = Lazy::new(|| {
    Cache::builder()
      .max_capacity(1)
      .time_to_live(BLOCKLIST_CACHE_DURATION)
      .build()
  });
  Ok(
    CACHE
      .try_get_with((), async {
        let (local_site, allowed_instances, blocked_instances) =
          lemmy_db_schema::try_join_with_pool!(pool => (
            // LocalSite may be missing
            |pool| async {
              Ok(LocalSite::read(pool).await.ok())
            },
            Instance::allowlist,
            Instance::blocklist
          ))?;

        Ok::<_, diesel::result::Error>(Arc::new(LocalSiteData {
          local_site,
          allowed_instances,
          blocked_instances,
        }))
      })
      .await?,
  )
}

pub(crate) async fn check_apub_id_valid_with_strictness(
  apub_id: &Url,
  is_strict: bool,
  context: &LemmyContext,
) -> Result<(), LemmyError> {
  let domain = apub_id.domain().expect("apud id has domain").to_string();
  let local_instance = context
    .settings()
    .get_hostname_without_port()
    .expect("local hostname is valid");
  if domain == local_instance {
    return Ok(());
  }

  let local_site_data = local_site_data_cached(&mut context.pool()).await?;
  check_apub_id_valid(apub_id, &local_site_data).map_err(|err| match err {
    "Federation disabled" => LemmyErrorType::FederationDisabled,
    "Domain is blocked" => LemmyErrorType::DomainBlocked,
    "Domain is not in allowlist" => LemmyErrorType::DomainNotInAllowList,
    _ => panic!("Could not handle apub error!"),
  })?;

  // Only check allowlist if this is a community, and there are instances in the allowlist
  if is_strict && !local_site_data.allowed_instances.is_empty() {
    // need to allow this explicitly because apub receive might contain objects from our local
    // instance.
    let mut allowed_and_local = local_site_data
      .allowed_instances
      .iter()
      .map(|i| i.domain.clone())
      .collect::<Vec<String>>();
    let local_instance = context
      .settings()
      .get_hostname_without_port()
      .expect("local hostname is valid");
    allowed_and_local.push(local_instance);

    let domain = apub_id.domain().expect("apud id has domain").to_string();
    if !allowed_and_local.contains(&domain) {
      return Err(LemmyErrorType::FederationDisabledByStrictAllowList)?;
    }
  }
  Ok(())
}

/// Store received activities in the database.
///
/// This ensures that the same activity doesnt get received and processed more than once, which
/// would be a waste of resources.
#[tracing::instrument(skip(data))]
async fn insert_received_activity(
  ap_id: &Url,
  data: &Data<LemmyContext>,
<<<<<<< HEAD
) -> Result<(), LemmyError> {
  ReceivedActivity::create(data.pool(), ap_id.clone().into()).await?;
=======
) -> Result<(), LemmyError>
where
  T: Serialize,
{
  let ap_id = ap_id.clone().into();
  let form = ActivityInsertForm {
    ap_id,
    data: serde_json::to_value(activity)?,
    local: Some(local),
    sensitive: Some(sensitive),
    updated: None,
  };
  Activity::create(&mut data.pool(), &form).await?;
>>>>>>> 6310f559
  Ok(())
}

#[async_trait::async_trait]
pub trait SendActivity: Sync {
  type Response: Sync + Send + Clone;

  async fn send_activity(
    _request: &Self,
    _response: &Self::Response,
    _context: &Data<LemmyContext>,
  ) -> Result<(), LemmyError> {
    Ok(())
  }
}<|MERGE_RESOLUTION|>--- conflicted
+++ resolved
@@ -3,18 +3,12 @@
 use async_trait::async_trait;
 use lemmy_api_common::context::LemmyContext;
 use lemmy_db_schema::{
-<<<<<<< HEAD
-  source::{activity::ReceivedActivity, instance::Instance, local_site::LocalSite},
-  utils::DbPool,
-=======
   source::{
-    activity::{Activity, ActivityInsertForm},
+    activity::{ReceivedActivity},
     instance::Instance,
     local_site::LocalSite,
   },
-  traits::Crud,
   utils::{ActualDbPool, DbPool},
->>>>>>> 6310f559
 };
 use lemmy_utils::error::{LemmyError, LemmyErrorType, LemmyResult};
 use moka::future::Cache;
@@ -190,24 +184,8 @@
 async fn insert_received_activity(
   ap_id: &Url,
   data: &Data<LemmyContext>,
-<<<<<<< HEAD
 ) -> Result<(), LemmyError> {
-  ReceivedActivity::create(data.pool(), ap_id.clone().into()).await?;
-=======
-) -> Result<(), LemmyError>
-where
-  T: Serialize,
-{
-  let ap_id = ap_id.clone().into();
-  let form = ActivityInsertForm {
-    ap_id,
-    data: serde_json::to_value(activity)?,
-    local: Some(local),
-    sensitive: Some(sensitive),
-    updated: None,
-  };
-  Activity::create(&mut data.pool(), &form).await?;
->>>>>>> 6310f559
+  ReceivedActivity::create(&mut data.pool(), ap_id.clone().into()).await?;
   Ok(())
 }
 
