--- conflicted
+++ resolved
@@ -87,16 +87,7 @@
   }
   let person_id = person.id;
   let community_id = community.id;
-<<<<<<< HEAD
-  let is_banned = CommunityPersonBanView::get(&mut context.pool(), person_id, community_id).await?;
-  if is_banned {
-    Err(FederationError::PersonIsBannedFromCommunity)?
-  } else {
-    Ok(())
-  }
-=======
   CommunityPersonBanView::check(&mut context.pool(), person_id, community_id).await
->>>>>>> f05afead
 }
 
 /// Verify that mod action in community was performed by a moderator.
