--- conflicted
+++ resolved
@@ -40,11 +40,8 @@
   source::{
     activity::{ActivitySendTargets, ActorType, SentActivity, SentActivityForm},
     community::Community,
-<<<<<<< HEAD
+    instance::InstanceActions,
     site::Site,
-=======
-    instance::InstanceActions,
->>>>>>> 7711562b
   },
   traits::Crud,
   CommunityVisibility,
@@ -83,6 +80,24 @@
 ) -> LemmyResult<()> {
   let person = person_id.dereference(context).await?;
   InstanceActions::check_ban(&mut context.pool(), person.id, person.instance_id).await?;
+  let person_id = person.id;
+  let community_id = community.id;
+  CommunityPersonBanView::check(&mut context.pool(), person_id, community_id).await
+}
+
+/// Fetches the person and community or site to verify their type, then checks if person is banned
+/// from local site or community.
+pub(crate) async fn verify_person_in_site_or_community(
+  person_id: &ObjectId<ApubPerson>,
+  site_or_community: &SiteOrCommunity,
+  context: &Data<LemmyContext>,
+) -> LemmyResult<()> {
+  let person = person_id.dereference(context).await?;
+  if person.banned {
+    Err(FederationError::PersonIsBannedFromSite(
+      person.ap_id.to_string(),
+    ))?
+  }
   let person_id = person.id;
   let community_id = community.id;
   CommunityPersonBanView::check(&mut context.pool(), person_id, community_id).await
