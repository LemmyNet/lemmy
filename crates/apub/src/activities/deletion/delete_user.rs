--- conflicted
+++ resolved
@@ -38,11 +38,7 @@
     context: &Data<LemmyContext>,
     request_counter: &mut i32,
   ) -> Result<(), LemmyError> {
-<<<<<<< HEAD
     let local_site_data = fetch_local_site_data(context.pool()).await?;
-=======
-    let local_site_data = blocking(context.pool(), fetch_local_site_data).await??;
->>>>>>> 235cc8b2
     check_apub_id_valid(self.id(), &local_site_data, context.settings())
       .map_err(LemmyError::from_message)?;
     verify_is_public(&self.to, &[])?;
