--- conflicted
+++ resolved
@@ -10,17 +10,14 @@
   protocol::verification::verify_urls_match,
   traits::{ActivityHandler, Actor},
 };
-<<<<<<< HEAD
 use lemmy_api_common::{
   context::LemmyContext,
   person::{DeleteAccount, DeleteAccountResponse},
   utils::{delete_user_account, local_user_view_from_jwt},
 };
 use lemmy_db_schema::source::activity::ActivitySendTargets;
-=======
 use lemmy_api_common::{context::LemmyContext, utils::delete_user_account};
 use lemmy_db_schema::source::person::Person;
->>>>>>> 2d0f77af
 use lemmy_utils::error::LemmyError;
 use url::Url;
 
@@ -47,18 +44,12 @@
     cc: vec![],
   };
 
-<<<<<<< HEAD
     let mut inboxes = ActivitySendTargets::empty();
     inboxes.set_all_instances(true);
 
-    send_lemmy_activity(context, delete, &actor, inboxes, true).await?;
+    send_lemmy_activity(&context, delete, &actor, inboxes, true).await?;
     Ok(())
   }
-=======
-  let inboxes = remote_instance_inboxes(&mut context.pool()).await?;
-  send_lemmy_activity(&context, delete, &actor, inboxes, true).await?;
-  Ok(())
->>>>>>> 2d0f77af
 }
 
 /// This can be separate from Delete activity because it doesn't need to be handled in shared inbox
