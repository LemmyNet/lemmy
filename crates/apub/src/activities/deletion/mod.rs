--- conflicted
+++ resolved
@@ -126,13 +126,8 @@
   let deletable = DeletableObjects::PrivateMessage(pm.into());
   let inbox = ActivitySendTargets::to_inbox(recipient.shared_inbox_or_inbox());
   if deleted {
-<<<<<<< HEAD
-    let delete: Delete = Delete::new(actor, deletable, recipient.id(), None, None, context)?;
-    send_lemmy_activity(context, delete, actor, inbox, true).await?;
-=======
-    let delete = Delete::new(actor, deletable, recipient.id(), None, None, &context)?;
+    let delete: Delete = Delete::new(actor, deletable, recipient.id(), None, None, &context)?;
     send_lemmy_activity(&context, delete, actor, inbox, true).await?;
->>>>>>> 2d0f77af
   } else {
     let undo = UndoDelete::new(actor, deletable, recipient.id(), None, None, &context)?;
     send_lemmy_activity(&context, undo, actor, inbox, true).await?;
