--- conflicted
+++ resolved
@@ -107,13 +107,8 @@
             return Err(FederationError::PlatformLackingPrivateCommunitySupport.into());
           }
         }
-<<<<<<< HEAD
         let follow_state = match c.visibility {
-          Public | Hidden => CommunityFollowerState::Accepted,
-=======
-        let state = Some(match c.visibility {
           Public | Unlisted => CommunityFollowerState::Accepted,
->>>>>>> c0c72517
           Private => CommunityFollowerState::ApprovalRequired,
           // Dont allow following local-only community via federation.
           LocalOnlyPrivate | LocalOnlyPublic => return Err(LemmyErrorType::NotFound.into()),
