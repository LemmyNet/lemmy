--- conflicted
+++ resolved
@@ -19,12 +19,8 @@
 use lemmy_api_common::context::LemmyContext;
 use lemmy_db_schema::{
   source::{
-<<<<<<< HEAD
     activity::ActivitySendTargets,
     community::{Community, CommunityFollower, CommunityFollowerForm},
-=======
-    community::{CommunityFollower, CommunityFollowerForm},
->>>>>>> 2d0f77af
     person::{PersonFollower, PersonFollowerForm},
   },
   traits::Followable,
