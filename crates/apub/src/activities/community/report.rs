--- conflicted
+++ resolved
@@ -103,11 +103,7 @@
     let actor = self.actor.dereference(context).await?;
     let reason = self.reason()?;
     match self.object.dereference(context).await? {
-<<<<<<< HEAD
-      ReportableObjects::PostOrComment(PostOrComment::Post(post)) => {
-=======
-      PostOrComment::Left(post) => {
->>>>>>> d4e76a11
+      ReportableObjects::PostOrComment(PostOrComment::Left(post)) => {
         check_post_deleted_or_removed(&post)?;
 
         let report_form = PostReportForm {
@@ -121,11 +117,7 @@
         };
         PostReport::report(&mut context.pool(), &report_form).await?;
       }
-<<<<<<< HEAD
-      ReportableObjects::PostOrComment(PostOrComment::Comment(comment)) => {
-=======
-      PostOrComment::Right(comment) => {
->>>>>>> d4e76a11
+      ReportableObjects::PostOrComment(PostOrComment::Right(comment)) => {
         check_comment_deleted_or_removed(&comment)?;
 
         let report_form = CommentReportForm {
