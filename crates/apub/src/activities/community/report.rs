use crate::{
  activities::{generate_activity_id, send_lemmy_activity, verify_person_in_community},
  insert_received_activity,
<<<<<<< HEAD
  objects::{community::ApubCommunity, person::ApubPerson},
  protocol::{
    activities::community::report::{Report, ReportObject},
    InCommunity,
  },
=======
  objects::{community::ApubCommunity, instance::ApubSite, person::ApubPerson},
  protocol::{activities::community::report::Report, InCommunity},
>>>>>>> a5289dd4
  PostOrComment,
};
use activitypub_federation::{
  config::Data,
  fetch::object_id::ObjectId,
  kinds::activity::FlagType,
  traits::{ActivityHandler, Actor},
};
use lemmy_api_common::context::LemmyContext;
use lemmy_db_schema::{
  source::{
    activity::ActivitySendTargets,
    comment_report::{CommentReport, CommentReportForm},
    community::Community,
    person::Person,
    post_report::{PostReport, PostReportForm},
    site::Site,
  },
  traits::{Crud, Reportable},
};
use lemmy_utils::error::LemmyError;
use url::Url;

impl Report {
  #[tracing::instrument(skip_all)]
  pub(crate) async fn send(
    object_id: ObjectId<PostOrComment>,
    actor: Person,
    community: Community,
    reason: String,
    context: Data<LemmyContext>,
  ) -> Result<(), LemmyError> {
    let actor: ApubPerson = actor.into();
    let community: ApubCommunity = community.into();
    let kind = FlagType::Flag;
    let id = generate_activity_id(
      kind.clone(),
      &context.settings().get_protocol_and_hostname(),
    )?;
    let report = Report {
      actor: actor.id().into(),
      to: [community.id().into()],
<<<<<<< HEAD
      object: ReportObject::Lemmy(object_id),
      summary: Some(reason),
      content: None,
=======
      object: object_id.clone(),
      summary: reason,
>>>>>>> a5289dd4
      kind,
      id: id.clone(),
      audience: Some(community.id().into()),
    };

    // send report to the community where object was posted
    let mut inboxes = ActivitySendTargets::to_inbox(community.shared_inbox_or_inbox());

    // also send report to user's home instance if possible
    let object_creator_id = match object_id.dereference_local(&context).await? {
      PostOrComment::Post(p) => p.creator_id,
      PostOrComment::Comment(c) => c.creator_id,
    };
    let object_creator = Person::read(&mut context.pool(), object_creator_id).await?;
    let object_creator_site: Option<ApubSite> =
      Site::read_from_instance_id(&mut context.pool(), object_creator.instance_id)
        .await?
        .map(Into::into);
    if let Some(inbox) = object_creator_site.map(|s| s.shared_inbox_or_inbox()) {
      inboxes.add_inbox(inbox);
    }

    send_lemmy_activity(&context, report, &actor, inboxes, false).await
  }
}

#[async_trait::async_trait]
impl ActivityHandler for Report {
  type DataType = LemmyContext;
  type Error = LemmyError;

  fn id(&self) -> &Url {
    &self.id
  }

  fn actor(&self) -> &Url {
    self.actor.inner()
  }

  #[tracing::instrument(skip_all)]
  async fn verify(&self, context: &Data<Self::DataType>) -> Result<(), LemmyError> {
    insert_received_activity(&self.id, context).await?;
    let community = self.community(context).await?;
    verify_person_in_community(&self.actor, &community, context).await?;
    Ok(())
  }

  #[tracing::instrument(skip_all)]
  async fn receive(self, context: &Data<Self::DataType>) -> Result<(), LemmyError> {
    let actor = self.actor.dereference(context).await?;
    let reason = self.reason();
    match self.object.dereference(context).await? {
      PostOrComment::Post(post) => {
        let report_form = PostReportForm {
          creator_id: actor.id,
          post_id: post.id,
          original_post_name: post.name.clone(),
          original_post_url: post.url.clone(),
          reason,
          original_post_body: post.body.clone(),
        };
        PostReport::report(&mut context.pool(), &report_form).await?;
      }
      PostOrComment::Comment(comment) => {
        let report_form = CommentReportForm {
          creator_id: actor.id,
          comment_id: comment.id,
          original_comment_text: comment.content.clone(),
          reason,
        };
        CommentReport::report(&mut context.pool(), &report_form).await?;
      }
    };
    Ok(())
  }
}<|MERGE_RESOLUTION|>--- conflicted
+++ resolved
@@ -1,16 +1,11 @@
 use crate::{
   activities::{generate_activity_id, send_lemmy_activity, verify_person_in_community},
   insert_received_activity,
-<<<<<<< HEAD
-  objects::{community::ApubCommunity, person::ApubPerson},
+  objects::{community::ApubCommunity, instance::ApubSite, person::ApubPerson},
   protocol::{
     activities::community::report::{Report, ReportObject},
     InCommunity,
   },
-=======
-  objects::{community::ApubCommunity, instance::ApubSite, person::ApubPerson},
-  protocol::{activities::community::report::Report, InCommunity},
->>>>>>> a5289dd4
   PostOrComment,
 };
 use activitypub_federation::{
@@ -53,14 +48,9 @@
     let report = Report {
       actor: actor.id().into(),
       to: [community.id().into()],
-<<<<<<< HEAD
-      object: ReportObject::Lemmy(object_id),
+      object: ReportObject::Lemmy(object_id.clone()),
       summary: Some(reason),
       content: None,
-=======
-      object: object_id.clone(),
-      summary: reason,
->>>>>>> a5289dd4
       kind,
       id: id.clone(),
       audience: Some(community.id().into()),
@@ -111,7 +101,7 @@
   #[tracing::instrument(skip_all)]
   async fn receive(self, context: &Data<Self::DataType>) -> Result<(), LemmyError> {
     let actor = self.actor.dereference(context).await?;
-    let reason = self.reason();
+    let reason = self.reason()?;
     match self.object.dereference(context).await? {
       PostOrComment::Post(post) => {
         let report_form = PostReportForm {
