--- conflicted
+++ resolved
@@ -1,21 +1,15 @@
 use super::{local_community, report_inboxes};
 use crate::{
-<<<<<<< HEAD
   activities::{generate_activity_id, send_lemmy_activity, verify_person_in_site_or_community},
-=======
-  activities::{generate_activity_id, send_lemmy_activity},
->>>>>>> 18a042fb
   activity_lists::AnnouncableActivities,
   fetcher::ReportableObjects,
   insert_received_activity,
-<<<<<<< HEAD
-  objects::{community::ApubCommunity, instance::ApubSite, person::ApubPerson},
-=======
->>>>>>> 18a042fb
+  objects::instance::ApubSite,
   protocol::activities::community::{
     announce::AnnounceActivity,
     report::{Report, ReportObject},
   },
+  PostOrComment,
 };
 use activitypub_federation::{
   config::Data,
@@ -26,11 +20,7 @@
 use either::Either;
 use lemmy_api_common::{
   context::LemmyContext,
-  utils::{
-    check_comment_deleted_or_removed,
-    check_community_deleted_removed,
-    check_post_deleted_or_removed,
-  },
+  utils::{check_comment_deleted_or_removed, check_post_deleted_or_removed},
 };
 use lemmy_apub_objects::{
   objects::{community::ApubCommunity, person::ApubPerson, PostOrComment},
