use crate::{
  activities::{
    community::send_activity_in_community,
    generate_activity_id,
    verify_is_public,
    verify_mod_action,
    verify_person_in_community,
  },
  activity_lists::AnnouncableActivities,
  insert_received_activity,
  objects::{community::ApubCommunity, person::ApubPerson},
  protocol::{activities::community::update::UpdateCommunity, InCommunity},
};
use activitypub_federation::{
  config::Data,
  kinds::{activity::UpdateType, public},
  traits::{ActivityHandler, Actor, Object},
};
use lemmy_api_common::context::LemmyContext;
use lemmy_db_schema::{
  source::{community::Community, person::Person},
  traits::Crud,
};
<<<<<<< HEAD
use lemmy_db_schema::{
  source::{activity::ActivitySendTargets, community::Community},
  traits::Crud,
};
=======
>>>>>>> 2d0f77af
use lemmy_utils::error::LemmyError;
use url::Url;

pub(crate) async fn send_update_community(
  community: Community,
  actor: Person,
  context: Data<LemmyContext>,
) -> Result<(), LemmyError> {
  let community: ApubCommunity = community.into();
  let actor: ApubPerson = actor.into();
  let id = generate_activity_id(
    UpdateType::Update,
    &context.settings().get_protocol_and_hostname(),
  )?;
  let update = UpdateCommunity {
    actor: actor.id().into(),
    to: vec![public()],
    object: Box::new(community.clone().into_json(&context).await?),
    cc: vec![community.id()],
    kind: UpdateType::Update,
    id: id.clone(),
    audience: Some(community.id().into()),
  };

<<<<<<< HEAD
    let activity = AnnouncableActivities::UpdateCommunity(update);
    send_activity_in_community(
      activity,
      actor,
      &community,
      ActivitySendTargets::empty(),
      true,
      context,
    )
    .await
  }
=======
  let activity = AnnouncableActivities::UpdateCommunity(update);
  send_activity_in_community(activity, &actor, &community, vec![], true, &context).await
>>>>>>> 2d0f77af
}

#[async_trait::async_trait]
impl ActivityHandler for UpdateCommunity {
  type DataType = LemmyContext;
  type Error = LemmyError;

  fn id(&self) -> &Url {
    &self.id
  }

  fn actor(&self) -> &Url {
    self.actor.inner()
  }

  #[tracing::instrument(skip_all)]
  async fn verify(&self, context: &Data<Self::DataType>) -> Result<(), LemmyError> {
    insert_received_activity(&self.id, context).await?;
    verify_is_public(&self.to, &self.cc)?;
    let community = self.community(context).await?;
    verify_person_in_community(&self.actor, &community, context).await?;
    verify_mod_action(&self.actor, self.object.id.inner(), community.id, context).await?;
    ApubCommunity::verify(&self.object, &community.actor_id.clone().into(), context).await?;
    Ok(())
  }

  #[tracing::instrument(skip_all)]
  async fn receive(self, context: &Data<Self::DataType>) -> Result<(), LemmyError> {
    let community = self.community(context).await?;

    let community_update_form = self.object.into_update_form();

    Community::update(&mut context.pool(), community.id, &community_update_form).await?;
    Ok(())
  }
}<|MERGE_RESOLUTION|>--- conflicted
+++ resolved
@@ -18,16 +18,9 @@
 };
 use lemmy_api_common::context::LemmyContext;
 use lemmy_db_schema::{
-  source::{community::Community, person::Person},
+  source::{activity::ActivitySendTargets, community::Community, person::Person},
   traits::Crud,
 };
-<<<<<<< HEAD
-use lemmy_db_schema::{
-  source::{activity::ActivitySendTargets, community::Community},
-  traits::Crud,
-};
-=======
->>>>>>> 2d0f77af
 use lemmy_utils::error::LemmyError;
 use url::Url;
 
@@ -52,22 +45,16 @@
     audience: Some(community.id().into()),
   };
 
-<<<<<<< HEAD
-    let activity = AnnouncableActivities::UpdateCommunity(update);
-    send_activity_in_community(
-      activity,
-      actor,
-      &community,
-      ActivitySendTargets::empty(),
-      true,
-      context,
-    )
-    .await
-  }
-=======
   let activity = AnnouncableActivities::UpdateCommunity(update);
-  send_activity_in_community(activity, &actor, &community, vec![], true, &context).await
->>>>>>> 2d0f77af
+  send_activity_in_community(
+    activity,
+    &actor,
+    &community,
+    ActivitySendTargets::empty(),
+    true,
+    &context,
+  )
+  .await
 }
 
 #[async_trait::async_trait]
