--- conflicted
+++ resolved
@@ -14,10 +14,7 @@
   kinds::{activity::UpdateType, public},
   traits::{ActivityHandler, Actor, Object},
 };
-<<<<<<< HEAD
 use either::Either;
-=======
->>>>>>> 6bcbfb0a
 use lemmy_api_common::context::LemmyContext;
 use lemmy_apub_objects::{
   objects::{community::ApubCommunity, multi_community::ApubMultiCommunity, person::ApubPerson},
@@ -26,22 +23,15 @@
     protocol::InCommunity,
   },
 };
-<<<<<<< HEAD
-use lemmy_db_schema::source::{
-  activity::ActivitySendTargets,
-  community::Community,
-  multi_community::MultiCommunity,
-  person::Person,
-=======
 use lemmy_db_schema::{
   source::{
     activity::ActivitySendTargets,
     community::Community,
     mod_log::moderator::{ModChangeCommunityVisibility, ModChangeCommunityVisibilityForm},
+    multi_community::MultiCommunity,
     person::Person,
   },
   traits::Crud,
->>>>>>> 6bcbfb0a
 };
 use lemmy_utils::error::{LemmyError, LemmyResult};
 use url::Url;
@@ -127,29 +117,26 @@
 
   async fn receive(self, context: &Data<Self::DataType>) -> LemmyResult<()> {
     insert_received_activity(&self.id, context).await?;
-<<<<<<< HEAD
 
     match self.object {
-      Either::Left(c) => {
-        ApubCommunity::from_json(c, context).await?;
+      Either::Left(ref c) => {
+        let old_community = self.community(context).await?;
+
+        let community = ApubCommunity::from_json(c.clone(), context).await?;
+
+        if old_community.visibility != community.visibility {
+          let actor = self.actor.dereference(context).await?;
+          let form = ModChangeCommunityVisibilityForm {
+            mod_person_id: actor.id,
+            community_id: old_community.id,
+            visibility: old_community.visibility,
+          };
+          ModChangeCommunityVisibility::create(&mut context.pool(), &form).await?;
+        }
       }
       Either::Right(m) => {
         ApubMultiCommunity::from_json(m, context).await?;
       }
-=======
-    let old_community = self.community(context).await?;
-
-    let community = ApubCommunity::from_json(*self.object, context).await?;
-
-    if old_community.visibility != community.visibility {
-      let actor = self.actor.dereference(context).await?;
-      let form = ModChangeCommunityVisibilityForm {
-        mod_person_id: actor.id,
-        community_id: old_community.id,
-        visibility: old_community.visibility,
-      };
-      ModChangeCommunityVisibility::create(&mut context.pool(), &form).await?;
->>>>>>> 6bcbfb0a
     }
     Ok(())
   }
