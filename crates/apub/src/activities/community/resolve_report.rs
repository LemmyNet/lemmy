--- conflicted
+++ resolved
@@ -90,17 +90,10 @@
     let reporter = self.object.actor.dereference(context).await?;
     let actor = self.actor.dereference(context).await?;
     match self.object.object.dereference(context).await? {
-<<<<<<< HEAD
-      ReportableObjects::PostOrComment(PostOrComment::Post(post)) => {
+      ReportableObjects::PostOrComment(PostOrComment::Left(post)) => {
         PostReport::resolve_apub(&mut context.pool(), post.id, reporter.id, actor.id).await?;
       }
-      ReportableObjects::PostOrComment(PostOrComment::Comment(comment)) => {
-=======
-      PostOrComment::Left(post) => {
-        PostReport::resolve_apub(&mut context.pool(), post.id, reporter.id, actor.id).await?;
-      }
-      PostOrComment::Right(comment) => {
->>>>>>> d4e76a11
+      ReportableObjects::PostOrComment(PostOrComment::Right(comment)) => {
         CommentReport::resolve_apub(&mut context.pool(), comment.id, reporter.id, actor.id).await?;
       }
       ReportableObjects::Community(community) => {
