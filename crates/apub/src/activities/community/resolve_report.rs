--- conflicted
+++ resolved
@@ -1,27 +1,21 @@
 use super::{local_community, report_inboxes};
 use crate::{
-<<<<<<< HEAD
   activities::{
     generate_activity_id,
     send_lemmy_activity,
     verify_mod_or_admin_action,
     verify_person_in_site_or_community,
   },
-=======
-  activities::{generate_activity_id, send_lemmy_activity, verify_mod_action},
->>>>>>> 18a042fb
   activity_lists::AnnouncableActivities,
   fetcher::ReportableObjects,
   insert_received_activity,
-<<<<<<< HEAD
   objects::{community::ApubCommunity, instance::ApubSite, person::ApubPerson},
-=======
->>>>>>> 18a042fb
   protocol::activities::community::{
     announce::AnnounceActivity,
     report::Report,
     resolve_report::{ResolveReport, ResolveType},
   },
+  PostOrComment,
 };
 use activitypub_federation::{
   config::Data,
