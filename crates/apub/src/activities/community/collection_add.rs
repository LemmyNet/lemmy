--- conflicted
+++ resolved
@@ -209,20 +209,8 @@
     response: &Self::Response,
     context: &Data<LemmyContext>,
   ) -> Result<(), LemmyError> {
-<<<<<<< HEAD
     let local_user_view =
-      get_local_user_view_from_jwt(&request.auth, context.pool(), context.secret()).await?;
-=======
-    let local_user_view = local_user_view_from_jwt(&request.auth, context).await?;
-    // Deprecated, for backwards compatibility with 0.17
-    CreateOrUpdatePage::send(
-      &response.post_view.post,
-      local_user_view.person.id,
-      CreateOrUpdateType::Update,
-      context,
-    )
-    .await?;
->>>>>>> af3eb6e2
+      local_user_view_from_jwt(&request.auth, context).await?;
     let community = Community::read(context.pool(), response.post_view.community.id)
       .await?
       .into();
