--- conflicted
+++ resolved
@@ -61,15 +61,10 @@
   let comment_id = comment.id;
   let like_form = CommentLikeForm::new(actor.id, comment_id, vote_type.into());
   let person_id = actor.id;
-<<<<<<< HEAD
-  CommentLike::remove(&mut context.pool(), person_id, comment_id).await?;
+  CommentActions::remove_like(&mut context.pool(), person_id, comment_id).await?;
   plugin_hook("comment_vote", &like_form)?;
-  let like = CommentLike::like(&mut context.pool(), &like_form).await?;
+  let like = CommentActions::like(&mut context.pool(), &like_form).await?;
   plugin_hook("new_comment_vote", &like)?;
-=======
-  CommentActions::remove_like(&mut context.pool(), person_id, comment_id).await?;
-  CommentActions::like(&mut context.pool(), &like_form).await?;
->>>>>>> 5fa6a490
   Ok(())
 }
 
@@ -82,15 +77,10 @@
   let post_id = post.id;
   let like_form = PostLikeForm::new(post.id, actor.id, vote_type.into());
   let person_id = actor.id;
-<<<<<<< HEAD
-  PostLike::remove(&mut context.pool(), person_id, post_id).await?;
+  PostActions::remove_like(&mut context.pool(), person_id, post_id).await?;
   plugin_hook("post_vote", &like_form)?;
-  let like = PostLike::like(&mut context.pool(), &like_form).await?;
+  let like = PostActions::like(&mut context.pool(), &like_form).await?;
   plugin_hook("new_post_vote", &like)?;
-=======
-  PostActions::remove_like(&mut context.pool(), person_id, post_id).await?;
-  PostActions::like(&mut context.pool(), &like_form).await?;
->>>>>>> 5fa6a490
   Ok(())
 }
 
