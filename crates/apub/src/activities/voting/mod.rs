use crate::{
  activities::community::send_activity_in_community,
  activity_lists::AnnouncableActivities,
  fetcher::post_or_comment::PostOrComment,
  objects::{comment::ApubComment, community::ApubCommunity, person::ApubPerson, post::ApubPost},
  protocol::activities::voting::{
    undo_vote::UndoVote,
    vote::{Vote, VoteType},
  },
};
use activitypub_federation::{config::Data, fetch::object_id::ObjectId};
use lemmy_api_common::context::LemmyContext;
use lemmy_db_schema::{
  newtypes::DbUrl,
  source::{
    activity::ActivitySendTargets,
    comment::{CommentLike, CommentLikeForm},
    community::Community,
    person::Person,
    post::{PostLike, PostLikeForm},
  },
  traits::Likeable,
};
use lemmy_utils::error::LemmyError;

pub mod undo_vote;
pub mod vote;

pub(crate) async fn send_like_activity(
  object_id: DbUrl,
  actor: Person,
  community: Community,
  score: i16,
  context: Data<LemmyContext>,
) -> Result<(), LemmyError> {
  let object_id: ObjectId<PostOrComment> = object_id.try_into()?;
  let actor: ApubPerson = actor.into();
  let community: ApubCommunity = community.into();

  let empty = ActivitySendTargets::empty();
  // score of 1 means upvote, -1 downvote, 0 undo a previous vote
  if score != 0 {
    let vote = Vote::new(object_id, &actor, &community, score.try_into()?, &context)?;
    let activity = AnnouncableActivities::Vote(vote);
<<<<<<< HEAD
    send_activity_in_community(activity, &actor, &community, empty, false, context).await
=======
    send_activity_in_community(activity, &actor, &community, vec![], false, &context).await
>>>>>>> 2d0f77af
  } else {
    // Lemmy API doesnt distinguish between Undo/Like and Undo/Dislike, so we hardcode it here.
    let vote = Vote::new(object_id, &actor, &community, VoteType::Like, &context)?;
    let undo_vote = UndoVote::new(vote, &actor, &community, &context)?;
    let activity = AnnouncableActivities::UndoVote(undo_vote);
<<<<<<< HEAD
    send_activity_in_community(activity, &actor, &community, empty, false, context).await
=======
    send_activity_in_community(activity, &actor, &community, vec![], false, &context).await
>>>>>>> 2d0f77af
  }
}

#[tracing::instrument(skip_all)]
async fn vote_comment(
  vote_type: &VoteType,
  actor: ApubPerson,
  comment: &ApubComment,
  context: &Data<LemmyContext>,
) -> Result<(), LemmyError> {
  let comment_id = comment.id;
  let like_form = CommentLikeForm {
    comment_id,
    post_id: comment.post_id,
    person_id: actor.id,
    score: vote_type.into(),
  };
  let person_id = actor.id;
  CommentLike::remove(&mut context.pool(), person_id, comment_id).await?;
  CommentLike::like(&mut context.pool(), &like_form).await?;
  Ok(())
}

#[tracing::instrument(skip_all)]
async fn vote_post(
  vote_type: &VoteType,
  actor: ApubPerson,
  post: &ApubPost,
  context: &Data<LemmyContext>,
) -> Result<(), LemmyError> {
  let post_id = post.id;
  let like_form = PostLikeForm {
    post_id: post.id,
    person_id: actor.id,
    score: vote_type.into(),
  };
  let person_id = actor.id;
  PostLike::remove(&mut context.pool(), person_id, post_id).await?;
  PostLike::like(&mut context.pool(), &like_form).await?;
  Ok(())
}

#[tracing::instrument(skip_all)]
async fn undo_vote_comment(
  actor: ApubPerson,
  comment: &ApubComment,
  context: &Data<LemmyContext>,
) -> Result<(), LemmyError> {
  let comment_id = comment.id;
  let person_id = actor.id;
  CommentLike::remove(&mut context.pool(), person_id, comment_id).await?;
  Ok(())
}

#[tracing::instrument(skip_all)]
async fn undo_vote_post(
  actor: ApubPerson,
  post: &ApubPost,
  context: &Data<LemmyContext>,
) -> Result<(), LemmyError> {
  let post_id = post.id;
  let person_id = actor.id;
  PostLike::remove(&mut context.pool(), person_id, post_id).await?;
  Ok(())
}<|MERGE_RESOLUTION|>--- conflicted
+++ resolved
@@ -42,21 +42,13 @@
   if score != 0 {
     let vote = Vote::new(object_id, &actor, &community, score.try_into()?, &context)?;
     let activity = AnnouncableActivities::Vote(vote);
-<<<<<<< HEAD
-    send_activity_in_community(activity, &actor, &community, empty, false, context).await
-=======
-    send_activity_in_community(activity, &actor, &community, vec![], false, &context).await
->>>>>>> 2d0f77af
+    send_activity_in_community(activity, &actor, &community, empty, false, &context).await
   } else {
     // Lemmy API doesnt distinguish between Undo/Like and Undo/Dislike, so we hardcode it here.
     let vote = Vote::new(object_id, &actor, &community, VoteType::Like, &context)?;
     let undo_vote = UndoVote::new(vote, &actor, &community, &context)?;
     let activity = AnnouncableActivities::UndoVote(undo_vote);
-<<<<<<< HEAD
-    send_activity_in_community(activity, &actor, &community, empty, false, context).await
-=======
-    send_activity_in_community(activity, &actor, &community, vec![], false, &context).await
->>>>>>> 2d0f77af
+    send_activity_in_community(activity, &actor, &community, empty, false, &context).await
   }
 }
 
