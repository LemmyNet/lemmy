--- conflicted
+++ resolved
@@ -12,7 +12,6 @@
   protocol::verification::verify_domains_match,
   traits::{ActivityHandler, Actor, Object},
 };
-<<<<<<< HEAD
 use lemmy_api_common::{
   context::LemmyContext,
   private_message::{CreatePrivateMessage, EditPrivateMessage, PrivateMessageResponse},
@@ -22,10 +21,7 @@
   source::{activity::ActivitySendTargets, person::Person, private_message::PrivateMessage},
   traits::Crud,
 };
-=======
-use lemmy_api_common::context::LemmyContext;
 use lemmy_db_views::structs::PrivateMessageView;
->>>>>>> 2d0f77af
 use lemmy_utils::error::LemmyError;
 use url::Url;
 
@@ -37,54 +33,6 @@
   let actor: ApubPerson = pm_view.creator.into();
   let recipient: ApubPerson = pm_view.recipient.into();
 
-<<<<<<< HEAD
-  async fn send_activity(
-    _request: &Self,
-    response: &Self::Response,
-    context: &Data<LemmyContext>,
-  ) -> Result<(), LemmyError> {
-    CreateOrUpdateChatMessage::send(
-      &response.private_message_view.private_message,
-      response.private_message_view.creator.id,
-      CreateOrUpdateType::Update,
-      context,
-    )
-    .await
-  }
-}
-
-impl CreateOrUpdateChatMessage {
-  #[tracing::instrument(skip_all)]
-  async fn send(
-    private_message: &PrivateMessage,
-    sender_id: PersonId,
-    kind: CreateOrUpdateType,
-    context: &Data<LemmyContext>,
-  ) -> Result<(), LemmyError> {
-    let recipient_id = private_message.recipient_id;
-    let sender: ApubPerson = Person::read(&mut context.pool(), sender_id).await?.into();
-    let recipient: ApubPerson = Person::read(&mut context.pool(), recipient_id)
-      .await?
-      .into();
-
-    let id = generate_activity_id(
-      kind.clone(),
-      &context.settings().get_protocol_and_hostname(),
-    )?;
-    let create_or_update = CreateOrUpdateChatMessage {
-      id: id.clone(),
-      actor: sender.id().into(),
-      to: [recipient.id().into()],
-      object: ApubPrivateMessage(private_message.clone())
-        .into_json(context)
-        .await?,
-      kind,
-    };
-    let inbox = ActivitySendTargets::to_inbox(recipient.shared_inbox_or_inbox());
-
-    send_lemmy_activity(context, create_or_update, &sender, inbox, true).await
-  }
-=======
   let id = generate_activity_id(
     kind.clone(),
     &context.settings().get_protocol_and_hostname(),
@@ -98,9 +46,8 @@
       .await?,
     kind,
   };
-  let inbox = vec![recipient.shared_inbox_or_inbox()];
+  let inbox = ActivitySendTargets::to_inbox(recipient.shared_inbox_or_inbox());
   send_lemmy_activity(&context, create_or_update, &actor, inbox, true).await
->>>>>>> 2d0f77af
 }
 
 #[async_trait::async_trait]
