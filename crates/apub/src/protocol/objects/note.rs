use crate::{
  activities::verify_community_matches,
  fetcher::post_or_comment::PostOrComment,
  mentions::MentionOrValue,
  objects::{comment::ApubComment, community::ApubCommunity, person::ApubPerson, post::ApubPost},
  protocol::{objects::LanguageTag, InCommunity, Source},
};
use activitypub_federation::{
  config::Data,
  fetch::object_id::ObjectId,
  kinds::object::NoteType,
  protocol::{
    helpers::{deserialize_one_or_many, deserialize_skip_error},
    values::MediaTypeMarkdownOrHtml,
  },
};
use chrono::{DateTime, Utc};
use lemmy_api_common::context::LemmyContext;
use lemmy_db_schema::{
  source::{community::Community, post::Post},
  traits::Crud,
};
<<<<<<< HEAD
use lemmy_utils::{error::LemmyResult, LemmyErrorType, MAX_COMMENT_DEPTH_LIMIT};
=======
use lemmy_utils::error::LemmyResult;
>>>>>>> f7d881ac
use serde::{Deserialize, Serialize};
use serde_with::skip_serializing_none;
use url::Url;

#[skip_serializing_none]
#[derive(Clone, Debug, Deserialize, Serialize)]
#[serde(rename_all = "camelCase")]
pub struct Note {
  pub(crate) r#type: NoteType,
  pub(crate) id: ObjectId<ApubComment>,
  pub(crate) attributed_to: ObjectId<ApubPerson>,
  #[serde(deserialize_with = "deserialize_one_or_many")]
  pub(crate) to: Vec<Url>,
  #[serde(deserialize_with = "deserialize_one_or_many", default)]
  pub(crate) cc: Vec<Url>,
  pub(crate) content: String,
  pub(crate) in_reply_to: ObjectId<PostOrComment>,

  pub(crate) media_type: Option<MediaTypeMarkdownOrHtml>,
  #[serde(deserialize_with = "deserialize_skip_error", default)]
  pub(crate) source: Option<Source>,
  pub(crate) published: Option<DateTime<Utc>>,
  pub(crate) updated: Option<DateTime<Utc>>,
  #[serde(default)]
  pub(crate) tag: Vec<MentionOrValue>,
  // lemmy extension
  pub(crate) distinguished: Option<bool>,
  pub(crate) language: Option<LanguageTag>,
  pub(crate) audience: Option<ObjectId<ApubCommunity>>,
}

impl Note {
  pub(crate) async fn get_parents(
    &self,
    context: &Data<LemmyContext>,
  ) -> LemmyResult<(ApubPost, Option<ApubComment>)> {
    // We use recursion here to fetch the entire comment chain up to the top-level parent. This is
    // necessary because we need to know the post and parent comment in order to insert a new
    // comment. However it can also lead to stack overflow when fetching many comments recursively.
    // To avoid this we check the request count against max comment depth, which based on testing
    // can be handled without risking stack overflow. This is not a perfect solution, because in
    // some cases we have to fetch user profiles too, and reach the limit after only 25 comments
    // or so.
    // A cleaner solution would be converting the recursion into a loop, but that is tricky.
    // Use a lower request limit here. Otherwise we can run into stack overflow due to recursion.
    if context.request_count() > MAX_COMMENT_DEPTH_LIMIT as u32 {
      Err(LemmyErrorType::MaxCommentDepthReached)?;
    }
    let parent = self.in_reply_to.dereference(context).await?;
    match parent {
      PostOrComment::Post(p) => Ok((p.clone(), None)),
      PostOrComment::Comment(c) => {
        let post_id = c.post_id;
<<<<<<< HEAD
        let post = Box::pin(Post::read(&mut context.pool(), post_id))
          .await?
          .ok_or(LemmyErrorType::CouldntFindPost)?;
=======
        let post = Post::read(&mut context.pool(), post_id).await?;
>>>>>>> f7d881ac
        Ok((post.into(), Some(c.clone())))
      }
    }
  }
}

#[async_trait::async_trait]
impl InCommunity for Note {
  async fn community(&self, context: &Data<LemmyContext>) -> LemmyResult<ApubCommunity> {
    let (post, _) = self.get_parents(context).await?;
    let community = Community::read(&mut context.pool(), post.community_id).await?;
    if let Some(audience) = &self.audience {
      verify_community_matches(audience, community.actor_id.clone())?;
    }
    Ok(community.into())
  }
}<|MERGE_RESOLUTION|>--- conflicted
+++ resolved
@@ -20,11 +20,7 @@
   source::{community::Community, post::Post},
   traits::Crud,
 };
-<<<<<<< HEAD
 use lemmy_utils::{error::LemmyResult, LemmyErrorType, MAX_COMMENT_DEPTH_LIMIT};
-=======
-use lemmy_utils::error::LemmyResult;
->>>>>>> f7d881ac
 use serde::{Deserialize, Serialize};
 use serde_with::skip_serializing_none;
 use url::Url;
@@ -78,13 +74,7 @@
       PostOrComment::Post(p) => Ok((p.clone(), None)),
       PostOrComment::Comment(c) => {
         let post_id = c.post_id;
-<<<<<<< HEAD
-        let post = Box::pin(Post::read(&mut context.pool(), post_id))
-          .await?
-          .ok_or(LemmyErrorType::CouldntFindPost)?;
-=======
         let post = Post::read(&mut context.pool(), post_id).await?;
->>>>>>> f7d881ac
         Ok((post.into(), Some(c.clone())))
       }
     }
