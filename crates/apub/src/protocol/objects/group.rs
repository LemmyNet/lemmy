use crate::{
  check_apub_id_valid_with_strictness,
  collections::{
    community_featured::ApubCommunityFeatured,
    community_follower::ApubCommunityFollower,
    community_moderators::ApubCommunityModerators,
    community_outbox::ApubCommunityOutbox,
  },
  local_site_data_cached,
  objects::{community::ApubCommunity, read_from_string_or_source_opt},
  protocol::{
    objects::{Endpoints, LanguageTag},
    ImageObject,
    Source,
  },
};
use activitypub_federation::{
  fetch::{collection_id::CollectionId, object_id::ObjectId},
  kinds::actor::GroupType,
  protocol::{
    helpers::deserialize_skip_error,
    public_key::PublicKey,
    verification::verify_domains_match,
  },
};
use chrono::{DateTime, Utc};
use lemmy_api_common::{context::LemmyContext, utils::local_site_opt_to_slur_regex};
use lemmy_utils::{
  error::LemmyError,
  utils::slurs::{check_slurs, check_slurs_opt},
};
use serde::{Deserialize, Serialize};
use serde_with::skip_serializing_none;
use std::fmt::Debug;
use url::Url;

#[skip_serializing_none]
#[derive(Clone, Debug, Deserialize, Serialize, PartialEq)]
#[serde(rename_all = "camelCase")]
pub struct Group {
  #[serde(rename = "type")]
  pub(crate) kind: GroupType,
  pub(crate) id: ObjectId<ApubCommunity>,
  /// username, set at account creation and usually fixed after that
  pub(crate) preferred_username: String,
  pub(crate) inbox: Url,
  pub(crate) followers: CollectionId<ApubCommunityFollower>,
  pub(crate) public_key: PublicKey,

  /// title
  pub(crate) name: Option<String>,
  pub(crate) summary: Option<String>,
  #[serde(deserialize_with = "deserialize_skip_error", default)]
  pub(crate) source: Option<Source>,
  #[serde(deserialize_with = "deserialize_skip_error", default)]
  pub(crate) icon: Option<ImageObject>,
  /// banner
  pub(crate) image: Option<ImageObject>,
  // lemmy extension
  pub(crate) sensitive: Option<bool>,
  #[serde(deserialize_with = "deserialize_skip_error", default)]
  pub(crate) attributed_to: Option<CollectionId<ApubCommunityModerators>>,
  // lemmy extension
  pub(crate) posting_restricted_to_mods: Option<bool>,
  pub(crate) outbox: CollectionId<ApubCommunityOutbox>,
  pub(crate) endpoints: Option<Endpoints>,
  pub(crate) featured: Option<CollectionId<ApubCommunityFeatured>>,
  #[serde(default)]
  pub(crate) language: Vec<LanguageTag>,
  pub(crate) published: Option<DateTime<Utc>>,
  pub(crate) updated: Option<DateTime<Utc>>,
}

impl Group {
  pub(crate) async fn verify(
    &self,
    expected_domain: &Url,
    context: &LemmyContext,
  ) -> Result<(), LemmyError> {
    check_apub_id_valid_with_strictness(self.id.inner(), true, context).await?;
    verify_domains_match(expected_domain, self.id.inner())?;

    let local_site_data = local_site_data_cached(&mut context.pool()).await?;
    let slur_regex = &local_site_opt_to_slur_regex(&local_site_data.local_site);

    check_slurs(&self.preferred_username, slur_regex)?;
    check_slurs_opt(&self.name, slur_regex)?;
    let description = read_from_string_or_source_opt(&self.summary, &None, &self.source);
    check_slurs_opt(&description, slur_regex)?;
    Ok(())
  }
<<<<<<< HEAD

  pub(crate) fn into_insert_form(self, instance_id: InstanceId) -> CommunityInsertForm {
    let description = read_from_string_or_source_opt(&self.summary, &None, &self.source);

    CommunityInsertForm {
      name: self.preferred_username.clone(),
      title: self.name.unwrap_or(self.preferred_username.clone()),
      description,
      published: self.published,
      updated: self.updated,
      nsfw: Some(self.sensitive.unwrap_or(false)),
      actor_id: Some(self.id.into()),
      local: Some(false),
      public_key: self.public_key.public_key_pem,
      last_refreshed_at: Some(naive_now()),
      icon: self.icon.map(|i| i.url.into()),
      banner: self.image.map(|i| i.url.into()),
      followers_url: Some(self.followers.into()),
      inbox_url: Some(self.inbox.into()),
      shared_inbox_url: self.endpoints.map(|e| e.shared_inbox.into()),
      moderators_url: self.attributed_to.map(Into::into),
      posting_restricted_to_mods: self.posting_restricted_to_mods,
      instance_id,
      featured_url: self.featured.map(Into::into),
      ..Default::default()
    }
  }

  pub(crate) fn into_update_form(self) -> CommunityUpdateForm {
    CommunityUpdateForm {
      title: Some(self.name.unwrap_or(self.preferred_username)),
      description: Some(read_from_string_or_source_opt(
        &self.summary,
        &None,
        &self.source,
      )),
      published: self.published.map(Into::into),
      updated: Some(self.updated.map(Into::into)),
      nsfw: Some(self.sensitive.unwrap_or(false)),
      actor_id: Some(self.id.into()),
      public_key: Some(self.public_key.public_key_pem),
      last_refreshed_at: Some(naive_now()),
      icon: Some(self.icon.map(|i| i.url.into())),
      banner: Some(self.image.map(|i| i.url.into())),
      followers_url: Some(self.followers.into()),
      inbox_url: Some(self.inbox.into()),
      shared_inbox_url: Some(self.endpoints.map(|e| e.shared_inbox.into())),
      moderators_url: self.attributed_to.map(Into::into),
      posting_restricted_to_mods: self.posting_restricted_to_mods,
      featured_url: self.featured.map(Into::into),
      ..Default::default()
    }
  }
=======
>>>>>>> dadf8f28
}<|MERGE_RESOLUTION|>--- conflicted
+++ resolved
@@ -89,60 +89,4 @@
     check_slurs_opt(&description, slur_regex)?;
     Ok(())
   }
-<<<<<<< HEAD
-
-  pub(crate) fn into_insert_form(self, instance_id: InstanceId) -> CommunityInsertForm {
-    let description = read_from_string_or_source_opt(&self.summary, &None, &self.source);
-
-    CommunityInsertForm {
-      name: self.preferred_username.clone(),
-      title: self.name.unwrap_or(self.preferred_username.clone()),
-      description,
-      published: self.published,
-      updated: self.updated,
-      nsfw: Some(self.sensitive.unwrap_or(false)),
-      actor_id: Some(self.id.into()),
-      local: Some(false),
-      public_key: self.public_key.public_key_pem,
-      last_refreshed_at: Some(naive_now()),
-      icon: self.icon.map(|i| i.url.into()),
-      banner: self.image.map(|i| i.url.into()),
-      followers_url: Some(self.followers.into()),
-      inbox_url: Some(self.inbox.into()),
-      shared_inbox_url: self.endpoints.map(|e| e.shared_inbox.into()),
-      moderators_url: self.attributed_to.map(Into::into),
-      posting_restricted_to_mods: self.posting_restricted_to_mods,
-      instance_id,
-      featured_url: self.featured.map(Into::into),
-      ..Default::default()
-    }
-  }
-
-  pub(crate) fn into_update_form(self) -> CommunityUpdateForm {
-    CommunityUpdateForm {
-      title: Some(self.name.unwrap_or(self.preferred_username)),
-      description: Some(read_from_string_or_source_opt(
-        &self.summary,
-        &None,
-        &self.source,
-      )),
-      published: self.published.map(Into::into),
-      updated: Some(self.updated.map(Into::into)),
-      nsfw: Some(self.sensitive.unwrap_or(false)),
-      actor_id: Some(self.id.into()),
-      public_key: Some(self.public_key.public_key_pem),
-      last_refreshed_at: Some(naive_now()),
-      icon: Some(self.icon.map(|i| i.url.into())),
-      banner: Some(self.image.map(|i| i.url.into())),
-      followers_url: Some(self.followers.into()),
-      inbox_url: Some(self.inbox.into()),
-      shared_inbox_url: Some(self.endpoints.map(|e| e.shared_inbox.into())),
-      moderators_url: self.attributed_to.map(Into::into),
-      posting_restricted_to_mods: self.posting_restricted_to_mods,
-      featured_url: self.featured.map(Into::into),
-      ..Default::default()
-    }
-  }
-=======
->>>>>>> dadf8f28
 }