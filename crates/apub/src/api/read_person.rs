--- conflicted
+++ resolved
@@ -30,57 +30,12 @@
 
   // You don't need to return settings for the user, since this comes back with GetSite
   // `my_user`
-<<<<<<< HEAD
-  let person_view = PersonView::read(&mut context.pool(), person_details_id).await?;
-=======
   let is_admin = local_user_view
     .as_ref()
     .map(|l| is_admin(l).is_ok())
     .unwrap_or_default();
   let person_view = PersonView::read(&mut context.pool(), person_details_id, is_admin).await?;
 
-  let sort = data.sort;
-  let page = data.page;
-  let limit = data.limit;
-  let saved_only = data.saved_only;
-  let community_id = data.community_id;
-  // If its saved only, you don't care what creator it was
-  // Or, if its not saved, then you only want it for that specific creator
-  let creator_id = if !saved_only.unwrap_or_default() {
-    Some(person_details_id)
-  } else {
-    None
-  };
-
-  let local_user = local_user_view.as_ref().map(|l| &l.local_user);
-
-  let posts = PostQuery {
-    sort,
-    saved_only,
-    local_user,
-    community_id,
-    page,
-    limit,
-    creator_id,
-    ..Default::default()
-  }
-  .list(&local_site.site, &mut context.pool())
-  .await?;
-
-  let comments = CommentQuery {
-    local_user,
-    sort: sort.map(post_to_comment_sort_type),
-    saved_only,
-    community_id,
-    page,
-    limit,
-    creator_id,
-    ..Default::default()
-  }
-  .list(&local_site.site, &mut context.pool())
-  .await?;
-
->>>>>>> 8d91543a
   let moderates = CommunityModeratorView::for_person(
     &mut context.pool(),
     person_details_id,
