use crate::{fetcher::resolve_actor_identifier, objects::person::ApubPerson};
use activitypub_federation::config::Data;
use actix_web::web::{Json, Query};
use lemmy_api_common::{
  context::LemmyContext,
  person::{GetPersonDetails, GetPersonDetailsResponse},
  utils::{check_private_instance, is_admin, local_user_view_from_jwt_opt},
};
use lemmy_db_schema::{
  source::{local_site::LocalSite, person::Person},
  utils::post_to_comment_sort_type,
};
use lemmy_db_views::{comment_view::CommentQuery, post_view::PostQuery};
use lemmy_db_views_actor::structs::{CommunityModeratorView, PersonView};
use lemmy_utils::error::{LemmyError, LemmyErrorType};

<<<<<<< HEAD
#[async_trait::async_trait]
impl PerformApub for GetPersonDetails {
  type Response = GetPersonDetailsResponse;

  #[tracing::instrument(skip(self, context))]
  async fn perform(
    &self,
    context: &Data<LemmyContext>,
  ) -> Result<GetPersonDetailsResponse, LemmyError> {
    let data: &GetPersonDetails = self;

    // Check to make sure a person name or an id is given
    if data.username.is_none() && data.person_id.is_none() {
      return Err(LemmyError::from_type(LemmyErrorType::NoIdGiven));
    }
=======
#[tracing::instrument(skip(context))]
pub async fn read_person(
  data: Query<GetPersonDetails>,
  context: Data<LemmyContext>,
) -> Result<Json<GetPersonDetailsResponse>, LemmyError> {
  // Check to make sure a person name or an id is given
  if data.username.is_none() && data.person_id.is_none() {
    return Err(LemmyError::from_message("no_id_given"));
  }
>>>>>>> 935b0bf0

  let local_user_view = local_user_view_from_jwt_opt(data.auth.as_ref(), &context).await;
  let local_site = LocalSite::read(context.pool()).await?;
  let is_admin = local_user_view.as_ref().map(|luv| is_admin(luv).is_ok());

  check_private_instance(&local_user_view, &local_site)?;

<<<<<<< HEAD
    let person_details_id = match data.person_id {
      Some(id) => id,
      None => {
        if let Some(username) = &data.username {
          resolve_actor_identifier::<ApubPerson, Person>(username, context, &local_user_view, true)
            .await
            .map_err(|e| e.with_type(LemmyErrorType::CouldNotFindUsernameOrEmail))?
            .id
        } else {
          return Err(LemmyError::from_type(
            LemmyErrorType::CouldNotFindUsernameOrEmail,
          ));
        }
=======
  let person_details_id = match data.person_id {
    Some(id) => id,
    None => {
      if let Some(username) = &data.username {
        resolve_actor_identifier::<ApubPerson, Person>(username, &context, &local_user_view, true)
          .await
          .map_err(|e| e.with_message("couldnt_find_that_username_or_email"))?
          .id
      } else {
        return Err(LemmyError::from_message(
          "couldnt_find_that_username_or_email",
        ));
>>>>>>> 935b0bf0
      }
    }
  };

  // You don't need to return settings for the user, since this comes back with GetSite
  // `my_user`
  let person_view = PersonView::read(context.pool(), person_details_id).await?;

  let sort = data.sort;
  let page = data.page;
  let limit = data.limit;
  let saved_only = data.saved_only;
  let community_id = data.community_id;
  let local_user = local_user_view.map(|l| l.local_user);
  let local_user_clone = local_user.clone();

  let posts_query = PostQuery::builder()
    .pool(context.pool())
    .sort(sort)
    .saved_only(saved_only)
    .local_user(local_user.as_ref())
    .community_id(community_id)
    .is_mod_or_admin(is_admin)
    .page(page)
    .limit(limit);

  // If its saved only, you don't care what creator it was
  // Or, if its not saved, then you only want it for that specific creator
  let posts = if !saved_only.unwrap_or(false) {
    posts_query
      .creator_id(Some(person_details_id))
      .build()
      .list()
  } else {
    posts_query.build().list()
  }
  .await?;

  let comments_query = CommentQuery::builder()
    .pool(context.pool())
    .local_user(local_user_clone.as_ref())
    .sort(sort.map(post_to_comment_sort_type))
    .saved_only(saved_only)
    .show_deleted_and_removed(Some(false))
    .community_id(community_id)
    .page(page)
    .limit(limit);

  // If its saved only, you don't care what creator it was
  // Or, if its not saved, then you only want it for that specific creator
  let comments = if !saved_only.unwrap_or(false) {
    comments_query
      .creator_id(Some(person_details_id))
      .build()
      .list()
  } else {
    comments_query.build().list()
  }
  .await?;

  let moderates = CommunityModeratorView::for_person(context.pool(), person_details_id).await?;

  // Return the jwt
  Ok(Json(GetPersonDetailsResponse {
    person_view,
    moderates,
    comments,
    posts,
  }))
}<|MERGE_RESOLUTION|>--- conflicted
+++ resolved
@@ -14,23 +14,6 @@
 use lemmy_db_views_actor::structs::{CommunityModeratorView, PersonView};
 use lemmy_utils::error::{LemmyError, LemmyErrorType};
 
-<<<<<<< HEAD
-#[async_trait::async_trait]
-impl PerformApub for GetPersonDetails {
-  type Response = GetPersonDetailsResponse;
-
-  #[tracing::instrument(skip(self, context))]
-  async fn perform(
-    &self,
-    context: &Data<LemmyContext>,
-  ) -> Result<GetPersonDetailsResponse, LemmyError> {
-    let data: &GetPersonDetails = self;
-
-    // Check to make sure a person name or an id is given
-    if data.username.is_none() && data.person_id.is_none() {
-      return Err(LemmyError::from_type(LemmyErrorType::NoIdGiven));
-    }
-=======
 #[tracing::instrument(skip(context))]
 pub async fn read_person(
   data: Query<GetPersonDetails>,
@@ -38,9 +21,8 @@
 ) -> Result<Json<GetPersonDetailsResponse>, LemmyError> {
   // Check to make sure a person name or an id is given
   if data.username.is_none() && data.person_id.is_none() {
-    return Err(LemmyError::from_message("no_id_given"));
+    return Err(LemmyError::from_type(LemmyErrorType::NoIdGiven));
   }
->>>>>>> 935b0bf0
 
   let local_user_view = local_user_view_from_jwt_opt(data.auth.as_ref(), &context).await;
   let local_site = LocalSite::read(context.pool()).await?;
@@ -48,34 +30,18 @@
 
   check_private_instance(&local_user_view, &local_site)?;
 
-<<<<<<< HEAD
-    let person_details_id = match data.person_id {
-      Some(id) => id,
-      None => {
-        if let Some(username) = &data.username {
-          resolve_actor_identifier::<ApubPerson, Person>(username, context, &local_user_view, true)
-            .await
-            .map_err(|e| e.with_type(LemmyErrorType::CouldNotFindUsernameOrEmail))?
-            .id
-        } else {
-          return Err(LemmyError::from_type(
-            LemmyErrorType::CouldNotFindUsernameOrEmail,
-          ));
-        }
-=======
   let person_details_id = match data.person_id {
     Some(id) => id,
     None => {
       if let Some(username) = &data.username {
         resolve_actor_identifier::<ApubPerson, Person>(username, &context, &local_user_view, true)
           .await
-          .map_err(|e| e.with_message("couldnt_find_that_username_or_email"))?
+          .map_err(|e| e.with_type(LemmyErrorType::CouldNotFindUsernameOrEmail))?
           .id
       } else {
-        return Err(LemmyError::from_message(
-          "couldnt_find_that_username_or_email",
+        return Err(LemmyError::from_type(
+          LemmyErrorType::CouldNotFindUsernameOrEmail,
         ));
->>>>>>> 935b0bf0
       }
     }
   };
