use crate::{
  api::listing_type_with_default,
  fetcher::resolve_actor_identifier,
  objects::community::ApubCommunity,
};
use activitypub_federation::config::Data;
use actix_web::web::{Json, Query};
use lemmy_api_common::{
  comment::{GetComments, GetCommentsResponse},
  context::LemmyContext,
  utils::{check_private_instance, local_user_view_from_jwt_opt},
};
use lemmy_db_schema::{
  source::{comment::Comment, community::Community, local_site::LocalSite},
  traits::Crud,
};
use lemmy_db_views::comment_view::CommentQuery;
use lemmy_utils::error::LemmyError;

#[tracing::instrument(skip(context))]
pub async fn list_comments(
  data: Query<GetComments>,
  context: Data<LemmyContext>,
) -> Result<Json<GetCommentsResponse>, LemmyError> {
  let local_user_view = local_user_view_from_jwt_opt(data.auth.as_ref(), &context).await;
  let local_site = LocalSite::read(context.pool()).await?;
  check_private_instance(&local_user_view, &local_site)?;

<<<<<<< HEAD
  #[tracing::instrument(skip(context))]
  async fn perform(&self, context: &Data<LemmyContext>) -> Result<GetCommentsResponse, LemmyError> {
    let data: &GetComments = self;
    let local_user_view = local_user_view_from_jwt_opt(data.auth.as_ref(), context).await;
    let local_site = LocalSite::read(context.conn().await?).await?;
    check_private_instance(&local_user_view, &local_site)?;

    let community_id = if let Some(name) = &data.community_name {
      resolve_actor_identifier::<ApubCommunity, Community>(name, context, &None, true)
        .await
        .ok()
        .map(|c| c.id)
    } else {
      data.community_id
    };
    let sort = data.sort;
    let max_depth = data.max_depth;
    let saved_only = data.saved_only;
    let page = data.page;
    let limit = data.limit;
    let parent_id = data.parent_id;
=======
  let community_id = if let Some(name) = &data.community_name {
    resolve_actor_identifier::<ApubCommunity, Community>(name, &context, &None, true)
      .await
      .ok()
      .map(|c| c.id)
  } else {
    data.community_id
  };
  let sort = data.sort;
  let max_depth = data.max_depth;
  let saved_only = data.saved_only;
  let page = data.page;
  let limit = data.limit;
  let parent_id = data.parent_id;
>>>>>>> e1494d46

  let listing_type = listing_type_with_default(data.type_, &local_site, community_id)?;

<<<<<<< HEAD
    // If a parent_id is given, fetch the comment to get the path
    let parent_path = if let Some(parent_id) = parent_id {
      Some(Comment::read(context.conn().await?, parent_id).await?.path)
    } else {
      None
    };

    let parent_path_cloned = parent_path.clone();
    let post_id = data.post_id;
    let local_user = local_user_view.map(|l| l.local_user);
    let comments = CommentQuery::builder()
      .conn(context.conn().await?)
      .listing_type(Some(listing_type))
      .sort(sort)
      .max_depth(max_depth)
      .saved_only(saved_only)
      .community_id(community_id)
      .parent_path(parent_path_cloned)
      .post_id(post_id)
      .local_user(local_user.as_ref())
      .page(page)
      .limit(limit)
      .build()
      .list()
      .await
      .map_err(|e| LemmyError::from_error_message(e, "couldnt_get_comments"))?;
=======
  // If a parent_id is given, fetch the comment to get the path
  let parent_path = if let Some(parent_id) = parent_id {
    Some(Comment::read(context.pool(), parent_id).await?.path)
  } else {
    None
  };

  let parent_path_cloned = parent_path.clone();
  let post_id = data.post_id;
  let local_user = local_user_view.map(|l| l.local_user);
  let comments = CommentQuery::builder()
    .pool(context.pool())
    .listing_type(Some(listing_type))
    .sort(sort)
    .max_depth(max_depth)
    .saved_only(saved_only)
    .community_id(community_id)
    .parent_path(parent_path_cloned)
    .post_id(post_id)
    .local_user(local_user.as_ref())
    .page(page)
    .limit(limit)
    .build()
    .list()
    .await
    .map_err(|e| LemmyError::from_error_message(e, "couldnt_get_comments"))?;
>>>>>>> e1494d46

  Ok(Json(GetCommentsResponse { comments }))
}<|MERGE_RESOLUTION|>--- conflicted
+++ resolved
@@ -26,29 +26,6 @@
   let local_site = LocalSite::read(context.pool()).await?;
   check_private_instance(&local_user_view, &local_site)?;
 
-<<<<<<< HEAD
-  #[tracing::instrument(skip(context))]
-  async fn perform(&self, context: &Data<LemmyContext>) -> Result<GetCommentsResponse, LemmyError> {
-    let data: &GetComments = self;
-    let local_user_view = local_user_view_from_jwt_opt(data.auth.as_ref(), context).await;
-    let local_site = LocalSite::read(context.conn().await?).await?;
-    check_private_instance(&local_user_view, &local_site)?;
-
-    let community_id = if let Some(name) = &data.community_name {
-      resolve_actor_identifier::<ApubCommunity, Community>(name, context, &None, true)
-        .await
-        .ok()
-        .map(|c| c.id)
-    } else {
-      data.community_id
-    };
-    let sort = data.sort;
-    let max_depth = data.max_depth;
-    let saved_only = data.saved_only;
-    let page = data.page;
-    let limit = data.limit;
-    let parent_id = data.parent_id;
-=======
   let community_id = if let Some(name) = &data.community_name {
     resolve_actor_identifier::<ApubCommunity, Community>(name, &context, &None, true)
       .await
@@ -63,41 +40,12 @@
   let page = data.page;
   let limit = data.limit;
   let parent_id = data.parent_id;
->>>>>>> e1494d46
 
   let listing_type = listing_type_with_default(data.type_, &local_site, community_id)?;
 
-<<<<<<< HEAD
-    // If a parent_id is given, fetch the comment to get the path
-    let parent_path = if let Some(parent_id) = parent_id {
-      Some(Comment::read(context.conn().await?, parent_id).await?.path)
-    } else {
-      None
-    };
-
-    let parent_path_cloned = parent_path.clone();
-    let post_id = data.post_id;
-    let local_user = local_user_view.map(|l| l.local_user);
-    let comments = CommentQuery::builder()
-      .conn(context.conn().await?)
-      .listing_type(Some(listing_type))
-      .sort(sort)
-      .max_depth(max_depth)
-      .saved_only(saved_only)
-      .community_id(community_id)
-      .parent_path(parent_path_cloned)
-      .post_id(post_id)
-      .local_user(local_user.as_ref())
-      .page(page)
-      .limit(limit)
-      .build()
-      .list()
-      .await
-      .map_err(|e| LemmyError::from_error_message(e, "couldnt_get_comments"))?;
-=======
   // If a parent_id is given, fetch the comment to get the path
   let parent_path = if let Some(parent_id) = parent_id {
-    Some(Comment::read(context.pool(), parent_id).await?.path)
+    Some(Comment::read(context.conn().await?, parent_id).await?.path)
   } else {
     None
   };
@@ -106,7 +54,7 @@
   let post_id = data.post_id;
   let local_user = local_user_view.map(|l| l.local_user);
   let comments = CommentQuery::builder()
-    .pool(context.pool())
+    .conn(context.conn().await?)
     .listing_type(Some(listing_type))
     .sort(sort)
     .max_depth(max_depth)
@@ -121,7 +69,6 @@
     .list()
     .await
     .map_err(|e| LemmyError::from_error_message(e, "couldnt_get_comments"))?;
->>>>>>> e1494d46
 
   Ok(Json(GetCommentsResponse { comments }))
 }