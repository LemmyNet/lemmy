use crate::{
  api::listing_type_with_default,
  fetcher::resolve_actor_identifier,
  objects::community::ApubCommunity,
};
use activitypub_federation::config::Data;
use actix_web::web::{Json, Query};
use lemmy_api_common::{
  comment::{GetComments, GetCommentsResponse},
  context::LemmyContext,
  utils::{check_private_instance, local_user_view_from_jwt_opt},
};
use lemmy_db_schema::{
  source::{comment::Comment, community::Community, local_site::LocalSite},
  traits::Crud,
};
use lemmy_db_views::comment_view::CommentQuery;
use lemmy_utils::error::{LemmyError, LemmyErrorExt, LemmyErrorType};

#[tracing::instrument(skip(context))]
pub async fn list_comments(
  data: Query<GetComments>,
  context: Data<LemmyContext>,
) -> Result<Json<GetCommentsResponse>, LemmyError> {
  let local_user_view = local_user_view_from_jwt_opt(data.auth.as_ref(), &context).await;
  let local_site = LocalSite::read(&mut context.pool()).await?;
  check_private_instance(&local_user_view, &local_site)?;

  let community_id = if let Some(name) = &data.community_name {
    Some(resolve_actor_identifier::<ApubCommunity, Community>(name, &context, &None, true).await?)
      .map(|c| c.id)
  } else {
    data.community_id
  };
  let sort = data.sort;
  let max_depth = data.max_depth;
  let saved_only = data.saved_only;
  let page = data.page;
  let limit = data.limit;
  let parent_id = data.parent_id;

  let listing_type = Some(listing_type_with_default(
    data.type_,
    &local_site,
    community_id,
  )?);

  // If a parent_id is given, fetch the comment to get the path
  let parent_path = if let Some(parent_id) = parent_id {
    Some(Comment::read(&mut context.pool(), parent_id).await?.path)
  } else {
    None
  };

  let parent_path_cloned = parent_path.clone();
  let post_id = data.post_id;
<<<<<<< HEAD
  let comments = CommentQuery::builder()
    .pool(&mut context.pool())
    .listing_type(Some(listing_type))
    .sort(sort)
    .max_depth(max_depth)
    .saved_only(saved_only)
    .community_id(community_id)
    .parent_path(parent_path_cloned)
    .post_id(post_id)
    .local_user(local_user_view.as_ref())
    .page(page)
    .limit(limit)
    .build()
    .list()
    .await
    .with_lemmy_type(LemmyErrorType::CouldntGetComments)?;
=======
  let local_user = local_user_view.map(|l| l.local_user);
  let comments = CommentQuery {
    listing_type,
    sort,
    max_depth,
    saved_only,
    community_id,
    parent_path: parent_path_cloned,
    post_id,
    local_user: local_user.as_ref(),
    page,
    limit,
    ..Default::default()
  }
  .list(&mut context.pool())
  .await
  .with_lemmy_type(LemmyErrorType::CouldntGetComments)?;
>>>>>>> 88215bfb

  Ok(Json(GetCommentsResponse { comments }))
}<|MERGE_RESOLUTION|>--- conflicted
+++ resolved
@@ -54,25 +54,6 @@
 
   let parent_path_cloned = parent_path.clone();
   let post_id = data.post_id;
-<<<<<<< HEAD
-  let comments = CommentQuery::builder()
-    .pool(&mut context.pool())
-    .listing_type(Some(listing_type))
-    .sort(sort)
-    .max_depth(max_depth)
-    .saved_only(saved_only)
-    .community_id(community_id)
-    .parent_path(parent_path_cloned)
-    .post_id(post_id)
-    .local_user(local_user_view.as_ref())
-    .page(page)
-    .limit(limit)
-    .build()
-    .list()
-    .await
-    .with_lemmy_type(LemmyErrorType::CouldntGetComments)?;
-=======
-  let local_user = local_user_view.map(|l| l.local_user);
   let comments = CommentQuery {
     listing_type,
     sort,
@@ -81,7 +62,7 @@
     community_id,
     parent_path: parent_path_cloned,
     post_id,
-    local_user: local_user.as_ref(),
+    local_user: local_user_view.as_ref(),
     page,
     limit,
     ..Default::default()
@@ -89,7 +70,6 @@
   .list(&mut context.pool())
   .await
   .with_lemmy_type(LemmyErrorType::CouldntGetComments)?;
->>>>>>> 88215bfb
 
   Ok(Json(GetCommentsResponse { comments }))
 }