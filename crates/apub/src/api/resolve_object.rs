--- conflicted
+++ resolved
@@ -12,58 +12,29 @@
 use lemmy_db_views_actor::structs::{CommunityView, PersonView};
 use lemmy_utils::error::LemmyError;
 
-<<<<<<< HEAD
-#[async_trait::async_trait]
-impl PerformApub for ResolveObject {
-  type Response = ResolveObjectResponse;
-
-  #[tracing::instrument(skip(context))]
-  async fn perform(
-    &self,
-    context: &Data<LemmyContext>,
-  ) -> Result<ResolveObjectResponse, LemmyError> {
-    let local_user_view = local_user_view_from_jwt(&self.auth, context).await?;
-    let local_site = LocalSite::read(context.conn().await?).await?;
-    let person_id = local_user_view.person.id;
-    check_private_instance(&Some(local_user_view), &local_site)?;
-
-    let res = search_query_to_object_id(&self.q, context)
-      .await
-      .map_err(|e| e.with_message("couldnt_find_object"))?;
-    convert_response(res, person_id, context.conn().await?)
-      .await
-      .map_err(|e| e.with_message("couldnt_find_object"))
-  }
-=======
 #[tracing::instrument(skip(context))]
 pub async fn resolve_object(
   data: Query<ResolveObject>,
   context: Data<LemmyContext>,
 ) -> Result<Json<ResolveObjectResponse>, LemmyError> {
   let local_user_view = local_user_view_from_jwt(&data.auth, &context).await?;
-  let local_site = LocalSite::read(context.pool()).await?;
+  let local_site = LocalSite::read(context.conn().await?).await?;
   let person_id = local_user_view.person.id;
   check_private_instance(&Some(local_user_view), &local_site)?;
 
   let res = search_query_to_object_id(&data.q, &context)
     .await
     .map_err(|e| e.with_message("couldnt_find_object"))?;
-  convert_response(res, person_id, context.pool())
+  convert_response(res, person_id, context.conn().await?)
     .await
     .map_err(|e| e.with_message("couldnt_find_object"))
->>>>>>> e1494d46
 }
 
 async fn convert_response(
   object: SearchableObjects,
   user_id: PersonId,
-<<<<<<< HEAD
   mut conn: impl DbConn,
-) -> Result<ResolveObjectResponse, LemmyError> {
-=======
-  pool: &DbPool,
 ) -> Result<Json<ResolveObjectResponse>, LemmyError> {
->>>>>>> e1494d46
   use SearchableObjects::*;
   let removed_or_deleted;
   let mut res = ResolveObjectResponse::default();
