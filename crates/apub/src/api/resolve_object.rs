--- conflicted
+++ resolved
@@ -59,35 +59,21 @@
   let local_instance_id = site_view.site.instance_id;
 
   match object {
-<<<<<<< HEAD
     SearchableObjects::Left(pc) => match pc {
       PostOrComment::Left(p) => {
-        res.post = Some(PostView::read(pool, p.id, local_user.as_ref(), is_admin).await?)
-      }
-      PostOrComment::Right(c) => {
-        res.comment = Some(CommentView::read(pool, c.id, local_user.as_ref()).await?)
-      }
-    },
-    SearchableObjects::Right(pc) => match pc {
-      UserOrCommunity::Left(u) => res.person = Some(PersonView::read(pool, u.id, is_admin).await?),
-      UserOrCommunity::Right(c) => {
-=======
-    SearchableObjects::PostOrComment(pc) => match *pc {
-      PostOrComment::Post(p) => {
         res.post =
           Some(PostView::read(pool, p.id, local_user.as_ref(), local_instance_id, is_admin).await?)
       }
-      PostOrComment::Comment(c) => {
+      PostOrComment::Right(c) => {
         res.comment =
           Some(CommentView::read(pool, c.id, local_user.as_ref(), local_instance_id).await?)
       }
     },
-    SearchableObjects::PersonOrCommunity(pc) => match *pc {
-      UserOrCommunity::User(u) => {
+    SearchableObjects::Right(pc) => match pc {
+      UserOrCommunity::Left(u) => {
         res.person = Some(PersonView::read(pool, u.id, local_instance_id, is_admin).await?)
       }
-      UserOrCommunity::Community(c) => {
->>>>>>> cc39ffee
+      UserOrCommunity::Right(c) => {
         res.community = Some(CommunityView::read(pool, c.id, local_user.as_ref(), is_admin).await?)
       }
     },
