use crate::fetcher::search::{search_query_to_object_id, search_query_to_object_id_local};
use activitypub_federation::config::Data;
use actix_web::web::{Json, Query};
use either::Either::*;
use lemmy_api_utils::{context::LemmyContext, utils::check_private_instance};
use lemmy_db_views_api_misc::ResolveObject;
use lemmy_db_views_comment::CommentView;
use lemmy_db_views_community::CommunityView;
use lemmy_db_views_local_user::LocalUserView;
use lemmy_db_views_person::PersonView;
use lemmy_db_views_post::PostView;
use lemmy_db_views_search_combined::{SearchCombinedView, SearchResponse};
use lemmy_db_views_site::SiteView;
use lemmy_utils::error::{LemmyErrorExt2, LemmyErrorType, LemmyResult};

pub async fn resolve_object(
  data: Query<ResolveObject>,
  context: Data<LemmyContext>,
  local_user_view: Option<LocalUserView>,
) -> LemmyResult<Json<SearchResponse>> {
  let local_site = SiteView::read_local(&mut context.pool()).await?.local_site;
  check_private_instance(&local_user_view, &local_site)?;

  let res = resolve_object_internal(&data.q, &local_user_view, &context).await?;
  Ok(Json(SearchResponse {
    results: vec![res],
    ..Default::default()
  }))
}

pub(super) async fn resolve_object_internal(
  query: &str,
  local_user_view: &Option<LocalUserView>,
  context: &Data<LemmyContext>,
) -> LemmyResult<SearchCombinedView> {
  use SearchCombinedView::*;

  // If we get a valid personId back we can safely assume that the user is authenticated,
  // if there's no personId then the JWT was missing or invalid.
  let is_authenticated = local_user_view.is_some();

  let object = if is_authenticated || cfg!(debug_assertions) {
    // user is fully authenticated; allow remote lookups as well.
    search_query_to_object_id(query.to_string(), context).await
  } else {
    // user isn't authenticated only allow a local search.
    search_query_to_object_id_local(query, context).await
  }
  .with_lemmy_type(LemmyErrorType::NotFound)?;

<<<<<<< HEAD
  convert_response(res, local_user_view, &mut context.pool())
    .await
    .with_lemmy_type(LemmyErrorType::NotFound)
}

async fn convert_response(
  object: SearchableObjects,
  local_user_view: Option<LocalUserView>,
  pool: &mut DbPool<'_>,
) -> LemmyResult<Json<ResolveObjectResponse>> {
  let mut res = ResolveObjectResponse::default();
  let my_person_id = local_user_view.as_ref().map(|l| l.person.id);
  let local_user = local_user_view.map(|l| l.local_user);
  let is_admin = local_user.clone().map(|l| l.admin).unwrap_or_default();

  let site_view = SiteView::read_local(pool).await?;
  let local_instance_id = site_view.site.instance_id;

  match object {
    SearchableObjects::Left(pc) => match pc {
      PostOrComment::Left(p) => {
        res.post =
          Some(PostView::read(pool, p.id, local_user.as_ref(), local_instance_id, is_admin).await?)
      }
      PostOrComment::Right(c) => {
        res.comment =
          Some(CommentView::read(pool, c.id, local_user.as_ref(), local_instance_id).await?)
      }
    },
    SearchableObjects::Right(pc) => match pc {
      UserOrCommunity::Left(u) => {
        res.person =
          Some(PersonView::read(pool, u.id, my_person_id, local_instance_id, is_admin).await?)
      }
      UserOrCommunity::Right(c) => {
        res.community = Some(CommunityView::read(pool, c.id, local_user.as_ref(), is_admin).await?)
      }
    },
  };

  Ok(Json(res))
=======
  let local_user = local_user_view.as_ref().map(|l| l.local_user.clone());
  let is_admin = local_user.as_ref().map(|l| l.admin).unwrap_or_default();
  let pool = &mut context.pool();
  let local_instance_id = SiteView::read_local(pool).await?.site.instance_id;

  Ok(match object {
    Left(Left(p)) => {
      Post(PostView::read(pool, p.id, local_user.as_ref(), local_instance_id, is_admin).await?)
    }
    Left(Right(c)) => {
      Comment(CommentView::read(pool, c.id, local_user.as_ref(), local_instance_id).await?)
    }
    Right(Left(u)) => Person(PersonView::read(pool, u.id, local_instance_id, is_admin).await?),
    Right(Right(c)) => {
      Community(CommunityView::read(pool, c.id, local_user.as_ref(), is_admin).await?)
    }
  })
>>>>>>> 0e875a35
}

#[cfg(test)]
mod tests {
  use super::*;
  use lemmy_db_schema::{
    source::{
      community::{Community, CommunityInsertForm},
      instance::Instance,
      local_site::LocalSite,
      post::{Post, PostInsertForm, PostUpdateForm},
    },
    traits::Crud,
  };
  use lemmy_db_views_site::impls::create_test_instance;
  use serial_test::serial;

  #[tokio::test]
  #[serial]
  async fn test_object_visibility() -> LemmyResult<()> {
    let context = LemmyContext::init_test_context().await;
    let pool = &mut context.pool();
    let instance = create_test_instance(pool).await?;

    let name = "test_local_user_name";
    let bio = "test_local_user_bio";

    let creator = LocalUserView::create_test_user(pool, name, bio, false).await?;
    let regular_user = LocalUserView::create_test_user(pool, name, bio, false).await?;
    let admin_user = LocalUserView::create_test_user(pool, name, bio, true).await?;

    let community = Community::create(
      pool,
      &CommunityInsertForm::new(
        instance.id,
        "test".to_string(),
        "test".to_string(),
        "pubkey".to_string(),
      ),
    )
    .await?;

    let post_insert_form = PostInsertForm::new("Test".to_string(), creator.person.id, community.id);
    let post = Post::create(pool, &post_insert_form).await?;

    let query = post.ap_id.to_string();

    // Objects should be resolvable without authentication
    let res = resolve_object_internal(&query, &None, &context).await?;
    assert_response(res, &post);
    // Objects should be resolvable by regular users
    let res = resolve_object_internal(&query, &Some(regular_user.clone()), &context).await?;
    assert_response(res, &post);
    // Objects should be resolvable by admins
    let res = resolve_object_internal(&query, &Some(admin_user.clone()), &context).await?;
    assert_response(res, &post);

    Post::update(
      pool,
      post.id,
      &PostUpdateForm {
        deleted: Some(true),
        ..Default::default()
      },
    )
    .await?;

    // Deleted objects should not be resolvable without authentication
    let res = resolve_object_internal(&query, &None, &context).await;
    assert!(res.is_err_and(|e| e.error_type == LemmyErrorType::NotFound));
    // Deleted objects should not be resolvable by regular users
    let res = resolve_object_internal(&query, &Some(regular_user.clone()), &context).await;
    assert!(res.is_err_and(|e| e.error_type == LemmyErrorType::NotFound));
    // Deleted objects should be resolvable by admins
    let res = resolve_object_internal(&query, &Some(admin_user.clone()), &context).await?;
    assert_response(res, &post);

    LocalSite::delete(pool).await?;
    Instance::delete(pool, instance.id).await?;

    Ok(())
  }

  fn assert_response(res: SearchCombinedView, expected_post: &Post) {
    if let SearchCombinedView::Post(v) = res {
      assert_eq!(expected_post.ap_id, v.post.ap_id);
    } else {
      panic!("invalid resolve object response");
    }
  }
}<|MERGE_RESOLUTION|>--- conflicted
+++ resolved
@@ -48,49 +48,7 @@
   }
   .with_lemmy_type(LemmyErrorType::NotFound)?;
 
-<<<<<<< HEAD
-  convert_response(res, local_user_view, &mut context.pool())
-    .await
-    .with_lemmy_type(LemmyErrorType::NotFound)
-}
-
-async fn convert_response(
-  object: SearchableObjects,
-  local_user_view: Option<LocalUserView>,
-  pool: &mut DbPool<'_>,
-) -> LemmyResult<Json<ResolveObjectResponse>> {
-  let mut res = ResolveObjectResponse::default();
   let my_person_id = local_user_view.as_ref().map(|l| l.person.id);
-  let local_user = local_user_view.map(|l| l.local_user);
-  let is_admin = local_user.clone().map(|l| l.admin).unwrap_or_default();
-
-  let site_view = SiteView::read_local(pool).await?;
-  let local_instance_id = site_view.site.instance_id;
-
-  match object {
-    SearchableObjects::Left(pc) => match pc {
-      PostOrComment::Left(p) => {
-        res.post =
-          Some(PostView::read(pool, p.id, local_user.as_ref(), local_instance_id, is_admin).await?)
-      }
-      PostOrComment::Right(c) => {
-        res.comment =
-          Some(CommentView::read(pool, c.id, local_user.as_ref(), local_instance_id).await?)
-      }
-    },
-    SearchableObjects::Right(pc) => match pc {
-      UserOrCommunity::Left(u) => {
-        res.person =
-          Some(PersonView::read(pool, u.id, my_person_id, local_instance_id, is_admin).await?)
-      }
-      UserOrCommunity::Right(c) => {
-        res.community = Some(CommunityView::read(pool, c.id, local_user.as_ref(), is_admin).await?)
-      }
-    },
-  };
-
-  Ok(Json(res))
-=======
   let local_user = local_user_view.as_ref().map(|l| l.local_user.clone());
   let is_admin = local_user.as_ref().map(|l| l.admin).unwrap_or_default();
   let pool = &mut context.pool();
@@ -103,12 +61,13 @@
     Left(Right(c)) => {
       Comment(CommentView::read(pool, c.id, local_user.as_ref(), local_instance_id).await?)
     }
-    Right(Left(u)) => Person(PersonView::read(pool, u.id, local_instance_id, is_admin).await?),
+    Right(Left(u)) => {
+      Person(PersonView::read(pool, u.id, my_person_id, local_instance_id, is_admin).await?)
+    }
     Right(Right(c)) => {
       Community(CommunityView::read(pool, c.id, local_user.as_ref(), is_admin).await?)
     }
   })
->>>>>>> 0e875a35
 }
 
 #[cfg(test)]
