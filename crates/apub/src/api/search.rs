use crate::{fetcher::resolve_actor_identifier, objects::community::ApubCommunity};
use activitypub_federation::config::Data;
use actix_web::web::{Json, Query};
use lemmy_api_common::{
  context::LemmyContext,
  site::{Search, SearchResponse},
  utils::{check_private_instance, is_admin, local_user_view_from_jwt_opt},
};
use lemmy_db_schema::{
  source::{community::Community, local_site::LocalSite},
  utils::{post_to_comment_sort_type, post_to_person_sort_type},
  SearchType,
};
use lemmy_db_views::{comment_view::CommentQuery, post_view::PostQuery};
use lemmy_db_views_actor::{community_view::CommunityQuery, person_view::PersonQuery};
use lemmy_utils::error::LemmyError;

#[tracing::instrument(skip(context))]
pub async fn search(
  data: Query<Search>,
  context: Data<LemmyContext>,
) -> Result<Json<SearchResponse>, LemmyError> {
  let local_user_view = local_user_view_from_jwt_opt(data.auth.as_ref(), &context).await;
  let local_site = LocalSite::read(&mut context.pool()).await?;

  check_private_instance(&local_user_view, &local_site)?;

  let is_admin = local_user_view.as_ref().map(|luv| is_admin(luv).is_ok());

  let mut posts = Vec::new();
  let mut comments = Vec::new();
  let mut communities = Vec::new();
  let mut users = Vec::new();

  // TODO no clean / non-nsfw searching rn

  let q = data.q.clone();
  let page = data.page;
  let limit = data.limit;
  let sort = data.sort;
  let listing_type = data.listing_type;
  let search_type = data.type_.unwrap_or(SearchType::All);
  let community_id = if let Some(name) = &data.community_name {
    Some(
      resolve_actor_identifier::<ApubCommunity, Community>(name, &context, &local_user_view, false)
        .await?,
    )
    .map(|c| c.id)
  } else {
    data.community_id
  };
  let creator_id = data.creator_id;
  let local_user = local_user_view.map(|l| l.local_user);
  match search_type {
    SearchType::Posts => {
      posts = PostQuery {
        sort: (sort),
        listing_type: (listing_type),
        community_id: (community_id),
        creator_id: (creator_id),
        local_user: (local_user.as_ref()),
        search_term: (Some(q)),
        is_mod_or_admin: (is_admin),
        page: (page),
        limit: (limit),
        ..Default::default()
      }
      .list(&mut context.pool())
      .await?;
    }
    SearchType::Comments => {
      comments = CommentQuery {
        sort: (sort.map(post_to_comment_sort_type)),
        listing_type: (listing_type),
        search_term: (Some(q)),
        community_id: (community_id),
        creator_id: (creator_id),
        local_user: (local_user.as_ref()),
        page: (page),
        limit: (limit),
        ..Default::default()
      }
      .list(&mut context.pool())
      .await?;
    }
    SearchType::Communities => {
      communities = CommunityQuery {
        sort: (sort),
        listing_type: (listing_type),
        search_term: (Some(q)),
        local_user: (local_user.as_ref()),
        is_mod_or_admin: (is_admin),
        page: (page),
        limit: (limit),
        ..Default::default()
      }
      .list(&mut context.pool())
      .await?;
    }
    SearchType::Users => {
<<<<<<< HEAD
      users = PersonQuery::builder()
        .pool(&mut context.pool())
        .sort(sort.map(post_to_person_sort_type))
        .search_term(Some(q))
        .page(page)
        .limit(limit)
        .build()
        .list()
        .await?;
=======
      users = PersonQuery {
        sort: (sort),
        search_term: (Some(q)),
        page: (page),
        limit: (limit),
      }
      .list(&mut context.pool())
      .await?;
>>>>>>> 38c62109
    }
    SearchType::All => {
      // If the community or creator is included, dont search communities or users
      let community_or_creator_included =
        data.community_id.is_some() || data.community_name.is_some() || data.creator_id.is_some();

      let local_user_ = local_user.clone();
      posts = PostQuery {
        sort: (sort),
        listing_type: (listing_type),
        community_id: (community_id),
        creator_id: (creator_id),
        local_user: (local_user_.as_ref()),
        search_term: (Some(q)),
        is_mod_or_admin: (is_admin),
        page: (page),
        limit: (limit),
        ..Default::default()
      }
      .list(&mut context.pool())
      .await?;

      let q = data.q.clone();

      let local_user_ = local_user.clone();
      comments = CommentQuery {
        sort: (sort.map(post_to_comment_sort_type)),
        listing_type: (listing_type),
        search_term: (Some(q)),
        community_id: (community_id),
        creator_id: (creator_id),
        local_user: (local_user_.as_ref()),
        page: (page),
        limit: (limit),
        ..Default::default()
      }
      .list(&mut context.pool())
      .await?;

      let q = data.q.clone();

      communities = if community_or_creator_included {
        vec![]
      } else {
        CommunityQuery {
          sort: (sort),
          listing_type: (listing_type),
          search_term: (Some(q)),
          local_user: (local_user.as_ref()),
          is_mod_or_admin: (is_admin),
          page: (page),
          limit: (limit),
          ..Default::default()
        }
        .list(&mut context.pool())
        .await?
      };

      let q = data.q.clone();

      users = if community_or_creator_included {
        vec![]
      } else {
<<<<<<< HEAD
        PersonQuery::builder()
          .pool(&mut context.pool())
          .sort(sort.map(post_to_person_sort_type))
          .search_term(Some(q))
          .page(page)
          .limit(limit)
          .build()
          .list()
          .await?
=======
        PersonQuery {
          sort: (sort),
          search_term: (Some(q)),
          page: (page),
          limit: (limit),
        }
        .list(&mut context.pool())
        .await?
>>>>>>> 38c62109
      };
    }
    SearchType::Url => {
      posts = PostQuery {
        sort: (sort),
        listing_type: (listing_type),
        community_id: (community_id),
        creator_id: (creator_id),
        url_search: (Some(q)),
        is_mod_or_admin: (is_admin),
        page: (page),
        limit: (limit),
        ..Default::default()
      }
      .list(&mut context.pool())
      .await?;
    }
  };

  // Return the jwt
  Ok(Json(SearchResponse {
    type_: search_type,
    comments,
    posts,
    communities,
    users,
  }))
}<|MERGE_RESOLUTION|>--- conflicted
+++ resolved
@@ -98,26 +98,14 @@
       .await?;
     }
     SearchType::Users => {
-<<<<<<< HEAD
-      users = PersonQuery::builder()
-        .pool(&mut context.pool())
-        .sort(sort.map(post_to_person_sort_type))
-        .search_term(Some(q))
-        .page(page)
-        .limit(limit)
-        .build()
-        .list()
-        .await?;
-=======
       users = PersonQuery {
-        sort: (sort),
-        search_term: (Some(q)),
-        page: (page),
-        limit: (limit),
-      }
-      .list(&mut context.pool())
-      .await?;
->>>>>>> 38c62109
+        sort: (sort.map(post_to_person_sort_type)),
+        search_term: (Some(q)),
+        page: (page),
+        limit: (limit),
+      }
+      .list(&mut context.pool())
+      .await?;
     }
     SearchType::All => {
       // If the community or creator is included, dont search communities or users
@@ -181,26 +169,14 @@
       users = if community_or_creator_included {
         vec![]
       } else {
-<<<<<<< HEAD
-        PersonQuery::builder()
-          .pool(&mut context.pool())
-          .sort(sort.map(post_to_person_sort_type))
-          .search_term(Some(q))
-          .page(page)
-          .limit(limit)
-          .build()
-          .list()
-          .await?
-=======
         PersonQuery {
-          sort: (sort),
+          sort: (sort.map(post_to_person_sort_type)),
           search_term: (Some(q)),
           page: (page),
           limit: (limit),
         }
         .list(&mut context.pool())
         .await?
->>>>>>> 38c62109
       };
     }
     SearchType::Url => {
