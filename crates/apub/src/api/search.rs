use crate::{fetcher::resolve_actor_identifier, objects::community::ApubCommunity};
use activitypub_federation::config::Data;
use actix_web::web::{Json, Query};
use lemmy_api_common::{
  context::LemmyContext,
  site::{Search, SearchResponse},
  utils::{check_private_instance, is_admin, local_user_view_from_jwt_opt},
};
use lemmy_db_schema::{
  source::{community::Community, local_site::LocalSite},
  utils::post_to_comment_sort_type,
  SearchType,
};
use lemmy_db_views::{comment_view::CommentQuery, post_view::PostQuery};
use lemmy_db_views_actor::{community_view::CommunityQuery, person_view::PersonQuery};
use lemmy_utils::error::LemmyError;

<<<<<<< HEAD
#[async_trait::async_trait]
impl PerformApub for Search {
  type Response = SearchResponse;

  #[tracing::instrument(skip(context))]
  async fn perform(&self, context: &Data<LemmyContext>) -> Result<SearchResponse, LemmyError> {
    let data: &Search = self;

    let local_user_view = local_user_view_from_jwt_opt(data.auth.as_ref(), context).await;
    let local_site = LocalSite::read(context.pool()).await?;

    check_private_instance(&local_user_view, &local_site)?;

    let is_admin = local_user_view.as_ref().map(|luv| is_admin(luv).is_ok());

    let mut posts = Vec::new();
    let mut comments = Vec::new();
    let mut communities = Vec::new();
    let mut users = Vec::new();

    // TODO no clean / non-nsfw searching rn

    let q = data.q.clone();
    let page = data.page;
    let limit = data.limit;
    let sort = data.sort;
    let listing_type = data.listing_type;
    let search_type = data.type_.unwrap_or(SearchType::All);
    let community_id = if let Some(name) = &data.community_name {
      resolve_actor_identifier::<ApubCommunity, Community>(name, context, &local_user_view, false)
        .await
        .ok()
        .map(|c| c.id)
    } else {
      data.community_id
    };
    let creator_id = data.creator_id;
    let local_user = local_user_view.as_ref().map(|l| l.local_user.clone());
    match search_type {
      SearchType::Posts => {
        posts = PostQuery::builder()
          .pool(context.pool())
          .sort(sort)
          .listing_type(listing_type)
          .community_id(community_id)
          .creator_id(creator_id)
          .local_user(local_user_view.as_ref())
          .search_term(Some(q))
          .page(page)
          .limit(limit)
          .build()
          .list()
          .await?;
      }
      SearchType::Comments => {
        comments = CommentQuery::builder()
          .pool(context.pool())
          .sort(sort.map(post_to_comment_sort_type))
          .listing_type(listing_type)
          .search_term(Some(q))
          .community_id(community_id)
          .creator_id(creator_id)
          .local_user(local_user_view.as_ref())
          .page(page)
          .limit(limit)
          .build()
          .list()
          .await?;
      }
      SearchType::Communities => {
        communities = CommunityQuery::builder()
          .pool(context.pool())
=======
#[tracing::instrument(skip(context))]
pub async fn search(
  data: Query<Search>,
  context: Data<LemmyContext>,
) -> Result<Json<SearchResponse>, LemmyError> {
  let local_user_view = local_user_view_from_jwt_opt(data.auth.as_ref(), &context).await;
  let local_site = LocalSite::read(&mut context.pool()).await?;

  check_private_instance(&local_user_view, &local_site)?;

  let is_admin = local_user_view.as_ref().map(|luv| is_admin(luv).is_ok());

  let mut posts = Vec::new();
  let mut comments = Vec::new();
  let mut communities = Vec::new();
  let mut users = Vec::new();

  // TODO no clean / non-nsfw searching rn

  let q = data.q.clone();
  let page = data.page;
  let limit = data.limit;
  let sort = data.sort;
  let listing_type = data.listing_type;
  let search_type = data.type_.unwrap_or(SearchType::All);
  let community_id = if let Some(name) = &data.community_name {
    Some(
      resolve_actor_identifier::<ApubCommunity, Community>(name, &context, &local_user_view, false)
        .await?,
    )
    .map(|c| c.id)
  } else {
    data.community_id
  };
  let creator_id = data.creator_id;
  let local_user = local_user_view.map(|l| l.local_user);
  match search_type {
    SearchType::Posts => {
      posts = PostQuery::builder()
        .pool(&mut context.pool())
        .sort(sort)
        .listing_type(listing_type)
        .community_id(community_id)
        .creator_id(creator_id)
        .local_user(local_user.as_ref())
        .search_term(Some(q))
        .is_mod_or_admin(is_admin)
        .page(page)
        .limit(limit)
        .build()
        .list()
        .await?;
    }
    SearchType::Comments => {
      comments = CommentQuery::builder()
        .pool(&mut context.pool())
        .sort(sort.map(post_to_comment_sort_type))
        .listing_type(listing_type)
        .search_term(Some(q))
        .community_id(community_id)
        .creator_id(creator_id)
        .local_user(local_user.as_ref())
        .page(page)
        .limit(limit)
        .build()
        .list()
        .await?;
    }
    SearchType::Communities => {
      communities = CommunityQuery::builder()
        .pool(&mut context.pool())
        .sort(sort)
        .listing_type(listing_type)
        .search_term(Some(q))
        .local_user(local_user.as_ref())
        .is_mod_or_admin(is_admin)
        .page(page)
        .limit(limit)
        .build()
        .list()
        .await?;
    }
    SearchType::Users => {
      users = PersonQuery::builder()
        .pool(&mut context.pool())
        .sort(sort)
        .search_term(Some(q))
        .page(page)
        .limit(limit)
        .build()
        .list()
        .await?;
    }
    SearchType::All => {
      // If the community or creator is included, dont search communities or users
      let community_or_creator_included =
        data.community_id.is_some() || data.community_name.is_some() || data.creator_id.is_some();

      let local_user_ = local_user.clone();
      posts = PostQuery::builder()
        .pool(&mut context.pool())
        .sort(sort)
        .listing_type(listing_type)
        .community_id(community_id)
        .creator_id(creator_id)
        .local_user(local_user_.as_ref())
        .search_term(Some(q))
        .is_mod_or_admin(is_admin)
        .page(page)
        .limit(limit)
        .build()
        .list()
        .await?;

      let q = data.q.clone();

      let local_user_ = local_user.clone();
      comments = CommentQuery::builder()
        .pool(&mut context.pool())
        .sort(sort.map(post_to_comment_sort_type))
        .listing_type(listing_type)
        .search_term(Some(q))
        .community_id(community_id)
        .creator_id(creator_id)
        .local_user(local_user_.as_ref())
        .page(page)
        .limit(limit)
        .build()
        .list()
        .await?;

      let q = data.q.clone();

      communities = if community_or_creator_included {
        vec![]
      } else {
        CommunityQuery::builder()
          .pool(&mut context.pool())
>>>>>>> 164f4b93
          .sort(sort)
          .listing_type(listing_type)
          .search_term(Some(q))
          .local_user(local_user.as_ref())
          .is_mod_or_admin(is_admin)
          .page(page)
          .limit(limit)
          .build()
          .list()
<<<<<<< HEAD
          .await?;
      }
      SearchType::Users => {
        users = PersonQuery::builder()
          .pool(context.pool())
          .sort(sort)
          .search_term(Some(q))
          .page(page)
          .limit(limit)
          .build()
          .list()
          .await?;
      }
      SearchType::All => {
        // If the community or creator is included, dont search communities or users
        let community_or_creator_included =
          data.community_id.is_some() || data.community_name.is_some() || data.creator_id.is_some();

        posts = PostQuery::builder()
          .pool(context.pool())
          .sort(sort)
          .listing_type(listing_type)
          .community_id(community_id)
          .creator_id(creator_id)
          .local_user(local_user_view.as_ref())
          .search_term(Some(q))
          .page(page)
          .limit(limit)
          .build()
          .list()
          .await?;

        let q = data.q.clone();

        comments = CommentQuery::builder()
          .pool(context.pool())
          .sort(sort.map(post_to_comment_sort_type))
          .listing_type(listing_type)
          .search_term(Some(q))
          .community_id(community_id)
          .creator_id(creator_id)
          .local_user(local_user_view.as_ref())
          .page(page)
          .limit(limit)
          .build()
          .list()
          .await?;

        let q = data.q.clone();
=======
          .await?
      };

      let q = data.q.clone();
>>>>>>> 164f4b93

      users = if community_or_creator_included {
        vec![]
      } else {
        PersonQuery::builder()
          .pool(&mut context.pool())
          .sort(sort)
<<<<<<< HEAD
          .listing_type(listing_type)
          .community_id(community_id)
          .creator_id(creator_id)
          .url_search(Some(q))
=======
          .search_term(Some(q))
>>>>>>> 164f4b93
          .page(page)
          .limit(limit)
          .build()
          .list()
          .await?
      };
    }
    SearchType::Url => {
      posts = PostQuery::builder()
        .pool(&mut context.pool())
        .sort(sort)
        .listing_type(listing_type)
        .community_id(community_id)
        .creator_id(creator_id)
        .url_search(Some(q))
        .is_mod_or_admin(is_admin)
        .page(page)
        .limit(limit)
        .build()
        .list()
        .await?;
    }
  };

  // Return the jwt
  Ok(Json(SearchResponse {
    type_: search_type,
    comments,
    posts,
    communities,
    users,
  }))
}<|MERGE_RESOLUTION|>--- conflicted
+++ resolved
@@ -15,80 +15,6 @@
 use lemmy_db_views_actor::{community_view::CommunityQuery, person_view::PersonQuery};
 use lemmy_utils::error::LemmyError;
 
-<<<<<<< HEAD
-#[async_trait::async_trait]
-impl PerformApub for Search {
-  type Response = SearchResponse;
-
-  #[tracing::instrument(skip(context))]
-  async fn perform(&self, context: &Data<LemmyContext>) -> Result<SearchResponse, LemmyError> {
-    let data: &Search = self;
-
-    let local_user_view = local_user_view_from_jwt_opt(data.auth.as_ref(), context).await;
-    let local_site = LocalSite::read(context.pool()).await?;
-
-    check_private_instance(&local_user_view, &local_site)?;
-
-    let is_admin = local_user_view.as_ref().map(|luv| is_admin(luv).is_ok());
-
-    let mut posts = Vec::new();
-    let mut comments = Vec::new();
-    let mut communities = Vec::new();
-    let mut users = Vec::new();
-
-    // TODO no clean / non-nsfw searching rn
-
-    let q = data.q.clone();
-    let page = data.page;
-    let limit = data.limit;
-    let sort = data.sort;
-    let listing_type = data.listing_type;
-    let search_type = data.type_.unwrap_or(SearchType::All);
-    let community_id = if let Some(name) = &data.community_name {
-      resolve_actor_identifier::<ApubCommunity, Community>(name, context, &local_user_view, false)
-        .await
-        .ok()
-        .map(|c| c.id)
-    } else {
-      data.community_id
-    };
-    let creator_id = data.creator_id;
-    let local_user = local_user_view.as_ref().map(|l| l.local_user.clone());
-    match search_type {
-      SearchType::Posts => {
-        posts = PostQuery::builder()
-          .pool(context.pool())
-          .sort(sort)
-          .listing_type(listing_type)
-          .community_id(community_id)
-          .creator_id(creator_id)
-          .local_user(local_user_view.as_ref())
-          .search_term(Some(q))
-          .page(page)
-          .limit(limit)
-          .build()
-          .list()
-          .await?;
-      }
-      SearchType::Comments => {
-        comments = CommentQuery::builder()
-          .pool(context.pool())
-          .sort(sort.map(post_to_comment_sort_type))
-          .listing_type(listing_type)
-          .search_term(Some(q))
-          .community_id(community_id)
-          .creator_id(creator_id)
-          .local_user(local_user_view.as_ref())
-          .page(page)
-          .limit(limit)
-          .build()
-          .list()
-          .await?;
-      }
-      SearchType::Communities => {
-        communities = CommunityQuery::builder()
-          .pool(context.pool())
-=======
 #[tracing::instrument(skip(context))]
 pub async fn search(
   data: Query<Search>,
@@ -227,7 +153,6 @@
       } else {
         CommunityQuery::builder()
           .pool(&mut context.pool())
->>>>>>> 164f4b93
           .sort(sort)
           .listing_type(listing_type)
           .search_term(Some(q))
@@ -237,62 +162,10 @@
           .limit(limit)
           .build()
           .list()
-<<<<<<< HEAD
-          .await?;
-      }
-      SearchType::Users => {
-        users = PersonQuery::builder()
-          .pool(context.pool())
-          .sort(sort)
-          .search_term(Some(q))
-          .page(page)
-          .limit(limit)
-          .build()
-          .list()
-          .await?;
-      }
-      SearchType::All => {
-        // If the community or creator is included, dont search communities or users
-        let community_or_creator_included =
-          data.community_id.is_some() || data.community_name.is_some() || data.creator_id.is_some();
-
-        posts = PostQuery::builder()
-          .pool(context.pool())
-          .sort(sort)
-          .listing_type(listing_type)
-          .community_id(community_id)
-          .creator_id(creator_id)
-          .local_user(local_user_view.as_ref())
-          .search_term(Some(q))
-          .page(page)
-          .limit(limit)
-          .build()
-          .list()
-          .await?;
-
-        let q = data.q.clone();
-
-        comments = CommentQuery::builder()
-          .pool(context.pool())
-          .sort(sort.map(post_to_comment_sort_type))
-          .listing_type(listing_type)
-          .search_term(Some(q))
-          .community_id(community_id)
-          .creator_id(creator_id)
-          .local_user(local_user_view.as_ref())
-          .page(page)
-          .limit(limit)
-          .build()
-          .list()
-          .await?;
-
-        let q = data.q.clone();
-=======
           .await?
       };
 
       let q = data.q.clone();
->>>>>>> 164f4b93
 
       users = if community_or_creator_included {
         vec![]
@@ -300,14 +173,7 @@
         PersonQuery::builder()
           .pool(&mut context.pool())
           .sort(sort)
-<<<<<<< HEAD
-          .listing_type(listing_type)
-          .community_id(community_id)
-          .creator_id(creator_id)
-          .url_search(Some(q))
-=======
           .search_term(Some(q))
->>>>>>> 164f4b93
           .page(page)
           .limit(limit)
           .build()
