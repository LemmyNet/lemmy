--- conflicted
+++ resolved
@@ -36,40 +36,17 @@
   };
   let saved_only = data.saved_only;
 
-<<<<<<< HEAD
   let moderator_view = data.moderator_view;
 
-  let listing_type = listing_type_with_default(data.type_, &local_site, community_id)?;
-=======
   let listing_type = Some(listing_type_with_default(
     data.type_,
     &local_site,
     community_id,
   )?);
->>>>>>> 38c62109
 
   let is_mod_or_admin = Some(
     is_mod_or_admin_opt(&mut context.pool(), local_user_view.as_ref(), community_id)
       .await
-<<<<<<< HEAD
-      .is_ok();
-
-  let posts = PostQuery::builder()
-    .pool(&mut context.pool())
-    .local_user(local_user_view.map(|l| l.local_user).as_ref())
-    .listing_type(Some(listing_type))
-    .sort(sort)
-    .community_id(community_id)
-    .saved_only(saved_only)
-    .moderator_view(moderator_view)
-    .page(page)
-    .limit(limit)
-    .is_mod_or_admin(Some(is_mod_or_admin))
-    .build()
-    .list()
-    .await
-    .with_lemmy_type(LemmyErrorType::CouldntGetPosts)?;
-=======
       .is_ok(),
   );
 
@@ -79,6 +56,7 @@
     sort,
     community_id,
     saved_only,
+    moderator_view,
     page,
     limit,
     is_mod_or_admin,
@@ -87,7 +65,6 @@
   .list(&mut context.pool())
   .await
   .with_lemmy_type(LemmyErrorType::CouldntGetPosts)?;
->>>>>>> 38c62109
 
   Ok(Json(GetPostsResponse { posts }))
 }