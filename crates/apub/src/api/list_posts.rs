use crate::{
  api::listing_type_with_default,
  fetcher::resolve_actor_identifier,
  objects::community::ApubCommunity,
};
use activitypub_federation::config::Data;
use actix_web::web::{Json, Query};
use lemmy_api_common::{
  context::LemmyContext,
  post::{GetPosts, GetPostsResponse},
  utils::{check_private_instance, local_user_view_from_jwt_opt},
};
use lemmy_db_schema::source::{community::Community, local_site::LocalSite};
use lemmy_db_views::post_view::PostQuery;
use lemmy_utils::error::{LemmyError, LemmyErrorExt, LemmyErrorType};

#[tracing::instrument(skip(context))]
pub async fn list_posts(
  data: Query<GetPosts>,
  context: Data<LemmyContext>,
) -> Result<Json<GetPostsResponse>, LemmyError> {
  let local_user_view = local_user_view_from_jwt_opt(data.auth.as_ref(), &context).await;
  let local_site = LocalSite::read(&mut context.pool()).await?;

  check_private_instance(&local_user_view, &local_site)?;

  let sort = data.sort;

  let page = data.page;
  let limit = data.limit;
  let community_id = if let Some(name) = &data.community_name {
    Some(resolve_actor_identifier::<ApubCommunity, Community>(name, &context, &None, true).await?)
      .map(|c| c.id)
  } else {
    data.community_id
  };
  let saved_only = data.saved_only;

  let listing_type = Some(listing_type_with_default(
    data.type_,
    &local_site,
    community_id,
  )?);

<<<<<<< HEAD
  let posts = PostQuery::builder()
    .pool(&mut context.pool())
    .local_user(local_user_view.as_ref())
    .listing_type(Some(listing_type))
    .sort(sort)
    .community_id(community_id)
    .saved_only(saved_only)
    .page(page)
    .limit(limit)
    .build()
    .list()
    .await
    .with_lemmy_type(LemmyErrorType::CouldntGetPosts)?;
=======
  let is_mod_or_admin = Some(
    is_mod_or_admin_opt(&mut context.pool(), local_user_view.as_ref(), community_id)
      .await
      .is_ok(),
  );

  let posts = PostQuery {
    local_user: local_user_view.map(|l| l.local_user).as_ref(),
    listing_type,
    sort,
    community_id,
    saved_only,
    page,
    limit,
    is_mod_or_admin,
    ..Default::default()
  }
  .list(&mut context.pool())
  .await
  .with_lemmy_type(LemmyErrorType::CouldntGetPosts)?;
>>>>>>> 88215bfb

  Ok(Json(GetPostsResponse { posts }))
}<|MERGE_RESOLUTION|>--- conflicted
+++ resolved
@@ -42,42 +42,19 @@
     community_id,
   )?);
 
-<<<<<<< HEAD
-  let posts = PostQuery::builder()
-    .pool(&mut context.pool())
-    .local_user(local_user_view.as_ref())
-    .listing_type(Some(listing_type))
-    .sort(sort)
-    .community_id(community_id)
-    .saved_only(saved_only)
-    .page(page)
-    .limit(limit)
-    .build()
-    .list()
-    .await
-    .with_lemmy_type(LemmyErrorType::CouldntGetPosts)?;
-=======
-  let is_mod_or_admin = Some(
-    is_mod_or_admin_opt(&mut context.pool(), local_user_view.as_ref(), community_id)
-      .await
-      .is_ok(),
-  );
-
   let posts = PostQuery {
-    local_user: local_user_view.map(|l| l.local_user).as_ref(),
+    local_user: local_user_view.as_ref(),
     listing_type,
     sort,
     community_id,
     saved_only,
     page,
     limit,
-    is_mod_or_admin,
     ..Default::default()
   }
   .list(&mut context.pool())
   .await
   .with_lemmy_type(LemmyErrorType::CouldntGetPosts)?;
->>>>>>> 88215bfb
 
   Ok(Json(GetPostsResponse { posts }))
 }