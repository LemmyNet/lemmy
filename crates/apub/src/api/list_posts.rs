use crate::{
  api::listing_type_with_default,
  fetcher::resolve_actor_identifier,
  objects::community::ApubCommunity,
};
use activitypub_federation::config::Data;
use actix_web::web::{Json, Query};
use lemmy_api_common::{
  context::LemmyContext,
  post::{GetPosts, GetPostsResponse},
  utils::{check_private_instance, local_user_view_from_jwt_opt},
};
use lemmy_db_schema::source::{community::Community, local_site::LocalSite};
use lemmy_db_views::post_view::PostQuery;
use lemmy_utils::error::{LemmyError, LemmyErrorExt, LemmyErrorType};

#[tracing::instrument(skip(context))]
pub async fn list_posts(
  data: Query<GetPosts>,
  context: Data<LemmyContext>,
) -> Result<Json<GetPostsResponse>, LemmyError> {
  let local_user_view = local_user_view_from_jwt_opt(data.auth.as_ref(), &context).await;
  let local_site = LocalSite::read(&mut context.pool()).await?;

  check_private_instance(&local_user_view, &local_site)?;

  let sort = data.sort;

  let page = data.page;
  let limit = data.limit;
  let community_id = if let Some(name) = &data.community_name {
    Some(resolve_actor_identifier::<ApubCommunity, Community>(name, &context, &None, true).await?)
      .map(|c| c.id)
  } else {
    data.community_id
  };
  let saved_only = data.saved_only.unwrap_or_default();

  let liked_only = data.liked_only.unwrap_or_default();
  let disliked_only = data.disliked_only.unwrap_or_default();
  if liked_only && disliked_only {
    return Err(LemmyError::from(LemmyErrorType::ContradictingFilters));
  }

<<<<<<< HEAD
=======
  let moderator_view = data.moderator_view.unwrap_or_default();

>>>>>>> c8063f32
  let listing_type = Some(listing_type_with_default(
    data.type_,
    &local_site,
    community_id,
  )?);

  let posts = PostQuery {
    local_user: local_user_view.as_ref(),
    listing_type,
    sort,
    community_id,
    saved_only,
    liked_only,
    disliked_only,
    page,
    limit,
    ..Default::default()
  }
  .list(&mut context.pool())
  .await
  .with_lemmy_type(LemmyErrorType::CouldntGetPosts)?;

  Ok(Json(GetPostsResponse { posts }))
}<|MERGE_RESOLUTION|>--- conflicted
+++ resolved
@@ -42,11 +42,6 @@
     return Err(LemmyError::from(LemmyErrorType::ContradictingFilters));
   }
 
-<<<<<<< HEAD
-=======
-  let moderator_view = data.moderator_view.unwrap_or_default();
-
->>>>>>> c8063f32
   let listing_type = Some(listing_type_with_default(
     data.type_,
     &local_site,
