--- conflicted
+++ resolved
@@ -312,14 +312,6 @@
 
 #[cfg(test)]
 #[expect(clippy::indexing_slicing)]
-<<<<<<< HEAD
-mod tests {
-  use super::*;
-  use lemmy_db_schema::source::{
-    community::{Community, CommunityInsertForm},
-    local_user::LocalUserInsertForm,
-    person::PersonInsertForm,
-=======
 pub(crate) mod tests {
 
   use crate::api::user_settings_backup::{export_settings, import_settings};
@@ -328,15 +320,22 @@
   use lemmy_api_common::context::LemmyContext;
   use lemmy_db_schema::{
     source::{
-      community::{Community, CommunityFollower, CommunityFollowerForm, CommunityInsertForm},
+      community::{
+        Community,
+        CommunityFollower,
+        CommunityFollowerForm,
+        CommunityFollowerState,
+        CommunityInsertForm,
+      },
       instance::Instance,
       local_user::{LocalUser, LocalUserInsertForm},
       person::{Person, PersonInsertForm},
     },
     traits::{Crud, Followable},
->>>>>>> c7210e39
   };
+  use lemmy_db_views::structs::LocalUserView;
   use lemmy_db_views_actor::structs::CommunityFollowerView;
+  use lemmy_utils::{error::LemmyResult, LemmyErrorType};
   use serial_test::serial;
   use std::time::Duration;
   use tokio::time::sleep;
