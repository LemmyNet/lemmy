use crate::objects::{
  comment::ApubComment,
  community::ApubCommunity,
  person::ApubPerson,
  post::ApubPost,
};
use activitypub_federation::{config::Data, fetch::object_id::ObjectId, traits::Object};
use actix_web::web::Json;
use futures::{future::try_join_all, StreamExt};
use itertools::Itertools;
use lemmy_api_common::{context::LemmyContext, SuccessResponse};
use lemmy_db_schema::{
  newtypes::DbUrl,
  source::{
    comment::{CommentSaved, CommentSavedForm},
    community::{CommunityFollower, CommunityFollowerForm, CommunityFollowerState},
    community_block::{CommunityBlock, CommunityBlockForm},
    instance::Instance,
    instance_block::{InstanceBlock, InstanceBlockForm},
    local_user::{LocalUser, LocalUserUpdateForm},
    local_user_vote_display_mode::{LocalUserVoteDisplayMode, LocalUserVoteDisplayModeUpdateForm},
    person::{Person, PersonUpdateForm},
    person_block::{PersonBlock, PersonBlockForm},
    post::{PostSaved, PostSavedForm},
  },
  traits::{Blockable, Crud, Followable, Saveable},
};
use lemmy_db_views::structs::LocalUserView;
use lemmy_utils::{
  error::{LemmyErrorType, LemmyResult, MAX_API_PARAM_ELEMENTS},
  spawn_try_task,
};
use serde::{Deserialize, Serialize};
use std::future::Future;
use tracing::info;

const PARALLELISM: usize = 10;

/// Backup of user data. This struct should never be changed so that the data can be used as a
/// long-term backup in case the instance goes down unexpectedly. All fields are optional to allow
/// importing partial backups.
///
/// This data should not be parsed by apps/clients, but directly downloaded as a file.
///
/// Be careful with any changes to this struct, to avoid breaking changes which could prevent
/// importing older backups.
#[derive(Debug, Serialize, Deserialize, Clone, Default)]
pub struct UserSettingsBackup {
  pub display_name: Option<String>,
  pub bio: Option<String>,
  pub avatar: Option<DbUrl>,
  pub banner: Option<DbUrl>,
  pub matrix_id: Option<String>,
  pub bot_account: Option<bool>,
  // TODO: might be worth making a separate struct for settings backup, to avoid breakage in case
  //       fields are renamed, and to avoid storing unnecessary fields like person_id or email
  pub settings: Option<LocalUser>,
  pub vote_display_mode_settings: Option<LocalUserVoteDisplayMode>,
  #[serde(default)]
  pub followed_communities: Vec<ObjectId<ApubCommunity>>,
  #[serde(default)]
  pub saved_posts: Vec<ObjectId<ApubPost>>,
  #[serde(default)]
  pub saved_comments: Vec<ObjectId<ApubComment>>,
  #[serde(default)]
  pub blocked_communities: Vec<ObjectId<ApubCommunity>>,
  #[serde(default)]
  pub blocked_users: Vec<ObjectId<ApubPerson>>,
  #[serde(default)]
  pub blocked_instances: Vec<String>,
}

#[tracing::instrument(skip(context))]
pub async fn export_settings(
  local_user_view: LocalUserView,
  context: Data<LemmyContext>,
) -> LemmyResult<Json<UserSettingsBackup>> {
  let lists = LocalUser::export_backup(&mut context.pool(), local_user_view.person.id).await?;

  let vec_into = |vec: Vec<_>| vec.into_iter().map(Into::into).collect();
  Ok(Json(UserSettingsBackup {
    display_name: local_user_view.person.display_name,
    bio: local_user_view.person.bio,
    avatar: local_user_view.person.avatar,
    banner: local_user_view.person.banner,
    matrix_id: local_user_view.person.matrix_user_id,
    bot_account: local_user_view.person.bot_account.into(),
    settings: Some(local_user_view.local_user),
    vote_display_mode_settings: Some(local_user_view.local_user_vote_display_mode),
    followed_communities: vec_into(lists.followed_communities),
    blocked_communities: vec_into(lists.blocked_communities),
    blocked_instances: lists.blocked_instances,
    blocked_users: lists.blocked_users.into_iter().map(Into::into).collect(),
    saved_posts: lists.saved_posts.into_iter().map(Into::into).collect(),
    saved_comments: lists.saved_comments.into_iter().map(Into::into).collect(),
  }))
}

#[tracing::instrument(skip(context))]
pub async fn import_settings(
  data: Json<UserSettingsBackup>,
  local_user_view: LocalUserView,
  context: Data<LemmyContext>,
) -> LemmyResult<Json<SuccessResponse>> {
  let person_form = PersonUpdateForm {
    display_name: data.display_name.clone().map(Some),
    bio: data.bio.clone().map(Some),
    matrix_user_id: data.bio.clone().map(Some),
    bot_account: data.bot_account,
    ..Default::default()
  };
  // ignore error in case form is empty
  Person::update(&mut context.pool(), local_user_view.person.id, &person_form)
    .await
    .ok();

  let local_user_form = LocalUserUpdateForm {
    show_nsfw: data.settings.as_ref().map(|s| s.show_nsfw),
    theme: data.settings.clone().map(|s| s.theme.clone()),
    default_post_sort_type: data.settings.as_ref().map(|s| s.default_post_sort_type),
    default_comment_sort_type: data.settings.as_ref().map(|s| s.default_comment_sort_type),
    default_listing_type: data.settings.as_ref().map(|s| s.default_listing_type),
    interface_language: data.settings.clone().map(|s| s.interface_language),
    show_avatars: data.settings.as_ref().map(|s| s.show_avatars),
    send_notifications_to_email: data
      .settings
      .as_ref()
      .map(|s| s.send_notifications_to_email),
    show_bot_accounts: data.settings.as_ref().map(|s| s.show_bot_accounts),
    show_read_posts: data.settings.as_ref().map(|s| s.show_read_posts),
    open_links_in_new_tab: data.settings.as_ref().map(|s| s.open_links_in_new_tab),
    blur_nsfw: data.settings.as_ref().map(|s| s.blur_nsfw),
    infinite_scroll_enabled: data.settings.as_ref().map(|s| s.infinite_scroll_enabled),
    post_listing_mode: data.settings.as_ref().map(|s| s.post_listing_mode),
    ..Default::default()
  };
  LocalUser::update(
    &mut context.pool(),
    local_user_view.local_user.id,
    &local_user_form,
  )
  .await?;

  // Update the vote display mode settings
  let vote_display_mode_form = LocalUserVoteDisplayModeUpdateForm {
    score: data.vote_display_mode_settings.as_ref().map(|s| s.score),
    upvotes: data.vote_display_mode_settings.as_ref().map(|s| s.upvotes),
    downvotes: data
      .vote_display_mode_settings
      .as_ref()
      .map(|s| s.downvotes),
    upvote_percentage: data
      .vote_display_mode_settings
      .as_ref()
      .map(|s| s.upvote_percentage),
  };

  LocalUserVoteDisplayMode::update(
    &mut context.pool(),
    local_user_view.local_user.id,
    &vote_display_mode_form,
  )
  .await?;

  let url_count = data.followed_communities.len()
    + data.blocked_communities.len()
    + data.blocked_users.len()
    + data.blocked_instances.len()
    + data.saved_posts.len()
    + data.saved_comments.len();
  if url_count > MAX_API_PARAM_ELEMENTS {
    Err(LemmyErrorType::TooManyItems)?;
  }

  spawn_try_task(async move {
    let person_id = local_user_view.person.id;

    info!(
      "Starting settings import for {}",
      local_user_view.person.name
    );

    let failed_followed_communities = fetch_and_import(
      data.followed_communities.clone(),
      &context,
      |(followed, context)| async move {
        let community = followed.dereference(&context).await?;
        let form = CommunityFollowerForm {
          state: Some(CommunityFollowerState::Pending),
          ..CommunityFollowerForm::new(community.id, person_id)
        };
        CommunityFollower::follow(&mut context.pool(), &form).await?;
        LemmyResult::Ok(())
      },
    )
    .await?;

    let failed_saved_posts = fetch_and_import(
      data.saved_posts.clone(),
      &context,
      |(saved, context)| async move {
        let post = saved.dereference(&context).await?;
        let form = PostSavedForm {
          person_id,
          post_id: post.id,
        };
        PostSaved::save(&mut context.pool(), &form).await?;
        LemmyResult::Ok(())
      },
    )
    .await?;

    let failed_saved_comments = fetch_and_import(
      data.saved_comments.clone(),
      &context,
      |(saved, context)| async move {
        let comment = saved.dereference(&context).await?;
        let form = CommentSavedForm {
          person_id,
          comment_id: comment.id,
        };
        CommentSaved::save(&mut context.pool(), &form).await?;
        LemmyResult::Ok(())
      },
    )
    .await?;

    let failed_community_blocks = fetch_and_import(
      data.blocked_communities.clone(),
      &context,
      |(blocked, context)| async move {
        let community = blocked.dereference(&context).await?;
        let form = CommunityBlockForm {
          person_id,
          community_id: community.id,
        };
        CommunityBlock::block(&mut context.pool(), &form).await?;
        LemmyResult::Ok(())
      },
    )
    .await?;

    let failed_user_blocks = fetch_and_import(
      data.blocked_users.clone(),
      &context,
      |(blocked, context)| async move {
        let context = context.reset_request_count();
        let target = blocked.dereference(&context).await?;
        let form = PersonBlockForm {
          person_id,
          target_id: target.id,
        };
        PersonBlock::block(&mut context.pool(), &form).await?;
        LemmyResult::Ok(())
      },
    )
    .await?;

    try_join_all(data.blocked_instances.iter().map(|domain| async {
      let instance = Instance::read_or_create(&mut context.pool(), domain.clone()).await?;
      let form = InstanceBlockForm {
        person_id,
        instance_id: instance.id,
      };
      InstanceBlock::block(&mut context.pool(), &form).await?;
      LemmyResult::Ok(())
    }))
    .await?;

    info!("Settings import completed for {}, the following items failed: {failed_followed_communities}, {failed_saved_posts}, {failed_saved_comments}, {failed_community_blocks}, {failed_user_blocks}",
    local_user_view.person.name);

    Ok(())
  });

  Ok(Json(Default::default()))
}

async fn fetch_and_import<Kind, Fut>(
  objects: Vec<ObjectId<Kind>>,
  context: &Data<LemmyContext>,
  import_fn: impl FnMut((ObjectId<Kind>, Data<LemmyContext>)) -> Fut,
) -> LemmyResult<String>
where
  Kind: Object + Send + 'static,
  for<'de2> <Kind as Object>::Kind: Deserialize<'de2>,
  Fut: Future<Output = LemmyResult<()>>,
{
  let mut failed_items = vec![];
  futures::stream::iter(
    objects
      .clone()
      .into_iter()
      // need to reset outgoing request count to avoid running into limit
      .map(|s| (s, context.reset_request_count()))
      .map(import_fn),
  )
  .buffer_unordered(PARALLELISM)
  .collect::<Vec<_>>()
  .await
  .into_iter()
  .enumerate()
  .for_each(|(i, r): (usize, LemmyResult<()>)| {
    if r.is_err() {
      if let Some(object) = objects.get(i) {
        failed_items.push(object.inner().clone());
      }
    }
  });
  Ok(failed_items.into_iter().join(","))
}

#[cfg(test)]
#[expect(clippy::indexing_slicing)]
pub(crate) mod tests {
  use crate::api::user_settings_backup::{export_settings, import_settings};
  use actix_web::web::Json;
  use lemmy_api_common::context::LemmyContext;
  use lemmy_db_schema::{
    source::{
<<<<<<< HEAD
      community::{
        Community,
        CommunityFollower,
        CommunityFollowerForm,
        CommunityFollowerState,
        CommunityInsertForm,
      },
      instance::Instance,
      local_user::{LocalUser, LocalUserInsertForm},
      person::{Person, PersonInsertForm},
=======
      community::{Community, CommunityFollower, CommunityFollowerForm, CommunityInsertForm},
      local_user::LocalUser,
>>>>>>> cdc1cf3b
    },
    traits::{Crud, Followable},
  };
  use lemmy_db_views::structs::LocalUserView;
  use lemmy_db_views_actor::structs::CommunityFollowerView;
  use lemmy_utils::{error::LemmyResult, LemmyErrorType};
  use serial_test::serial;
  use std::time::Duration;
  use tokio::time::sleep;

  #[tokio::test]
  #[serial]
  async fn test_settings_export_import() -> LemmyResult<()> {
    let context = LemmyContext::init_test_context().await;
    let pool = &mut context.pool();

    let export_user = LocalUserView::create_test_user(pool, "hanna", "my bio", false).await?;

    let community_form = CommunityInsertForm::new(
      export_user.person.instance_id,
      "testcom".to_string(),
      "testcom".to_string(),
      "pubkey".to_string(),
    );
    let community = Community::create(pool, &community_form).await?;
    let follower_form = CommunityFollowerForm {
      state: Some(CommunityFollowerState::Accepted),
      ..CommunityFollowerForm::new(community.id, export_user.person.id)
    };
    CommunityFollower::follow(pool, &follower_form).await?;

    let backup = export_settings(export_user.clone(), context.reset_request_count()).await?;

    let import_user =
      LocalUserView::create_test_user(pool, "charles", "charles bio", false).await?;

    import_settings(backup, import_user.clone(), context.reset_request_count()).await?;

    // wait for background task to finish
    sleep(Duration::from_millis(1000)).await;

    let import_user_updated = LocalUserView::read(pool, import_user.local_user.id).await?;

    assert_eq!(
      export_user.person.display_name,
      import_user_updated.person.display_name
    );
    assert_eq!(export_user.person.bio, import_user_updated.person.bio);

    let follows = CommunityFollowerView::for_person(pool, import_user.person.id).await?;
    assert_eq!(follows.len(), 1);
    assert_eq!(follows[0].community.actor_id, community.actor_id);

    LocalUser::delete(pool, export_user.local_user.id).await?;
    LocalUser::delete(pool, import_user.local_user.id).await?;
    Ok(())
  }

  #[tokio::test]
  #[serial]
  async fn disallow_large_backup() -> LemmyResult<()> {
    let context = LemmyContext::init_test_context().await;
    let pool = &mut context.pool();

    let export_user = LocalUserView::create_test_user(pool, "harry", "harry bio", false).await?;

    let mut backup = export_settings(export_user.clone(), context.reset_request_count()).await?;

    for _ in 0..2501 {
      backup
        .followed_communities
        .push("http://example.com".parse()?);
      backup
        .blocked_communities
        .push("http://example2.com".parse()?);
      backup.saved_posts.push("http://example3.com".parse()?);
      backup.saved_comments.push("http://example4.com".parse()?);
    }

    let import_user = LocalUserView::create_test_user(pool, "sally", "sally bio", false).await?;

    let imported =
      import_settings(backup, import_user.clone(), context.reset_request_count()).await;

    assert_eq!(
      imported.err().map(|e| e.error_type),
      Some(LemmyErrorType::TooManyItems)
    );

    LocalUser::delete(pool, export_user.local_user.id).await?;
    LocalUser::delete(pool, import_user.local_user.id).await?;
    Ok(())
  }

  #[tokio::test]
  #[serial]
  async fn import_partial_backup() -> LemmyResult<()> {
    let context = LemmyContext::init_test_context().await;
    let pool = &mut context.pool();

    let import_user = LocalUserView::create_test_user(pool, "larry", "larry bio", false).await?;

    let backup =
      serde_json::from_str("{\"bot_account\": true, \"settings\": {\"theme\": \"my_theme\"}}")?;
    import_settings(
      Json(backup),
      import_user.clone(),
      context.reset_request_count(),
    )
    .await?;

    let import_user_updated = LocalUserView::read(pool, import_user.local_user.id).await?;
    // mark as bot account
    assert!(import_user_updated.person.bot_account);
    // dont remove existing bio
    assert_eq!(import_user.person.bio, import_user_updated.person.bio);
    // local_user can be deserialized without id/person_id fields
    assert_eq!("my_theme", import_user_updated.local_user.theme);

    Ok(())
  }
}<|MERGE_RESOLUTION|>--- conflicted
+++ resolved
@@ -318,7 +318,6 @@
   use lemmy_api_common::context::LemmyContext;
   use lemmy_db_schema::{
     source::{
-<<<<<<< HEAD
       community::{
         Community,
         CommunityFollower,
@@ -326,13 +325,7 @@
         CommunityFollowerState,
         CommunityInsertForm,
       },
-      instance::Instance,
-      local_user::{LocalUser, LocalUserInsertForm},
-      person::{Person, PersonInsertForm},
-=======
-      community::{Community, CommunityFollower, CommunityFollowerForm, CommunityInsertForm},
       local_user::LocalUser,
->>>>>>> cdc1cf3b
     },
     traits::{Crud, Followable},
   };
