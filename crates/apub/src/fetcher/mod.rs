--- conflicted
+++ resolved
@@ -19,11 +19,7 @@
 use lemmy_utils::error::{LemmyError, LemmyResult};
 
 pub(crate) mod markdown_links;
-<<<<<<< HEAD
-pub mod post_or_comment;
 pub(crate) mod report;
-=======
->>>>>>> d4e76a11
 pub mod search;
 
 pub(crate) type PostOrComment = Either<ApubPost, ApubComment>;
