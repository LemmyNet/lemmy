use crate::{
  context::LemmyContext,
  request::purge_image_from_pictrs,
  sensitive::Sensitive,
  site::FederatedInstances,
};
use anyhow::Context;
<<<<<<< HEAD
use chrono::{DateTime, Utc};
use futures::try_join;
=======
use chrono::NaiveDateTime;
>>>>>>> 2d0f77af
use lemmy_db_schema::{
  impls::person::is_banned,
  newtypes::{CommunityId, DbUrl, LocalUserId, PersonId, PostId},
  source::{
    comment::{Comment, CommentUpdateForm},
    community::{Community, CommunityModerator, CommunityUpdateForm},
    email_verification::{EmailVerification, EmailVerificationForm},
    instance::Instance,
    local_site::LocalSite,
    local_site_rate_limit::LocalSiteRateLimit,
    password_reset_request::PasswordResetRequest,
    person::{Person, PersonUpdateForm},
    person_block::PersonBlock,
    post::{Post, PostRead, PostReadForm},
    registration_application::RegistrationApplication,
  },
  traits::{Crud, Readable},
  utils::DbPool,
  RegistrationMode,
};
use lemmy_db_views::{comment_view::CommentQuery, structs::LocalUserView};
use lemmy_db_views_actor::structs::{
  CommunityModeratorView,
  CommunityPersonBanView,
  CommunityView,
};
use lemmy_utils::{
  claims::Claims,
  email::{send_email, translations::Lang},
  error::{LemmyError, LemmyErrorExt, LemmyErrorExt2, LemmyErrorType},
  location_info,
  rate_limit::RateLimitConfig,
  settings::structs::Settings,
  utils::slurs::build_slur_regex,
};
use regex::Regex;
use reqwest_middleware::ClientWithMiddleware;
use rosetta_i18n::{Language, LanguageId};
use tracing::warn;
use url::{ParseError, Url};

#[tracing::instrument(skip_all)]
pub async fn is_mod_or_admin(
  pool: &mut DbPool<'_>,
  person_id: PersonId,
  community_id: CommunityId,
) -> Result<(), LemmyError> {
  let is_mod_or_admin = CommunityView::is_mod_or_admin(pool, person_id, community_id).await?;
  if !is_mod_or_admin {
    return Err(LemmyErrorType::NotAModOrAdmin)?;
  }
  Ok(())
}

#[tracing::instrument(skip_all)]
pub async fn is_mod_or_admin_opt(
  pool: &mut DbPool<'_>,
  local_user_view: Option<&LocalUserView>,
  community_id: Option<CommunityId>,
) -> Result<(), LemmyError> {
  if let Some(local_user_view) = local_user_view {
    if let Some(community_id) = community_id {
      is_mod_or_admin(pool, local_user_view.person.id, community_id).await
    } else {
      is_admin(local_user_view)
    }
  } else {
    Err(LemmyErrorType::NotAModOrAdmin)?
  }
}

pub fn is_admin(local_user_view: &LocalUserView) -> Result<(), LemmyError> {
  if !local_user_view.person.admin {
    return Err(LemmyErrorType::NotAnAdmin)?;
  }
  Ok(())
}

pub fn is_top_mod(
  local_user_view: &LocalUserView,
  community_mods: &[CommunityModeratorView],
) -> Result<(), LemmyError> {
  if local_user_view.person.id
    != community_mods
      .first()
      .map(|cm| cm.moderator.id)
      .unwrap_or(PersonId(0))
  {
    return Err(LemmyErrorType::NotTopMod)?;
  }
  Ok(())
}

#[tracing::instrument(skip_all)]
pub async fn get_post(post_id: PostId, pool: &mut DbPool<'_>) -> Result<Post, LemmyError> {
  Post::read(pool, post_id)
    .await
    .with_lemmy_type(LemmyErrorType::CouldntFindPost)
}

#[tracing::instrument(skip_all)]
pub async fn mark_post_as_read(
  person_id: PersonId,
  post_id: PostId,
  pool: &mut DbPool<'_>,
) -> Result<PostRead, LemmyError> {
  let post_read_form = PostReadForm { post_id, person_id };

  PostRead::mark_as_read(pool, &post_read_form)
    .await
    .with_lemmy_type(LemmyErrorType::CouldntMarkPostAsRead)
}

#[tracing::instrument(skip_all)]
pub async fn mark_post_as_unread(
  person_id: PersonId,
  post_id: PostId,
  pool: &mut DbPool<'_>,
) -> Result<usize, LemmyError> {
  let post_read_form = PostReadForm { post_id, person_id };

  PostRead::mark_as_unread(pool, &post_read_form)
    .await
    .with_lemmy_type(LemmyErrorType::CouldntMarkPostAsRead)
}

#[tracing::instrument(skip_all)]
pub async fn local_user_view_from_jwt(
  jwt: &str,
  context: &LemmyContext,
) -> Result<LocalUserView, LemmyError> {
  let claims = Claims::decode(jwt, &context.secret().jwt_secret)
    .with_lemmy_type(LemmyErrorType::NotLoggedIn)?
    .claims;
  let local_user_id = LocalUserId(claims.sub);
  let local_user_view = LocalUserView::read(&mut context.pool(), local_user_id).await?;
  check_user_valid(
    local_user_view.person.banned,
    local_user_view.person.ban_expires,
    local_user_view.person.deleted,
  )?;

  check_validator_time(&local_user_view.local_user.validator_time, &claims)?;

  Ok(local_user_view)
}

#[tracing::instrument(skip_all)]
pub async fn local_user_view_from_jwt_opt(
  jwt: Option<&Sensitive<String>>,
  context: &LemmyContext,
) -> Option<LocalUserView> {
  local_user_view_from_jwt(jwt?, context).await.ok()
}

/// Checks if user's token was issued before user's password reset.
pub fn check_validator_time(
  validator_time: &DateTime<Utc>,
  claims: &Claims,
) -> Result<(), LemmyError> {
  let user_validation_time = validator_time.timestamp();
  if user_validation_time > claims.iat {
    Err(LemmyErrorType::NotLoggedIn)?
  } else {
    Ok(())
  }
}

pub fn check_user_valid(
  banned: bool,
  ban_expires: Option<DateTime<Utc>>,
  deleted: bool,
) -> Result<(), LemmyError> {
  // Check for a site ban
  if is_banned(banned, ban_expires) {
    return Err(LemmyErrorType::SiteBan)?;
  }

  // check for account deletion
  if deleted {
    return Err(LemmyErrorType::Deleted)?;
  }

  Ok(())
}

#[tracing::instrument(skip_all)]
pub async fn check_community_ban(
  person_id: PersonId,
  community_id: CommunityId,
  pool: &mut DbPool<'_>,
) -> Result<(), LemmyError> {
  let is_banned = CommunityPersonBanView::get(pool, person_id, community_id)
    .await
    .is_ok();
  if is_banned {
    Err(LemmyErrorType::BannedFromCommunity)?
  } else {
    Ok(())
  }
}

#[tracing::instrument(skip_all)]
pub async fn check_community_deleted_or_removed(
  community_id: CommunityId,
  pool: &mut DbPool<'_>,
) -> Result<(), LemmyError> {
  let community = Community::read(pool, community_id)
    .await
    .with_lemmy_type(LemmyErrorType::CouldntFindCommunity)?;
  if community.deleted || community.removed {
    Err(LemmyErrorType::Deleted)?
  } else {
    Ok(())
  }
}

pub fn check_post_deleted_or_removed(post: &Post) -> Result<(), LemmyError> {
  if post.deleted || post.removed {
    Err(LemmyErrorType::Deleted)?
  } else {
    Ok(())
  }
}

#[tracing::instrument(skip_all)]
pub async fn check_person_block(
  my_id: PersonId,
  potential_blocker_id: PersonId,
  pool: &mut DbPool<'_>,
) -> Result<(), LemmyError> {
  let is_blocked = PersonBlock::read(pool, potential_blocker_id, my_id)
    .await
    .is_ok();
  if is_blocked {
    Err(LemmyErrorType::PersonIsBlocked)?
  } else {
    Ok(())
  }
}

#[tracing::instrument(skip_all)]
pub fn check_downvotes_enabled(score: i16, local_site: &LocalSite) -> Result<(), LemmyError> {
  if score == -1 && !local_site.enable_downvotes {
    return Err(LemmyErrorType::DownvotesAreDisabled)?;
  }
  Ok(())
}

#[tracing::instrument(skip_all)]
pub fn check_private_instance(
  local_user_view: &Option<LocalUserView>,
  local_site: &LocalSite,
) -> Result<(), LemmyError> {
  if local_user_view.is_none() && local_site.private_instance {
    return Err(LemmyErrorType::InstanceIsPrivate)?;
  }
  Ok(())
}

#[tracing::instrument(skip_all)]
pub async fn build_federated_instances(
  local_site: &LocalSite,
  pool: &mut DbPool<'_>,
) -> Result<Option<FederatedInstances>, LemmyError> {
  if local_site.federation_enabled {
    // TODO I hate that this requires 3 queries
    let (linked, allowed, blocked) = lemmy_db_schema::try_join_with_pool!(pool => (
      Instance::linked,
      Instance::allowlist,
      Instance::blocklist
    ))?;

    Ok(Some(FederatedInstances {
      linked,
      allowed,
      blocked,
    }))
  } else {
    Ok(None)
  }
}

/// Checks the password length
pub fn password_length_check(pass: &str) -> Result<(), LemmyError> {
  if !(10..=60).contains(&pass.chars().count()) {
    Err(LemmyErrorType::InvalidPassword)?
  } else {
    Ok(())
  }
}

/// Checks for a honeypot. If this field is filled, fail the rest of the function
pub fn honeypot_check(honeypot: &Option<String>) -> Result<(), LemmyError> {
  if honeypot.is_some() && honeypot != &Some(String::new()) {
    Err(LemmyErrorType::HoneypotFailed)?
  } else {
    Ok(())
  }
}

pub async fn send_email_to_user(
  local_user_view: &LocalUserView,
  subject: &str,
  body: &str,
  settings: &Settings,
) {
  if local_user_view.person.banned || !local_user_view.local_user.send_notifications_to_email {
    return;
  }

  if let Some(user_email) = &local_user_view.local_user.email {
    match send_email(
      subject,
      user_email,
      &local_user_view.person.name,
      body,
      settings,
    )
    .await
    {
      Ok(_o) => _o,
      Err(e) => warn!("{}", e),
    };
  }
}

pub async fn send_password_reset_email(
  user: &LocalUserView,
  pool: &mut DbPool<'_>,
  settings: &Settings,
) -> Result<(), LemmyError> {
  // Generate a random token
  let token = uuid::Uuid::new_v4().to_string();

  // Insert the row
  let local_user_id = user.local_user.id;
  PasswordResetRequest::create_token(pool, local_user_id, token.clone()).await?;

  let email = &user.local_user.email.clone().expect("email");
  let lang = get_interface_language(user);
  let subject = &lang.password_reset_subject(&user.person.name);
  let protocol_and_hostname = settings.get_protocol_and_hostname();
  let reset_link = format!("{}/password_change/{}", protocol_and_hostname, &token);
  let body = &lang.password_reset_body(reset_link, &user.person.name);
  send_email(subject, email, &user.person.name, body, settings).await
}

/// Send a verification email
pub async fn send_verification_email(
  user: &LocalUserView,
  new_email: &str,
  pool: &mut DbPool<'_>,
  settings: &Settings,
) -> Result<(), LemmyError> {
  let form = EmailVerificationForm {
    local_user_id: user.local_user.id,
    email: new_email.to_string(),
    verification_token: uuid::Uuid::new_v4().to_string(),
  };
  let verify_link = format!(
    "{}/verify_email/{}",
    settings.get_protocol_and_hostname(),
    &form.verification_token
  );
  EmailVerification::create(pool, &form).await?;

  let lang = get_interface_language(user);
  let subject = lang.verify_email_subject(&settings.hostname);
  let body = lang.verify_email_body(&settings.hostname, &user.person.name, verify_link);
  send_email(&subject, new_email, &user.person.name, &body, settings).await?;

  Ok(())
}

pub fn get_interface_language(user: &LocalUserView) -> Lang {
  lang_str_to_lang(&user.local_user.interface_language)
}

pub fn get_interface_language_from_settings(user: &LocalUserView) -> Lang {
  lang_str_to_lang(&user.local_user.interface_language)
}

fn lang_str_to_lang(lang: &str) -> Lang {
  let lang_id = LanguageId::new(lang);
  Lang::from_language_id(&lang_id).unwrap_or_else(|| {
    let en = LanguageId::new("en");
    Lang::from_language_id(&en).expect("default language")
  })
}

pub fn local_site_rate_limit_to_rate_limit_config(
  local_site_rate_limit: &LocalSiteRateLimit,
) -> RateLimitConfig {
  let l = local_site_rate_limit;
  RateLimitConfig {
    message: l.message,
    message_per_second: l.message_per_second,
    post: l.post,
    post_per_second: l.post_per_second,
    register: l.register,
    register_per_second: l.register_per_second,
    image: l.image,
    image_per_second: l.image_per_second,
    comment: l.comment,
    comment_per_second: l.comment_per_second,
    search: l.search,
    search_per_second: l.search_per_second,
  }
}

pub fn local_site_to_slur_regex(local_site: &LocalSite) -> Option<Regex> {
  build_slur_regex(local_site.slur_filter_regex.as_deref())
}

pub fn local_site_opt_to_slur_regex(local_site: &Option<LocalSite>) -> Option<Regex> {
  local_site
    .as_ref()
    .map(local_site_to_slur_regex)
    .unwrap_or(None)
}

pub fn local_site_opt_to_sensitive(local_site: &Option<LocalSite>) -> bool {
  local_site
    .as_ref()
    .map(|site| site.enable_nsfw)
    .unwrap_or(false)
}

pub async fn send_application_approved_email(
  user: &LocalUserView,
  settings: &Settings,
) -> Result<(), LemmyError> {
  let email = &user.local_user.email.clone().expect("email");
  let lang = get_interface_language(user);
  let subject = lang.registration_approved_subject(&user.person.actor_id);
  let body = lang.registration_approved_body(&settings.hostname);
  send_email(&subject, email, &user.person.name, &body, settings).await
}

/// Send a new applicant email notification to all admins
pub async fn send_new_applicant_email_to_admins(
  applicant_username: &str,
  pool: &mut DbPool<'_>,
  settings: &Settings,
) -> Result<(), LemmyError> {
  // Collect the admins with emails
  let admins = LocalUserView::list_admins_with_emails(pool).await?;

  let applications_link = &format!(
    "{}/registration_applications",
    settings.get_protocol_and_hostname(),
  );

  for admin in &admins {
    let email = &admin.local_user.email.clone().expect("email");
    let lang = get_interface_language_from_settings(admin);
    let subject = lang.new_application_subject(&settings.hostname, applicant_username);
    let body = lang.new_application_body(applications_link);
    send_email(&subject, email, &admin.person.name, &body, settings).await?;
  }
  Ok(())
}

/// Send a report to all admins
pub async fn send_new_report_email_to_admins(
  reporter_username: &str,
  reported_username: &str,
  pool: &mut DbPool<'_>,
  settings: &Settings,
) -> Result<(), LemmyError> {
  // Collect the admins with emails
  let admins = LocalUserView::list_admins_with_emails(pool).await?;

  let reports_link = &format!("{}/reports", settings.get_protocol_and_hostname(),);

  for admin in &admins {
    let email = &admin.local_user.email.clone().expect("email");
    let lang = get_interface_language_from_settings(admin);
    let subject = lang.new_report_subject(&settings.hostname, reported_username, reporter_username);
    let body = lang.new_report_body(reports_link);
    send_email(&subject, email, &admin.person.name, &body, settings).await?;
  }
  Ok(())
}

pub async fn check_registration_application(
  local_user_view: &LocalUserView,
  local_site: &LocalSite,
  pool: &mut DbPool<'_>,
) -> Result<(), LemmyError> {
  if (local_site.registration_mode == RegistrationMode::RequireApplication
    || local_site.registration_mode == RegistrationMode::Closed)
    && !local_user_view.local_user.accepted_application
    && !local_user_view.person.admin
  {
    // Fetch the registration, see if its denied
    let local_user_id = local_user_view.local_user.id;
    let registration = RegistrationApplication::find_by_local_user_id(pool, local_user_id).await?;
    if let Some(deny_reason) = registration.deny_reason {
      let lang = get_interface_language(local_user_view);
      let registration_denied_message = format!("{}: {}", lang.registration_denied(), deny_reason);
      return Err(LemmyErrorType::RegistrationDenied(
        registration_denied_message,
      ))?;
    } else {
      return Err(LemmyErrorType::RegistrationApplicationIsPending)?;
    }
  }
  Ok(())
}

pub fn check_private_instance_and_federation_enabled(
  local_site: &LocalSite,
) -> Result<(), LemmyError> {
  if local_site.private_instance && local_site.federation_enabled {
    return Err(LemmyErrorType::CantEnablePrivateInstanceAndFederationTogether)?;
  }
  Ok(())
}

pub async fn purge_image_posts_for_person(
  banned_person_id: PersonId,
  pool: &mut DbPool<'_>,
  settings: &Settings,
  client: &ClientWithMiddleware,
) -> Result<(), LemmyError> {
  let posts = Post::fetch_pictrs_posts_for_creator(pool, banned_person_id).await?;
  for post in posts {
    if let Some(url) = post.url {
      purge_image_from_pictrs(client, settings, &url).await.ok();
    }
    if let Some(thumbnail_url) = post.thumbnail_url {
      purge_image_from_pictrs(client, settings, &thumbnail_url)
        .await
        .ok();
    }
  }

  Post::remove_pictrs_post_images_and_thumbnails_for_creator(pool, banned_person_id).await?;

  Ok(())
}

pub async fn purge_image_posts_for_community(
  banned_community_id: CommunityId,
  pool: &mut DbPool<'_>,
  settings: &Settings,
  client: &ClientWithMiddleware,
) -> Result<(), LemmyError> {
  let posts = Post::fetch_pictrs_posts_for_community(pool, banned_community_id).await?;
  for post in posts {
    if let Some(url) = post.url {
      purge_image_from_pictrs(client, settings, &url).await.ok();
    }
    if let Some(thumbnail_url) = post.thumbnail_url {
      purge_image_from_pictrs(client, settings, &thumbnail_url)
        .await
        .ok();
    }
  }

  Post::remove_pictrs_post_images_and_thumbnails_for_community(pool, banned_community_id).await?;

  Ok(())
}

pub async fn remove_user_data(
  banned_person_id: PersonId,
  pool: &mut DbPool<'_>,
  settings: &Settings,
  client: &ClientWithMiddleware,
) -> Result<(), LemmyError> {
  // Purge user images
  let person = Person::read(pool, banned_person_id).await?;
  if let Some(avatar) = person.avatar {
    purge_image_from_pictrs(client, settings, &avatar)
      .await
      .ok();
  }
  if let Some(banner) = person.banner {
    purge_image_from_pictrs(client, settings, &banner)
      .await
      .ok();
  }

  // Update the fields to None
  Person::update(
    pool,
    banned_person_id,
    &PersonUpdateForm::builder()
      .avatar(Some(None))
      .banner(Some(None))
      .build(),
  )
  .await?;

  // Posts
  Post::update_removed_for_creator(pool, banned_person_id, None, true).await?;

  // Purge image posts
  purge_image_posts_for_person(banned_person_id, pool, settings, client).await?;

  // Communities
  // Remove all communities where they're the top mod
  // for now, remove the communities manually
  let first_mod_communities = CommunityModeratorView::get_community_first_mods(pool).await?;

  // Filter to only this banned users top communities
  let banned_user_first_communities: Vec<CommunityModeratorView> = first_mod_communities
    .into_iter()
    .filter(|fmc| fmc.moderator.id == banned_person_id)
    .collect();

  for first_mod_community in banned_user_first_communities {
    let community_id = first_mod_community.community.id;
    Community::update(
      pool,
      community_id,
      &CommunityUpdateForm::builder().removed(Some(true)).build(),
    )
    .await?;

    // Delete the community images
    if let Some(icon) = first_mod_community.community.icon {
      purge_image_from_pictrs(client, settings, &icon).await.ok();
    }
    if let Some(banner) = first_mod_community.community.banner {
      purge_image_from_pictrs(client, settings, &banner)
        .await
        .ok();
    }
    // Update the fields to None
    Community::update(
      pool,
      community_id,
      &CommunityUpdateForm::builder()
        .icon(Some(None))
        .banner(Some(None))
        .build(),
    )
    .await?;
  }

  // Comments
  Comment::update_removed_for_creator(pool, banned_person_id, true).await?;

  Ok(())
}

pub async fn remove_user_data_in_community(
  community_id: CommunityId,
  banned_person_id: PersonId,
  pool: &mut DbPool<'_>,
) -> Result<(), LemmyError> {
  // Posts
  Post::update_removed_for_creator(pool, banned_person_id, Some(community_id), true).await?;

  // Comments
  // TODO Diesel doesn't allow updates with joins, so this has to be a loop
  let comments = CommentQuery {
    creator_id: Some(banned_person_id),
    community_id: Some(community_id),
    ..Default::default()
  }
  .list(pool)
  .await?;

  for comment_view in &comments {
    let comment_id = comment_view.comment.id;
    Comment::update(
      pool,
      comment_id,
      &CommentUpdateForm::builder().removed(Some(true)).build(),
    )
    .await?;
  }

  Ok(())
}

pub async fn delete_user_account(
  person_id: PersonId,
  pool: &mut DbPool<'_>,
  settings: &Settings,
  client: &ClientWithMiddleware,
) -> Result<(), LemmyError> {
  // Delete their images
  let person = Person::read(pool, person_id).await?;
  if let Some(avatar) = person.avatar {
    purge_image_from_pictrs(client, settings, &avatar)
      .await
      .ok();
  }
  if let Some(banner) = person.banner {
    purge_image_from_pictrs(client, settings, &banner)
      .await
      .ok();
  }
  // No need to update avatar and banner, those are handled in Person::delete_account

  // Comments
  Comment::permadelete_for_creator(pool, person_id)
    .await
    .with_lemmy_type(LemmyErrorType::CouldntUpdateComment)?;

  // Posts
  Post::permadelete_for_creator(pool, person_id)
    .await
    .with_lemmy_type(LemmyErrorType::CouldntUpdatePost)?;

  // Purge image posts
  purge_image_posts_for_person(person_id, pool, settings, client).await?;

  // Leave communities they mod
  CommunityModerator::leave_all_communities(pool, person_id).await?;

  Person::delete_account(pool, person_id).await?;

  Ok(())
}

pub enum EndpointType {
  Community,
  Person,
  Post,
  Comment,
  PrivateMessage,
}

/// Generates an apub endpoint for a given domain, IE xyz.tld
pub fn generate_local_apub_endpoint(
  endpoint_type: EndpointType,
  name: &str,
  domain: &str,
) -> Result<DbUrl, ParseError> {
  let point = match endpoint_type {
    EndpointType::Community => "c",
    EndpointType::Person => "u",
    EndpointType::Post => "post",
    EndpointType::Comment => "comment",
    EndpointType::PrivateMessage => "private_message",
  };

  Ok(Url::parse(&format!("{domain}/{point}/{name}"))?.into())
}

pub fn generate_followers_url(actor_id: &DbUrl) -> Result<DbUrl, ParseError> {
  Ok(Url::parse(&format!("{actor_id}/followers"))?.into())
}

pub fn generate_inbox_url(actor_id: &DbUrl) -> Result<DbUrl, ParseError> {
  Ok(Url::parse(&format!("{actor_id}/inbox"))?.into())
}

pub fn generate_site_inbox_url(actor_id: &DbUrl) -> Result<DbUrl, ParseError> {
  let mut actor_id: Url = actor_id.clone().into();
  actor_id.set_path("site_inbox");
  Ok(actor_id.into())
}

pub fn generate_shared_inbox_url(actor_id: &DbUrl) -> Result<DbUrl, LemmyError> {
  let actor_id: Url = actor_id.clone().into();
  let url = format!(
    "{}://{}{}/inbox",
    &actor_id.scheme(),
    &actor_id.host_str().context(location_info!())?,
    if let Some(port) = actor_id.port() {
      format!(":{port}")
    } else {
      String::new()
    },
  );
  Ok(Url::parse(&url)?.into())
}

pub fn generate_outbox_url(actor_id: &DbUrl) -> Result<DbUrl, ParseError> {
  Ok(Url::parse(&format!("{actor_id}/outbox"))?.into())
}

pub fn generate_featured_url(actor_id: &DbUrl) -> Result<DbUrl, ParseError> {
  Ok(Url::parse(&format!("{actor_id}/featured"))?.into())
}

pub fn generate_moderators_url(community_id: &DbUrl) -> Result<DbUrl, LemmyError> {
  Ok(Url::parse(&format!("{community_id}/moderators"))?.into())
}

/// Sanitize HTML with default options. Additionally, dont allow bypassing markdown
/// links and images
pub fn sanitize_html(data: &str) -> String {
  let sanitized = ammonia::Builder::default()
    .rm_tags(&["a", "img"])
    .clean(data)
    .to_string();
  // restore markdown quotes
  sanitized.replace("&gt;", ">")
}

pub fn sanitize_html_opt(data: &Option<String>) -> Option<String> {
  data.as_ref().map(|d| sanitize_html(d))
}

#[cfg(test)]
mod tests {
  #![allow(clippy::unwrap_used)]
  #![allow(clippy::indexing_slicing)]

  use crate::utils::{honeypot_check, password_length_check, sanitize_html};

  #[test]
  #[rustfmt::skip]
  fn password_length() {
    assert!(password_length_check("Õ¼¾°3yË,o¸ãtÌÈú|ÇÁÙAøüÒI©·¤(T]/ð>æºWæ[C¤bªWöaÃÎñ·{=û³&§½K/c").is_ok());
    assert!(password_length_check("1234567890").is_ok());
    assert!(password_length_check("short").is_err());
    assert!(password_length_check("looooooooooooooooooooooooooooooooooooooooooooooooooooooooooong").is_err());
  }

  #[test]
  fn honeypot() {
    assert!(honeypot_check(&None).is_ok());
    assert!(honeypot_check(&Some(String::new())).is_ok());
    assert!(honeypot_check(&Some("1".to_string())).is_err());
    assert!(honeypot_check(&Some("message".to_string())).is_err());
  }

  #[test]
  fn test_sanitize_html() {
    let sanitized = sanitize_html("<script>alert(1);</script> hello");
    assert_eq!(sanitized, " hello");
    let sanitized = sanitize_html("<img src='http://example.com'> test");
    assert_eq!(sanitized, " test");
  }
}<|MERGE_RESOLUTION|>--- conflicted
+++ resolved
@@ -5,12 +5,8 @@
   site::FederatedInstances,
 };
 use anyhow::Context;
-<<<<<<< HEAD
 use chrono::{DateTime, Utc};
 use futures::try_join;
-=======
-use chrono::NaiveDateTime;
->>>>>>> 2d0f77af
 use lemmy_db_schema::{
   impls::person::is_banned,
   newtypes::{CommunityId, DbUrl, LocalUserId, PersonId, PostId},
