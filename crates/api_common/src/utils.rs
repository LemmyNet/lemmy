--- conflicted
+++ resolved
@@ -547,27 +547,13 @@
 
 /// Delete local images attributed to a person
 async fn delete_local_user_images(person_id: PersonId, context: &LemmyContext) -> LemmyResult<()> {
-<<<<<<< HEAD
-  if let Ok(local_user) = LocalUserView::read_person(&mut context.pool(), person_id).await {
-    let pictrs_uploads =
-      LocalImageView::get_all_by_local_user_id(&mut context.pool(), local_user.local_user.id)
-        .await?;
-
-    // Delete their images
-    for upload in pictrs_uploads {
-      delete_image_alias(&upload.local_image.pictrs_alias, context)
-        .await
-        .ok();
-    }
-=======
   let pictrs_uploads = LocalImageView::get_all_by_person_id(&mut context.pool(), person_id).await?;
 
   // Delete their images
   for upload in pictrs_uploads {
-    delete_image_from_pictrs(&upload.local_image.pictrs_alias, context)
+    delete_image_alias(&upload.local_image.pictrs_alias, context)
       .await
       .ok();
->>>>>>> 68008a0e
   }
   Ok(())
 }
