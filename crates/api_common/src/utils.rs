--- conflicted
+++ resolved
@@ -999,19 +999,14 @@
     Ok(link.into())
   } else if image_mode == PictrsImageMode::ProxyAllImages {
     let proxied = build_proxied_image_url(&link, &context.settings().get_protocol_and_hostname())?;
-
-<<<<<<< HEAD
     // This should fail softly, since pictrs might not even be running
     let details_res = fetch_pictrs_proxied_image_details(&link, context).await;
 
     if let Ok(details) = details_res {
       let details_form = details.build_image_details_form(&proxied);
       RemoteImage::create(&mut context.pool(), &details_form).await?;
-    }
-
-=======
-    RemoteImage::create(&mut context.pool(), vec![link]).await?;
->>>>>>> 4974dbb1
+    };
+
     Ok(proxied.into())
   } else {
     Ok(link.into())
