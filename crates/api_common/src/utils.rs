--- conflicted
+++ resolved
@@ -846,11 +846,6 @@
   context: &LemmyContext,
 ) -> LemmyResult<String> {
   let text = remove_slurs(text, slur_regex);
-<<<<<<< HEAD
-  let (text, links) = markdown_rewrite_image_links(text);
-  RemoteImage::create(&mut context.pool(), links).await?;
-  Ok(text)
-=======
   if context.settings().pictrs_config()?.image_proxy {
     let (text, links) = markdown_rewrite_image_links(text);
     RemoteImage::create(&mut context.pool(), links).await?;
@@ -858,7 +853,6 @@
   } else {
     Ok(text)
   }
->>>>>>> 1f29e721
 }
 
 pub async fn process_markdown_opt(
@@ -872,14 +866,11 @@
   }
 }
 
-<<<<<<< HEAD
-=======
 /// Rewrite a link to go through `/api/v3/image_proxy` endpoint. This is only for remote urls and
 /// if image_proxy setting is enabled.
 ///
 /// The parameter `image_proxy` is the config value of `pictrs.image_proxy`. Its necessary to pass
 /// as separate parameter so it can be changed in tests.
->>>>>>> 1f29e721
 pub(crate) async fn proxy_image_link(
   link: Url,
   image_proxy: bool,
@@ -952,10 +943,7 @@
   use super::*;
   use crate::utils::{honeypot_check, limit_expire_time, password_length_check};
   use chrono::{Days, Utc};
-<<<<<<< HEAD
-=======
   use pretty_assertions::assert_eq;
->>>>>>> 1f29e721
   use serial_test::serial;
 
   #[test]
