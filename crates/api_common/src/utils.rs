use crate::{
  context::LemmyContext,
  request::purge_image_from_pictrs,
  sensitive::Sensitive,
  site::FederatedInstances,
};
use anyhow::Context;
use chrono::NaiveDateTime;
use futures::try_join;
use lemmy_db_schema::{
  impls::person::is_banned,
  newtypes::{CommunityId, DbUrl, LocalUserId, PersonId, PostId},
  source::{
    comment::{Comment, CommentUpdateForm},
    community::{Community, CommunityModerator, CommunityUpdateForm},
    email_verification::{EmailVerification, EmailVerificationForm},
    instance::Instance,
    local_site::LocalSite,
    local_site_rate_limit::LocalSiteRateLimit,
    password_reset_request::PasswordResetRequest,
    person::{Person, PersonUpdateForm},
    person_block::PersonBlock,
    post::{Post, PostRead, PostReadForm},
    registration_application::RegistrationApplication,
  },
  traits::{Crud, Readable},
  utils::DbPool,
  RegistrationMode,
};
use lemmy_db_views::{comment_view::CommentQuery, structs::LocalUserView};
use lemmy_db_views_actor::structs::{
  CommunityModeratorView,
  CommunityPersonBanView,
  CommunityView,
};
use lemmy_utils::{
  claims::Claims,
  email::{send_email, translations::Lang},
  error::{LemmyError, LemmyErrorType},
  location_info,
  rate_limit::RateLimitConfig,
  settings::structs::Settings,
  utils::slurs::build_slur_regex,
};
use regex::Regex;
use reqwest_middleware::ClientWithMiddleware;
use rosetta_i18n::{Language, LanguageId};
use tracing::warn;
use url::{ParseError, Url};

#[tracing::instrument(skip_all)]
pub async fn is_mod_or_admin(
  pool: &DbPool,
  person_id: PersonId,
  community_id: CommunityId,
) -> Result<(), LemmyError> {
  let is_mod_or_admin = CommunityView::is_mod_or_admin(pool, person_id, community_id).await?;
  if !is_mod_or_admin {
    return Err(LemmyError::from_message(LemmyErrorType::NotAModOrAdmin));
  }
  Ok(())
}

#[tracing::instrument(skip_all)]
pub async fn is_mod_or_admin_opt(
  pool: &DbPool,
  local_user_view: Option<&LocalUserView>,
  community_id: Option<CommunityId>,
) -> Result<(), LemmyError> {
  if let Some(local_user_view) = local_user_view {
    if let Some(community_id) = community_id {
      is_mod_or_admin(pool, local_user_view.person.id, community_id).await
    } else {
      is_admin(local_user_view)
    }
  } else {
    Err(LemmyError::from_message(LemmyErrorType::NotAModOrAdmin))
  }
}

<<<<<<< HEAD
pub async fn is_top_admin(pool: &DbPool, person_id: PersonId) -> Result<(), LemmyError> {
  let admins = PersonView::admins(pool).await?;
  let top_admin = admins
    .first()
    .ok_or_else(|| LemmyError::from_message(LemmyErrorType::NoAdmins))?;

  if top_admin.person.id != person_id {
    return Err(LemmyError::from_message(LemmyErrorType::NotTopAdmin));
  }
  Ok(())
}

=======
>>>>>>> f5209fff
pub fn is_admin(local_user_view: &LocalUserView) -> Result<(), LemmyError> {
  if !local_user_view.person.admin {
    return Err(LemmyError::from_message(LemmyErrorType::NotAnAdmin));
  }
  Ok(())
}

pub fn is_top_mod(
  local_user_view: &LocalUserView,
  community_mods: &[CommunityModeratorView],
) -> Result<(), LemmyError> {
  if local_user_view.person.id
    != community_mods
      .first()
      .map(|cm| cm.moderator.id)
      .unwrap_or(PersonId(0))
  {
    return Err(LemmyError::from_message(LemmyErrorType::NotTopMod));
  }
  Ok(())
}

#[tracing::instrument(skip_all)]
pub async fn get_post(post_id: PostId, pool: &DbPool) -> Result<Post, LemmyError> {
  Post::read(pool, post_id)
    .await
    .map_err(|e| LemmyError::from_error_message(e, LemmyErrorType::CouldNotFindPost))
}

#[tracing::instrument(skip_all)]
pub async fn mark_post_as_read(
  person_id: PersonId,
  post_id: PostId,
  pool: &DbPool,
) -> Result<PostRead, LemmyError> {
  let post_read_form = PostReadForm { post_id, person_id };

  PostRead::mark_as_read(pool, &post_read_form)
    .await
    .map_err(|e| LemmyError::from_error_message(e, LemmyErrorType::CouldNotMarkPostAsRead))
}

#[tracing::instrument(skip_all)]
pub async fn mark_post_as_unread(
  person_id: PersonId,
  post_id: PostId,
  pool: &DbPool,
) -> Result<usize, LemmyError> {
  let post_read_form = PostReadForm { post_id, person_id };

  PostRead::mark_as_unread(pool, &post_read_form)
    .await
    .map_err(|e| LemmyError::from_error_message(e, LemmyErrorType::CouldNotMarkPostAsRead))
}

#[tracing::instrument(skip_all)]
pub async fn local_user_view_from_jwt(
  jwt: &str,
  context: &LemmyContext,
) -> Result<LocalUserView, LemmyError> {
  let claims = Claims::decode(jwt, &context.secret().jwt_secret)
    .map_err(|e| e.with_message(LemmyErrorType::NotLoggedIn))?
    .claims;
  let local_user_id = LocalUserId(claims.sub);
  let local_user_view = LocalUserView::read(context.pool(), local_user_id).await?;
  check_user_valid(
    local_user_view.person.banned,
    local_user_view.person.ban_expires,
    local_user_view.person.deleted,
  )?;

  check_validator_time(&local_user_view.local_user.validator_time, &claims)?;

  Ok(local_user_view)
}

#[tracing::instrument(skip_all)]
pub async fn local_user_view_from_jwt_opt(
  jwt: Option<&Sensitive<String>>,
  context: &LemmyContext,
) -> Option<LocalUserView> {
  local_user_view_from_jwt(jwt?, context).await.ok()
}

/// Checks if user's token was issued before user's password reset.
pub fn check_validator_time(
  validator_time: &NaiveDateTime,
  claims: &Claims,
) -> Result<(), LemmyError> {
  let user_validation_time = validator_time.timestamp();
  if user_validation_time > claims.iat {
    Err(LemmyError::from_message(LemmyErrorType::NotLoggedIn))
  } else {
    Ok(())
  }
}

pub fn check_user_valid(
  banned: bool,
  ban_expires: Option<NaiveDateTime>,
  deleted: bool,
) -> Result<(), LemmyError> {
  // Check for a site ban
  if is_banned(banned, ban_expires) {
    return Err(LemmyError::from_message(LemmyErrorType::SiteBan));
  }

  // check for account deletion
  if deleted {
    return Err(LemmyError::from_message(LemmyErrorType::Deleted));
  }

  Ok(())
}

#[tracing::instrument(skip_all)]
pub async fn check_community_ban(
  person_id: PersonId,
  community_id: CommunityId,
  pool: &DbPool,
) -> Result<(), LemmyError> {
  let is_banned = CommunityPersonBanView::get(pool, person_id, community_id)
    .await
    .is_ok();
  if is_banned {
    Err(LemmyError::from_message(
      LemmyErrorType::BannedFromCommunity,
    ))
  } else {
    Ok(())
  }
}

#[tracing::instrument(skip_all)]
pub async fn check_community_deleted_or_removed(
  community_id: CommunityId,
  pool: &DbPool,
) -> Result<(), LemmyError> {
  let community = Community::read(pool, community_id)
    .await
    .map_err(|e| LemmyError::from_error_message(e, LemmyErrorType::CouldNotFindCommunity))?;
  if community.deleted || community.removed {
    Err(LemmyError::from_message(LemmyErrorType::Deleted))
  } else {
    Ok(())
  }
}

pub fn check_post_deleted_or_removed(post: &Post) -> Result<(), LemmyError> {
  if post.deleted || post.removed {
    Err(LemmyError::from_message(LemmyErrorType::Deleted))
  } else {
    Ok(())
  }
}

#[tracing::instrument(skip_all)]
pub async fn check_person_block(
  my_id: PersonId,
  potential_blocker_id: PersonId,
  pool: &DbPool,
) -> Result<(), LemmyError> {
  let is_blocked = PersonBlock::read(pool, potential_blocker_id, my_id)
    .await
    .is_ok();
  if is_blocked {
    Err(LemmyError::from_message(LemmyErrorType::PersonIsBlocked))
  } else {
    Ok(())
  }
}

#[tracing::instrument(skip_all)]
pub fn check_downvotes_enabled(score: i16, local_site: &LocalSite) -> Result<(), LemmyError> {
  if score == -1 && !local_site.enable_downvotes {
    return Err(LemmyError::from_message(
      LemmyErrorType::DownvotesAreDisabled,
    ));
  }
  Ok(())
}

#[tracing::instrument(skip_all)]
pub fn check_private_instance(
  local_user_view: &Option<LocalUserView>,
  local_site: &LocalSite,
) -> Result<(), LemmyError> {
  if local_user_view.is_none() && local_site.private_instance {
    return Err(LemmyError::from_message(LemmyErrorType::InstanceIsPrivate));
  }
  Ok(())
}

#[tracing::instrument(skip_all)]
pub async fn build_federated_instances(
  local_site: &LocalSite,
  pool: &DbPool,
) -> Result<Option<FederatedInstances>, LemmyError> {
  if local_site.federation_enabled {
    // TODO I hate that this requires 3 queries
    let (linked, allowed, blocked) = try_join!(
      Instance::linked(pool),
      Instance::allowlist(pool),
      Instance::blocklist(pool)
    )?;

    Ok(Some(FederatedInstances {
      linked,
      allowed,
      blocked,
    }))
  } else {
    Ok(None)
  }
}

/// Checks the password length
pub fn password_length_check(pass: &str) -> Result<(), LemmyError> {
  if !(10..=60).contains(&pass.chars().count()) {
    Err(LemmyError::from_message(LemmyErrorType::InvalidPassword))
  } else {
    Ok(())
  }
}

/// Checks the site description length
pub fn site_description_length_check(description: &str) -> Result<(), LemmyError> {
  if description.len() > 150 {
    Err(LemmyError::from_message(
      LemmyErrorType::SiteDescriptionLengthOverflow,
    ))
  } else {
    Ok(())
  }
}

/// Checks for a honeypot. If this field is filled, fail the rest of the function
pub fn honeypot_check(honeypot: &Option<String>) -> Result<(), LemmyError> {
  if honeypot.is_some() && honeypot != &Some(String::new()) {
    Err(LemmyError::from_message(LemmyErrorType::HoneypotFailed))
  } else {
    Ok(())
  }
}

pub fn send_email_to_user(
  local_user_view: &LocalUserView,
  subject: &str,
  body: &str,
  settings: &Settings,
) {
  if local_user_view.person.banned || !local_user_view.local_user.send_notifications_to_email {
    return;
  }

  if let Some(user_email) = &local_user_view.local_user.email {
    match send_email(
      subject,
      user_email,
      &local_user_view.person.name,
      body,
      settings,
    ) {
      Ok(_o) => _o,
      Err(e) => warn!("{}", e),
    };
  }
}

pub async fn send_password_reset_email(
  user: &LocalUserView,
  pool: &DbPool,
  settings: &Settings,
) -> Result<(), LemmyError> {
  // Generate a random token
  let token = uuid::Uuid::new_v4().to_string();

  // Insert the row
  let token2 = token.clone();
  let local_user_id = user.local_user.id;
  PasswordResetRequest::create_token(pool, local_user_id, &token2).await?;

  let email = &user.local_user.email.clone().expect("email");
  let lang = get_interface_language(user);
  let subject = &lang.password_reset_subject(&user.person.name);
  let protocol_and_hostname = settings.get_protocol_and_hostname();
  let reset_link = format!("{}/password_change/{}", protocol_and_hostname, &token);
  let body = &lang.password_reset_body(reset_link, &user.person.name);
  send_email(subject, email, &user.person.name, body, settings)
}

/// Send a verification email
pub async fn send_verification_email(
  user: &LocalUserView,
  new_email: &str,
  pool: &DbPool,
  settings: &Settings,
) -> Result<(), LemmyError> {
  let form = EmailVerificationForm {
    local_user_id: user.local_user.id,
    email: new_email.to_string(),
    verification_token: uuid::Uuid::new_v4().to_string(),
  };
  let verify_link = format!(
    "{}/verify_email/{}",
    settings.get_protocol_and_hostname(),
    &form.verification_token
  );
  EmailVerification::create(pool, &form).await?;

  let lang = get_interface_language(user);
  let subject = lang.verify_email_subject(&settings.hostname);
  let body = lang.verify_email_body(&settings.hostname, &user.person.name, verify_link);
  send_email(&subject, new_email, &user.person.name, &body, settings)?;

  Ok(())
}

pub fn get_interface_language(user: &LocalUserView) -> Lang {
  lang_str_to_lang(&user.local_user.interface_language)
}

pub fn get_interface_language_from_settings(user: &LocalUserView) -> Lang {
  lang_str_to_lang(&user.local_user.interface_language)
}

fn lang_str_to_lang(lang: &str) -> Lang {
  let lang_id = LanguageId::new(lang);
  Lang::from_language_id(&lang_id).unwrap_or_else(|| {
    let en = LanguageId::new("en");
    Lang::from_language_id(&en).expect("default language")
  })
}

pub fn local_site_rate_limit_to_rate_limit_config(
  local_site_rate_limit: &LocalSiteRateLimit,
) -> RateLimitConfig {
  let l = local_site_rate_limit;
  RateLimitConfig {
    message: l.message,
    message_per_second: l.message_per_second,
    post: l.post,
    post_per_second: l.post_per_second,
    register: l.register,
    register_per_second: l.register_per_second,
    image: l.image,
    image_per_second: l.image_per_second,
    comment: l.comment,
    comment_per_second: l.comment_per_second,
    search: l.search,
    search_per_second: l.search_per_second,
  }
}

pub fn local_site_to_slur_regex(local_site: &LocalSite) -> Option<Regex> {
  build_slur_regex(local_site.slur_filter_regex.as_deref())
}

pub fn local_site_opt_to_slur_regex(local_site: &Option<LocalSite>) -> Option<Regex> {
  local_site
    .as_ref()
    .map(local_site_to_slur_regex)
    .unwrap_or(None)
}

pub fn send_application_approved_email(
  user: &LocalUserView,
  settings: &Settings,
) -> Result<(), LemmyError> {
  let email = &user.local_user.email.clone().expect("email");
  let lang = get_interface_language(user);
  let subject = lang.registration_approved_subject(&user.person.actor_id);
  let body = lang.registration_approved_body(&settings.hostname);
  send_email(&subject, email, &user.person.name, &body, settings)
}

/// Send a new applicant email notification to all admins
pub async fn send_new_applicant_email_to_admins(
  applicant_username: &str,
  pool: &DbPool,
  settings: &Settings,
) -> Result<(), LemmyError> {
  // Collect the admins with emails
  let admins = LocalUserView::list_admins_with_emails(pool).await?;

  let applications_link = &format!(
    "{}/registration_applications",
    settings.get_protocol_and_hostname(),
  );

  for admin in &admins {
    let email = &admin.local_user.email.clone().expect("email");
    let lang = get_interface_language_from_settings(admin);
    let subject = lang.new_application_subject(&settings.hostname, applicant_username);
    let body = lang.new_application_body(applications_link);
    send_email(&subject, email, &admin.person.name, &body, settings)?;
  }
  Ok(())
}

/// Send a report to all admins
pub async fn send_new_report_email_to_admins(
  reporter_username: &str,
  reported_username: &str,
  pool: &DbPool,
  settings: &Settings,
) -> Result<(), LemmyError> {
  // Collect the admins with emails
  let admins = LocalUserView::list_admins_with_emails(pool).await?;

  let reports_link = &format!("{}/reports", settings.get_protocol_and_hostname(),);

  for admin in &admins {
    let email = &admin.local_user.email.clone().expect("email");
    let lang = get_interface_language_from_settings(admin);
    let subject = lang.new_report_subject(&settings.hostname, reported_username, reporter_username);
    let body = lang.new_report_body(reports_link);
    send_email(&subject, email, &admin.person.name, &body, settings)?;
  }
  Ok(())
}

pub async fn check_registration_application(
  local_user_view: &LocalUserView,
  local_site: &LocalSite,
  pool: &DbPool,
) -> Result<(), LemmyError> {
  if (local_site.registration_mode == RegistrationMode::RequireApplication
    || local_site.registration_mode == RegistrationMode::Closed)
    && !local_user_view.local_user.accepted_application
    && !local_user_view.person.admin
  {
    // Fetch the registration, see if its denied
    let local_user_id = local_user_view.local_user.id;
    let registration = RegistrationApplication::find_by_local_user_id(pool, local_user_id).await?;
    if let Some(deny_reason) = registration.deny_reason {
      let lang = get_interface_language(local_user_view);
      let registration_denied_message = format!("{}: {}", lang.registration_denied(), deny_reason);
      return Err(LemmyError::from_message(
        LemmyErrorType::RegistrationDenied(registration_denied_message),
      ));
    } else {
      return Err(LemmyError::from_message(
        LemmyErrorType::RegistrationApplicationIsPending,
      ));
    }
  }
  Ok(())
}

pub fn check_private_instance_and_federation_enabled(
  local_site: &LocalSite,
) -> Result<(), LemmyError> {
  if local_site.private_instance && local_site.federation_enabled {
    return Err(LemmyError::from_message(
      LemmyErrorType::PrivateInstanceCannotHaveFederationEnabled,
    ));
  }
  Ok(())
}

pub async fn purge_image_posts_for_person(
  banned_person_id: PersonId,
  pool: &DbPool,
  settings: &Settings,
  client: &ClientWithMiddleware,
) -> Result<(), LemmyError> {
  let posts = Post::fetch_pictrs_posts_for_creator(pool, banned_person_id).await?;
  for post in posts {
    if let Some(url) = post.url {
      purge_image_from_pictrs(client, settings, &url).await.ok();
    }
    if let Some(thumbnail_url) = post.thumbnail_url {
      purge_image_from_pictrs(client, settings, &thumbnail_url)
        .await
        .ok();
    }
  }

  Post::remove_pictrs_post_images_and_thumbnails_for_creator(pool, banned_person_id).await?;

  Ok(())
}

pub async fn purge_image_posts_for_community(
  banned_community_id: CommunityId,
  pool: &DbPool,
  settings: &Settings,
  client: &ClientWithMiddleware,
) -> Result<(), LemmyError> {
  let posts = Post::fetch_pictrs_posts_for_community(pool, banned_community_id).await?;
  for post in posts {
    if let Some(url) = post.url {
      purge_image_from_pictrs(client, settings, &url).await.ok();
    }
    if let Some(thumbnail_url) = post.thumbnail_url {
      purge_image_from_pictrs(client, settings, &thumbnail_url)
        .await
        .ok();
    }
  }

  Post::remove_pictrs_post_images_and_thumbnails_for_community(pool, banned_community_id).await?;

  Ok(())
}

pub async fn remove_user_data(
  banned_person_id: PersonId,
  pool: &DbPool,
  settings: &Settings,
  client: &ClientWithMiddleware,
) -> Result<(), LemmyError> {
  // Purge user images
  let person = Person::read(pool, banned_person_id).await?;
  if let Some(avatar) = person.avatar {
    purge_image_from_pictrs(client, settings, &avatar)
      .await
      .ok();
  }
  if let Some(banner) = person.banner {
    purge_image_from_pictrs(client, settings, &banner)
      .await
      .ok();
  }

  // Update the fields to None
  Person::update(
    pool,
    banned_person_id,
    &PersonUpdateForm::builder()
      .avatar(Some(None))
      .banner(Some(None))
      .build(),
  )
  .await?;

  // Posts
  Post::update_removed_for_creator(pool, banned_person_id, None, true).await?;

  // Purge image posts
  purge_image_posts_for_person(banned_person_id, pool, settings, client).await?;

  // Communities
  // Remove all communities where they're the top mod
  // for now, remove the communities manually
  let first_mod_communities = CommunityModeratorView::get_community_first_mods(pool).await?;

  // Filter to only this banned users top communities
  let banned_user_first_communities: Vec<CommunityModeratorView> = first_mod_communities
    .into_iter()
    .filter(|fmc| fmc.moderator.id == banned_person_id)
    .collect();

  for first_mod_community in banned_user_first_communities {
    let community_id = first_mod_community.community.id;
    Community::update(
      pool,
      community_id,
      &CommunityUpdateForm::builder().removed(Some(true)).build(),
    )
    .await?;

    // Delete the community images
    if let Some(icon) = first_mod_community.community.icon {
      purge_image_from_pictrs(client, settings, &icon).await.ok();
    }
    if let Some(banner) = first_mod_community.community.banner {
      purge_image_from_pictrs(client, settings, &banner)
        .await
        .ok();
    }
    // Update the fields to None
    Community::update(
      pool,
      community_id,
      &CommunityUpdateForm::builder()
        .icon(Some(None))
        .banner(Some(None))
        .build(),
    )
    .await?;
  }

  // Comments
  Comment::update_removed_for_creator(pool, banned_person_id, true).await?;

  Ok(())
}

pub async fn remove_user_data_in_community(
  community_id: CommunityId,
  banned_person_id: PersonId,
  pool: &DbPool,
) -> Result<(), LemmyError> {
  // Posts
  Post::update_removed_for_creator(pool, banned_person_id, Some(community_id), true).await?;

  // Comments
  // TODO Diesel doesn't allow updates with joins, so this has to be a loop
  let comments = CommentQuery::builder()
    .pool(pool)
    .creator_id(Some(banned_person_id))
    .community_id(Some(community_id))
    .limit(Some(i64::MAX))
    .build()
    .list()
    .await?;

  for comment_view in &comments {
    let comment_id = comment_view.comment.id;
    Comment::update(
      pool,
      comment_id,
      &CommentUpdateForm::builder().removed(Some(true)).build(),
    )
    .await?;
  }

  Ok(())
}

pub async fn delete_user_account(
  person_id: PersonId,
  pool: &DbPool,
  settings: &Settings,
  client: &ClientWithMiddleware,
) -> Result<(), LemmyError> {
  // Delete their images
  let person = Person::read(pool, person_id).await?;
  if let Some(avatar) = person.avatar {
    purge_image_from_pictrs(client, settings, &avatar)
      .await
      .ok();
  }
  if let Some(banner) = person.banner {
    purge_image_from_pictrs(client, settings, &banner)
      .await
      .ok();
  }
  // No need to update avatar and banner, those are handled in Person::delete_account

  // Comments
  Comment::permadelete_for_creator(pool, person_id)
    .await
    .map_err(|e| LemmyError::from_error_message(e, LemmyErrorType::CouldNotUpdateComment))?;

  // Posts
  Post::permadelete_for_creator(pool, person_id)
    .await
    .map_err(|e| LemmyError::from_error_message(e, LemmyErrorType::CouldNotUpdatePost))?;

  // Purge image posts
  purge_image_posts_for_person(person_id, pool, settings, client).await?;

  // Leave communities they mod
  CommunityModerator::leave_all_communities(pool, person_id).await?;

  Person::delete_account(pool, person_id).await?;

  Ok(())
}

#[cfg(test)]
mod tests {
  use crate::utils::{honeypot_check, password_length_check};

  #[test]
  #[rustfmt::skip]
  fn password_length() {
    assert!(password_length_check("Õ¼¾°3yË,o¸ãtÌÈú|ÇÁÙAøüÒI©·¤(T]/ð>æºWæ[C¤bªWöaÃÎñ·{=û³&§½K/c").is_ok());
    assert!(password_length_check("1234567890").is_ok());
    assert!(password_length_check("short").is_err());
    assert!(password_length_check("looooooooooooooooooooooooooooooooooooooooooooooooooooooooooong").is_err());
  }

  #[test]
  fn honeypot() {
    assert!(honeypot_check(&None).is_ok());
    assert!(honeypot_check(&Some(String::new())).is_ok());
    assert!(honeypot_check(&Some("1".to_string())).is_err());
    assert!(honeypot_check(&Some("message".to_string())).is_err());
  }
}

pub enum EndpointType {
  Community,
  Person,
  Post,
  Comment,
  PrivateMessage,
}

/// Generates an apub endpoint for a given domain, IE xyz.tld
pub fn generate_local_apub_endpoint(
  endpoint_type: EndpointType,
  name: &str,
  domain: &str,
) -> Result<DbUrl, ParseError> {
  let point = match endpoint_type {
    EndpointType::Community => "c",
    EndpointType::Person => "u",
    EndpointType::Post => "post",
    EndpointType::Comment => "comment",
    EndpointType::PrivateMessage => "private_message",
  };

  Ok(Url::parse(&format!("{domain}/{point}/{name}"))?.into())
}

pub fn generate_followers_url(actor_id: &DbUrl) -> Result<DbUrl, ParseError> {
  Ok(Url::parse(&format!("{actor_id}/followers"))?.into())
}

pub fn generate_inbox_url(actor_id: &DbUrl) -> Result<DbUrl, ParseError> {
  Ok(Url::parse(&format!("{actor_id}/inbox"))?.into())
}

pub fn generate_site_inbox_url(actor_id: &DbUrl) -> Result<DbUrl, ParseError> {
  let mut actor_id: Url = actor_id.clone().into();
  actor_id.set_path("site_inbox");
  Ok(actor_id.into())
}

pub fn generate_shared_inbox_url(actor_id: &DbUrl) -> Result<DbUrl, LemmyError> {
  let actor_id: Url = actor_id.clone().into();
  let url = format!(
    "{}://{}{}/inbox",
    &actor_id.scheme(),
    &actor_id.host_str().context(location_info!())?,
    if let Some(port) = actor_id.port() {
      format!(":{port}")
    } else {
      String::new()
    },
  );
  Ok(Url::parse(&url)?.into())
}

pub fn generate_outbox_url(actor_id: &DbUrl) -> Result<DbUrl, ParseError> {
  Ok(Url::parse(&format!("{actor_id}/outbox"))?.into())
}

pub fn generate_featured_url(actor_id: &DbUrl) -> Result<DbUrl, ParseError> {
  Ok(Url::parse(&format!("{actor_id}/featured"))?.into())
}

pub fn generate_moderators_url(community_id: &DbUrl) -> Result<DbUrl, LemmyError> {
  Ok(Url::parse(&format!("{community_id}/moderators"))?.into())
}<|MERGE_RESOLUTION|>--- conflicted
+++ resolved
@@ -78,21 +78,6 @@
   }
 }
 
-<<<<<<< HEAD
-pub async fn is_top_admin(pool: &DbPool, person_id: PersonId) -> Result<(), LemmyError> {
-  let admins = PersonView::admins(pool).await?;
-  let top_admin = admins
-    .first()
-    .ok_or_else(|| LemmyError::from_message(LemmyErrorType::NoAdmins))?;
-
-  if top_admin.person.id != person_id {
-    return Err(LemmyError::from_message(LemmyErrorType::NotTopAdmin));
-  }
-  Ok(())
-}
-
-=======
->>>>>>> f5209fff
 pub fn is_admin(local_user_view: &LocalUserView) -> Result<(), LemmyError> {
   if !local_user_view.person.admin {
     return Err(LemmyError::from_message(LemmyErrorType::NotAnAdmin));
