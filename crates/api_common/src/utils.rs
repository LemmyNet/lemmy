--- conflicted
+++ resolved
@@ -245,22 +245,6 @@
   Ok(())
 }
 
-<<<<<<< HEAD
-pub async fn check_community_ban(
-  person: &Person,
-  community_id: CommunityId,
-  pool: &mut DbPool<'_>,
-) -> LemmyResult<()> {
-  // check if user was banned from site or community
-  let is_banned = CommunityPersonBanView::get(pool, person.id, community_id).await?;
-  if is_banned {
-    Err(LemmyErrorType::BannedFromCommunity)?
-  }
-  Ok(())
-}
-
-=======
->>>>>>> bab5c930
 /// Check that the given user can perform a mod action in the community.
 ///
 /// In particular it checks that he is an admin or mod, wasn't banned and the community isn't
