--- conflicted
+++ resolved
@@ -89,7 +89,6 @@
   community_id: CommunityId,
 ) -> LemmyResult<()> {
   check_local_user_valid(local_user_view)?;
-<<<<<<< HEAD
   CommunityView::check_is_mod_or_admin(
     pool,
     local_user_view.person.id,
@@ -97,9 +96,6 @@
     local_user_view.person.instance_id,
   )
   .await
-=======
-  CommunityView::check_is_mod_or_admin(pool, local_user_view.person.id, community_id).await
->>>>>>> 2298bdbc
 }
 
 pub async fn is_mod_or_admin_opt(
@@ -127,12 +123,10 @@
 ) -> LemmyResult<()> {
   let person = &local_user_view.person;
 
-  check_local_user_valid(local_user_view)?;
-<<<<<<< HEAD
-  CommunityView::check_is_mod_of_any_or_admin(pool, person.id, person.instance_id).await
-=======
+==== BASE ====
+  check_user_valid(person)?;
   CommunityView::check_is_mod_of_any_or_admin(pool, person.id).await
->>>>>>> 2298bdbc
+==== BASE ====
 }
 
 pub fn is_admin(local_user_view: &LocalUserView) -> LemmyResult<()> {
