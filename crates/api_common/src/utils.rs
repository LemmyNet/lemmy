--- conflicted
+++ resolved
@@ -1060,11 +1060,7 @@
 
   markdown_check_for_blocked_urls(&text, url_blocklist)?;
 
-<<<<<<< HEAD
-  if context.settings().pictrs()?.image_mode() == PictrsImageMode::ProxyAllImages {
-=======
-  if context.settings().pictrs_config()?.image_mode == PictrsImageMode::ProxyAllImages {
->>>>>>> 4d17eef8
+  if context.settings().pictrs()?.image_mode == PictrsImageMode::ProxyAllImages {
     let (text, links) = markdown_rewrite_image_links(text);
     RemoteImage::create(&mut context.pool(), links.clone()).await?;
 
@@ -1132,41 +1128,7 @@
 /// Rewrite a link to go through `/api/v4/image_proxy` endpoint. This is only for remote urls and
 /// if image_proxy setting is enabled.
 pub async fn proxy_image_link(link: Url, context: &LemmyContext) -> LemmyResult<DbUrl> {
-<<<<<<< HEAD
-  proxy_image_link_internal(link, context.settings().pictrs()?.image_mode(), context).await
-=======
-  proxy_image_link_internal(
-    link,
-    context.settings().pictrs_config()?.image_mode,
-    context,
-  )
-  .await
-}
-
-pub async fn proxy_image_link_opt_api(
-  link: Option<Option<DbUrl>>,
-  context: &LemmyContext,
-) -> LemmyResult<Option<Option<DbUrl>>> {
-  if let Some(Some(link)) = link {
-    proxy_image_link(link.into(), context)
-      .await
-      .map(Some)
-      .map(Some)
-  } else {
-    Ok(link)
-  }
-}
-
-pub async fn proxy_image_link_api(
-  link: Option<DbUrl>,
-  context: &LemmyContext,
-) -> LemmyResult<Option<DbUrl>> {
-  if let Some(link) = link {
-    proxy_image_link(link.into(), context).await.map(Some)
-  } else {
-    Ok(link)
-  }
->>>>>>> 4d17eef8
+  proxy_image_link_internal(link, context.settings().pictrs()?.image_mode, context).await
 }
 
 pub async fn proxy_image_link_opt_apub(
