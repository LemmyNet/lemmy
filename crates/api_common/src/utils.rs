use crate::{
  context::LemmyContext,
  request::{
    delete_image_from_pictrs,
    fetch_pictrs_proxied_image_details,
    purge_image_from_pictrs,
  },
  site::{FederatedInstances, InstanceWithFederationState},
};
use chrono::{DateTime, Days, Local, TimeZone, Utc};
use enum_map::{enum_map, EnumMap};
use lemmy_db_schema::{
  aggregates::structs::{PersonPostAggregates, PersonPostAggregatesForm},
  newtypes::{CommentId, CommunityId, DbUrl, InstanceId, PersonId, PostId},
  source::{
    comment::{Comment, CommentLike, CommentUpdateForm},
    community::{Community, CommunityModerator, CommunityUpdateForm},
    community_block::CommunityBlock,
    email_verification::{EmailVerification, EmailVerificationForm},
    images::{ImageDetails, RemoteImage},
    instance::Instance,
    instance_block::InstanceBlock,
    local_site::LocalSite,
    local_site_rate_limit::LocalSiteRateLimit,
    local_site_url_blocklist::LocalSiteUrlBlocklist,
    moderator::{ModRemoveComment, ModRemoveCommentForm, ModRemovePost, ModRemovePostForm},
    oauth_account::OAuthAccount,
    password_reset_request::PasswordResetRequest,
    person::{Person, PersonUpdateForm},
    person_block::PersonBlock,
    post::{Post, PostLike},
    registration_application::RegistrationApplication,
    site::Site,
  },
  traits::{Crud, Likeable},
  utils::DbPool,
  FederationMode,
  RegistrationMode,
};
use lemmy_db_views::{
  comment_view::CommentQuery,
  structs::{LocalImageView, LocalUserView, SiteView},
};
use lemmy_db_views_actor::structs::{
  CommunityFollowerView,
  CommunityModeratorView,
  CommunityPersonBanView,
  CommunityView,
};
use lemmy_utils::{
  email::{send_email, translations::Lang},
  error::{LemmyError, LemmyErrorExt, LemmyErrorType, LemmyResult},
  rate_limit::{ActionType, BucketConfig},
  settings::{
    structs::{PictrsImageMode, Settings},
    SETTINGS,
  },
  utils::{
    markdown::{image_links::markdown_rewrite_image_links, markdown_check_for_blocked_urls},
    slurs::{build_slur_regex, remove_slurs},
    validation::clean_urls_in_text,
  },
  CACHE_DURATION_FEDERATION,
};
use moka::future::Cache;
use regex::{escape, Regex, RegexSet};
use rosetta_i18n::{Language, LanguageId};
use std::sync::LazyLock;
use tracing::warn;
use url::{ParseError, Url};
use urlencoding::encode;

pub static AUTH_COOKIE_NAME: &str = "jwt";

#[tracing::instrument(skip_all)]
pub async fn is_mod_or_admin(
  pool: &mut DbPool<'_>,
  person: &Person,
  community_id: CommunityId,
) -> LemmyResult<()> {
  check_user_valid(person)?;
  CommunityView::check_is_mod_or_admin(pool, person.id, community_id).await
}

#[tracing::instrument(skip_all)]
pub async fn is_mod_or_admin_opt(
  pool: &mut DbPool<'_>,
  local_user_view: Option<&LocalUserView>,
  community_id: Option<CommunityId>,
) -> LemmyResult<()> {
  if let Some(local_user_view) = local_user_view {
    if let Some(community_id) = community_id {
      is_mod_or_admin(pool, &local_user_view.person, community_id).await
    } else {
      is_admin(local_user_view)
    }
  } else {
    Err(LemmyErrorType::NotAModOrAdmin)?
  }
}

/// Check that a person is either a mod of any community, or an admin
///
/// Should only be used for read operations
#[tracing::instrument(skip_all)]
pub async fn check_community_mod_of_any_or_admin_action(
  local_user_view: &LocalUserView,
  pool: &mut DbPool<'_>,
) -> LemmyResult<()> {
  let person = &local_user_view.person;

  check_user_valid(person)?;
  CommunityView::check_is_mod_of_any_or_admin(pool, person.id).await
}

pub fn is_admin(local_user_view: &LocalUserView) -> LemmyResult<()> {
  check_user_valid(&local_user_view.person)?;
  if !local_user_view.local_user.admin {
    Err(LemmyErrorType::NotAnAdmin)?
  } else if local_user_view.person.banned {
    Err(LemmyErrorType::Banned)?
  } else {
    Ok(())
  }
}

pub fn is_top_mod(
  local_user_view: &LocalUserView,
  community_mods: &[CommunityModeratorView],
) -> LemmyResult<()> {
  check_user_valid(&local_user_view.person)?;
  if local_user_view.person.id
    != community_mods
      .first()
      .map(|cm| cm.moderator.id)
      .unwrap_or(PersonId(0))
  {
    Err(LemmyErrorType::NotTopMod)?
  } else {
    Ok(())
  }
}

<<<<<<< HEAD
/// Marks a post as read for a given person.
#[tracing::instrument(skip_all)]
pub async fn mark_post_as_read(
  person_id: PersonId,
  post_id: PostId,
  pool: &mut DbPool<'_>,
) -> LemmyResult<()> {
  PostRead::mark_as_read(pool, post_id, person_id)
    .await
    .with_lemmy_type(LemmyErrorType::CouldntMarkPostAsRead)?;
  Ok(())
}

=======
>>>>>>> a9d6d4e6
/// Updates the read comment count for a post. Usually done when reading or creating a new comment.
#[tracing::instrument(skip_all)]
pub async fn update_read_comments(
  person_id: PersonId,
  post_id: PostId,
  read_comments: i64,
  pool: &mut DbPool<'_>,
) -> LemmyResult<()> {
  let person_post_agg_form = PersonPostAggregatesForm {
    person_id,
    post_id,
    read_comments,
  };

  PersonPostAggregates::upsert(pool, &person_post_agg_form).await?;

  Ok(())
}

pub fn check_user_valid(person: &Person) -> LemmyResult<()> {
  // Check for a site ban
  if person.banned {
    Err(LemmyErrorType::SiteBan)?
  }
  // check for account deletion
  else if person.deleted {
    Err(LemmyErrorType::Deleted)?
  } else {
    Ok(())
  }
}

/// Check if the user's email is verified if email verification is turned on
/// However, skip checking verification if the user is an admin
pub fn check_email_verified(
  local_user_view: &LocalUserView,
  site_view: &SiteView,
) -> LemmyResult<()> {
  if !local_user_view.local_user.admin
    && site_view.local_site.require_email_verification
    && !local_user_view.local_user.email_verified
  {
    Err(LemmyErrorType::EmailNotVerified)?
  }
  Ok(())
}

pub async fn check_registration_application(
  local_user_view: &LocalUserView,
  local_site: &LocalSite,
  pool: &mut DbPool<'_>,
) -> LemmyResult<()> {
  if (local_site.registration_mode == RegistrationMode::RequireApplication
    || local_site.registration_mode == RegistrationMode::Closed)
    && !local_user_view.local_user.accepted_application
    && !local_user_view.local_user.admin
  {
    // Fetch the registration application. If no admin id is present its still pending. Otherwise it
    // was processed (either accepted or denied).
    let local_user_id = local_user_view.local_user.id;
    let registration = RegistrationApplication::find_by_local_user_id(pool, local_user_id).await?;
    if registration.admin_id.is_some() {
      Err(LemmyErrorType::RegistrationDenied {
        reason: registration.deny_reason,
      })?
    } else {
      Err(LemmyErrorType::RegistrationApplicationIsPending)?
    }
  }
  Ok(())
}

/// Checks that a normal user action (eg posting or voting) is allowed in a given community.
///
/// In particular it checks that neither the user nor community are banned or deleted, and that
/// the user isn't banned.
pub async fn check_community_user_action(
  person: &Person,
  community: &Community,
  pool: &mut DbPool<'_>,
) -> LemmyResult<()> {
  check_user_valid(person)?;
  check_community_deleted_removed(community)?;
  CommunityPersonBanView::check(pool, person.id, community.id).await?;
  CommunityFollowerView::check_private_community_action(pool, person.id, community).await?;
  Ok(())
}

pub fn check_community_deleted_removed(community: &Community) -> LemmyResult<()> {
  if community.deleted || community.removed {
    Err(LemmyErrorType::Deleted)?
  }
  Ok(())
}

/// Check that the given user can perform a mod action in the community.
///
/// In particular it checks that he is an admin or mod, wasn't banned and the community isn't
/// removed/deleted.
pub async fn check_community_mod_action(
  person: &Person,
  community: &Community,
  allow_deleted: bool,
  pool: &mut DbPool<'_>,
) -> LemmyResult<()> {
  is_mod_or_admin(pool, person, community.id).await?;
  CommunityPersonBanView::check(pool, person.id, community.id).await?;

  // it must be possible to restore deleted community
  if !allow_deleted {
    check_community_deleted_removed(community)?;
  }
  Ok(())
}

/// Don't allow creating reports for removed / deleted posts
pub fn check_post_deleted_or_removed(post: &Post) -> LemmyResult<()> {
  if post.deleted || post.removed {
    Err(LemmyErrorType::Deleted)?
  } else {
    Ok(())
  }
}

pub fn check_comment_deleted_or_removed(comment: &Comment) -> LemmyResult<()> {
  if comment.deleted || comment.removed {
    Err(LemmyErrorType::Deleted)?
  } else {
    Ok(())
  }
}

#[tracing::instrument(skip_all)]
pub async fn check_person_instance_community_block(
  my_id: PersonId,
  potential_blocker_id: PersonId,
  community_instance_id: InstanceId,
  community_id: CommunityId,
  pool: &mut DbPool<'_>,
) -> LemmyResult<()> {
  PersonBlock::read(pool, potential_blocker_id, my_id).await?;
  InstanceBlock::read(pool, potential_blocker_id, community_instance_id).await?;
  CommunityBlock::read(pool, potential_blocker_id, community_id).await?;
  Ok(())
}

/// A vote item type used to check the vote mode.
pub enum VoteItem {
  Post(PostId),
  Comment(CommentId),
}

#[tracing::instrument(skip_all)]
pub async fn check_local_vote_mode(
  score: i16,
  vote_item: VoteItem,
  local_site: &LocalSite,
  person_id: PersonId,
  pool: &mut DbPool<'_>,
) -> LemmyResult<()> {
  let (downvote_setting, upvote_setting) = match vote_item {
    VoteItem::Post(_) => (local_site.post_downvotes, local_site.post_upvotes),
    VoteItem::Comment(_) => (local_site.comment_downvotes, local_site.comment_upvotes),
  };

  let downvote_fail = score == -1 && downvote_setting == FederationMode::Disable;
  let upvote_fail = score == 1 && upvote_setting == FederationMode::Disable;

  // Undo previous vote for item if new vote fails
  if downvote_fail || upvote_fail {
    match vote_item {
      VoteItem::Post(post_id) => PostLike::remove(pool, person_id, post_id).await?,
      VoteItem::Comment(comment_id) => CommentLike::remove(pool, person_id, comment_id).await?,
    };
  }
  Ok(())
}

/// Dont allow bots to do certain actions, like voting
#[tracing::instrument(skip_all)]
pub fn check_bot_account(person: &Person) -> LemmyResult<()> {
  if person.bot_account {
    Err(LemmyErrorType::InvalidBotAction)?
  } else {
    Ok(())
  }
}

#[tracing::instrument(skip_all)]
pub fn check_private_instance(
  local_user_view: &Option<LocalUserView>,
  local_site: &LocalSite,
) -> LemmyResult<()> {
  if local_user_view.is_none() && local_site.private_instance {
    Err(LemmyErrorType::InstanceIsPrivate)?
  } else {
    Ok(())
  }
}

/// If private messages are disabled, dont allow them to be sent / received
#[tracing::instrument(skip_all)]
pub fn check_private_messages_enabled(local_user_view: &LocalUserView) -> Result<(), LemmyError> {
  if !local_user_view.local_user.enable_private_messages {
    Err(LemmyErrorType::CouldntCreatePrivateMessage)?
  } else {
    Ok(())
  }
}

#[tracing::instrument(skip_all)]
pub async fn build_federated_instances(
  local_site: &LocalSite,
  pool: &mut DbPool<'_>,
) -> LemmyResult<Option<FederatedInstances>> {
  if local_site.federation_enabled {
    let mut linked = Vec::new();
    let mut allowed = Vec::new();
    let mut blocked = Vec::new();

    let all = Instance::read_all_with_fed_state(pool).await?;
    for (instance, federation_state, is_blocked, is_allowed) in all {
      let i = InstanceWithFederationState {
        instance,
        federation_state: federation_state.map(std::convert::Into::into),
      };
      if is_blocked {
        // blocked instances will only have an entry here if they had been federated with in the
        // past.
        blocked.push(i);
      } else if is_allowed {
        allowed.push(i.clone());
        linked.push(i);
      } else {
        // not explicitly allowed but implicitly linked
        linked.push(i);
      }
    }

    Ok(Some(FederatedInstances {
      linked,
      allowed,
      blocked,
    }))
  } else {
    Ok(None)
  }
}

/// Checks the password length
pub fn password_length_check(pass: &str) -> LemmyResult<()> {
  if !(10..=60).contains(&pass.chars().count()) {
    Err(LemmyErrorType::InvalidPassword)?
  } else {
    Ok(())
  }
}

/// Checks for a honeypot. If this field is filled, fail the rest of the function
pub fn honeypot_check(honeypot: &Option<String>) -> LemmyResult<()> {
  if honeypot.is_some() && honeypot != &Some(String::new()) {
    Err(LemmyErrorType::HoneypotFailed)?
  } else {
    Ok(())
  }
}

pub async fn send_email_to_user(
  local_user_view: &LocalUserView,
  subject: &str,
  body: &str,
  settings: &Settings,
) {
  if local_user_view.person.banned || !local_user_view.local_user.send_notifications_to_email {
    return;
  }

  if let Some(user_email) = &local_user_view.local_user.email {
    match send_email(
      subject,
      user_email,
      &local_user_view.person.name,
      body,
      settings,
    )
    .await
    {
      Ok(_o) => _o,
      Err(e) => warn!("{}", e),
    };
  }
}

pub async fn send_password_reset_email(
  user: &LocalUserView,
  pool: &mut DbPool<'_>,
  settings: &Settings,
) -> LemmyResult<()> {
  // Generate a random token
  let token = uuid::Uuid::new_v4().to_string();

  let email = &user.local_user.email.clone().expect("email");
  let lang = get_interface_language(user);
  let subject = &lang.password_reset_subject(&user.person.name);
  let protocol_and_hostname = settings.get_protocol_and_hostname();
  let reset_link = format!("{}/password_change/{}", protocol_and_hostname, &token);
  let body = &lang.password_reset_body(reset_link, &user.person.name);
  send_email(subject, email, &user.person.name, body, settings).await?;

  // Insert the row after successful send, to avoid using daily reset limit while
  // email sending is broken.
  let local_user_id = user.local_user.id;
  PasswordResetRequest::create(pool, local_user_id, token.clone()).await?;
  Ok(())
}

/// Send a verification email
pub async fn send_verification_email(
  user: &LocalUserView,
  new_email: &str,
  pool: &mut DbPool<'_>,
  settings: &Settings,
) -> LemmyResult<()> {
  let form = EmailVerificationForm {
    local_user_id: user.local_user.id,
    email: new_email.to_string(),
    verification_token: uuid::Uuid::new_v4().to_string(),
  };
  let verify_link = format!(
    "{}/verify_email/{}",
    settings.get_protocol_and_hostname(),
    &form.verification_token
  );
  EmailVerification::create(pool, &form).await?;

  let lang = get_interface_language(user);
  let subject = lang.verify_email_subject(&settings.hostname);
  let body = lang.verify_email_body(&settings.hostname, &user.person.name, verify_link);
  send_email(&subject, new_email, &user.person.name, &body, settings).await?;

  Ok(())
}

pub fn get_interface_language(user: &LocalUserView) -> Lang {
  lang_str_to_lang(&user.local_user.interface_language)
}

pub fn get_interface_language_from_settings(user: &LocalUserView) -> Lang {
  lang_str_to_lang(&user.local_user.interface_language)
}

fn lang_str_to_lang(lang: &str) -> Lang {
  let lang_id = LanguageId::new(lang);
  Lang::from_language_id(&lang_id).unwrap_or_else(|| {
    let en = LanguageId::new("en");
    Lang::from_language_id(&en).expect("default language")
  })
}

pub fn local_site_rate_limit_to_rate_limit_config(
  l: &LocalSiteRateLimit,
) -> EnumMap<ActionType, BucketConfig> {
  enum_map! {
    ActionType::Message => (l.message, l.message_per_second),
    ActionType::Post => (l.post, l.post_per_second),
    ActionType::Register => (l.register, l.register_per_second),
    ActionType::Image => (l.image, l.image_per_second),
    ActionType::Comment => (l.comment, l.comment_per_second),
    ActionType::Search => (l.search, l.search_per_second),
    ActionType::ImportUserSettings => (l.import_user_settings, l.import_user_settings_per_second),
  }
  .map(|_key, (capacity, secs_to_refill)| BucketConfig {
    capacity: u32::try_from(capacity).unwrap_or(0),
    secs_to_refill: u32::try_from(secs_to_refill).unwrap_or(0),
  })
}

pub fn local_site_to_slur_regex(local_site: &LocalSite) -> Option<Regex> {
  build_slur_regex(local_site.slur_filter_regex.as_deref())
}

pub fn local_site_opt_to_slur_regex(local_site: &Option<LocalSite>) -> Option<Regex> {
  local_site
    .as_ref()
    .map(local_site_to_slur_regex)
    .unwrap_or(None)
}

pub async fn get_url_blocklist(context: &LemmyContext) -> LemmyResult<RegexSet> {
  static URL_BLOCKLIST: LazyLock<Cache<(), RegexSet>> = LazyLock::new(|| {
    Cache::builder()
      .max_capacity(1)
      .time_to_live(CACHE_DURATION_FEDERATION)
      .build()
  });

  Ok(
    URL_BLOCKLIST
      .try_get_with::<_, LemmyError>((), async {
        let urls = LocalSiteUrlBlocklist::get_all(&mut context.pool()).await?;

        // The urls are already validated on saving, so just escape them.
        let regexes = urls.iter().map(|url| escape(&url.url));

        let set = RegexSet::new(regexes)?;
        Ok(set)
      })
      .await
      .map_err(|e| anyhow::anyhow!("Failed to build URL blocklist due to `{}`", e))?,
  )
}

pub async fn send_application_approved_email(
  user: &LocalUserView,
  settings: &Settings,
) -> LemmyResult<()> {
  let email = &user.local_user.email.clone().expect("email");
  let lang = get_interface_language(user);
  let subject = lang.registration_approved_subject(&user.person.actor_id);
  let body = lang.registration_approved_body(&settings.hostname);
  send_email(&subject, email, &user.person.name, &body, settings).await
}

/// Send a new applicant email notification to all admins
pub async fn send_new_applicant_email_to_admins(
  applicant_username: &str,
  pool: &mut DbPool<'_>,
  settings: &Settings,
) -> LemmyResult<()> {
  // Collect the admins with emails
  let admins = LocalUserView::list_admins_with_emails(pool).await?;

  let applications_link = &format!(
    "{}/registration_applications",
    settings.get_protocol_and_hostname(),
  );

  for admin in &admins {
    let email = &admin.local_user.email.clone().expect("email");
    let lang = get_interface_language_from_settings(admin);
    let subject = lang.new_application_subject(&settings.hostname, applicant_username);
    let body = lang.new_application_body(applications_link);
    send_email(&subject, email, &admin.person.name, &body, settings).await?;
  }
  Ok(())
}

/// Send a report to all admins
pub async fn send_new_report_email_to_admins(
  reporter_username: &str,
  reported_username: &str,
  pool: &mut DbPool<'_>,
  settings: &Settings,
) -> LemmyResult<()> {
  // Collect the admins with emails
  let admins = LocalUserView::list_admins_with_emails(pool).await?;

  let reports_link = &format!("{}/reports", settings.get_protocol_and_hostname(),);

  for admin in &admins {
    let email = &admin.local_user.email.clone().expect("email");
    let lang = get_interface_language_from_settings(admin);
    let subject = lang.new_report_subject(&settings.hostname, reported_username, reporter_username);
    let body = lang.new_report_body(reports_link);
    send_email(&subject, email, &admin.person.name, &body, settings).await?;
  }
  Ok(())
}

pub fn check_private_instance_and_federation_enabled(local_site: &LocalSite) -> LemmyResult<()> {
  if local_site.private_instance && local_site.federation_enabled {
    Err(LemmyErrorType::CantEnablePrivateInstanceAndFederationTogether)?
  } else {
    Ok(())
  }
}

/// Read the site for an actor_id.
///
/// Used for GetCommunityResponse and GetPersonDetails
pub async fn read_site_for_actor(
  actor_id: DbUrl,
  context: &LemmyContext,
) -> LemmyResult<Option<Site>> {
  let site_id = Site::instance_actor_id_from_url(actor_id.clone().into());
  let site = Site::read_from_apub_id(&mut context.pool(), &site_id.into()).await?;
  Ok(site)
}

pub async fn purge_image_posts_for_person(
  banned_person_id: PersonId,
  context: &LemmyContext,
) -> LemmyResult<()> {
  let pool = &mut context.pool();
  let posts = Post::fetch_pictrs_posts_for_creator(pool, banned_person_id).await?;
  for post in posts {
    if let Some(url) = post.url {
      purge_image_from_pictrs(&url, context).await.ok();
    }
    if let Some(thumbnail_url) = post.thumbnail_url {
      purge_image_from_pictrs(&thumbnail_url, context).await.ok();
    }
  }

  Post::remove_pictrs_post_images_and_thumbnails_for_creator(pool, banned_person_id).await?;

  Ok(())
}

/// Delete a local_user's images
async fn delete_local_user_images(person_id: PersonId, context: &LemmyContext) -> LemmyResult<()> {
  if let Ok(local_user) = LocalUserView::read_person(&mut context.pool(), person_id).await {
    let pictrs_uploads =
      LocalImageView::get_all_by_local_user_id(&mut context.pool(), local_user.local_user.id)
        .await?;

    // Delete their images
    for upload in pictrs_uploads {
      delete_image_from_pictrs(
        &upload.local_image.pictrs_alias,
        &upload.local_image.pictrs_delete_token,
        context,
      )
      .await
      .ok();
    }
  }
  Ok(())
}

pub async fn purge_image_posts_for_community(
  banned_community_id: CommunityId,
  context: &LemmyContext,
) -> LemmyResult<()> {
  let pool = &mut context.pool();
  let posts = Post::fetch_pictrs_posts_for_community(pool, banned_community_id).await?;
  for post in posts {
    if let Some(url) = post.url {
      purge_image_from_pictrs(&url, context).await.ok();
    }
    if let Some(thumbnail_url) = post.thumbnail_url {
      purge_image_from_pictrs(&thumbnail_url, context).await.ok();
    }
  }

  Post::remove_pictrs_post_images_and_thumbnails_for_community(pool, banned_community_id).await?;

  Ok(())
}

/// Removes or restores user data.
pub async fn remove_or_restore_user_data(
  mod_person_id: PersonId,
  banned_person_id: PersonId,
  removed: bool,
  reason: &Option<String>,
  context: &LemmyContext,
) -> LemmyResult<()> {
  let pool = &mut context.pool();

  // Only these actions are possible when removing, not restoring
  if removed {
    // Purge user images
    let person = Person::read(pool, banned_person_id).await?;
    if let Some(avatar) = person.avatar {
      purge_image_from_pictrs(&avatar, context).await.ok();
    }
    if let Some(banner) = person.banner {
      purge_image_from_pictrs(&banner, context).await.ok();
    }

    // Update the fields to None
    Person::update(
      pool,
      banned_person_id,
      &PersonUpdateForm {
        avatar: Some(None),
        banner: Some(None),
        bio: Some(None),
        ..Default::default()
      },
    )
    .await?;

    // Purge image posts
    purge_image_posts_for_person(banned_person_id, context).await?;

    // Communities
    // Remove all communities where they're the top mod
    // for now, remove the communities manually
    let first_mod_communities = CommunityModeratorView::get_community_first_mods(pool).await?;

    // Filter to only this banned users top communities
    let banned_user_first_communities: Vec<CommunityModeratorView> = first_mod_communities
      .into_iter()
      .filter(|fmc| fmc.moderator.id == banned_person_id)
      .collect();

    for first_mod_community in banned_user_first_communities {
      let community_id = first_mod_community.community.id;
      Community::update(
        pool,
        community_id,
        &CommunityUpdateForm {
          removed: Some(removed),
          ..Default::default()
        },
      )
      .await?;

      // Delete the community images
      if let Some(icon) = first_mod_community.community.icon {
        purge_image_from_pictrs(&icon, context).await.ok();
      }
      if let Some(banner) = first_mod_community.community.banner {
        purge_image_from_pictrs(&banner, context).await.ok();
      }
      // Update the fields to None
      Community::update(
        pool,
        community_id,
        &CommunityUpdateForm {
          icon: Some(None),
          banner: Some(None),
          ..Default::default()
        },
      )
      .await?;
    }
  }

  // Posts
  let removed_or_restored_posts =
    Post::update_removed_for_creator(pool, banned_person_id, None, removed).await?;
  create_modlog_entries_for_removed_or_restored_posts(
    pool,
    mod_person_id,
    removed_or_restored_posts.iter().map(|r| r.id).collect(),
    removed,
    reason,
  )
  .await?;

  // Comments
  let removed_or_restored_comments =
    Comment::update_removed_for_creator(pool, banned_person_id, removed).await?;
  create_modlog_entries_for_removed_or_restored_comments(
    pool,
    mod_person_id,
    removed_or_restored_comments.iter().map(|r| r.id).collect(),
    removed,
    reason,
  )
  .await?;

  Ok(())
}

async fn create_modlog_entries_for_removed_or_restored_posts(
  pool: &mut DbPool<'_>,
  mod_person_id: PersonId,
  post_ids: Vec<PostId>,
  removed: bool,
  reason: &Option<String>,
) -> LemmyResult<()> {
  // Build the forms
  let forms = post_ids
    .iter()
    .map(|&post_id| ModRemovePostForm {
      mod_person_id,
      post_id,
      removed: Some(removed),
      reason: reason.clone(),
    })
    .collect();

  ModRemovePost::create_multiple(pool, &forms).await?;

  Ok(())
}

async fn create_modlog_entries_for_removed_or_restored_comments(
  pool: &mut DbPool<'_>,
  mod_person_id: PersonId,
  comment_ids: Vec<CommentId>,
  removed: bool,
  reason: &Option<String>,
) -> LemmyResult<()> {
  // Build the forms
  let forms = comment_ids
    .iter()
    .map(|&comment_id| ModRemoveCommentForm {
      mod_person_id,
      comment_id,
      removed: Some(removed),
      reason: reason.clone(),
    })
    .collect();

  ModRemoveComment::create_multiple(pool, &forms).await?;

  Ok(())
}

pub async fn remove_or_restore_user_data_in_community(
  community_id: CommunityId,
  mod_person_id: PersonId,
  banned_person_id: PersonId,
  remove: bool,
  reason: &Option<String>,
  pool: &mut DbPool<'_>,
) -> LemmyResult<()> {
  // Posts
  let posts =
    Post::update_removed_for_creator(pool, banned_person_id, Some(community_id), remove).await?;
  create_modlog_entries_for_removed_or_restored_posts(
    pool,
    mod_person_id,
    posts.iter().map(|r| r.id).collect(),
    remove,
    reason,
  )
  .await?;

  // Comments
  // TODO Diesel doesn't allow updates with joins, so this has to be a loop
  let site = Site::read_local(pool).await?;
  let comments = CommentQuery {
    creator_id: Some(banned_person_id),
    community_id: Some(community_id),
    ..Default::default()
  }
  .list(&site, pool)
  .await?;

  for comment_view in &comments {
    let comment_id = comment_view.comment.id;
    Comment::update(
      pool,
      comment_id,
      &CommentUpdateForm {
        removed: Some(remove),
        ..Default::default()
      },
    )
    .await?;
  }

  create_modlog_entries_for_removed_or_restored_comments(
    pool,
    mod_person_id,
    comments.iter().map(|r| r.comment.id).collect(),
    remove,
    reason,
  )
  .await?;

  Ok(())
}

pub async fn purge_user_account(person_id: PersonId, context: &LemmyContext) -> LemmyResult<()> {
  let pool = &mut context.pool();

  let person = Person::read(pool, person_id).await?;

  // Delete their local images, if they're a local user
  delete_local_user_images(person_id, context).await.ok();

  // No need to update avatar and banner, those are handled in Person::delete_account
  if let Some(avatar) = person.avatar {
    purge_image_from_pictrs(&avatar, context).await.ok();
  }
  if let Some(banner) = person.banner {
    purge_image_from_pictrs(&banner, context).await.ok();
  }

  // Purge image posts
  purge_image_posts_for_person(person_id, context).await.ok();

  // Comments
  Comment::permadelete_for_creator(pool, person_id)
    .await
    .with_lemmy_type(LemmyErrorType::CouldntUpdateComment)?;

  // Posts
  Post::permadelete_for_creator(pool, person_id)
    .await
    .with_lemmy_type(LemmyErrorType::CouldntUpdatePost)?;

  // Leave communities they mod
  CommunityModerator::leave_all_communities(pool, person_id).await?;

  // Delete the oauth accounts linked to the local user
  if let Ok(local_user) = LocalUserView::read_person(pool, person_id).await {
    OAuthAccount::delete_user_accounts(pool, local_user.local_user.id).await?;
  }

  Person::delete_account(pool, person_id).await?;

  Ok(())
}

pub enum EndpointType {
  Community,
  Person,
  Post,
  Comment,
  PrivateMessage,
}

/// Generates an apub endpoint for a given domain, IE xyz.tld
pub fn generate_local_apub_endpoint(
  endpoint_type: EndpointType,
  name: &str,
  domain: &str,
) -> Result<DbUrl, ParseError> {
  let point = match endpoint_type {
    EndpointType::Community => "c",
    EndpointType::Person => "u",
    EndpointType::Post => "post",
    EndpointType::Comment => "comment",
    EndpointType::PrivateMessage => "private_message",
  };

  Ok(Url::parse(&format!("{domain}/{point}/{name}"))?.into())
}

pub fn generate_followers_url(actor_id: &DbUrl) -> Result<DbUrl, ParseError> {
  Ok(Url::parse(&format!("{actor_id}/followers"))?.into())
}

pub fn generate_inbox_url() -> LemmyResult<DbUrl> {
  let url = format!("{}/inbox", SETTINGS.get_protocol_and_hostname());
  Ok(Url::parse(&url)?.into())
}

pub fn generate_outbox_url(actor_id: &DbUrl) -> Result<DbUrl, ParseError> {
  Ok(Url::parse(&format!("{actor_id}/outbox"))?.into())
}

pub fn generate_featured_url(actor_id: &DbUrl) -> Result<DbUrl, ParseError> {
  Ok(Url::parse(&format!("{actor_id}/featured"))?.into())
}

pub fn generate_moderators_url(community_id: &DbUrl) -> LemmyResult<DbUrl> {
  Ok(Url::parse(&format!("{community_id}/moderators"))?.into())
}

/// Ensure that ban/block expiry is in valid range. If its in past, throw error. If its more
/// than 10 years in future, convert to permanent ban. Otherwise return the same value.
pub fn check_expire_time(expires_unix_opt: Option<i64>) -> LemmyResult<Option<DateTime<Utc>>> {
  if let Some(expires_unix) = expires_unix_opt {
    let expires = Utc
      .timestamp_opt(expires_unix, 0)
      .single()
      .ok_or(LemmyErrorType::InvalidUnixTime)?;

    limit_expire_time(expires)
  } else {
    Ok(None)
  }
}

fn limit_expire_time(expires: DateTime<Utc>) -> LemmyResult<Option<DateTime<Utc>>> {
  const MAX_BAN_TERM: Days = Days::new(10 * 365);

  if expires < Local::now() {
    Err(LemmyErrorType::BanExpirationInPast)?
  } else if expires > Local::now() + MAX_BAN_TERM {
    Ok(None)
  } else {
    Ok(Some(expires))
  }
}

#[tracing::instrument(skip_all)]
pub fn check_conflicting_like_filters(
  liked_only: Option<bool>,
  disliked_only: Option<bool>,
) -> LemmyResult<()> {
  if liked_only.unwrap_or_default() && disliked_only.unwrap_or_default() {
    Err(LemmyErrorType::ContradictingFilters)?
  } else {
    Ok(())
  }
}

pub async fn process_markdown(
  text: &str,
  slur_regex: &Option<Regex>,
  url_blocklist: &RegexSet,
  context: &LemmyContext,
) -> LemmyResult<String> {
  let text = remove_slurs(text, slur_regex);
  let text = clean_urls_in_text(&text);

  markdown_check_for_blocked_urls(&text, url_blocklist)?;

  if context.settings().pictrs_config()?.image_mode() == PictrsImageMode::ProxyAllImages {
    let (text, links) = markdown_rewrite_image_links(text);
    RemoteImage::create(&mut context.pool(), links.clone()).await?;

    // Create images and image detail rows
    for link in links {
      // Insert image details for the remote image
      let details_res = fetch_pictrs_proxied_image_details(&link, context).await;
      if let Ok(details) = details_res {
        let proxied =
          build_proxied_image_url(&link, &context.settings().get_protocol_and_hostname())?;
        let details_form = details.build_image_details_form(&proxied);
        ImageDetails::create(&mut context.pool(), &details_form).await?;
      }
    }
    Ok(text)
  } else {
    Ok(text)
  }
}

pub async fn process_markdown_opt(
  text: &Option<String>,
  slur_regex: &Option<Regex>,
  url_blocklist: &RegexSet,
  context: &LemmyContext,
) -> LemmyResult<Option<String>> {
  match text {
    Some(t) => process_markdown(t, slur_regex, url_blocklist, context)
      .await
      .map(Some),
    None => Ok(None),
  }
}

/// A wrapper for `proxy_image_link` for use in tests.
///
/// The parameter `force_image_proxy` is the config value of `pictrs.image_proxy`. Its necessary to
/// pass as separate parameter so it can be changed in tests.
async fn proxy_image_link_internal(
  link: Url,
  image_mode: PictrsImageMode,
  context: &LemmyContext,
) -> LemmyResult<DbUrl> {
  // Dont rewrite links pointing to local domain.
  if link.domain() == Some(&context.settings().hostname) {
    Ok(link.into())
  } else if image_mode == PictrsImageMode::ProxyAllImages {
    RemoteImage::create(&mut context.pool(), vec![link.clone()]).await?;

    let proxied = build_proxied_image_url(&link, &context.settings().get_protocol_and_hostname())?;
    // This should fail softly, since pictrs might not even be running
    let details_res = fetch_pictrs_proxied_image_details(&link, context).await;

    if let Ok(details) = details_res {
      let details_form = details.build_image_details_form(&proxied);
      ImageDetails::create(&mut context.pool(), &details_form).await?;
    };

    Ok(proxied.into())
  } else {
    Ok(link.into())
  }
}

/// Rewrite a link to go through `/api/v3/image_proxy` endpoint. This is only for remote urls and
/// if image_proxy setting is enabled.
pub async fn proxy_image_link(link: Url, context: &LemmyContext) -> LemmyResult<DbUrl> {
  proxy_image_link_internal(
    link,
    context.settings().pictrs_config()?.image_mode(),
    context,
  )
  .await
}

pub async fn proxy_image_link_opt_api(
  link: Option<Option<DbUrl>>,
  context: &LemmyContext,
) -> LemmyResult<Option<Option<DbUrl>>> {
  if let Some(Some(link)) = link {
    proxy_image_link(link.into(), context)
      .await
      .map(Some)
      .map(Some)
  } else {
    Ok(link)
  }
}

pub async fn proxy_image_link_api(
  link: Option<DbUrl>,
  context: &LemmyContext,
) -> LemmyResult<Option<DbUrl>> {
  if let Some(link) = link {
    proxy_image_link(link.into(), context).await.map(Some)
  } else {
    Ok(link)
  }
}

pub async fn proxy_image_link_opt_apub(
  link: Option<Url>,
  context: &LemmyContext,
) -> LemmyResult<Option<DbUrl>> {
  if let Some(l) = link {
    proxy_image_link(l, context).await.map(Some)
  } else {
    Ok(None)
  }
}

fn build_proxied_image_url(
  link: &Url,
  protocol_and_hostname: &str,
) -> Result<Url, url::ParseError> {
  Url::parse(&format!(
    "{}/api/v3/image_proxy?url={}",
    protocol_and_hostname,
    encode(link.as_str())
  ))
}

#[cfg(test)]
mod tests {

  use super::*;
  use lemmy_db_schema::source::{
    comment::CommentInsertForm,
    community::CommunityInsertForm,
    person::PersonInsertForm,
    post::PostInsertForm,
  };
  use lemmy_db_views_moderator::structs::{
    ModRemoveCommentView,
    ModRemovePostView,
    ModlogListParams,
  };
  use pretty_assertions::assert_eq;
  use serial_test::serial;

  #[test]
  #[rustfmt::skip]
  fn password_length() {
    assert!(password_length_check("Õ¼¾°3yË,o¸ãtÌÈú|ÇÁÙAøüÒI©·¤(T]/ð>æºWæ[C¤bªWöaÃÎñ·{=û³&§½K/c").is_ok());
    assert!(password_length_check("1234567890").is_ok());
    assert!(password_length_check("short").is_err());
    assert!(password_length_check("looooooooooooooooooooooooooooooooooooooooooooooooooooooooooong").is_err());
  }

  #[test]
  fn honeypot() {
    assert!(honeypot_check(&None).is_ok());
    assert!(honeypot_check(&Some(String::new())).is_ok());
    assert!(honeypot_check(&Some("1".to_string())).is_err());
    assert!(honeypot_check(&Some("message".to_string())).is_err());
  }

  #[test]
  fn test_limit_ban_term() -> LemmyResult<()> {
    // Ban expires in past, should throw error
    assert!(limit_expire_time(Utc::now() - Days::new(5)).is_err());

    // Legitimate ban term, return same value
    let fourteen_days = Utc::now() + Days::new(14);
    assert_eq!(limit_expire_time(fourteen_days)?, Some(fourteen_days));
    let nine_years = Utc::now() + Days::new(365 * 9);
    assert_eq!(limit_expire_time(nine_years)?, Some(nine_years));

    // Too long ban term, changes to None (permanent ban)
    assert_eq!(limit_expire_time(Utc::now() + Days::new(365 * 11))?, None);

    Ok(())
  }

  #[tokio::test]
  #[serial]
  async fn test_proxy_image_link() -> LemmyResult<()> {
    let context = LemmyContext::init_test_context().await;

    // image from local domain is unchanged
    let local_url = Url::parse("http://lemmy-alpha/image.png")?;
    let proxied =
      proxy_image_link_internal(local_url.clone(), PictrsImageMode::ProxyAllImages, &context)
        .await?;
    assert_eq!(&local_url, proxied.inner());

    // image from remote domain is proxied
    let remote_image = Url::parse("http://lemmy-beta/image.png")?;
    let proxied = proxy_image_link_internal(
      remote_image.clone(),
      PictrsImageMode::ProxyAllImages,
      &context,
    )
    .await?;
    assert_eq!(
      "https://lemmy-alpha/api/v3/image_proxy?url=http%3A%2F%2Flemmy-beta%2Fimage.png",
      proxied.as_str()
    );

    // This fails, because the details can't be fetched without pictrs running,
    // And a remote image won't be inserted.
    assert!(
      RemoteImage::validate(&mut context.pool(), remote_image.into())
        .await
        .is_ok()
    );

    Ok(())
  }

  #[tokio::test]
  #[serial]
  async fn test_mod_remove_or_restore_data() -> LemmyResult<()> {
    let context = LemmyContext::init_test_context().await;
    let pool = &mut context.pool();

    let inserted_instance = Instance::read_or_create(pool, "my_domain.tld".to_string()).await?;

    let new_mod = PersonInsertForm::test_form(inserted_instance.id, "modder");
    let inserted_mod = Person::create(pool, &new_mod).await?;

    let new_person = PersonInsertForm::test_form(inserted_instance.id, "chrimbus");
    let inserted_person = Person::create(pool, &new_person).await?;

    let new_community = CommunityInsertForm::new(
      inserted_instance.id,
      "mod_community crepes".to_string(),
      "nada".to_owned(),
      "pubkey".to_string(),
    );
    let inserted_community = Community::create(pool, &new_community).await?;

    let post_form_1 = PostInsertForm::new(
      "A test post tubular".into(),
      inserted_person.id,
      inserted_community.id,
    );
    let inserted_post_1 = Post::create(pool, &post_form_1).await?;

    let post_form_2 = PostInsertForm::new(
      "A test post radical".into(),
      inserted_person.id,
      inserted_community.id,
    );
    let inserted_post_2 = Post::create(pool, &post_form_2).await?;

    let comment_form_1 = CommentInsertForm::new(
      inserted_person.id,
      inserted_post_1.id,
      "A test comment tubular".into(),
    );
    let _inserted_comment_1 = Comment::create(pool, &comment_form_1, None).await?;

    let comment_form_2 = CommentInsertForm::new(
      inserted_person.id,
      inserted_post_2.id,
      "A test comment radical".into(),
    );
    let _inserted_comment_2 = Comment::create(pool, &comment_form_2, None).await?;

    // Remove the user data
    remove_or_restore_user_data(
      inserted_mod.id,
      inserted_person.id,
      true,
      &Some("a remove reason".to_string()),
      &context,
    )
    .await?;

    // Verify that their posts and comments are removed.
    let params = ModlogListParams {
      community_id: None,
      mod_person_id: None,
      other_person_id: None,
      post_id: None,
      comment_id: None,
      page: None,
      limit: None,
      hide_modlog_names: false,
    };

    // Posts
    let post_modlog = ModRemovePostView::list(pool, params).await?;
    assert_eq!(2, post_modlog.len());

    let mod_removed_posts = post_modlog
      .iter()
      .map(|p| p.mod_remove_post.removed)
      .collect::<Vec<bool>>();
    assert_eq!(vec![true, true], mod_removed_posts);

    let removed_posts = post_modlog
      .iter()
      .map(|p| p.post.removed)
      .collect::<Vec<bool>>();
    assert_eq!(vec![true, true], removed_posts);

    // Comments
    let comment_modlog = ModRemoveCommentView::list(pool, params).await?;
    assert_eq!(2, comment_modlog.len());

    let mod_removed_comments = comment_modlog
      .iter()
      .map(|p| p.mod_remove_comment.removed)
      .collect::<Vec<bool>>();
    assert_eq!(vec![true, true], mod_removed_comments);

    let removed_comments = comment_modlog
      .iter()
      .map(|p| p.comment.removed)
      .collect::<Vec<bool>>();
    assert_eq!(vec![true, true], removed_comments);

    // Now restore the content, and make sure it got appended
    remove_or_restore_user_data(
      inserted_mod.id,
      inserted_person.id,
      false,
      &Some("a restore reason".to_string()),
      &context,
    )
    .await?;

    // Posts
    let post_modlog = ModRemovePostView::list(pool, params).await?;
    assert_eq!(4, post_modlog.len());

    let mod_restored_posts = post_modlog
      .iter()
      .map(|p| p.mod_remove_post.removed)
      .collect::<Vec<bool>>();
    assert_eq!(vec![false, false, true, true], mod_restored_posts);

    let restored_posts = post_modlog
      .iter()
      .map(|p| p.post.removed)
      .collect::<Vec<bool>>();
    // All of these will be false, cause its the current state of the post
    assert_eq!(vec![false, false, false, false], restored_posts);

    // Comments
    let comment_modlog = ModRemoveCommentView::list(pool, params).await?;
    assert_eq!(4, comment_modlog.len());

    let mod_restored_comments = comment_modlog
      .iter()
      .map(|p| p.mod_remove_comment.removed)
      .collect::<Vec<bool>>();
    assert_eq!(vec![false, false, true, true], mod_restored_comments);

    let restored_comments = comment_modlog
      .iter()
      .map(|p| p.comment.removed)
      .collect::<Vec<bool>>();
    assert_eq!(vec![false, false, false, false], restored_comments);

    Instance::delete(pool, inserted_instance.id).await?;

    Ok(())
  }
}<|MERGE_RESOLUTION|>--- conflicted
+++ resolved
@@ -141,22 +141,6 @@
   }
 }
 
-<<<<<<< HEAD
-/// Marks a post as read for a given person.
-#[tracing::instrument(skip_all)]
-pub async fn mark_post_as_read(
-  person_id: PersonId,
-  post_id: PostId,
-  pool: &mut DbPool<'_>,
-) -> LemmyResult<()> {
-  PostRead::mark_as_read(pool, post_id, person_id)
-    .await
-    .with_lemmy_type(LemmyErrorType::CouldntMarkPostAsRead)?;
-  Ok(())
-}
-
-=======
->>>>>>> a9d6d4e6
 /// Updates the read comment count for a post. Usually done when reading or creating a new comment.
 #[tracing::instrument(skip_all)]
 pub async fn update_read_comments(
