use crate::{
  claims::Claims,
  context::LemmyContext,
  request::{
    delete_image_from_pictrs,
    fetch_pictrs_proxied_image_details,
    purge_image_from_pictrs,
  },
  site::{FederatedInstances, InstanceWithFederationState},
};
use actix_web::{http::header::Header, HttpRequest};
use actix_web_httpauth::headers::authorization::{Authorization, Bearer};
use chrono::{DateTime, Days, Local, TimeZone, Utc};
use enum_map::{enum_map, EnumMap};
use lemmy_db_schema::{
  aggregates::structs::{PersonPostAggregates, PersonPostAggregatesForm},
  newtypes::{
    CommentId,
    CommunityId,
    DbUrl,
    InstanceId,
    PersonId,
    PostId,
    PostOrCommentId,
    PrivateMessageId,
  },
  source::{
    comment::{Comment, CommentLike, CommentUpdateForm},
    community::{Community, CommunityModerator, CommunityUpdateForm},
    community_block::CommunityBlock,
    email_verification::{EmailVerification, EmailVerificationForm},
    images::{ImageDetails, RemoteImage},
    instance::Instance,
    instance_block::InstanceBlock,
    local_site::LocalSite,
    local_site_rate_limit::LocalSiteRateLimit,
    local_site_url_blocklist::LocalSiteUrlBlocklist,
    mod_log::moderator::{
      ModRemoveComment,
      ModRemoveCommentForm,
      ModRemovePost,
      ModRemovePostForm,
    },
    oauth_account::OAuthAccount,
    password_reset_request::PasswordResetRequest,
    person::{Person, PersonUpdateForm},
    person_block::PersonBlock,
    post::{Post, PostLike},
    registration_application::RegistrationApplication,
    site::Site,
  },
  traits::{Crud, Likeable},
  utils::DbPool,
  CommunityVisibility,
  FederationMode,
  RegistrationMode,
};
use lemmy_db_views::{
  comment::comment_view::CommentQuery,
  structs::{
    CommunityFollowerView,
    CommunityModeratorView,
    CommunityPersonBanView,
    CommunityView,
    LocalImageView,
    LocalUserView,
    SiteView,
  },
};
use lemmy_utils::{
  email::{send_email, translations::Lang},
  error::{LemmyError, LemmyErrorExt, LemmyErrorExt2, LemmyErrorType, LemmyResult},
  rate_limit::{ActionType, BucketConfig},
  settings::{
    structs::{PictrsImageMode, Settings},
    SETTINGS,
  },
  spawn_try_task,
  utils::{
    markdown::{image_links::markdown_rewrite_image_links, markdown_check_for_blocked_urls},
    slurs::{build_slur_regex, remove_slurs},
    validation::clean_urls_in_text,
  },
  CacheLock,
  CACHE_DURATION_FEDERATION,
};
use moka::future::Cache;
use regex::{escape, Regex, RegexSet};
use rosetta_i18n::{Language, LanguageId};
use std::sync::LazyLock;
use tracing::{warn, Instrument};
use url::{ParseError, Url};
use urlencoding::encode;
use webmention::{Webmention, WebmentionError};

pub const AUTH_COOKIE_NAME: &str = "jwt";

pub async fn is_mod_or_admin(
  pool: &mut DbPool<'_>,
  person: &Person,
  community_id: CommunityId,
) -> LemmyResult<()> {
  check_user_valid(person)?;
  CommunityView::check_is_mod_or_admin(pool, person.id, community_id).await
}

pub async fn is_mod_or_admin_opt(
  pool: &mut DbPool<'_>,
  local_user_view: Option<&LocalUserView>,
  community_id: Option<CommunityId>,
) -> LemmyResult<()> {
  if let Some(local_user_view) = local_user_view {
    if let Some(community_id) = community_id {
      is_mod_or_admin(pool, &local_user_view.person, community_id).await
    } else {
      is_admin(local_user_view)
    }
  } else {
    Err(LemmyErrorType::NotAModOrAdmin)?
  }
}

/// Check that a person is either a mod of any community, or an admin
///
/// Should only be used for read operations
pub async fn check_community_mod_of_any_or_admin_action(
  local_user_view: &LocalUserView,
  pool: &mut DbPool<'_>,
) -> LemmyResult<()> {
  let person = &local_user_view.person;

  check_user_valid(person)?;
  CommunityView::check_is_mod_of_any_or_admin(pool, person.id).await
}

pub fn is_admin(local_user_view: &LocalUserView) -> LemmyResult<()> {
  check_user_valid(&local_user_view.person)?;
  if !local_user_view.local_user.admin {
    Err(LemmyErrorType::NotAnAdmin)?
  } else {
    Ok(())
  }
}

pub fn is_top_mod(
  local_user_view: &LocalUserView,
  community_mods: &[CommunityModeratorView],
) -> LemmyResult<()> {
  check_user_valid(&local_user_view.person)?;
  if local_user_view.person.id
    != community_mods
      .first()
      .map(|cm| cm.moderator.id)
      .unwrap_or(PersonId(0))
  {
    Err(LemmyErrorType::NotTopMod)?
  } else {
    Ok(())
  }
}

/// Updates the read comment count for a post. Usually done when reading or creating a new comment.
pub async fn update_read_comments(
  person_id: PersonId,
  post_id: PostId,
  read_comments: i64,
  pool: &mut DbPool<'_>,
) -> LemmyResult<()> {
  let person_post_agg_form = PersonPostAggregatesForm {
    person_id,
    post_id,
    read_comments,
  };

  PersonPostAggregates::upsert(pool, &person_post_agg_form).await?;

  Ok(())
}

pub fn check_user_valid(person: &Person) -> LemmyResult<()> {
  // Check for a site ban
  if person.banned {
    Err(LemmyErrorType::SiteBan)?
  }
  // check for account deletion
  else if person.deleted {
    Err(LemmyErrorType::Deleted)?
  } else {
    Ok(())
  }
}

/// Check if the user's email is verified if email verification is turned on
/// However, skip checking verification if the user is an admin
pub fn check_email_verified(
  local_user_view: &LocalUserView,
  site_view: &SiteView,
) -> LemmyResult<()> {
  if !local_user_view.local_user.admin
    && site_view.local_site.require_email_verification
    && !local_user_view.local_user.email_verified
  {
    Err(LemmyErrorType::EmailNotVerified)?
  }
  Ok(())
}

pub async fn check_registration_application(
  local_user_view: &LocalUserView,
  local_site: &LocalSite,
  pool: &mut DbPool<'_>,
) -> LemmyResult<()> {
  if (local_site.registration_mode == RegistrationMode::RequireApplication
    || local_site.registration_mode == RegistrationMode::Closed)
    && !local_user_view.local_user.accepted_application
    && !local_user_view.local_user.admin
  {
    // Fetch the registration application. If no admin id is present its still pending. Otherwise it
    // was processed (either accepted or denied).
    let local_user_id = local_user_view.local_user.id;
    let registration = RegistrationApplication::find_by_local_user_id(pool, local_user_id).await?;
    if registration.admin_id.is_some() {
      Err(LemmyErrorType::RegistrationDenied {
        reason: registration.deny_reason,
      })?
    } else {
      Err(LemmyErrorType::RegistrationApplicationIsPending)?
    }
  }
  Ok(())
}

/// Checks that a normal user action (eg posting or voting) is allowed in a given community.
///
/// In particular it checks that neither the user nor community are banned or deleted, and that
/// the user isn't banned.
pub async fn check_community_user_action(
  person: &Person,
  community: &Community,
  pool: &mut DbPool<'_>,
) -> LemmyResult<()> {
  check_user_valid(person)?;
  check_community_deleted_removed(community)?;
  CommunityPersonBanView::check(pool, person.id, community.id).await?;
  CommunityFollowerView::check_private_community_action(pool, person.id, community).await?;
  Ok(())
}

pub fn check_community_deleted_removed(community: &Community) -> LemmyResult<()> {
  if community.deleted || community.removed {
    Err(LemmyErrorType::Deleted)?
  }
  Ok(())
}

/// Check that the given user can perform a mod action in the community.
///
/// In particular it checks that he is an admin or mod, wasn't banned and the community isn't
/// removed/deleted.
pub async fn check_community_mod_action(
  person: &Person,
  community: &Community,
  allow_deleted: bool,
  pool: &mut DbPool<'_>,
) -> LemmyResult<()> {
  is_mod_or_admin(pool, person, community.id).await?;
  CommunityPersonBanView::check(pool, person.id, community.id).await?;

  // it must be possible to restore deleted community
  if !allow_deleted {
    check_community_deleted_removed(community)?;
  }
  Ok(())
}

/// Don't allow creating reports for removed / deleted posts
pub fn check_post_deleted_or_removed(post: &Post) -> LemmyResult<()> {
  if post.deleted || post.removed {
    Err(LemmyErrorType::Deleted)?
  } else {
    Ok(())
  }
}

pub fn check_comment_deleted_or_removed(comment: &Comment) -> LemmyResult<()> {
  if comment.deleted || comment.removed {
    Err(LemmyErrorType::Deleted)?
  } else {
    Ok(())
  }
}

pub async fn check_person_instance_community_block(
  my_id: PersonId,
  potential_blocker_id: PersonId,
  community_instance_id: InstanceId,
  community_id: CommunityId,
  pool: &mut DbPool<'_>,
) -> LemmyResult<()> {
  PersonBlock::read(pool, potential_blocker_id, my_id).await?;
  InstanceBlock::read(pool, potential_blocker_id, community_instance_id).await?;
  CommunityBlock::read(pool, potential_blocker_id, community_id).await?;
  Ok(())
}

pub async fn check_local_vote_mode(
  score: i16,
  post_or_comment_id: PostOrCommentId,
  local_site: &LocalSite,
  person_id: PersonId,
  pool: &mut DbPool<'_>,
) -> LemmyResult<()> {
  let (downvote_setting, upvote_setting) = match post_or_comment_id {
    PostOrCommentId::Post(_) => (local_site.post_downvotes, local_site.post_upvotes),
    PostOrCommentId::Comment(_) => (local_site.comment_downvotes, local_site.comment_upvotes),
  };

  let downvote_fail = score == -1 && downvote_setting == FederationMode::Disable;
  let upvote_fail = score == 1 && upvote_setting == FederationMode::Disable;

  // Undo previous vote for item if new vote fails
  if downvote_fail || upvote_fail {
    match post_or_comment_id {
      PostOrCommentId::Post(post_id) => PostLike::remove(pool, person_id, post_id).await?,
      PostOrCommentId::Comment(comment_id) => {
        CommentLike::remove(pool, person_id, comment_id).await?
      }
    };
  }
  Ok(())
}

/// Dont allow bots to do certain actions, like voting
pub fn check_bot_account(person: &Person) -> LemmyResult<()> {
  if person.bot_account {
    Err(LemmyErrorType::InvalidBotAction)?
  } else {
    Ok(())
  }
}

pub fn check_private_instance(
  local_user_view: &Option<LocalUserView>,
  local_site: &LocalSite,
) -> LemmyResult<()> {
  if local_user_view.is_none() && local_site.private_instance {
    Err(LemmyErrorType::InstanceIsPrivate)?
  } else {
    Ok(())
  }
}

/// If private messages are disabled, dont allow them to be sent / received
pub fn check_private_messages_enabled(local_user_view: &LocalUserView) -> Result<(), LemmyError> {
  if !local_user_view.local_user.enable_private_messages {
    Err(LemmyErrorType::CouldntCreatePrivateMessage)?
  } else {
    Ok(())
  }
}

pub async fn build_federated_instances(
  local_site: &LocalSite,
  pool: &mut DbPool<'_>,
) -> LemmyResult<Option<FederatedInstances>> {
  if local_site.federation_enabled {
    let mut linked = Vec::new();
    let mut allowed = Vec::new();
    let mut blocked = Vec::new();

    let all = Instance::read_all_with_fed_state(pool).await?;
    for (instance, federation_state, is_blocked, is_allowed) in all {
      let i = InstanceWithFederationState {
        instance,
        federation_state: federation_state.map(std::convert::Into::into),
      };
      if is_blocked {
        // blocked instances will only have an entry here if they had been federated with in the
        // past.
        blocked.push(i);
      } else if is_allowed {
        allowed.push(i.clone());
        linked.push(i);
      } else {
        // not explicitly allowed but implicitly linked
        linked.push(i);
      }
    }

    Ok(Some(FederatedInstances {
      linked,
      allowed,
      blocked,
    }))
  } else {
    Ok(None)
  }
}

/// Checks the password length
pub fn password_length_check(pass: &str) -> LemmyResult<()> {
  if !(10..=60).contains(&pass.chars().count()) {
    Err(LemmyErrorType::InvalidPassword)?
  } else {
    Ok(())
  }
}

/// Checks for a honeypot. If this field is filled, fail the rest of the function
pub fn honeypot_check(honeypot: &Option<String>) -> LemmyResult<()> {
  if honeypot.is_some() && honeypot != &Some(String::new()) {
    Err(LemmyErrorType::HoneypotFailed)?
  } else {
    Ok(())
  }
}

pub async fn send_email_to_user(
  local_user_view: &LocalUserView,
  subject: &str,
  body: &str,
  settings: &Settings,
) {
  if local_user_view.person.banned || !local_user_view.local_user.send_notifications_to_email {
    return;
  }

  if let Some(user_email) = &local_user_view.local_user.email {
    match send_email(
      subject,
      user_email,
      &local_user_view.person.name,
      body,
      settings,
    )
    .await
    {
      Ok(_o) => _o,
      Err(e) => warn!("{}", e),
    };
  }
}

pub async fn send_password_reset_email(
  user: &LocalUserView,
  pool: &mut DbPool<'_>,
  settings: &Settings,
) -> LemmyResult<()> {
  // Generate a random token
  let token = uuid::Uuid::new_v4().to_string();

  let email = &user
    .local_user
    .email
    .clone()
    .ok_or(LemmyErrorType::EmailRequired)?;
  let lang = get_interface_language(user);
  let subject = &lang.password_reset_subject(&user.person.name);
  let protocol_and_hostname = settings.get_protocol_and_hostname();
  let reset_link = format!("{}/password_change/{}", protocol_and_hostname, &token);
  let body = &lang.password_reset_body(reset_link, &user.person.name);
  send_email(subject, email, &user.person.name, body, settings).await?;

  // Insert the row after successful send, to avoid using daily reset limit while
  // email sending is broken.
  let local_user_id = user.local_user.id;
  PasswordResetRequest::create(pool, local_user_id, token.clone()).await?;
  Ok(())
}

/// Send a verification email
pub async fn send_verification_email(
  user: &LocalUserView,
  new_email: &str,
  pool: &mut DbPool<'_>,
  settings: &Settings,
) -> LemmyResult<()> {
  let form = EmailVerificationForm {
    local_user_id: user.local_user.id,
    email: new_email.to_string(),
    verification_token: uuid::Uuid::new_v4().to_string(),
  };
  let verify_link = format!(
    "{}/verify_email/{}",
    settings.get_protocol_and_hostname(),
    &form.verification_token
  );
  EmailVerification::create(pool, &form).await?;

  let lang = get_interface_language(user);
  let subject = lang.verify_email_subject(&settings.hostname);
  let body = lang.verify_email_body(&settings.hostname, &user.person.name, verify_link);
  send_email(&subject, new_email, &user.person.name, &body, settings).await?;

  Ok(())
}

pub fn get_interface_language(user: &LocalUserView) -> Lang {
  lang_str_to_lang(&user.local_user.interface_language)
}

pub fn get_interface_language_from_settings(user: &LocalUserView) -> Lang {
  lang_str_to_lang(&user.local_user.interface_language)
}

#[allow(clippy::expect_used)]
fn lang_str_to_lang(lang: &str) -> Lang {
  let lang_id = LanguageId::new(lang);
  Lang::from_language_id(&lang_id).unwrap_or_else(|| {
    let en = LanguageId::new("en");
    Lang::from_language_id(&en).expect("default language")
  })
}

pub fn local_site_rate_limit_to_rate_limit_config(
  l: &LocalSiteRateLimit,
) -> EnumMap<ActionType, BucketConfig> {
  enum_map! {
    ActionType::Message => (l.message, l.message_per_second),
    ActionType::Post => (l.post, l.post_per_second),
    ActionType::Register => (l.register, l.register_per_second),
    ActionType::Image => (l.image, l.image_per_second),
    ActionType::Comment => (l.comment, l.comment_per_second),
    ActionType::Search => (l.search, l.search_per_second),
    ActionType::ImportUserSettings => (l.import_user_settings, l.import_user_settings_per_second),
  }
  .map(|_key, (capacity, secs_to_refill)| BucketConfig {
    capacity: u32::try_from(capacity).unwrap_or(0),
    secs_to_refill: u32::try_from(secs_to_refill).unwrap_or(0),
  })
}

pub fn local_site_to_slur_regex(local_site: &LocalSite) -> Option<LemmyResult<Regex>> {
  build_slur_regex(local_site.slur_filter_regex.as_deref())
}

pub fn local_site_opt_to_slur_regex(local_site: &Option<LocalSite>) -> Option<LemmyResult<Regex>> {
  local_site
    .as_ref()
    .map(local_site_to_slur_regex)
    .unwrap_or(None)
}

pub async fn get_url_blocklist(context: &LemmyContext) -> LemmyResult<RegexSet> {
  static URL_BLOCKLIST: CacheLock<RegexSet> = LazyLock::new(|| {
    Cache::builder()
      .max_capacity(1)
      .time_to_live(CACHE_DURATION_FEDERATION)
      .build()
  });

  Ok(
    URL_BLOCKLIST
      .try_get_with::<_, LemmyError>((), async {
        let urls = LocalSiteUrlBlocklist::get_all(&mut context.pool()).await?;

        // The urls are already validated on saving, so just escape them.
        // If this regex creation changes it must be synced with
        // lemmy_utils::utils::markdown::create_url_blocklist_test_regex_set.
        let regexes = urls.iter().map(|url| format!(r"\b{}\b", escape(&url.url)));

        let set = RegexSet::new(regexes)?;
        Ok(set)
      })
      .await
      .map_err(|e| anyhow::anyhow!("Failed to build URL blocklist due to `{}`", e))?,
  )
}

pub async fn send_application_approved_email(
  user: &LocalUserView,
  settings: &Settings,
) -> LemmyResult<()> {
  let email = &user
    .local_user
    .email
    .clone()
    .ok_or(LemmyErrorType::EmailRequired)?;
  let lang = get_interface_language(user);
  let subject = lang.registration_approved_subject(&user.person.ap_id);
  let body = lang.registration_approved_body(&settings.hostname);
  send_email(&subject, email, &user.person.name, &body, settings).await
}

/// Send a new applicant email notification to all admins
pub async fn send_new_applicant_email_to_admins(
  applicant_username: &str,
  pool: &mut DbPool<'_>,
  settings: &Settings,
) -> LemmyResult<()> {
  // Collect the admins with emails
  let admins = LocalUserView::list_admins_with_emails(pool).await?;

  let applications_link = &format!(
    "{}/registration_applications",
    settings.get_protocol_and_hostname(),
  );

  for admin in &admins {
    let email = &admin
      .local_user
      .email
      .clone()
      .ok_or(LemmyErrorType::EmailRequired)?;
    let lang = get_interface_language_from_settings(admin);
    let subject = lang.new_application_subject(&settings.hostname, applicant_username);
    let body = lang.new_application_body(applications_link);
    send_email(&subject, email, &admin.person.name, &body, settings).await?;
  }
  Ok(())
}

/// Send a report to all admins
pub async fn send_new_report_email_to_admins(
  reporter_username: &str,
  reported_username: &str,
  pool: &mut DbPool<'_>,
  settings: &Settings,
) -> LemmyResult<()> {
  // Collect the admins with emails
  let admins = LocalUserView::list_admins_with_emails(pool).await?;

  let reports_link = &format!("{}/reports", settings.get_protocol_and_hostname(),);

  for admin in &admins {
    if let Some(email) = &admin.local_user.email {
      let lang = get_interface_language_from_settings(admin);
      let subject =
        lang.new_report_subject(&settings.hostname, reported_username, reporter_username);
      let body = lang.new_report_body(reports_link);
      send_email(&subject, email, &admin.person.name, &body, settings).await?;
    }
  }
  Ok(())
}

pub fn check_private_instance_and_federation_enabled(local_site: &LocalSite) -> LemmyResult<()> {
  if local_site.private_instance && local_site.federation_enabled {
    Err(LemmyErrorType::CantEnablePrivateInstanceAndFederationTogether)?
  } else {
    Ok(())
  }
}

/// Read the site for an ap_id.
///
/// Used for GetCommunityResponse and GetPersonDetails
pub async fn read_site_for_actor(
  ap_id: DbUrl,
  context: &LemmyContext,
) -> LemmyResult<Option<Site>> {
  let site_id = Site::instance_ap_id_from_url(ap_id.clone().into());
  let site = Site::read_from_apub_id(&mut context.pool(), &site_id.into()).await?;
  Ok(site)
}

pub async fn purge_image_posts_for_person(
  banned_person_id: PersonId,
  context: &LemmyContext,
) -> LemmyResult<()> {
  let pool = &mut context.pool();
  let posts = Post::fetch_pictrs_posts_for_creator(pool, banned_person_id).await?;
  for post in posts {
    if let Some(url) = post.url {
      purge_image_from_pictrs(&url, context).await.ok();
    }
    if let Some(thumbnail_url) = post.thumbnail_url {
      purge_image_from_pictrs(&thumbnail_url, context).await.ok();
    }
  }

  Post::remove_pictrs_post_images_and_thumbnails_for_creator(pool, banned_person_id).await?;

  Ok(())
}

/// Delete a local_user's images
async fn delete_local_user_images(person_id: PersonId, context: &LemmyContext) -> LemmyResult<()> {
  if let Ok(local_user) = LocalUserView::read_person(&mut context.pool(), person_id).await {
    let pictrs_uploads =
      LocalImageView::get_all_by_local_user_id(&mut context.pool(), local_user.local_user.id)
        .await?;

    // Delete their images
    for upload in pictrs_uploads {
      delete_image_from_pictrs(&upload.local_image.pictrs_alias, context)
        .await
        .ok();
    }
  }
  Ok(())
}

pub async fn purge_image_posts_for_community(
  banned_community_id: CommunityId,
  context: &LemmyContext,
) -> LemmyResult<()> {
  let pool = &mut context.pool();
  let posts = Post::fetch_pictrs_posts_for_community(pool, banned_community_id).await?;
  for post in posts {
    if let Some(url) = post.url {
      purge_image_from_pictrs(&url, context).await.ok();
    }
    if let Some(thumbnail_url) = post.thumbnail_url {
      purge_image_from_pictrs(&thumbnail_url, context).await.ok();
    }
  }

  Post::remove_pictrs_post_images_and_thumbnails_for_community(pool, banned_community_id).await?;

  Ok(())
}

/// Removes or restores user data.
pub async fn remove_or_restore_user_data(
  mod_person_id: PersonId,
  banned_person_id: PersonId,
  removed: bool,
  reason: &Option<String>,
  context: &LemmyContext,
) -> LemmyResult<()> {
  let pool = &mut context.pool();

  // Only these actions are possible when removing, not restoring
  if removed {
    // Purge user images
    let person = Person::read(pool, banned_person_id).await?;
    if let Some(avatar) = person.avatar {
      purge_image_from_pictrs(&avatar, context).await.ok();
    }
    if let Some(banner) = person.banner {
      purge_image_from_pictrs(&banner, context).await.ok();
    }

    // Update the fields to None
    Person::update(
      pool,
      banned_person_id,
      &PersonUpdateForm {
        avatar: Some(None),
        banner: Some(None),
        bio: Some(None),
        ..Default::default()
      },
    )
    .await?;

    // Purge image posts
    purge_image_posts_for_person(banned_person_id, context).await?;

    // Communities
    // Remove all communities where they're the top mod
    // for now, remove the communities manually
    let first_mod_communities = CommunityModeratorView::get_community_first_mods(pool).await?;

    // Filter to only this banned users top communities
    let banned_user_first_communities: Vec<CommunityModeratorView> = first_mod_communities
      .into_iter()
      .filter(|fmc| fmc.moderator.id == banned_person_id)
      .collect();

    for first_mod_community in banned_user_first_communities {
      let community_id = first_mod_community.community.id;
      Community::update(
        pool,
        community_id,
        &CommunityUpdateForm {
          removed: Some(removed),
          ..Default::default()
        },
      )
      .await?;

      // Delete the community images
      if let Some(icon) = first_mod_community.community.icon {
        purge_image_from_pictrs(&icon, context).await.ok();
      }
      if let Some(banner) = first_mod_community.community.banner {
        purge_image_from_pictrs(&banner, context).await.ok();
      }
      // Update the fields to None
      Community::update(
        pool,
        community_id,
        &CommunityUpdateForm {
          icon: Some(None),
          banner: Some(None),
          ..Default::default()
        },
      )
      .await?;
    }
  }

  // Posts
  let removed_or_restored_posts =
    Post::update_removed_for_creator(pool, banned_person_id, None, removed).await?;
  create_modlog_entries_for_removed_or_restored_posts(
    pool,
    mod_person_id,
    removed_or_restored_posts.iter().map(|r| r.id).collect(),
    removed,
    reason,
  )
  .await?;

  // Comments
  let removed_or_restored_comments =
    Comment::update_removed_for_creator(pool, banned_person_id, removed).await?;
  create_modlog_entries_for_removed_or_restored_comments(
    pool,
    mod_person_id,
    removed_or_restored_comments.iter().map(|r| r.id).collect(),
    removed,
    reason,
  )
  .await?;

  Ok(())
}

async fn create_modlog_entries_for_removed_or_restored_posts(
  pool: &mut DbPool<'_>,
  mod_person_id: PersonId,
  post_ids: Vec<PostId>,
  removed: bool,
  reason: &Option<String>,
) -> LemmyResult<()> {
  // Build the forms
  let forms = post_ids
    .iter()
    .map(|&post_id| ModRemovePostForm {
      mod_person_id,
      post_id,
      removed: Some(removed),
      reason: reason.clone(),
    })
    .collect();

  ModRemovePost::create_multiple(pool, &forms).await?;

  Ok(())
}

async fn create_modlog_entries_for_removed_or_restored_comments(
  pool: &mut DbPool<'_>,
  mod_person_id: PersonId,
  comment_ids: Vec<CommentId>,
  removed: bool,
  reason: &Option<String>,
) -> LemmyResult<()> {
  // Build the forms
  let forms = comment_ids
    .iter()
    .map(|&comment_id| ModRemoveCommentForm {
      mod_person_id,
      comment_id,
      removed: Some(removed),
      reason: reason.clone(),
    })
    .collect();

  ModRemoveComment::create_multiple(pool, &forms).await?;

  Ok(())
}

pub async fn remove_or_restore_user_data_in_community(
  community_id: CommunityId,
  mod_person_id: PersonId,
  banned_person_id: PersonId,
  remove: bool,
  reason: &Option<String>,
  pool: &mut DbPool<'_>,
) -> LemmyResult<()> {
  // Posts
  let posts =
    Post::update_removed_for_creator(pool, banned_person_id, Some(community_id), remove).await?;
  create_modlog_entries_for_removed_or_restored_posts(
    pool,
    mod_person_id,
    posts.iter().map(|r| r.id).collect(),
    remove,
    reason,
  )
  .await?;

  // Comments
  // TODO Diesel doesn't allow updates with joins, so this has to be a loop
  let site = Site::read_local(pool).await?;
  let comments = CommentQuery {
    creator_id: Some(banned_person_id),
    community_id: Some(community_id),
    ..Default::default()
  }
  .list(&site, pool)
  .await?;

  for comment_view in &comments {
    let comment_id = comment_view.comment.id;
    Comment::update(
      pool,
      comment_id,
      &CommentUpdateForm {
        removed: Some(remove),
        ..Default::default()
      },
    )
    .await?;
  }

  create_modlog_entries_for_removed_or_restored_comments(
    pool,
    mod_person_id,
    comments.iter().map(|r| r.comment.id).collect(),
    remove,
    reason,
  )
  .await?;

  Ok(())
}

pub async fn purge_user_account(person_id: PersonId, context: &LemmyContext) -> LemmyResult<()> {
  let pool = &mut context.pool();

  let person = Person::read(pool, person_id).await?;

  // Delete their local images, if they're a local user
  delete_local_user_images(person_id, context).await.ok();

  // No need to update avatar and banner, those are handled in Person::delete_account
  if let Some(avatar) = person.avatar {
    purge_image_from_pictrs(&avatar, context).await.ok();
  }
  if let Some(banner) = person.banner {
    purge_image_from_pictrs(&banner, context).await.ok();
  }

  // Purge image posts
  purge_image_posts_for_person(person_id, context).await.ok();

  // Comments
  Comment::permadelete_for_creator(pool, person_id)
    .await
    .with_lemmy_type(LemmyErrorType::CouldntUpdateComment)?;

  // Posts
  Post::permadelete_for_creator(pool, person_id)
    .await
    .with_lemmy_type(LemmyErrorType::CouldntUpdatePost)?;

  // Leave communities they mod
  CommunityModerator::leave_all_communities(pool, person_id).await?;

  // Delete the oauth accounts linked to the local user
  if let Ok(local_user) = LocalUserView::read_person(pool, person_id).await {
    OAuthAccount::delete_user_accounts(pool, local_user.local_user.id).await?;
  }

  Person::delete_account(pool, person_id).await?;

  Ok(())
}

pub enum ObjectType {
  Community(String),
  Person(String),
  Post(PostId),
  Comment(CommentId),
  PrivateMessage(PrivateMessageId),
}

/// Generates url for object type on local domain
pub fn local_url(endpoint_type: impl Into<ObjectType>, settings: &Settings) -> LemmyResult<DbUrl> {
  let (point, name) = match endpoint_type.into() {
    ObjectType::Community(name) => ("c", name),
    ObjectType::Person(name) => ("u", name),
    ObjectType::Post(id) => ("post", id.to_string()),
    ObjectType::Comment(id) => ("comment", id.to_string()),
    ObjectType::PrivateMessage(id) => ("private_message", id.to_string()),
  };

  let domain = settings.get_protocol_and_hostname();
  Ok(Url::parse(&format!("{domain}/{point}/{name}"))?.into())
}

<<<<<<< HEAD
impl From<CommentId> for ObjectType {
  fn from(val: CommentId) -> Self {
    ObjectType::Comment(val)
  }
}
impl From<PostId> for ObjectType {
  fn from(val: PostId) -> Self {
    ObjectType::Post(val)
  }
}
impl From<PrivateMessageId> for ObjectType {
  fn from(val: PrivateMessageId) -> Self {
    ObjectType::PrivateMessage(val)
  }
}

pub fn generate_followers_url(actor_id: &DbUrl) -> Result<DbUrl, ParseError> {
  Ok(Url::parse(&format!("{actor_id}/followers"))?.into())
=======
pub fn generate_followers_url(ap_id: &DbUrl) -> Result<DbUrl, ParseError> {
  Ok(Url::parse(&format!("{ap_id}/followers"))?.into())
>>>>>>> 865f0734
}

pub fn generate_inbox_url() -> LemmyResult<DbUrl> {
  let url = format!("{}/inbox", SETTINGS.get_protocol_and_hostname());
  Ok(Url::parse(&url)?.into())
}

pub fn generate_outbox_url(ap_id: &DbUrl) -> Result<DbUrl, ParseError> {
  Ok(Url::parse(&format!("{ap_id}/outbox"))?.into())
}

pub fn generate_featured_url(ap_id: &DbUrl) -> Result<DbUrl, ParseError> {
  Ok(Url::parse(&format!("{ap_id}/featured"))?.into())
}

pub fn generate_moderators_url(community_id: &DbUrl) -> LemmyResult<DbUrl> {
  Ok(Url::parse(&format!("{community_id}/moderators"))?.into())
}

/// Ensure that ban/block expiry is in valid range. If its in past, throw error. If its more
/// than 10 years in future, convert to permanent ban. Otherwise return the same value.
pub fn check_expire_time(expires_unix_opt: Option<i64>) -> LemmyResult<Option<DateTime<Utc>>> {
  if let Some(expires_unix) = expires_unix_opt {
    let expires = Utc
      .timestamp_opt(expires_unix, 0)
      .single()
      .ok_or(LemmyErrorType::InvalidUnixTime)?;

    limit_expire_time(expires)
  } else {
    Ok(None)
  }
}

fn limit_expire_time(expires: DateTime<Utc>) -> LemmyResult<Option<DateTime<Utc>>> {
  const MAX_BAN_TERM: Days = Days::new(10 * 365);

  if expires < Local::now() {
    Err(LemmyErrorType::BanExpirationInPast)?
  } else if expires > Local::now() + MAX_BAN_TERM {
    Ok(None)
  } else {
    Ok(Some(expires))
  }
}

pub fn check_conflicting_like_filters(
  liked_only: Option<bool>,
  disliked_only: Option<bool>,
) -> LemmyResult<()> {
  if liked_only.unwrap_or_default() && disliked_only.unwrap_or_default() {
    Err(LemmyErrorType::ContradictingFilters)?
  } else {
    Ok(())
  }
}

pub async fn process_markdown(
  text: &str,
  slur_regex: &Option<LemmyResult<Regex>>,
  url_blocklist: &RegexSet,
  context: &LemmyContext,
) -> LemmyResult<String> {
  let text = remove_slurs(text, slur_regex);
  let text = clean_urls_in_text(&text);

  markdown_check_for_blocked_urls(&text, url_blocklist)?;

  if context.settings().pictrs()?.image_mode == PictrsImageMode::ProxyAllImages {
    let (text, links) = markdown_rewrite_image_links(text);
    RemoteImage::create(&mut context.pool(), links.clone()).await?;

    // Create images and image detail rows
    for link in links {
      // Insert image details for the remote image
      let details_res = fetch_pictrs_proxied_image_details(&link, context).await;
      if let Ok(details) = details_res {
        let proxied =
          build_proxied_image_url(&link, &context.settings().get_protocol_and_hostname())?;
        let details_form = details.build_image_details_form(&proxied);
        ImageDetails::create(&mut context.pool(), &details_form).await?;
      }
    }
    Ok(text)
  } else {
    Ok(text)
  }
}

pub async fn process_markdown_opt(
  text: &Option<String>,
  slur_regex: &Option<LemmyResult<Regex>>,
  url_blocklist: &RegexSet,
  context: &LemmyContext,
) -> LemmyResult<Option<String>> {
  match text {
    Some(t) => process_markdown(t, slur_regex, url_blocklist, context)
      .await
      .map(Some),
    None => Ok(None),
  }
}

/// A wrapper for `proxy_image_link` for use in tests.
///
/// The parameter `force_image_proxy` is the config value of `pictrs.image_proxy`. Its necessary to
/// pass as separate parameter so it can be changed in tests.
async fn proxy_image_link_internal(
  link: Url,
  image_mode: PictrsImageMode,
  context: &LemmyContext,
) -> LemmyResult<DbUrl> {
  // Dont rewrite links pointing to local domain.
  if link.domain() == Some(&context.settings().hostname) {
    Ok(link.into())
  } else if image_mode == PictrsImageMode::ProxyAllImages {
    RemoteImage::create(&mut context.pool(), vec![link.clone()]).await?;

    let proxied = build_proxied_image_url(&link, &context.settings().get_protocol_and_hostname())?;
    // This should fail softly, since pictrs might not even be running
    let details_res = fetch_pictrs_proxied_image_details(&link, context).await;

    if let Ok(details) = details_res {
      let details_form = details.build_image_details_form(&proxied);
      ImageDetails::create(&mut context.pool(), &details_form).await?;
    };

    Ok(proxied.into())
  } else {
    Ok(link.into())
  }
}

/// Rewrite a link to go through `/api/v4/image_proxy` endpoint. This is only for remote urls and
/// if image_proxy setting is enabled.
pub async fn proxy_image_link(link: Url, context: &LemmyContext) -> LemmyResult<DbUrl> {
  proxy_image_link_internal(link, context.settings().pictrs()?.image_mode, context).await
}

pub async fn proxy_image_link_opt_apub(
  link: Option<Url>,
  context: &LemmyContext,
) -> LemmyResult<Option<DbUrl>> {
  if let Some(l) = link {
    proxy_image_link(l, context).await.map(Some)
  } else {
    Ok(None)
  }
}

fn build_proxied_image_url(
  link: &Url,
  protocol_and_hostname: &str,
) -> Result<Url, url::ParseError> {
  Url::parse(&format!(
    "{}/api/v4/image/proxy?url={}",
    protocol_and_hostname,
    encode(link.as_str())
  ))
}

pub async fn local_user_view_from_jwt(
  jwt: &str,
  context: &LemmyContext,
) -> LemmyResult<LocalUserView> {
  let local_user_id = Claims::validate(jwt, context)
    .await
    .with_lemmy_type(LemmyErrorType::NotLoggedIn)?;
  let local_user_view = LocalUserView::read(&mut context.pool(), local_user_id).await?;
  check_user_valid(&local_user_view.person)?;

  Ok(local_user_view)
}

pub fn read_auth_token(req: &HttpRequest) -> LemmyResult<Option<String>> {
  // Try reading jwt from auth header
  if let Ok(header) = Authorization::<Bearer>::parse(req) {
    Ok(Some(header.as_ref().token().to_string()))
  }
  // If that fails, try to read from cookie
  else if let Some(cookie) = &req.cookie(AUTH_COOKIE_NAME) {
    Ok(Some(cookie.value().to_string()))
  }
  // Otherwise, there's no auth
  else {
    Ok(None)
  }
}

pub fn send_webmention(post: Post, community: Community) {
  if let Some(url) = post.url.clone() {
    if community.visibility == CommunityVisibility::Public {
      spawn_try_task(async move {
        let mut webmention = Webmention::new::<Url>(post.ap_id.clone().into(), url.clone().into())?;
        webmention.set_checked(true);
        match webmention
          .send()
          .instrument(tracing::info_span!("Sending webmention"))
          .await
        {
          Err(WebmentionError::NoEndpointDiscovered(_)) => Ok(()),
          Ok(_) => Ok(()),
          Err(e) => Err(e).with_lemmy_type(LemmyErrorType::CouldntSendWebmention),
        }
      });
    }
  };
}

#[cfg(test)]
mod tests {

  use super::*;
  use lemmy_db_schema::{
    source::{
      comment::CommentInsertForm,
      community::CommunityInsertForm,
      person::PersonInsertForm,
      post::PostInsertForm,
    },
    ModlogActionType,
  };
  use lemmy_db_views::{
    combined::modlog_combined_view::ModlogCombinedQuery,
    structs::{ModRemoveCommentView, ModRemovePostView, ModlogCombinedView},
  };
  use pretty_assertions::assert_eq;
  use serial_test::serial;

  #[test]
  #[rustfmt::skip]
  fn password_length() {
    assert!(password_length_check("Õ¼¾°3yË,o¸ãtÌÈú|ÇÁÙAøüÒI©·¤(T]/ð>æºWæ[C¤bªWöaÃÎñ·{=û³&§½K/c").is_ok());
    assert!(password_length_check("1234567890").is_ok());
    assert!(password_length_check("short").is_err());
    assert!(password_length_check("looooooooooooooooooooooooooooooooooooooooooooooooooooooooooong").is_err());
  }

  #[test]
  fn honeypot() {
    assert!(honeypot_check(&None).is_ok());
    assert!(honeypot_check(&Some(String::new())).is_ok());
    assert!(honeypot_check(&Some("1".to_string())).is_err());
    assert!(honeypot_check(&Some("message".to_string())).is_err());
  }

  #[test]
  fn test_limit_ban_term() -> LemmyResult<()> {
    // Ban expires in past, should throw error
    assert!(limit_expire_time(Utc::now() - Days::new(5)).is_err());

    // Legitimate ban term, return same value
    let fourteen_days = Utc::now() + Days::new(14);
    assert_eq!(limit_expire_time(fourteen_days)?, Some(fourteen_days));
    let nine_years = Utc::now() + Days::new(365 * 9);
    assert_eq!(limit_expire_time(nine_years)?, Some(nine_years));

    // Too long ban term, changes to None (permanent ban)
    assert_eq!(limit_expire_time(Utc::now() + Days::new(365 * 11))?, None);

    Ok(())
  }

  #[tokio::test]
  #[serial]
  async fn test_proxy_image_link() -> LemmyResult<()> {
    let context = LemmyContext::init_test_context().await;

    // image from local domain is unchanged
    let local_url = Url::parse("http://lemmy-alpha/image.png")?;
    let proxied =
      proxy_image_link_internal(local_url.clone(), PictrsImageMode::ProxyAllImages, &context)
        .await?;
    assert_eq!(&local_url, proxied.inner());

    // image from remote domain is proxied
    let remote_image = Url::parse("http://lemmy-beta/image.png")?;
    let proxied = proxy_image_link_internal(
      remote_image.clone(),
      PictrsImageMode::ProxyAllImages,
      &context,
    )
    .await?;
    assert_eq!(
      "https://lemmy-alpha/api/v4/image/proxy?url=http%3A%2F%2Flemmy-beta%2Fimage.png",
      proxied.as_str()
    );

    // This fails, because the details can't be fetched without pictrs running,
    // And a remote image won't be inserted.
    assert!(
      RemoteImage::validate(&mut context.pool(), remote_image.into())
        .await
        .is_ok()
    );

    Ok(())
  }

  #[tokio::test]
  #[serial]
  async fn test_mod_remove_or_restore_data() -> LemmyResult<()> {
    let context = LemmyContext::init_test_context().await;
    let pool = &mut context.pool();

    let inserted_instance = Instance::read_or_create(pool, "my_domain.tld".to_string()).await?;

    let new_mod = PersonInsertForm::test_form(inserted_instance.id, "modder");
    let inserted_mod = Person::create(pool, &new_mod).await?;

    let new_person = PersonInsertForm::test_form(inserted_instance.id, "chrimbus");
    let inserted_person = Person::create(pool, &new_person).await?;

    let new_community = CommunityInsertForm::new(
      inserted_instance.id,
      "mod_community crepes".to_string(),
      "nada".to_owned(),
      "pubkey".to_string(),
    );
    let inserted_community = Community::create(pool, &new_community).await?;

    let post_form_1 = PostInsertForm::new(
      "A test post tubular".into(),
      inserted_person.id,
      inserted_community.id,
    );
    let inserted_post_1 = Post::create(pool, &post_form_1).await?;

    let post_form_2 = PostInsertForm::new(
      "A test post radical".into(),
      inserted_person.id,
      inserted_community.id,
    );
    let inserted_post_2 = Post::create(pool, &post_form_2).await?;

    let comment_form_1 = CommentInsertForm::new(
      inserted_person.id,
      inserted_post_1.id,
      "A test comment tubular".into(),
    );
    let _inserted_comment_1 = Comment::create(pool, &comment_form_1, None).await?;

    let comment_form_2 = CommentInsertForm::new(
      inserted_person.id,
      inserted_post_2.id,
      "A test comment radical".into(),
    );
    let _inserted_comment_2 = Comment::create(pool, &comment_form_2, None).await?;

    // Remove the user data
    remove_or_restore_user_data(
      inserted_mod.id,
      inserted_person.id,
      true,
      &Some("a remove reason".to_string()),
      &context,
    )
    .await?;

    // Verify that their posts and comments are removed.
    // Posts
    let post_modlog = ModlogCombinedQuery {
      type_: Some(ModlogActionType::ModRemovePost),
      ..Default::default()
    }
    .list(pool)
    .await?;
    assert_eq!(2, post_modlog.len());

    assert!(matches!(
      &post_modlog[..],
      [
        ModlogCombinedView::ModRemovePost(ModRemovePostView {
          mod_remove_post: ModRemovePost { removed: true, .. },
          post: Post { removed: true, .. },
          ..
        }),
        ModlogCombinedView::ModRemovePost(ModRemovePostView {
          mod_remove_post: ModRemovePost { removed: true, .. },
          post: Post { removed: true, .. },
          ..
        }),
      ],
    ));

    // Comments
    let comment_modlog = ModlogCombinedQuery {
      type_: Some(ModlogActionType::ModRemoveComment),
      ..Default::default()
    }
    .list(pool)
    .await?;
    assert_eq!(2, comment_modlog.len());

    assert!(matches!(
      &comment_modlog[..],
      [
        ModlogCombinedView::ModRemoveComment(ModRemoveCommentView {
          mod_remove_comment: ModRemoveComment { removed: true, .. },
          comment: Comment { removed: true, .. },
          ..
        }),
        ModlogCombinedView::ModRemoveComment(ModRemoveCommentView {
          mod_remove_comment: ModRemoveComment { removed: true, .. },
          comment: Comment { removed: true, .. },
          ..
        }),
      ],
    ));

    // Now restore the content, and make sure it got appended
    remove_or_restore_user_data(
      inserted_mod.id,
      inserted_person.id,
      false,
      &Some("a restore reason".to_string()),
      &context,
    )
    .await?;

    // Posts
    let post_modlog = ModlogCombinedQuery {
      type_: Some(ModlogActionType::ModRemovePost),
      ..Default::default()
    }
    .list(pool)
    .await?;
    assert_eq!(4, post_modlog.len());

    assert!(matches!(
      &post_modlog[..],
      [
        ModlogCombinedView::ModRemovePost(ModRemovePostView {
          mod_remove_post: ModRemovePost { removed: false, .. },
          post: Post { removed: false, .. },
          ..
        }),
        ModlogCombinedView::ModRemovePost(ModRemovePostView {
          mod_remove_post: ModRemovePost { removed: false, .. },
          post: Post { removed: false, .. },
          ..
        }),
        ModlogCombinedView::ModRemovePost(ModRemovePostView {
          mod_remove_post: ModRemovePost { removed: true, .. },
          post: Post { removed: false, .. },
          ..
        }),
        ModlogCombinedView::ModRemovePost(ModRemovePostView {
          mod_remove_post: ModRemovePost { removed: true, .. },
          post: Post { removed: false, .. },
          ..
        }),
      ],
    ));

    // Comments
    let comment_modlog = ModlogCombinedQuery {
      type_: Some(ModlogActionType::ModRemoveComment),
      ..Default::default()
    }
    .list(pool)
    .await?;
    assert_eq!(4, comment_modlog.len());

    assert!(matches!(
      &comment_modlog[..],
      [
        ModlogCombinedView::ModRemoveComment(ModRemoveCommentView {
          mod_remove_comment: ModRemoveComment { removed: false, .. },
          comment: Comment { removed: false, .. },
          ..
        }),
        ModlogCombinedView::ModRemoveComment(ModRemoveCommentView {
          mod_remove_comment: ModRemoveComment { removed: false, .. },
          comment: Comment { removed: false, .. },
          ..
        }),
        ModlogCombinedView::ModRemoveComment(ModRemoveCommentView {
          mod_remove_comment: ModRemoveComment { removed: true, .. },
          comment: Comment { removed: false, .. },
          ..
        }),
        ModlogCombinedView::ModRemoveComment(ModRemoveCommentView {
          mod_remove_comment: ModRemoveComment { removed: true, .. },
          comment: Comment { removed: false, .. },
          ..
        }),
      ],
    ));

    Instance::delete(pool, inserted_instance.id).await?;

    Ok(())
  }
}<|MERGE_RESOLUTION|>--- conflicted
+++ resolved
@@ -985,7 +985,6 @@
   Ok(Url::parse(&format!("{domain}/{point}/{name}"))?.into())
 }
 
-<<<<<<< HEAD
 impl From<CommentId> for ObjectType {
   fn from(val: CommentId) -> Self {
     ObjectType::Comment(val)
@@ -1002,12 +1001,8 @@
   }
 }
 
-pub fn generate_followers_url(actor_id: &DbUrl) -> Result<DbUrl, ParseError> {
-  Ok(Url::parse(&format!("{actor_id}/followers"))?.into())
-=======
 pub fn generate_followers_url(ap_id: &DbUrl) -> Result<DbUrl, ParseError> {
   Ok(Url::parse(&format!("{ap_id}/followers"))?.into())
->>>>>>> 865f0734
 }
 
 pub fn generate_inbox_url() -> LemmyResult<DbUrl> {
