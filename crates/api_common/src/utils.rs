--- conflicted
+++ resolved
@@ -452,82 +452,6 @@
   )
 }
 
-<<<<<<< HEAD
-pub fn check_private_instance_and_federation_enabled(local_site: &LocalSite) -> LemmyResult<()> {
-  if local_site.private_instance && local_site.federation_enabled {
-    Err(LemmyErrorType::CantEnablePrivateInstanceAndFederationTogether)?
-  } else {
-    Ok(())
-  }
-=======
-pub async fn send_application_approved_email(
-  user: &LocalUserView,
-  settings: &Settings,
-) -> LemmyResult<()> {
-  let email = &user
-    .local_user
-    .email
-    .clone()
-    .ok_or(LemmyErrorType::EmailRequired)?;
-  let lang = &user.local_user.interface_i18n_language();
-  let subject = lang.registration_approved_subject(&user.person.ap_id);
-  let body = lang.registration_approved_body(&settings.hostname);
-  send_email(&subject, email, &user.person.name, &body, settings).await
-}
-
-/// Send a new applicant email notification to all admins
-pub async fn send_new_applicant_email_to_admins(
-  applicant_username: &str,
-  pool: &mut DbPool<'_>,
-  settings: &Settings,
-) -> LemmyResult<()> {
-  // Collect the admins with emails
-  let admins = LocalUserView::list_admins_with_emails(pool).await?;
-
-  let applications_link = &format!(
-    "{}/registration_applications",
-    settings.get_protocol_and_hostname(),
-  );
-
-  for admin in &admins {
-    let email = &admin
-      .local_user
-      .email
-      .clone()
-      .ok_or(LemmyErrorType::EmailRequired)?;
-    let lang = &admin.local_user.interface_i18n_language();
-    let subject = lang.new_application_subject(&settings.hostname, applicant_username);
-    let body = lang.new_application_body(applications_link);
-    send_email(&subject, email, &admin.person.name, &body, settings).await?;
-  }
-  Ok(())
-}
-
-/// Send a report to all admins
-pub async fn send_new_report_email_to_admins(
-  reporter_username: &str,
-  reported_username: &str,
-  pool: &mut DbPool<'_>,
-  settings: &Settings,
-) -> LemmyResult<()> {
-  // Collect the admins with emails
-  let admins = LocalUserView::list_admins_with_emails(pool).await?;
-
-  let reports_link = &format!("{}/reports", settings.get_protocol_and_hostname(),);
-
-  for admin in &admins {
-    if let Some(email) = &admin.local_user.email {
-      let lang = &admin.local_user.interface_i18n_language();
-      let subject =
-        lang.new_report_subject(&settings.hostname, reported_username, reporter_username);
-      let body = lang.new_report_body(reports_link);
-      send_email(&subject, email, &admin.person.name, &body, settings).await?;
-    }
-  }
-  Ok(())
->>>>>>> e079a413
-}
-
 pub fn check_nsfw_allowed(nsfw: Option<bool>, local_site: Option<&LocalSite>) -> LemmyResult<()> {
   let is_nsfw = nsfw.unwrap_or_default();
   let nsfw_disallowed = local_site.is_some_and(|s| s.disallow_nsfw_content);
