use crate::{
  claims::Claims,
  context::LemmyContext,
  request::{
    delete_image_from_pictrs,
    fetch_pictrs_proxied_image_details,
    purge_image_from_pictrs_url,
  },
  site::{FederatedInstances, InstanceWithFederationState},
};
use actix_web::{http::header::Header, HttpRequest};
use actix_web_httpauth::headers::authorization::{Authorization, Bearer};
use chrono::{DateTime, Days, Local, TimeZone, Utc};
use enum_map::{enum_map, EnumMap};
use lemmy_db_schema::{
  newtypes::{CommentId, CommunityId, DbUrl, InstanceId, PersonId, PostId, PostOrCommentId},
  source::{
    comment::{Comment, CommentActions},
    community::{Community, CommunityActions, CommunityUpdateForm},
    images::{ImageDetails, RemoteImage},
    instance::{Instance, InstanceActions},
    local_site::LocalSite,
    local_site_rate_limit::LocalSiteRateLimit,
    local_site_url_blocklist::LocalSiteUrlBlocklist,
    mod_log::moderator::{
      ModRemoveComment,
      ModRemoveCommentForm,
      ModRemovePost,
      ModRemovePostForm,
    },
    oauth_account::OAuthAccount,
    person::{Person, PersonActions, PersonUpdateForm},
    post::{Post, PostActions, PostReadCommentsForm},
    private_message::PrivateMessage,
    registration_application::RegistrationApplication,
    site::Site,
  },
  traits::{Blockable, Crud, Likeable, ReadComments},
  utils::DbPool,
};
use lemmy_db_schema_file::enums::{FederationMode, RegistrationMode};
use lemmy_db_views_community_follower::CommunityFollowerView;
use lemmy_db_views_community_moderator::CommunityModeratorView;
use lemmy_db_views_community_person_ban::CommunityPersonBanView;
use lemmy_db_views_local_image::LocalImageView;
use lemmy_db_views_local_user::LocalUserView;
use lemmy_db_views_person::PersonView;
use lemmy_db_views_site::SiteView;
use lemmy_utils::{
  error::{LemmyError, LemmyErrorExt, LemmyErrorExt2, LemmyErrorType, LemmyResult},
  rate_limit::{ActionType, BucketConfig},
  settings::{structs::PictrsImageMode, SETTINGS},
  spawn_try_task,
  utils::{
    markdown::{image_links::markdown_rewrite_image_links, markdown_check_for_blocked_urls},
    slurs::remove_slurs,
    validation::{build_and_check_regex, clean_urls_in_text},
  },
  CacheLock,
  CACHE_DURATION_FEDERATION,
};
use moka::future::Cache;
use regex::{escape, Regex, RegexSet};
use std::sync::LazyLock;
use tracing::Instrument;
use url::{ParseError, Url};
use urlencoding::encode;
use webmention::{Webmention, WebmentionError};

pub const AUTH_COOKIE_NAME: &str = "jwt";

pub async fn check_is_mod_or_admin(
  pool: &mut DbPool<'_>,
  person_id: PersonId,
  community_id: CommunityId,
  local_instance_id: InstanceId,
) -> LemmyResult<()> {
  let is_mod =
    CommunityModeratorView::check_is_community_moderator(pool, community_id, person_id).await;
  if is_mod.is_ok()
    || PersonView::read(pool, person_id, local_instance_id, false)
      .await
      .is_ok_and(|t| t.is_admin)
  {
    Ok(())
  } else {
    Err(LemmyErrorType::NotAModOrAdmin)?
  }
}

/// Checks if a person is an admin, or moderator of any community.
pub(crate) async fn check_is_mod_of_any_or_admin(
  pool: &mut DbPool<'_>,
  person_id: PersonId,
  local_instance_id: InstanceId,
) -> LemmyResult<()> {
  let is_mod_of_any = CommunityModeratorView::is_community_moderator_of_any(pool, person_id).await;
  if is_mod_of_any.is_ok()
    || PersonView::read(pool, person_id, local_instance_id, false)
      .await
      .is_ok_and(|t| t.is_admin)
  {
    Ok(())
  } else {
    Err(LemmyErrorType::NotAModOrAdmin)?
  }
}

pub async fn is_mod_or_admin(
  pool: &mut DbPool<'_>,
  local_user_view: &LocalUserView,
  community_id: CommunityId,
) -> LemmyResult<()> {
  check_local_user_valid(local_user_view)?;
  check_is_mod_or_admin(
    pool,
    local_user_view.person.id,
    community_id,
    local_user_view.person.instance_id,
  )
  .await
}

pub async fn is_mod_or_admin_opt(
  pool: &mut DbPool<'_>,
  local_user_view: Option<&LocalUserView>,
  community_id: Option<CommunityId>,
) -> LemmyResult<()> {
  if let Some(local_user_view) = local_user_view {
    if let Some(community_id) = community_id {
      is_mod_or_admin(pool, local_user_view, community_id).await
    } else {
      is_admin(local_user_view)
    }
  } else {
    Err(LemmyErrorType::NotAModOrAdmin)?
  }
}

/// Check that a person is either a mod of any community, or an admin
///
/// Should only be used for read operations
pub async fn check_community_mod_of_any_or_admin_action(
  local_user_view: &LocalUserView,
  pool: &mut DbPool<'_>,
) -> LemmyResult<()> {
  let person = &local_user_view.person;

  check_local_user_valid(local_user_view)?;
  check_is_mod_of_any_or_admin(pool, person.id, person.instance_id).await
}

pub fn is_admin(local_user_view: &LocalUserView) -> LemmyResult<()> {
  check_local_user_valid(local_user_view)?;
  if !local_user_view.local_user.admin {
    Err(LemmyErrorType::NotAnAdmin)?
  } else {
    Ok(())
  }
}

pub fn is_top_mod(
  local_user_view: &LocalUserView,
  community_mods: &[CommunityModeratorView],
) -> LemmyResult<()> {
  check_local_user_valid(local_user_view)?;
  if local_user_view.person.id
    != community_mods
      .first()
      .map(|cm| cm.moderator.id)
      .unwrap_or(PersonId(0))
  {
    Err(LemmyErrorType::NotTopMod)?
  } else {
    Ok(())
  }
}

/// Updates the read comment count for a post. Usually done when reading or creating a new comment.
pub async fn update_read_comments(
  person_id: PersonId,
  post_id: PostId,
  read_comments: i64,
  pool: &mut DbPool<'_>,
) -> LemmyResult<()> {
  let person_post_agg_form = PostReadCommentsForm::new(post_id, person_id, read_comments);
  PostActions::update_read_comments(pool, &person_post_agg_form).await?;

  Ok(())
}

pub fn check_local_user_valid(local_user_view: &LocalUserView) -> LemmyResult<()> {
  // Check for a site ban
  if local_user_view.banned() {
    Err(LemmyErrorType::SiteBan)?
  }
  check_local_user_deleted(local_user_view)
}

/// Check for account deletion
pub fn check_local_user_deleted(local_user_view: &LocalUserView) -> LemmyResult<()> {
  if local_user_view.person.deleted {
    Err(LemmyErrorType::Deleted)?
  } else {
    Ok(())
  }
}

pub fn check_person_valid(person_view: &PersonView) -> LemmyResult<()> {
  // Check for a site ban
  if person_view.creator_banned {
    Err(LemmyErrorType::SiteBan)?
  }
  // check for account deletion
  else if person_view.person.deleted {
    Err(LemmyErrorType::Deleted)?
  } else {
    Ok(())
  }
}

/// Check if the user's email is verified if email verification is turned on
/// However, skip checking verification if the user is an admin
pub fn check_email_verified(
  local_user_view: &LocalUserView,
  site_view: &SiteView,
) -> LemmyResult<()> {
  if !local_user_view.local_user.admin
    && site_view.local_site.require_email_verification
    && !local_user_view.local_user.email_verified
  {
    Err(LemmyErrorType::EmailNotVerified)?
  }
  Ok(())
}

pub async fn check_registration_application(
  local_user_view: &LocalUserView,
  local_site: &LocalSite,
  pool: &mut DbPool<'_>,
) -> LemmyResult<()> {
  if (local_site.registration_mode == RegistrationMode::RequireApplication
    || local_site.registration_mode == RegistrationMode::Closed)
    && !local_user_view.local_user.accepted_application
    && !local_user_view.local_user.admin
  {
    // Fetch the registration application. If no admin id is present its still pending. Otherwise it
    // was processed (either accepted or denied).
    let local_user_id = local_user_view.local_user.id;
    let registration = RegistrationApplication::find_by_local_user_id(pool, local_user_id).await?;
    if registration.admin_id.is_some() {
      Err(LemmyErrorType::RegistrationDenied {
        reason: registration.deny_reason,
      })?
    } else {
      Err(LemmyErrorType::RegistrationApplicationIsPending)?
    }
  }
  Ok(())
}

/// Checks that a normal user action (eg posting or voting) is allowed in a given community.
///
/// In particular it checks that neither the user nor community are banned or deleted, and that
/// the user isn't banned.
pub async fn check_community_user_action(
  local_user_view: &LocalUserView,
  community: &Community,
  pool: &mut DbPool<'_>,
) -> LemmyResult<()> {
  check_local_user_valid(local_user_view)?;
  check_community_deleted_removed(community)?;
  CommunityPersonBanView::check(pool, local_user_view.person.id, community.id).await?;
  CommunityFollowerView::check_private_community_action(pool, local_user_view.person.id, community)
    .await?;
  InstanceActions::check_ban(pool, local_user_view.person.id, community.instance_id).await?;
  Ok(())
}

pub fn check_community_deleted_removed(community: &Community) -> LemmyResult<()> {
  if community.deleted || community.removed {
    Err(LemmyErrorType::Deleted)?
  }
  Ok(())
}

/// Check that the given user can perform a mod action in the community.
///
/// In particular it checks that he is an admin or mod, wasn't banned and the community isn't
/// removed/deleted.
pub async fn check_community_mod_action(
  local_user_view: &LocalUserView,
  community: &Community,
  allow_deleted: bool,
  pool: &mut DbPool<'_>,
) -> LemmyResult<()> {
  is_mod_or_admin(pool, local_user_view, community.id).await?;
  CommunityPersonBanView::check(pool, local_user_view.person.id, community.id).await?;

  // it must be possible to restore deleted community
  if !allow_deleted {
    check_community_deleted_removed(community)?;
  }
  Ok(())
}

/// Don't allow creating reports for removed / deleted posts
pub fn check_post_deleted_or_removed(post: &Post) -> LemmyResult<()> {
  if post.deleted || post.removed {
    Err(LemmyErrorType::Deleted)?
  } else {
    Ok(())
  }
}

pub fn check_comment_deleted_or_removed(comment: &Comment) -> LemmyResult<()> {
  if comment.deleted || comment.removed {
    Err(LemmyErrorType::Deleted)?
  } else {
    Ok(())
  }
}

pub async fn check_person_instance_community_block(
  my_id: PersonId,
  potential_blocker_id: PersonId,
  community_instance_id: InstanceId,
  community_id: CommunityId,
  pool: &mut DbPool<'_>,
) -> LemmyResult<()> {
  PersonActions::read_block(pool, potential_blocker_id, my_id).await?;
  InstanceActions::read_block(pool, potential_blocker_id, community_instance_id).await?;
  CommunityActions::read_block(pool, potential_blocker_id, community_id).await?;
  Ok(())
}

pub async fn check_local_vote_mode(
  score: i16,
  post_or_comment_id: PostOrCommentId,
  local_site: &LocalSite,
  person_id: PersonId,
  pool: &mut DbPool<'_>,
) -> LemmyResult<()> {
  let (downvote_setting, upvote_setting) = match post_or_comment_id {
    PostOrCommentId::Post(_) => (local_site.post_downvotes, local_site.post_upvotes),
    PostOrCommentId::Comment(_) => (local_site.comment_downvotes, local_site.comment_upvotes),
  };

  let downvote_fail = score == -1 && downvote_setting == FederationMode::Disable;
  let upvote_fail = score == 1 && upvote_setting == FederationMode::Disable;

  // Undo previous vote for item if new vote fails
  if downvote_fail || upvote_fail {
    match post_or_comment_id {
      PostOrCommentId::Post(post_id) => PostActions::remove_like(pool, person_id, post_id).await?,
      PostOrCommentId::Comment(comment_id) => {
        CommentActions::remove_like(pool, person_id, comment_id).await?
      }
    };
  }
  Ok(())
}

/// Dont allow bots to do certain actions, like voting
pub fn check_bot_account(person: &Person) -> LemmyResult<()> {
  if person.bot_account {
    Err(LemmyErrorType::InvalidBotAction)?
  } else {
    Ok(())
  }
}

pub fn check_private_instance(
  local_user_view: &Option<LocalUserView>,
  local_site: &LocalSite,
) -> LemmyResult<()> {
  if local_user_view.is_none() && local_site.private_instance {
    Err(LemmyErrorType::InstanceIsPrivate)?
  } else {
    Ok(())
  }
}

/// If private messages are disabled, dont allow them to be sent / received
pub fn check_private_messages_enabled(local_user_view: &LocalUserView) -> Result<(), LemmyError> {
  if !local_user_view.local_user.enable_private_messages {
    Err(LemmyErrorType::CouldntCreatePrivateMessage)?
  } else {
    Ok(())
  }
}

pub async fn build_federated_instances(
  local_site: &LocalSite,
  pool: &mut DbPool<'_>,
) -> LemmyResult<Option<FederatedInstances>> {
  if local_site.federation_enabled {
    let mut linked = Vec::new();
    let mut allowed = Vec::new();
    let mut blocked = Vec::new();

    let all = Instance::read_all_with_fed_state(pool).await?;
    for (instance, federation_state, is_blocked, is_allowed) in all {
      let i = InstanceWithFederationState {
        instance,
        federation_state: federation_state.map(std::convert::Into::into),
      };
      if is_blocked {
        // blocked instances will only have an entry here if they had been federated with in the
        // past.
        blocked.push(i);
      } else if is_allowed {
        allowed.push(i.clone());
        linked.push(i);
      } else {
        // not explicitly allowed but implicitly linked
        linked.push(i);
      }
    }

    Ok(Some(FederatedInstances {
      linked,
      allowed,
      blocked,
    }))
  } else {
    Ok(None)
  }
}

/// Checks the password length
pub fn password_length_check(pass: &str) -> LemmyResult<()> {
  if !(10..=60).contains(&pass.chars().count()) {
    Err(LemmyErrorType::InvalidPassword)?
  } else {
    Ok(())
  }
}

/// Checks for a honeypot. If this field is filled, fail the rest of the function
pub fn honeypot_check(honeypot: &Option<String>) -> LemmyResult<()> {
  if honeypot.is_some() && honeypot != &Some(String::new()) {
    Err(LemmyErrorType::HoneypotFailed)?
  } else {
    Ok(())
  }
}

pub fn local_site_rate_limit_to_rate_limit_config(
  l: &LocalSiteRateLimit,
) -> EnumMap<ActionType, BucketConfig> {
  enum_map! {
    ActionType::Message => (l.message, l.message_per_second),
    ActionType::Post => (l.post, l.post_per_second),
    ActionType::Register => (l.register, l.register_per_second),
    ActionType::Image => (l.image, l.image_per_second),
    ActionType::Comment => (l.comment, l.comment_per_second),
    ActionType::Search => (l.search, l.search_per_second),
    ActionType::ImportUserSettings => (l.import_user_settings, l.import_user_settings_per_second),
  }
  .map(|_key, (capacity, secs_to_refill)| BucketConfig {
    capacity: u32::try_from(capacity).unwrap_or(0),
    secs_to_refill: u32::try_from(secs_to_refill).unwrap_or(0),
  })
}

pub async fn slur_regex(context: &LemmyContext) -> LemmyResult<Regex> {
  static CACHE: CacheLock<Regex> = LazyLock::new(|| {
    Cache::builder()
      .max_capacity(1)
      .time_to_live(CACHE_DURATION_FEDERATION)
      .build()
  });
  Ok(
    CACHE
      .try_get_with((), async {
        let local_site = SiteView::read_local(&mut context.pool())
          .await
          .ok()
          .map(|s| s.local_site);
        build_and_check_regex(local_site.and_then(|s| s.slur_filter_regex).as_deref())
      })
      .await
      .map_err(|e| anyhow::anyhow!("Failed to construct regex: {e}"))?,
  )
}

pub async fn get_url_blocklist(context: &LemmyContext) -> LemmyResult<RegexSet> {
  static URL_BLOCKLIST: CacheLock<RegexSet> = LazyLock::new(|| {
    Cache::builder()
      .max_capacity(1)
      .time_to_live(CACHE_DURATION_FEDERATION)
      .build()
  });

  Ok(
    URL_BLOCKLIST
      .try_get_with::<_, LemmyError>((), async {
        let urls = LocalSiteUrlBlocklist::get_all(&mut context.pool()).await?;

        // The urls are already validated on saving, so just escape them.
        // If this regex creation changes it must be synced with
        // lemmy_utils::utils::markdown::create_url_blocklist_test_regex_set.
        let regexes = urls.iter().map(|url| format!(r"\b{}\b", escape(&url.url)));

        let set = RegexSet::new(regexes)?;
        Ok(set)
      })
      .await
      .map_err(|e| anyhow::anyhow!("Failed to build URL blocklist due to `{}`", e))?,
  )
}

pub fn check_nsfw_allowed(nsfw: Option<bool>, local_site: Option<&LocalSite>) -> LemmyResult<()> {
  let is_nsfw = nsfw.unwrap_or_default();
  let nsfw_disallowed = local_site.is_some_and(|s| s.disallow_nsfw_content);

  if nsfw_disallowed && is_nsfw {
    Err(LemmyErrorType::NsfwNotAllowed)?
  }

  Ok(())
}

/// Read the site for an ap_id.
///
/// Used for GetCommunityResponse and GetPersonDetails
pub async fn read_site_for_actor(
  ap_id: DbUrl,
  context: &LemmyContext,
) -> LemmyResult<Option<Site>> {
  let site_id = Site::instance_ap_id_from_url(ap_id.clone().into());
  let site = Site::read_from_apub_id(&mut context.pool(), &site_id.into()).await?;
  Ok(site)
}

pub async fn purge_post_images(
  url: Option<DbUrl>,
  thumbnail_url: Option<DbUrl>,
  context: &LemmyContext,
) {
  if let Some(url) = url {
    purge_image_from_pictrs_url(&url, context).await.ok();
  }
  if let Some(thumbnail_url) = thumbnail_url {
    purge_image_from_pictrs_url(&thumbnail_url, context)
      .await
      .ok();
  }
}

/// Delete a local_user's images
async fn delete_local_user_images(person_id: PersonId, context: &LemmyContext) -> LemmyResult<()> {
  if let Ok(local_user) = LocalUserView::read_person(&mut context.pool(), person_id).await {
    let pictrs_uploads =
      LocalImageView::get_all_by_local_user_id(&mut context.pool(), local_user.local_user.id)
        .await?;

    // Delete their images
    for upload in pictrs_uploads {
      delete_image_from_pictrs(&upload.local_image.pictrs_alias, context)
        .await
        .ok();
    }
  }
  Ok(())
}

/// Removes or restores user data.
pub async fn remove_or_restore_user_data(
  mod_person_id: PersonId,
  banned_person_id: PersonId,
  removed: bool,
  reason: &Option<String>,
  context: &LemmyContext,
) -> LemmyResult<()> {
  let pool = &mut context.pool();

  // These actions are only possible when removing, not restoring
  if removed {
    delete_local_user_images(banned_person_id, context).await?;

    // Update the fields to None
    Person::update(
      pool,
      banned_person_id,
      &PersonUpdateForm {
        avatar: Some(None),
        banner: Some(None),
        bio: Some(None),
        ..Default::default()
      },
    )
    .await?;

    // Communities
    // Remove all communities where they're the top mod
    // for now, remove the communities manually
    let first_mod_communities = CommunityModeratorView::get_community_first_mods(pool).await?;

    // Filter to only this banned users top communities
    let banned_user_first_communities: Vec<CommunityModeratorView> = first_mod_communities
      .into_iter()
      .filter(|fmc| fmc.moderator.id == banned_person_id)
      .collect();

    for first_mod_community in banned_user_first_communities {
      let community_id = first_mod_community.community.id;
      Community::update(
        pool,
        community_id,
        &CommunityUpdateForm {
          removed: Some(removed),
          ..Default::default()
        },
      )
      .await?;

      // Update the fields to None
      Community::update(
        pool,
        community_id,
        &CommunityUpdateForm {
          icon: Some(None),
          banner: Some(None),
          ..Default::default()
        },
      )
      .await?;
    }
  }

  // Posts
  let removed_or_restored_posts =
    Post::update_removed_for_creator(pool, banned_person_id, None, None, removed).await?;
  create_modlog_entries_for_removed_or_restored_posts(
    pool,
    mod_person_id,
    removed_or_restored_posts.iter().map(|r| r.id).collect(),
    removed,
    reason,
  )
  .await?;

  // Comments
  let removed_or_restored_comments =
    Comment::update_removed_for_creator(pool, banned_person_id, removed).await?;
  create_modlog_entries_for_removed_or_restored_comments(
    pool,
    mod_person_id,
    removed_or_restored_comments.iter().map(|r| r.id).collect(),
    removed,
    reason,
  )
  .await?;

  // Private messages
  PrivateMessage::update_removed_for_creator(pool, banned_person_id, removed).await?;

  Ok(())
}

async fn create_modlog_entries_for_removed_or_restored_posts(
  pool: &mut DbPool<'_>,
  mod_person_id: PersonId,
  post_ids: Vec<PostId>,
  removed: bool,
  reason: &Option<String>,
) -> LemmyResult<()> {
  // Build the forms
  let forms = post_ids
    .iter()
    .map(|&post_id| ModRemovePostForm {
      mod_person_id,
      post_id,
      removed: Some(removed),
      reason: reason.clone(),
    })
    .collect();

  ModRemovePost::create_multiple(pool, &forms).await?;

  Ok(())
}

async fn create_modlog_entries_for_removed_or_restored_comments(
  pool: &mut DbPool<'_>,
  mod_person_id: PersonId,
  comment_ids: Vec<CommentId>,
  removed: bool,
  reason: &Option<String>,
) -> LemmyResult<()> {
  // Build the forms
  let forms = comment_ids
    .iter()
    .map(|&comment_id| ModRemoveCommentForm {
      mod_person_id,
      comment_id,
      removed: Some(removed),
      reason: reason.clone(),
    })
    .collect();

  ModRemoveComment::create_multiple(pool, &forms).await?;

  Ok(())
}

pub async fn remove_or_restore_user_data_in_community(
  community_id: CommunityId,
  mod_person_id: PersonId,
  banned_person_id: PersonId,
  remove: bool,
  reason: &Option<String>,
  pool: &mut DbPool<'_>,
) -> LemmyResult<()> {
  // Posts
  let posts =
    Post::update_removed_for_creator(pool, banned_person_id, Some(community_id), None, remove)
      .await?;
  create_modlog_entries_for_removed_or_restored_posts(
    pool,
    mod_person_id,
    posts.iter().map(|r| r.id).collect(),
    remove,
    reason,
  )
  .await?;

  // Comments
  let removed_comment_ids =
    Comment::update_removed_for_creator_and_community(pool, banned_person_id, community_id, remove)
      .await?;

  create_modlog_entries_for_removed_or_restored_comments(
    pool,
    mod_person_id,
    removed_comment_ids,
    remove,
    reason,
  )
  .await?;

  Ok(())
}

pub async fn purge_user_account(
  person_id: PersonId,
  local_instance_id: InstanceId,
  context: &LemmyContext,
) -> LemmyResult<()> {
  let pool = &mut context.pool();

  // Delete their local images, if they're a local user
  // No need to update avatar and banner, those are handled in Person::delete_account
  delete_local_user_images(person_id, context).await.ok();

  // Comments
  Comment::permadelete_for_creator(pool, person_id)
    .await
    .with_lemmy_type(LemmyErrorType::CouldntUpdateComment)?;

  // Posts
  Post::permadelete_for_creator(pool, person_id)
    .await
    .with_lemmy_type(LemmyErrorType::CouldntUpdatePost)?;

  // Leave communities they mod
  CommunityActions::leave_mod_team_for_all_communities(pool, person_id).await?;

  // Delete the oauth accounts linked to the local user
  if let Ok(local_user) = LocalUserView::read_person(pool, person_id).await {
    OAuthAccount::delete_user_accounts(pool, local_user.local_user.id).await?;
  }

  Person::delete_account(pool, person_id, local_instance_id).await?;

  Ok(())
}

pub fn generate_followers_url(ap_id: &DbUrl) -> Result<DbUrl, ParseError> {
  Ok(Url::parse(&format!("{ap_id}/followers"))?.into())
}

pub fn generate_inbox_url() -> LemmyResult<DbUrl> {
  let url = format!("{}/inbox", SETTINGS.get_protocol_and_hostname());
  Ok(Url::parse(&url)?.into())
}

pub fn generate_outbox_url(ap_id: &DbUrl) -> Result<DbUrl, ParseError> {
  Ok(Url::parse(&format!("{ap_id}/outbox"))?.into())
}

pub fn generate_featured_url(ap_id: &DbUrl) -> Result<DbUrl, ParseError> {
  Ok(Url::parse(&format!("{ap_id}/featured"))?.into())
}

pub fn generate_moderators_url(community_id: &DbUrl) -> LemmyResult<DbUrl> {
  Ok(Url::parse(&format!("{community_id}/moderators"))?.into())
}

/// Ensure that ban/block expiry is in valid range. If its in past, throw error. If its more
/// than 10 years in future, convert to permanent ban. Otherwise return the same value.
pub fn check_expire_time(expires_unix_opt: Option<i64>) -> LemmyResult<Option<DateTime<Utc>>> {
  if let Some(expires_unix) = expires_unix_opt {
    let expires = Utc
      .timestamp_opt(expires_unix, 0)
      .single()
      .ok_or(LemmyErrorType::InvalidUnixTime)?;

    limit_expire_time(expires)
  } else {
    Ok(None)
  }
}

fn limit_expire_time(expires: DateTime<Utc>) -> LemmyResult<Option<DateTime<Utc>>> {
  const MAX_BAN_TERM: Days = Days::new(10 * 365);

  if expires < Local::now() {
    Err(LemmyErrorType::BanExpirationInPast)?
  } else if expires > Local::now() + MAX_BAN_TERM {
    Ok(None)
  } else {
    Ok(Some(expires))
  }
}

pub fn check_conflicting_like_filters(
  liked_only: Option<bool>,
  disliked_only: Option<bool>,
) -> LemmyResult<()> {
  if liked_only.unwrap_or_default() && disliked_only.unwrap_or_default() {
    Err(LemmyErrorType::ContradictingFilters)?
  } else {
    Ok(())
  }
}

pub async fn process_markdown(
  text: &str,
  slur_regex: &Regex,
  url_blocklist: &RegexSet,
  context: &LemmyContext,
) -> LemmyResult<String> {
  let text = remove_slurs(text, slur_regex);
  let text = clean_urls_in_text(&text);

  markdown_check_for_blocked_urls(&text, url_blocklist)?;

  if context.settings().pictrs()?.image_mode == PictrsImageMode::ProxyAllImages {
    let (text, links) = markdown_rewrite_image_links(text);
    RemoteImage::create(&mut context.pool(), links.clone()).await?;

    // Create images and image detail rows
    for link in links {
      // Insert image details for the remote image
      let details_res = fetch_pictrs_proxied_image_details(&link, context).await;
      if let Ok(details) = details_res {
        let proxied =
          build_proxied_image_url(&link, &context.settings().get_protocol_and_hostname())?;
        let details_form = details.build_image_details_form(&proxied);
        ImageDetails::create(&mut context.pool(), &details_form).await?;
      }
    }
    Ok(text)
  } else {
    Ok(text)
  }
}

pub async fn process_markdown_opt(
  text: &Option<String>,
  slur_regex: &Regex,
  url_blocklist: &RegexSet,
  context: &LemmyContext,
) -> LemmyResult<Option<String>> {
  match text {
    Some(t) => process_markdown(t, slur_regex, url_blocklist, context)
      .await
      .map(Some),
    None => Ok(None),
  }
}

/// A wrapper for `proxy_image_link` for use in tests.
///
/// The parameter `force_image_proxy` is the config value of `pictrs.image_proxy`. Its necessary to
/// pass as separate parameter so it can be changed in tests.
async fn proxy_image_link_internal(
  link: Url,
  image_mode: PictrsImageMode,
  context: &LemmyContext,
) -> LemmyResult<DbUrl> {
  // Dont rewrite links pointing to local domain.
  if link.domain() == Some(&context.settings().hostname) {
    Ok(link.into())
  } else if image_mode == PictrsImageMode::ProxyAllImages {
    RemoteImage::create(&mut context.pool(), vec![link.clone()]).await?;

    let proxied = build_proxied_image_url(&link, &context.settings().get_protocol_and_hostname())?;
    // This should fail softly, since pictrs might not even be running
    let details_res = fetch_pictrs_proxied_image_details(&link, context).await;

    if let Ok(details) = details_res {
      let details_form = details.build_image_details_form(&proxied);
      ImageDetails::create(&mut context.pool(), &details_form).await?;
    };

    Ok(proxied.into())
  } else {
    Ok(link.into())
  }
}

/// Rewrite a link to go through `/api/v4/image_proxy` endpoint. This is only for remote urls and
/// if image_proxy setting is enabled.
pub async fn proxy_image_link(link: Url, context: &LemmyContext) -> LemmyResult<DbUrl> {
  proxy_image_link_internal(link, context.settings().pictrs()?.image_mode, context).await
}

pub async fn proxy_image_link_opt_apub(
  link: Option<Url>,
  context: &LemmyContext,
) -> LemmyResult<Option<DbUrl>> {
  if let Some(l) = link {
    proxy_image_link(l, context).await.map(Some)
  } else {
    Ok(None)
  }
}

fn build_proxied_image_url(
  link: &Url,
  protocol_and_hostname: &str,
) -> Result<Url, url::ParseError> {
  Url::parse(&format!(
    "{}/api/v4/image/proxy?url={}",
    protocol_and_hostname,
    encode(link.as_str())
  ))
}

pub async fn local_user_view_from_jwt(
  jwt: &str,
  context: &LemmyContext,
) -> LemmyResult<LocalUserView> {
  let local_user_id = Claims::validate(jwt, context)
    .await
    .with_lemmy_type(LemmyErrorType::NotLoggedIn)?;
  let local_user_view = LocalUserView::read(&mut context.pool(), local_user_id).await?;
<<<<<<< HEAD
=======
  check_local_user_deleted(&local_user_view)?;
>>>>>>> bd26d7f8

  Ok(local_user_view)
}

pub fn read_auth_token(req: &HttpRequest) -> LemmyResult<Option<String>> {
  // Try reading jwt from auth header
  if let Ok(header) = Authorization::<Bearer>::parse(req) {
    Ok(Some(header.as_ref().token().to_string()))
  }
  // If that fails, try to read from cookie
  else if let Some(cookie) = &req.cookie(AUTH_COOKIE_NAME) {
    Ok(Some(cookie.value().to_string()))
  }
  // Otherwise, there's no auth
  else {
    Ok(None)
  }
}

pub fn send_webmention(post: Post, community: &Community) {
  if let Some(url) = post.url.clone() {
    if community.visibility.can_view_without_login() {
      spawn_try_task(async move {
        let mut webmention = Webmention::new::<Url>(post.ap_id.clone().into(), url.clone().into())?;
        webmention.set_checked(true);
        match webmention
          .send()
          .instrument(tracing::info_span!("Sending webmention"))
          .await
        {
          Err(WebmentionError::NoEndpointDiscovered(_)) => Ok(()),
          Ok(_) => Ok(()),
          Err(e) => Err(e).with_lemmy_type(LemmyErrorType::CouldntSendWebmention),
        }
      });
    }
  };
}

#[cfg(test)]
mod tests {
  use super::*;
  use pretty_assertions::assert_eq;
  use serial_test::serial;

  #[test]
  #[rustfmt::skip]
  fn password_length() {
    assert!(password_length_check("Õ¼¾°3yË,o¸ãtÌÈú|ÇÁÙAøüÒI©·¤(T]/ð>æºWæ[C¤bªWöaÃÎñ·{=û³&§½K/c").is_ok());
    assert!(password_length_check("1234567890").is_ok());
    assert!(password_length_check("short").is_err());
    assert!(password_length_check("looooooooooooooooooooooooooooooooooooooooooooooooooooooooooong").is_err());
  }

  #[test]
  fn honeypot() {
    assert!(honeypot_check(&None).is_ok());
    assert!(honeypot_check(&Some(String::new())).is_ok());
    assert!(honeypot_check(&Some("1".to_string())).is_err());
    assert!(honeypot_check(&Some("message".to_string())).is_err());
  }

  #[test]
  fn test_limit_ban_term() -> LemmyResult<()> {
    // Ban expires in past, should throw error
    assert!(limit_expire_time(Utc::now() - Days::new(5)).is_err());

    // Legitimate ban term, return same value
    let fourteen_days = Utc::now() + Days::new(14);
    assert_eq!(limit_expire_time(fourteen_days)?, Some(fourteen_days));
    let nine_years = Utc::now() + Days::new(365 * 9);
    assert_eq!(limit_expire_time(nine_years)?, Some(nine_years));

    // Too long ban term, changes to None (permanent ban)
    assert_eq!(limit_expire_time(Utc::now() + Days::new(365 * 11))?, None);

    Ok(())
  }

  #[tokio::test]
  #[serial]
  async fn test_proxy_image_link() -> LemmyResult<()> {
    let context = LemmyContext::init_test_context().await;

    // image from local domain is unchanged
    let local_url = Url::parse("http://lemmy-alpha/image.png")?;
    let proxied =
      proxy_image_link_internal(local_url.clone(), PictrsImageMode::ProxyAllImages, &context)
        .await?;
    assert_eq!(&local_url, proxied.inner());

    // image from remote domain is proxied
    let remote_image = Url::parse("http://lemmy-beta/image.png")?;
    let proxied = proxy_image_link_internal(
      remote_image.clone(),
      PictrsImageMode::ProxyAllImages,
      &context,
    )
    .await?;
    assert_eq!(
      "https://lemmy-alpha/api/v4/image/proxy?url=http%3A%2F%2Flemmy-beta%2Fimage.png",
      proxied.as_str()
    );

    // This fails, because the details can't be fetched without pictrs running,
    // And a remote image won't be inserted.
    assert!(
      RemoteImage::validate(&mut context.pool(), remote_image.into())
        .await
        .is_ok()
    );

    Ok(())
  }
}<|MERGE_RESOLUTION|>--- conflicted
+++ resolved
@@ -949,10 +949,7 @@
     .await
     .with_lemmy_type(LemmyErrorType::NotLoggedIn)?;
   let local_user_view = LocalUserView::read(&mut context.pool(), local_user_id).await?;
-<<<<<<< HEAD
-=======
   check_local_user_deleted(&local_user_view)?;
->>>>>>> bd26d7f8
 
   Ok(local_user_view)
 }
