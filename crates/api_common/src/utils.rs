use crate::{request::purge_image_from_pictrs, sensitive::Sensitive, site::FederatedInstances};
use chrono::NaiveDateTime;
use lemmy_db_schema::{
  impls::person::is_banned,
  newtypes::{CommunityId, LocalUserId, PersonId, PostId},
  source::{
    comment::Comment,
    community::Community,
    email_verification::{EmailVerification, EmailVerificationForm},
    password_reset_request::PasswordResetRequest,
    person::Person,
    person_block::PersonBlock,
    post::{Post, PostRead, PostReadForm},
    registration_application::RegistrationApplication,
    secret::Secret,
    site::Site,
  },
  traits::{Crud, Readable},
  utils::DbPool,
  ListingType,
};
use lemmy_db_views::{
  comment_view::CommentQuery,
  structs::{LocalUserSettingsView, LocalUserView},
};
use lemmy_db_views_actor::structs::{
  CommunityModeratorView,
  CommunityPersonBanView,
  CommunityView,
};
use lemmy_utils::{
  claims::Claims,
  email::{send_email, translations::Lang},
  error::LemmyError,
  settings::structs::Settings,
  utils::generate_random_string,
};
use reqwest_middleware::ClientWithMiddleware;
use rosetta_i18n::{Language, LanguageId};
use std::str::FromStr;
use tracing::warn;

pub async fn blocking<F, T>(pool: &DbPool, f: F) -> Result<T, LemmyError>
where
  F: FnOnce(&diesel::PgConnection) -> T + Send + 'static,
  T: Send + 'static,
{
  let pool = pool.clone();
  let blocking_span = tracing::info_span!("blocking operation");
  actix_web::web::block(move || {
    let entered = blocking_span.enter();
    let conn = pool.get()?;
    let res = (f)(&conn);
    drop(entered);
    Ok(res) as Result<T, LemmyError>
  })
  .await?
}

#[tracing::instrument(skip_all)]
pub async fn is_mod_or_admin(
  pool: &DbPool,
  person_id: PersonId,
  community_id: CommunityId,
) -> Result<(), LemmyError> {
  let is_mod_or_admin = blocking(pool, move |conn| {
    CommunityView::is_mod_or_admin(conn, person_id, community_id)
  })
  .await?;
  if !is_mod_or_admin {
    return Err(LemmyError::from_message("not_a_mod_or_admin"));
  }
  Ok(())
}

pub fn is_admin(local_user_view: &LocalUserView) -> Result<(), LemmyError> {
  if !local_user_view.person.admin {
    return Err(LemmyError::from_message("not_an_admin"));
  }
  Ok(())
}

#[tracing::instrument(skip_all)]
pub async fn get_post(post_id: PostId, pool: &DbPool) -> Result<Post, LemmyError> {
  blocking(pool, move |conn| Post::read(conn, post_id))
    .await?
    .map_err(|e| LemmyError::from_error_message(e, "couldnt_find_post"))
}

#[tracing::instrument(skip_all)]
pub async fn mark_post_as_read(
  person_id: PersonId,
  post_id: PostId,
  pool: &DbPool,
) -> Result<PostRead, LemmyError> {
  let post_read_form = PostReadForm { post_id, person_id };

  blocking(pool, move |conn| {
    PostRead::mark_as_read(conn, &post_read_form)
  })
  .await?
  .map_err(|e| LemmyError::from_error_message(e, "couldnt_mark_post_as_read"))
}

#[tracing::instrument(skip_all)]
pub async fn mark_post_as_unread(
  person_id: PersonId,
  post_id: PostId,
  pool: &DbPool,
) -> Result<usize, LemmyError> {
  let post_read_form = PostReadForm { post_id, person_id };

  blocking(pool, move |conn| {
    PostRead::mark_as_unread(conn, &post_read_form)
  })
  .await?
  .map_err(|e| LemmyError::from_error_message(e, "couldnt_mark_post_as_read"))
}

#[tracing::instrument(skip_all)]
pub async fn get_local_user_view_from_jwt(
  jwt: &str,
  pool: &DbPool,
  secret: &Secret,
) -> Result<LocalUserView, LemmyError> {
  let claims = Claims::decode(jwt, &secret.jwt_secret)
    .map_err(|e| e.with_message("not_logged_in"))?
    .claims;
  let local_user_id = LocalUserId(claims.sub);
  let local_user_view =
    blocking(pool, move |conn| LocalUserView::read(conn, local_user_id)).await??;
  check_user_valid(
    local_user_view.person.banned,
    local_user_view.person.ban_expires,
    local_user_view.person.deleted,
  )?;

  check_validator_time(&local_user_view.local_user.validator_time, &claims)?;

  Ok(local_user_view)
}

/// Checks if user's token was issued before user's password reset.
pub fn check_validator_time(
  validator_time: &NaiveDateTime,
  claims: &Claims,
) -> Result<(), LemmyError> {
  let user_validation_time = validator_time.timestamp();
  if user_validation_time > claims.iat {
    Err(LemmyError::from_message("not_logged_in"))
  } else {
    Ok(())
  }
}

#[tracing::instrument(skip_all)]
pub async fn get_local_user_view_from_jwt_opt(
  jwt: Option<&Sensitive<String>>,
  pool: &DbPool,
  secret: &Secret,
) -> Result<Option<LocalUserView>, LemmyError> {
  match jwt {
    Some(jwt) => Ok(Some(get_local_user_view_from_jwt(jwt, pool, secret).await?)),
    None => Ok(None),
  }
}

#[tracing::instrument(skip_all)]
pub async fn get_local_user_settings_view_from_jwt_opt(
  jwt: Option<&Sensitive<String>>,
  pool: &DbPool,
  secret: &Secret,
) -> Result<Option<LocalUserSettingsView>, LemmyError> {
  match jwt {
    Some(jwt) => {
      let claims = Claims::decode(jwt.as_ref(), &secret.jwt_secret)
        .map_err(|e| e.with_message("not_logged_in"))?
        .claims;
      let local_user_id = LocalUserId(claims.sub);
      let local_user_view = blocking(pool, move |conn| {
        LocalUserSettingsView::read(conn, local_user_id)
      })
      .await??;
      check_user_valid(
        local_user_view.person.banned,
        local_user_view.person.ban_expires,
        local_user_view.person.deleted,
      )?;

      check_validator_time(&local_user_view.local_user.validator_time, &claims)?;

      Ok(Some(local_user_view))
    }
    None => Ok(None),
  }
}
pub fn check_user_valid(
  banned: bool,
  ban_expires: Option<NaiveDateTime>,
  deleted: bool,
) -> Result<(), LemmyError> {
  // Check for a site ban
  if is_banned(banned, ban_expires) {
    return Err(LemmyError::from_message("site_ban"));
  }

  // check for account deletion
  if deleted {
    return Err(LemmyError::from_message("deleted"));
  }

  Ok(())
}

#[tracing::instrument(skip_all)]
pub async fn check_community_ban(
  person_id: PersonId,
  community_id: CommunityId,
  pool: &DbPool,
) -> Result<(), LemmyError> {
  let is_banned =
    move |conn: &'_ _| CommunityPersonBanView::get(conn, person_id, community_id).is_ok();
  if blocking(pool, is_banned).await? {
    Err(LemmyError::from_message("community_ban"))
  } else {
    Ok(())
  }
}

#[tracing::instrument(skip_all)]
pub async fn check_community_deleted_or_removed(
  community_id: CommunityId,
  pool: &DbPool,
) -> Result<(), LemmyError> {
  let community = blocking(pool, move |conn| Community::read(conn, community_id))
    .await?
    .map_err(|e| LemmyError::from_error_message(e, "couldnt_find_community"))?;
  if community.deleted || community.removed {
    Err(LemmyError::from_message("deleted"))
  } else {
    Ok(())
  }
}

pub fn check_post_deleted_or_removed(post: &Post) -> Result<(), LemmyError> {
  if post.deleted || post.removed {
    Err(LemmyError::from_message("deleted"))
  } else {
    Ok(())
  }
}

#[tracing::instrument(skip_all)]
pub async fn check_person_block(
  my_id: PersonId,
  potential_blocker_id: PersonId,
  pool: &DbPool,
) -> Result<(), LemmyError> {
  let is_blocked = move |conn: &'_ _| PersonBlock::read(conn, potential_blocker_id, my_id).is_ok();
  if blocking(pool, is_blocked).await? {
    Err(LemmyError::from_message("person_block"))
  } else {
    Ok(())
  }
}

#[tracing::instrument(skip_all)]
pub async fn check_downvotes_enabled(score: i16, pool: &DbPool) -> Result<(), LemmyError> {
  if score == -1 {
    let site = blocking(pool, Site::read_local_site).await??;
    if !site.enable_downvotes {
      return Err(LemmyError::from_message("downvotes_disabled"));
    }
  }
  Ok(())
}

#[tracing::instrument(skip_all)]
pub async fn check_private_instance(
  local_user_view: &Option<LocalUserView>,
  pool: &DbPool,
) -> Result<(), LemmyError> {
  if local_user_view.is_none() {
    let site = blocking(pool, Site::read_local_site).await?;

    // The site might not be set up yet
    if let Ok(site) = site {
      if site.private_instance {
        return Err(LemmyError::from_message("instance_is_private"));
      }
    }
  }
  Ok(())
}

#[tracing::instrument(skip_all)]
pub async fn build_federated_instances(
  pool: &DbPool,
  settings: &Settings,
) -> Result<Option<FederatedInstances>, LemmyError> {
  let federation_config = &settings.federation;
  let hostname = &settings.hostname;
  let federation = federation_config.to_owned();
  if federation.enabled {
    let distinct_communities = blocking(pool, move |conn| {
      Community::distinct_federated_communities(conn)
    })
    .await??;

    let allowed = federation.allowed_instances;
    let blocked = federation.blocked_instances;

    let mut linked = distinct_communities
      .iter()
      .map(|actor_id| Ok(actor_id.host_str().unwrap_or("").to_string()))
      .collect::<Result<Vec<String>, LemmyError>>()?;

    if let Some(allowed) = allowed.as_ref() {
      linked.extend_from_slice(allowed);
    }

    if let Some(blocked) = blocked.as_ref() {
      linked.retain(|a| !blocked.contains(a) && !a.eq(hostname));
    }

    // Sort and remove dupes
    linked.sort_unstable();
    linked.dedup();

    Ok(Some(FederatedInstances {
      linked,
      allowed,
      blocked,
    }))
  } else {
    Ok(None)
  }
}

/// Checks the password length
pub fn password_length_check(pass: &str) -> Result<(), LemmyError> {
  if !(10..=60).contains(&pass.len()) {
    Err(LemmyError::from_message("invalid_password"))
  } else {
    Ok(())
  }
}

/// Checks the site description length
pub fn site_description_length_check(description: &str) -> Result<(), LemmyError> {
  if description.len() > 150 {
    Err(LemmyError::from_message("site_description_length_overflow"))
  } else {
    Ok(())
  }
}

/// Checks for a honeypot. If this field is filled, fail the rest of the function
pub fn honeypot_check(honeypot: &Option<String>) -> Result<(), LemmyError> {
  if honeypot.is_some() {
    Err(LemmyError::from_message("honeypot_fail"))
  } else {
    Ok(())
  }
}

pub fn send_email_to_user(
  local_user_view: &LocalUserView,
  subject: &str,
  body: &str,
  settings: &Settings,
) {
  if local_user_view.person.banned || !local_user_view.local_user.send_notifications_to_email {
    return;
  }

  if let Some(user_email) = &local_user_view.local_user.email {
    match send_email(
      subject,
      user_email,
      &local_user_view.person.name,
      body,
      settings,
    ) {
      Ok(_o) => _o,
      Err(e) => warn!("{}", e),
    };
  }
}

pub async fn send_password_reset_email(
  user: &LocalUserView,
  pool: &DbPool,
  settings: &Settings,
) -> Result<(), LemmyError> {
  // Generate a random token
  let token = generate_random_string();

  // Insert the row
  let token2 = token.clone();
  let local_user_id = user.local_user.id;
  blocking(pool, move |conn| {
    PasswordResetRequest::create_token(conn, local_user_id, &token2)
  })
  .await??;

  let email = &user.local_user.email.to_owned().expect("email");
<<<<<<< HEAD
  let lang = get_local_user_lang(user);
=======
  let lang = get_interface_language(user);
>>>>>>> 4e6409f3
  let subject = &lang.password_reset_subject(&user.person.name);
  let protocol_and_hostname = settings.get_protocol_and_hostname();
  let reset_link = format!("{}/password_change/{}", protocol_and_hostname, &token);
  let body = &lang.password_reset_body(reset_link, &user.person.name);
  send_email(subject, email, &user.person.name, body, settings)
}

/// Send a verification email
pub async fn send_verification_email(
  user: &LocalUserView,
  new_email: &str,
  pool: &DbPool,
  settings: &Settings,
) -> Result<(), LemmyError> {
  let form = EmailVerificationForm {
    local_user_id: user.local_user.id,
    email: new_email.to_string(),
    verification_token: generate_random_string(),
  };
  let verify_link = format!(
    "{}/verify_email/{}",
    settings.get_protocol_and_hostname(),
    &form.verification_token
  );
  blocking(pool, move |conn| EmailVerification::create(conn, &form)).await??;

<<<<<<< HEAD
  let lang = get_local_user_lang(user);
=======
  let lang = get_interface_language(user);
>>>>>>> 4e6409f3
  let subject = lang.verify_email_subject(&settings.hostname);
  let body = lang.verify_email_body(&settings.hostname, &user.person.name, verify_link);
  send_email(&subject, new_email, &user.person.name, &body, settings)?;

  Ok(())
}

pub fn send_email_verification_success(
  user: &LocalUserView,
  settings: &Settings,
) -> Result<(), LemmyError> {
  let email = &user.local_user.email.to_owned().expect("email");
<<<<<<< HEAD
  let lang = get_local_user_lang(user);
=======
  let lang = get_interface_language(user);
>>>>>>> 4e6409f3
  let subject = &lang.email_verified_subject(&user.person.actor_id);
  let body = &lang.email_verified_body();
  send_email(subject, email, &user.person.name, body, settings)
}

<<<<<<< HEAD
pub fn get_local_user_lang(user: &LocalUserView) -> Lang {
  user_lang_to_lang_type(&user.local_user.lang)
}

pub fn get_local_user_settings_lang(user: &LocalUserSettingsView) -> Lang {
  user_lang_to_lang_type(&user.local_user.lang)
}

fn user_lang_to_lang_type(lang: &str) -> Lang {
  let user_lang = LanguageId::new(lang);
=======
pub fn get_interface_language(user: &LocalUserView) -> Lang {
  let user_lang = LanguageId::new(user.local_user.interface_language.clone());
>>>>>>> 4e6409f3
  Lang::from_language_id(&user_lang).unwrap_or_else(|| {
    let en = LanguageId::new("en");
    Lang::from_language_id(&en).expect("default language")
  })
}

pub fn send_application_approved_email(
  user: &LocalUserView,
  settings: &Settings,
) -> Result<(), LemmyError> {
  let email = &user.local_user.email.to_owned().expect("email");
<<<<<<< HEAD
  let lang = get_local_user_lang(user);
=======
  let lang = get_interface_language(user);
>>>>>>> 4e6409f3
  let subject = lang.registration_approved_subject(&user.person.actor_id);
  let body = lang.registration_approved_body(&settings.hostname);
  send_email(&subject, email, &user.person.name, &body, settings)
}

/// Send a new applicant email notification to all admins
pub async fn send_new_applicant_email_to_admins(
  applicant_username: &str,
  pool: &DbPool,
  settings: &Settings,
) -> Result<(), LemmyError> {
  // Collect the admins with emails
  let admins = blocking(pool, move |conn| {
    LocalUserSettingsView::list_admins_with_emails(conn)
  })
  .await??;

  let applications_link = &format!(
    "{}/registration_applications",
    settings.get_protocol_and_hostname(),
  );

  for admin in &admins {
    let email = &admin.local_user.email.to_owned().expect("email");
    let lang = get_local_user_settings_lang(admin);
    let subject = lang.new_application_subject(applicant_username, &settings.hostname);
    let body = lang.new_application_body(applications_link);
    send_email(&subject, email, &admin.person.name, &body, settings)?;
  }
  Ok(())
}

pub async fn check_registration_application(
  site: &Site,
  local_user_view: &LocalUserView,
  pool: &DbPool,
) -> Result<(), LemmyError> {
  if site.require_application
    && !local_user_view.local_user.accepted_application
    && !local_user_view.person.admin
  {
    // Fetch the registration, see if its denied
    let local_user_id = local_user_view.local_user.id;
    let registration = blocking(pool, move |conn| {
      RegistrationApplication::find_by_local_user_id(conn, local_user_id)
    })
    .await??;
    if let Some(deny_reason) = registration.deny_reason {
<<<<<<< HEAD
      let lang = get_local_user_lang(local_user_view);
=======
      let lang = get_interface_language(local_user_view);
>>>>>>> 4e6409f3
      let registration_denied_message = format!("{}: {}", lang.registration_denied(), &deny_reason);
      return Err(LemmyError::from_message(&registration_denied_message));
    } else {
      return Err(LemmyError::from_message("registration_application_pending"));
    }
  }
  Ok(())
}

/// TODO this check should be removed after https://github.com/LemmyNet/lemmy/issues/868 is done.
pub async fn check_private_instance_and_federation_enabled(
  pool: &DbPool,
  settings: &Settings,
) -> Result<(), LemmyError> {
  let site_opt = blocking(pool, Site::read_local_site).await?;

  if let Ok(site) = site_opt {
    if site.private_instance && settings.federation.enabled {
      return Err(LemmyError::from_message(
        "Cannot have both private instance and federation enabled.",
      ));
    }
  }
  Ok(())
}

pub async fn purge_image_posts_for_person(
  banned_person_id: PersonId,
  pool: &DbPool,
  settings: &Settings,
  client: &ClientWithMiddleware,
) -> Result<(), LemmyError> {
  let posts = blocking(pool, move |conn: &'_ _| {
    Post::fetch_pictrs_posts_for_creator(conn, banned_person_id)
  })
  .await??;
  for post in posts {
    if let Some(url) = post.url {
      purge_image_from_pictrs(client, settings, &url).await.ok();
    }
    if let Some(thumbnail_url) = post.thumbnail_url {
      purge_image_from_pictrs(client, settings, &thumbnail_url)
        .await
        .ok();
    }
  }

  blocking(pool, move |conn| {
    Post::remove_pictrs_post_images_and_thumbnails_for_creator(conn, banned_person_id)
  })
  .await??;

  Ok(())
}

pub async fn purge_image_posts_for_community(
  banned_community_id: CommunityId,
  pool: &DbPool,
  settings: &Settings,
  client: &ClientWithMiddleware,
) -> Result<(), LemmyError> {
  let posts = blocking(pool, move |conn: &'_ _| {
    Post::fetch_pictrs_posts_for_community(conn, banned_community_id)
  })
  .await??;
  for post in posts {
    if let Some(url) = post.url {
      purge_image_from_pictrs(client, settings, &url).await.ok();
    }
    if let Some(thumbnail_url) = post.thumbnail_url {
      purge_image_from_pictrs(client, settings, &thumbnail_url)
        .await
        .ok();
    }
  }

  blocking(pool, move |conn| {
    Post::remove_pictrs_post_images_and_thumbnails_for_community(conn, banned_community_id)
  })
  .await??;

  Ok(())
}

pub async fn remove_user_data(
  banned_person_id: PersonId,
  pool: &DbPool,
  settings: &Settings,
  client: &ClientWithMiddleware,
) -> Result<(), LemmyError> {
  // Purge user images
  let person = blocking(pool, move |conn| Person::read(conn, banned_person_id)).await??;
  if let Some(avatar) = person.avatar {
    purge_image_from_pictrs(client, settings, &avatar)
      .await
      .ok();
  }
  if let Some(banner) = person.banner {
    purge_image_from_pictrs(client, settings, &banner)
      .await
      .ok();
  }

  // Update the fields to None
  blocking(pool, move |conn| {
    Person::remove_avatar_and_banner(conn, banned_person_id)
  })
  .await??;

  // Posts
  blocking(pool, move |conn: &'_ _| {
    Post::update_removed_for_creator(conn, banned_person_id, None, true)
  })
  .await??;

  // Purge image posts
  purge_image_posts_for_person(banned_person_id, pool, settings, client).await?;

  // Communities
  // Remove all communities where they're the top mod
  // for now, remove the communities manually
  let first_mod_communities = blocking(pool, move |conn: &'_ _| {
    CommunityModeratorView::get_community_first_mods(conn)
  })
  .await??;

  // Filter to only this banned users top communities
  let banned_user_first_communities: Vec<CommunityModeratorView> = first_mod_communities
    .into_iter()
    .filter(|fmc| fmc.moderator.id == banned_person_id)
    .collect();

  for first_mod_community in banned_user_first_communities {
    let community_id = first_mod_community.community.id;
    blocking(pool, move |conn: &'_ _| {
      Community::update_removed(conn, community_id, true)
    })
    .await??;

    // Delete the community images
    if let Some(icon) = first_mod_community.community.icon {
      purge_image_from_pictrs(client, settings, &icon).await.ok();
    }
    if let Some(banner) = first_mod_community.community.banner {
      purge_image_from_pictrs(client, settings, &banner)
        .await
        .ok();
    }
    // Update the fields to None
    blocking(pool, move |conn| {
      Community::remove_avatar_and_banner(conn, community_id)
    })
    .await??;
  }

  // Comments
  blocking(pool, move |conn: &'_ _| {
    Comment::update_removed_for_creator(conn, banned_person_id, true)
  })
  .await??;

  Ok(())
}

pub async fn remove_user_data_in_community(
  community_id: CommunityId,
  banned_person_id: PersonId,
  pool: &DbPool,
) -> Result<(), LemmyError> {
  // Posts
  blocking(pool, move |conn| {
    Post::update_removed_for_creator(conn, banned_person_id, Some(community_id), true)
  })
  .await??;

  // Comments
  // TODO Diesel doesn't allow updates with joins, so this has to be a loop
  let comments = blocking(pool, move |conn| {
    CommentQuery::builder()
      .conn(conn)
      .creator_id(Some(banned_person_id))
      .community_id(Some(community_id))
      .limit(Some(i64::MAX))
      .build()
      .list()
  })
  .await??;

  for comment_view in &comments {
    let comment_id = comment_view.comment.id;
    blocking(pool, move |conn| {
      Comment::update_removed(conn, comment_id, true)
    })
    .await??;
  }

  Ok(())
}

pub async fn delete_user_account(
  person_id: PersonId,
  pool: &DbPool,
  settings: &Settings,
  client: &ClientWithMiddleware,
) -> Result<(), LemmyError> {
  // Delete their images
  let person = blocking(pool, move |conn| Person::read(conn, person_id)).await??;
  if let Some(avatar) = person.avatar {
    purge_image_from_pictrs(client, settings, &avatar)
      .await
      .ok();
  }
  if let Some(banner) = person.banner {
    purge_image_from_pictrs(client, settings, &banner)
      .await
      .ok();
  }
  // No need to update avatar and banner, those are handled in Person::delete_account

  // Comments
  let permadelete = move |conn: &'_ _| Comment::permadelete_for_creator(conn, person_id);
  blocking(pool, permadelete)
    .await?
    .map_err(|e| LemmyError::from_error_message(e, "couldnt_update_comment"))?;

  // Posts
  let permadelete = move |conn: &'_ _| Post::permadelete_for_creator(conn, person_id);
  blocking(pool, permadelete)
    .await?
    .map_err(|e| LemmyError::from_error_message(e, "couldnt_update_post"))?;

  // Purge image posts
  purge_image_posts_for_person(person_id, pool, settings, client).await?;

  blocking(pool, move |conn| Person::delete_account(conn, person_id)).await??;

  Ok(())
}

pub async fn listing_type_with_site_default(
  listing_type: Option<ListingType>,
  pool: &DbPool,
) -> Result<ListingType, LemmyError> {
  Ok(match listing_type {
    Some(l) => l,
    None => {
      let site = blocking(pool, Site::read_local_site).await??;
      ListingType::from_str(&site.default_post_listing_type)?
    }
  })
}<|MERGE_RESOLUTION|>--- conflicted
+++ resolved
@@ -405,11 +405,7 @@
   .await??;
 
   let email = &user.local_user.email.to_owned().expect("email");
-<<<<<<< HEAD
-  let lang = get_local_user_lang(user);
-=======
   let lang = get_interface_language(user);
->>>>>>> 4e6409f3
   let subject = &lang.password_reset_subject(&user.person.name);
   let protocol_and_hostname = settings.get_protocol_and_hostname();
   let reset_link = format!("{}/password_change/{}", protocol_and_hostname, &token);
@@ -436,11 +432,7 @@
   );
   blocking(pool, move |conn| EmailVerification::create(conn, &form)).await??;
 
-<<<<<<< HEAD
-  let lang = get_local_user_lang(user);
-=======
   let lang = get_interface_language(user);
->>>>>>> 4e6409f3
   let subject = lang.verify_email_subject(&settings.hostname);
   let body = lang.verify_email_body(&settings.hostname, &user.person.name, verify_link);
   send_email(&subject, new_email, &user.person.name, &body, settings)?;
@@ -453,32 +445,23 @@
   settings: &Settings,
 ) -> Result<(), LemmyError> {
   let email = &user.local_user.email.to_owned().expect("email");
-<<<<<<< HEAD
-  let lang = get_local_user_lang(user);
-=======
   let lang = get_interface_language(user);
->>>>>>> 4e6409f3
   let subject = &lang.email_verified_subject(&user.person.actor_id);
   let body = &lang.email_verified_body();
   send_email(subject, email, &user.person.name, body, settings)
 }
 
-<<<<<<< HEAD
-pub fn get_local_user_lang(user: &LocalUserView) -> Lang {
-  user_lang_to_lang_type(&user.local_user.lang)
-}
-
-pub fn get_local_user_settings_lang(user: &LocalUserSettingsView) -> Lang {
-  user_lang_to_lang_type(&user.local_user.lang)
-}
-
-fn user_lang_to_lang_type(lang: &str) -> Lang {
-  let user_lang = LanguageId::new(lang);
-=======
 pub fn get_interface_language(user: &LocalUserView) -> Lang {
-  let user_lang = LanguageId::new(user.local_user.interface_language.clone());
->>>>>>> 4e6409f3
-  Lang::from_language_id(&user_lang).unwrap_or_else(|| {
+  lang_str_to_lang(&user.local_user.interface_language)
+}
+
+pub fn get_interface_language_from_settings(user: &LocalUserSettingsView) -> Lang {
+  lang_str_to_lang(&user.local_user.interface_language)
+}
+
+fn lang_str_to_lang(lang: &str) -> Lang {
+  let lang_id = LanguageId::new(lang);
+  Lang::from_language_id(&lang_id).unwrap_or_else(|| {
     let en = LanguageId::new("en");
     Lang::from_language_id(&en).expect("default language")
   })
@@ -489,11 +472,7 @@
   settings: &Settings,
 ) -> Result<(), LemmyError> {
   let email = &user.local_user.email.to_owned().expect("email");
-<<<<<<< HEAD
-  let lang = get_local_user_lang(user);
-=======
   let lang = get_interface_language(user);
->>>>>>> 4e6409f3
   let subject = lang.registration_approved_subject(&user.person.actor_id);
   let body = lang.registration_approved_body(&settings.hostname);
   send_email(&subject, email, &user.person.name, &body, settings)
@@ -518,7 +497,7 @@
 
   for admin in &admins {
     let email = &admin.local_user.email.to_owned().expect("email");
-    let lang = get_local_user_settings_lang(admin);
+    let lang = get_interface_language_from_settings(admin);
     let subject = lang.new_application_subject(applicant_username, &settings.hostname);
     let body = lang.new_application_body(applications_link);
     send_email(&subject, email, &admin.person.name, &body, settings)?;
@@ -542,11 +521,7 @@
     })
     .await??;
     if let Some(deny_reason) = registration.deny_reason {
-<<<<<<< HEAD
-      let lang = get_local_user_lang(local_user_view);
-=======
       let lang = get_interface_language(local_user_view);
->>>>>>> 4e6409f3
       let registration_denied_message = format!("{}: {}", lang.registration_denied(), &deny_reason);
       return Err(LemmyError::from_message(&registration_denied_message));
     } else {
