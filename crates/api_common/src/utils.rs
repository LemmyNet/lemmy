--- conflicted
+++ resolved
@@ -405,124 +405,6 @@
   }
 }
 
-<<<<<<< HEAD
-=======
-pub async fn send_email_to_user(
-  local_user_view: &LocalUserView,
-  subject: &str,
-  body: &str,
-  settings: &Settings,
-) {
-  if local_user_view.banned() || !local_user_view.local_user.send_notifications_to_email {
-    return;
-  }
-
-  if let Some(user_email) = &local_user_view.local_user.email {
-    match send_email(
-      subject,
-      user_email,
-      &local_user_view.person.name,
-      body,
-      settings,
-    )
-    .await
-    {
-      Ok(_o) => _o,
-      Err(e) => warn!("{}", e),
-    };
-  }
-}
-
-pub async fn send_password_reset_email(
-  user: &LocalUserView,
-  pool: &mut DbPool<'_>,
-  settings: &Settings,
-) -> LemmyResult<()> {
-  // Generate a random token
-  let token = uuid::Uuid::new_v4().to_string();
-
-  let email = &user
-    .local_user
-    .email
-    .clone()
-    .ok_or(LemmyErrorType::EmailRequired)?;
-  let lang = &user.local_user.interface_i18n_language();
-  let subject = &lang.password_reset_subject(&user.person.name);
-  let protocol_and_hostname = settings.get_protocol_and_hostname();
-  let reset_link = format!("{}/password_change/{}", protocol_and_hostname, &token);
-  let body = &lang.password_reset_body(reset_link, &user.person.name);
-  send_email(subject, email, &user.person.name, body, settings).await?;
-
-  // Insert the row after successful send, to avoid using daily reset limit while
-  // email sending is broken.
-  let local_user_id = user.local_user.id;
-  PasswordResetRequest::create(pool, local_user_id, token.clone()).await?;
-  Ok(())
-}
-
-/// Send a verification email
-pub async fn send_verification_email(
-  local_site: &LocalSite,
-  local_user: &LocalUser,
-  person: &Person,
-  new_email: &str,
-  pool: &mut DbPool<'_>,
-  settings: &Settings,
-) -> LemmyResult<()> {
-  let form = EmailVerificationForm {
-    local_user_id: local_user.id,
-    email: new_email.to_string(),
-    verification_token: uuid::Uuid::new_v4().to_string(),
-  };
-  let verify_link = format!(
-    "{}/verify_email/{}",
-    settings.get_protocol_and_hostname(),
-    &form.verification_token
-  );
-  EmailVerification::create(pool, &form).await?;
-
-  let lang = local_user.interface_i18n_language();
-  let subject = lang.verify_email_subject(&settings.hostname);
-
-  // If an application is required, use a translation that includes that warning.
-  let body = if local_site.registration_mode == RegistrationMode::RequireApplication {
-    lang.verify_email_body_with_application(&settings.hostname, &person.name, verify_link)
-  } else {
-    lang.verify_email_body(&settings.hostname, &person.name, verify_link)
-  };
-
-  send_email(&subject, new_email, &person.name, &body, settings).await
-}
-
-/// Returns true if email was sent.
-pub async fn send_verification_email_if_required(
-  context: &LemmyContext,
-  local_site: &LocalSite,
-  local_user: &LocalUser,
-  person: &Person,
-) -> LemmyResult<bool> {
-  let email = &local_user
-    .email
-    .clone()
-    .ok_or(LemmyErrorType::EmailRequired)?;
-
-  if !local_user.admin && local_site.require_email_verification && !local_user.email_verified {
-    send_verification_email(
-      local_site,
-      local_user,
-      person,
-      email,
-      &mut context.pool(),
-      context.settings(),
-    )
-    .await?;
-    Ok(true)
-  } else {
-    Ok(false)
-  }
-}
-
->>>>>>> 7eafc43c
 pub fn local_site_rate_limit_to_rate_limit_config(
   l: &LocalSiteRateLimit,
 ) -> EnumMap<ActionType, BucketConfig> {
