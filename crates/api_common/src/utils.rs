--- conflicted
+++ resolved
@@ -38,16 +38,6 @@
   traits::{Blockable, Crud, Likeable, ReadComments},
   utils::DbPool,
 };
-<<<<<<< HEAD
-use lemmy_db_views::structs::{
-  CommunityFollowerView,
-  CommunityModeratorView,
-  CommunityPersonBanView,
-  CommunityView,
-  LocalImageView,
-  LocalUserView,
-  SiteView,
-=======
 use lemmy_db_schema_file::enums::{FederationMode, RegistrationMode};
 use lemmy_db_views::{
   comment::comment_view::CommentQuery,
@@ -61,7 +51,6 @@
     PersonView,
     SiteView,
   },
->>>>>>> 2f7ce1cb
 };
 use lemmy_utils::{
   error::{LemmyError, LemmyErrorExt, LemmyErrorExt2, LemmyErrorType, LemmyResult},
