pub use lemmy_db_schema::{
  newtypes::{CommunityId, TagId},
  source::{
    community::{Community, CommunityActions},
    tag::{Tag, TagsView},
  },
};
<<<<<<< HEAD
use lemmy_db_schema_file::enums::{CommunityVisibility, ListingType};
use lemmy_db_views_community::CommunityView;
use lemmy_db_views_community_follower::PendingFollow;
use lemmy_db_views_community_moderator::CommunityModeratorView;
use lemmy_db_views_person::PersonView;
use serde::{Deserialize, Serialize};
use serde_with::skip_serializing_none;
#[cfg(feature = "full")]
use ts_rs::TS;

#[skip_serializing_none]
#[derive(Debug, Serialize, Deserialize, Clone, Default)]
#[cfg_attr(feature = "full", derive(TS))]
#[cfg_attr(feature = "full", ts(export))]
/// Create a tag for a community.
pub struct CreateCommunityTag {
  pub community_id: CommunityId,
  pub display_name: String,
}

#[skip_serializing_none]
#[derive(Debug, Serialize, Deserialize, Clone, Default)]
#[cfg_attr(feature = "full", derive(TS))]
#[cfg_attr(feature = "full", ts(export))]
/// Update a community tag.
pub struct UpdateCommunityTag {
  pub tag_id: TagId,
  pub display_name: String,
}

#[skip_serializing_none]
#[derive(Debug, Serialize, Deserialize, Clone, Default)]
#[cfg_attr(feature = "full", derive(TS))]
#[cfg_attr(feature = "full", ts(export))]
/// Delete a community tag.
pub struct DeleteCommunityTag {
  pub tag_id: TagId,
}

#[skip_serializing_none]
#[derive(Debug, Serialize, Deserialize, Clone, Default, PartialEq, Eq, Hash)]
#[cfg_attr(feature = "full", derive(TS))]
#[cfg_attr(feature = "full", ts(export))]
// TODO make this into a tagged enum
/// Get a community. Must provide either an id, or a name.
pub struct GetCommunity {
  #[cfg_attr(feature = "full", ts(optional))]
  pub id: Option<CommunityId>,
  /// Example: star_trek , or star_trek@xyz.tld
  #[cfg_attr(feature = "full", ts(optional))]
  pub name: Option<String>,
}

#[skip_serializing_none]
#[derive(Debug, Serialize, Deserialize, Clone)]
#[cfg_attr(feature = "full", derive(TS))]
#[cfg_attr(feature = "full", ts(export))]
/// The community response.
pub struct GetCommunityResponse {
  pub community_view: CommunityView,
  #[cfg_attr(feature = "full", ts(optional))]
  pub site: Option<Site>,
  pub moderators: Vec<CommunityModeratorView>,
  pub discussion_languages: Vec<LanguageId>,
}

#[skip_serializing_none]
#[cfg_attr(feature = "full", derive(TS))]
#[cfg_attr(feature = "full", ts(export))]
#[derive(Debug, Serialize, Deserialize, Clone, Default, PartialEq, Eq, Hash)]
/// Create a community.
pub struct CreateCommunity {
  /// The unique name.
  pub name: String,
  /// A longer title.
  pub title: String,
  /// A sidebar for the community in markdown.
  #[cfg_attr(feature = "full", ts(optional))]
  pub sidebar: Option<String>,
  /// A shorter, one line description of your community.
  #[cfg_attr(feature = "full", ts(optional))]
  pub description: Option<String>,
  /// An icon URL.
  #[cfg_attr(feature = "full", ts(optional))]
  pub icon: Option<String>,
  /// A banner URL.
  #[cfg_attr(feature = "full", ts(optional))]
  pub banner: Option<String>,
  /// Whether its an NSFW community.
  #[cfg_attr(feature = "full", ts(optional))]
  pub nsfw: Option<bool>,
  /// Whether to restrict posting only to moderators.
  #[cfg_attr(feature = "full", ts(optional))]
  pub posting_restricted_to_mods: Option<bool>,
  #[cfg_attr(feature = "full", ts(optional))]
  pub discussion_languages: Option<Vec<LanguageId>>,
  #[cfg_attr(feature = "full", ts(optional))]
  pub visibility: Option<CommunityVisibility>,
}

#[derive(Debug, Serialize, Deserialize, Clone)]
#[cfg_attr(feature = "full", derive(TS))]
#[cfg_attr(feature = "full", ts(export))]
/// A simple community response.
pub struct CommunityResponse {
  pub community_view: CommunityView,
  pub discussion_languages: Vec<LanguageId>,
}

#[skip_serializing_none]
#[derive(Debug, Serialize, Deserialize, Clone, Default, PartialEq, Eq, Hash)]
#[cfg_attr(feature = "full", derive(TS))]
#[cfg_attr(feature = "full", ts(export))]
/// Fetches a list of communities.
pub struct ListCommunities {
  #[cfg_attr(feature = "full", ts(optional))]
  pub type_: Option<ListingType>,
  #[cfg_attr(feature = "full", ts(optional))]
  pub sort: Option<CommunitySortType>,
  #[cfg_attr(feature = "full", ts(optional))]
  /// Filter to within a given time range, in seconds.
  /// IE 60 would give results for the past minute.
  pub time_range_seconds: Option<i32>,
  #[cfg_attr(feature = "full", ts(optional))]
  pub show_nsfw: Option<bool>,
  #[cfg_attr(feature = "full", ts(optional))]
  pub page_cursor: Option<PaginationCursor>,
  #[cfg_attr(feature = "full", ts(optional))]
  pub page_back: Option<bool>,
  #[cfg_attr(feature = "full", ts(optional))]
  pub limit: Option<i64>,
}

#[derive(Debug, Serialize, Deserialize, Clone)]
#[cfg_attr(feature = "full", derive(TS))]
#[cfg_attr(feature = "full", ts(export))]
/// The response for listing communities.
pub struct ListCommunitiesResponse {
  pub communities: Vec<CommunityView>,
  /// the pagination cursor to use to fetch the next page
  #[cfg_attr(feature = "full", ts(optional))]
  pub next_page: Option<PaginationCursor>,
  #[cfg_attr(feature = "full", ts(optional))]
  pub prev_page: Option<PaginationCursor>,
}

#[skip_serializing_none]
#[derive(Debug, Serialize, Deserialize, Clone, Default, PartialEq, Eq, Hash)]
#[cfg_attr(feature = "full", derive(TS))]
#[cfg_attr(feature = "full", ts(export))]
/// Ban a user from a community.
pub struct BanFromCommunity {
  pub community_id: CommunityId,
  pub person_id: PersonId,
  pub ban: bool,
  /// Optionally remove or restore all their data. Useful for new troll accounts.
  /// If ban is true, then this means remove. If ban is false, it means restore.
  #[cfg_attr(feature = "full", ts(optional))]
  pub remove_or_restore_data: Option<bool>,
  #[cfg_attr(feature = "full", ts(optional))]
  pub reason: Option<String>,
  /// A time that the ban will expire, in unix epoch seconds.
  ///
  /// An i64 unix timestamp is used for a simpler API client implementation.
  #[cfg_attr(feature = "full", ts(optional))]
  pub expires_at: Option<i64>,
}

#[derive(Debug, Serialize, Deserialize, Clone)]
#[cfg_attr(feature = "full", derive(TS))]
#[cfg_attr(feature = "full", ts(export))]
/// The response for banning a user from a community.
pub struct BanFromCommunityResponse {
  pub person_view: PersonView,
  pub banned: bool,
}

#[derive(Debug, Serialize, Deserialize, Clone, Default, PartialEq, Eq, Hash)]
#[cfg_attr(feature = "full", derive(TS))]
#[cfg_attr(feature = "full", ts(export))]
/// Add a moderator to a community.
pub struct AddModToCommunity {
  pub community_id: CommunityId,
  pub person_id: PersonId,
  pub added: bool,
}

#[derive(Debug, Serialize, Deserialize, Clone)]
#[cfg_attr(feature = "full", derive(TS))]
#[cfg_attr(feature = "full", ts(export))]
/// The response of adding a moderator to a community.
pub struct AddModToCommunityResponse {
  pub moderators: Vec<CommunityModeratorView>,
}

#[skip_serializing_none]
#[derive(Debug, Serialize, Deserialize, Clone, Default, PartialEq, Eq, Hash)]
#[cfg_attr(feature = "full", derive(TS))]
#[cfg_attr(feature = "full", ts(export))]
/// Edit a community.
pub struct EditCommunity {
  pub community_id: CommunityId,
  /// A longer title.
  #[cfg_attr(feature = "full", ts(optional))]
  pub title: Option<String>,
  /// A sidebar for the community in markdown.
  #[cfg_attr(feature = "full", ts(optional))]
  pub sidebar: Option<String>,
  /// A shorter, one line description of your community.
  #[cfg_attr(feature = "full", ts(optional))]
  pub description: Option<String>,
  /// Whether its an NSFW community.
  #[cfg_attr(feature = "full", ts(optional))]
  pub nsfw: Option<bool>,
  /// Whether to restrict posting only to moderators.
  #[cfg_attr(feature = "full", ts(optional))]
  pub posting_restricted_to_mods: Option<bool>,
  #[cfg_attr(feature = "full", ts(optional))]
  pub discussion_languages: Option<Vec<LanguageId>>,
  #[cfg_attr(feature = "full", ts(optional))]
  pub visibility: Option<CommunityVisibility>,
}

#[skip_serializing_none]
#[derive(Debug, Serialize, Deserialize, Clone, Default, PartialEq, Eq, Hash)]
#[cfg_attr(feature = "full", derive(TS))]
#[cfg_attr(feature = "full", ts(export))]
/// Hide a community from the main view.
pub struct HideCommunity {
  pub community_id: CommunityId,
  pub hidden: bool,
  #[cfg_attr(feature = "full", ts(optional))]
  pub reason: Option<String>,
}

#[skip_serializing_none]
#[derive(Debug, Serialize, Deserialize, Clone, Default, PartialEq, Eq, Hash)]
#[cfg_attr(feature = "full", derive(TS))]
#[cfg_attr(feature = "full", ts(export))]
/// Delete your own community.
pub struct DeleteCommunity {
  pub community_id: CommunityId,
  pub deleted: bool,
}

#[skip_serializing_none]
#[derive(Debug, Serialize, Deserialize, Clone, Default, PartialEq, Eq, Hash)]
#[cfg_attr(feature = "full", derive(TS))]
#[cfg_attr(feature = "full", ts(export))]
/// Remove a community (only doable by moderators).
pub struct RemoveCommunity {
  pub community_id: CommunityId,
  pub removed: bool,
  #[cfg_attr(feature = "full", ts(optional))]
  pub reason: Option<String>,
}

#[derive(Debug, Serialize, Deserialize, Clone, Default, PartialEq, Eq, Hash)]
#[cfg_attr(feature = "full", derive(TS))]
#[cfg_attr(feature = "full", ts(export))]
/// Follow / subscribe to a community.
pub struct FollowCommunity {
  pub community_id: CommunityId,
  pub follow: bool,
}

#[derive(Debug, Serialize, Deserialize, Clone, Default, PartialEq, Eq, Hash)]
#[cfg_attr(feature = "full", derive(TS))]
#[cfg_attr(feature = "full", ts(export))]
/// Block a community.
pub struct BlockCommunity {
  pub community_id: CommunityId,
  pub block: bool,
}

#[skip_serializing_none]
#[derive(Debug, Serialize, Deserialize, Clone)]
#[cfg_attr(feature = "full", derive(TS))]
#[cfg_attr(feature = "full", ts(export))]
/// The block community response.
pub struct BlockCommunityResponse {
  pub community_view: CommunityView,
  pub blocked: bool,
}

#[derive(Debug, Serialize, Deserialize, Clone, Default, PartialEq, Eq, Hash)]
#[cfg_attr(feature = "full", derive(TS))]
#[cfg_attr(feature = "full", ts(export))]
/// Transfer a community to a new owner.
pub struct TransferCommunity {
  pub community_id: CommunityId,
  pub person_id: PersonId,
}

#[skip_serializing_none]
#[derive(Debug, Serialize, Deserialize, Clone, Default, PartialEq, Eq, Hash)]
#[cfg_attr(feature = "full", derive(TS))]
#[cfg_attr(feature = "full", ts(export))]
/// Fetches a random community
pub struct GetRandomCommunity {
  #[cfg_attr(feature = "full", ts(optional))]
  pub type_: Option<ListingType>,
  #[cfg_attr(feature = "full", ts(optional))]
  pub show_nsfw: Option<bool>,
}

#[skip_serializing_none]
#[derive(Debug, Serialize, Deserialize, Clone)]
#[cfg_attr(feature = "full", derive(TS))]
#[cfg_attr(feature = "full", ts(export))]
pub struct ListCommunityPendingFollows {
  /// Only shows the unapproved applications
  #[cfg_attr(feature = "full", ts(optional))]
  pub pending_only: Option<bool>,
  // Only for admins, show pending follows for communities which you dont moderate
  #[cfg_attr(feature = "full", ts(optional))]
  pub all_communities: Option<bool>,
  #[cfg_attr(feature = "full", ts(optional))]
  pub page_cursor: Option<PaginationCursor>,
  #[cfg_attr(feature = "full", ts(optional))]
  pub page_back: Option<bool>,
  #[cfg_attr(feature = "full", ts(optional))]
  pub limit: Option<i64>,
}

#[derive(Debug, Serialize, Deserialize, Clone)]
#[cfg_attr(feature = "full", derive(TS))]
#[cfg_attr(feature = "full", ts(export))]
pub struct GetCommunityPendingFollowsCount {
  pub community_id: CommunityId,
}

#[derive(Debug, Serialize, Deserialize, Clone)]
#[cfg_attr(feature = "full", derive(TS))]
#[cfg_attr(feature = "full", ts(export))]
pub struct GetCommunityPendingFollowsCountResponse {
  pub count: i64,
}

#[derive(Debug, Serialize, Deserialize, Clone)]
#[cfg_attr(feature = "full", derive(TS))]
#[cfg_attr(feature = "full", ts(export))]
pub struct ListCommunityPendingFollowsResponse {
  pub items: Vec<PendingFollow>,
  /// the pagination cursor to use to fetch the next page
  #[cfg_attr(feature = "full", ts(optional))]
  pub next_page: Option<PaginationCursor>,
  #[cfg_attr(feature = "full", ts(optional))]
  pub prev_page: Option<PaginationCursor>,
}

#[derive(Debug, Serialize, Deserialize, Clone)]
#[cfg_attr(feature = "full", derive(TS))]
#[cfg_attr(feature = "full", ts(export))]
pub struct ApproveCommunityPendingFollower {
  pub community_id: CommunityId,
  pub follower_id: PersonId,
  pub approve: bool,
=======
pub use lemmy_db_schema_file::enums::CommunityVisibility;
pub use lemmy_db_views_community::{
  api::{
    CommunityResponse,
    GetCommunity,
    GetCommunityResponse,
    GetRandomCommunity,
    ListCommunities,
    ListCommunitiesResponse,
  },
  CommunityView,
};
pub use lemmy_db_views_community_follower::PendingFollow;
pub use lemmy_db_views_community_moderator::CommunityModeratorView;

pub mod actions {
  pub use lemmy_db_views_community::api::{
    BlockCommunity,
    BlockCommunityResponse,
    CreateCommunity,
    FollowCommunity,
    HideCommunity,
  };

  pub mod moderation {
    pub use lemmy_db_schema_file::enums::CommunityFollowerState;
    pub use lemmy_db_views_community::api::{
      AddModToCommunity,
      AddModToCommunityResponse,
      ApproveCommunityPendingFollower,
      BanFromCommunity,
      BanFromCommunityResponse,
      CommunityIdQuery,
      CreateCommunityTag,
      DeleteCommunity,
      DeleteCommunityTag,
      EditCommunity,
      PurgeCommunity,
      RemoveCommunity,
      TransferCommunity,
      UpdateCommunityTag,
    };
    pub use lemmy_db_views_community_follower::{
      api::{
        GetCommunityPendingFollowsCount,
        GetCommunityPendingFollowsCountResponse,
        ListCommunityPendingFollows,
        ListCommunityPendingFollowsResponse,
      },
      CommunityFollowerView,
    };
  }
>>>>>>> db44742b
}<|MERGE_RESOLUTION|>--- conflicted
+++ resolved
@@ -5,366 +5,6 @@
     tag::{Tag, TagsView},
   },
 };
-<<<<<<< HEAD
-use lemmy_db_schema_file::enums::{CommunityVisibility, ListingType};
-use lemmy_db_views_community::CommunityView;
-use lemmy_db_views_community_follower::PendingFollow;
-use lemmy_db_views_community_moderator::CommunityModeratorView;
-use lemmy_db_views_person::PersonView;
-use serde::{Deserialize, Serialize};
-use serde_with::skip_serializing_none;
-#[cfg(feature = "full")]
-use ts_rs::TS;
-
-#[skip_serializing_none]
-#[derive(Debug, Serialize, Deserialize, Clone, Default)]
-#[cfg_attr(feature = "full", derive(TS))]
-#[cfg_attr(feature = "full", ts(export))]
-/// Create a tag for a community.
-pub struct CreateCommunityTag {
-  pub community_id: CommunityId,
-  pub display_name: String,
-}
-
-#[skip_serializing_none]
-#[derive(Debug, Serialize, Deserialize, Clone, Default)]
-#[cfg_attr(feature = "full", derive(TS))]
-#[cfg_attr(feature = "full", ts(export))]
-/// Update a community tag.
-pub struct UpdateCommunityTag {
-  pub tag_id: TagId,
-  pub display_name: String,
-}
-
-#[skip_serializing_none]
-#[derive(Debug, Serialize, Deserialize, Clone, Default)]
-#[cfg_attr(feature = "full", derive(TS))]
-#[cfg_attr(feature = "full", ts(export))]
-/// Delete a community tag.
-pub struct DeleteCommunityTag {
-  pub tag_id: TagId,
-}
-
-#[skip_serializing_none]
-#[derive(Debug, Serialize, Deserialize, Clone, Default, PartialEq, Eq, Hash)]
-#[cfg_attr(feature = "full", derive(TS))]
-#[cfg_attr(feature = "full", ts(export))]
-// TODO make this into a tagged enum
-/// Get a community. Must provide either an id, or a name.
-pub struct GetCommunity {
-  #[cfg_attr(feature = "full", ts(optional))]
-  pub id: Option<CommunityId>,
-  /// Example: star_trek , or star_trek@xyz.tld
-  #[cfg_attr(feature = "full", ts(optional))]
-  pub name: Option<String>,
-}
-
-#[skip_serializing_none]
-#[derive(Debug, Serialize, Deserialize, Clone)]
-#[cfg_attr(feature = "full", derive(TS))]
-#[cfg_attr(feature = "full", ts(export))]
-/// The community response.
-pub struct GetCommunityResponse {
-  pub community_view: CommunityView,
-  #[cfg_attr(feature = "full", ts(optional))]
-  pub site: Option<Site>,
-  pub moderators: Vec<CommunityModeratorView>,
-  pub discussion_languages: Vec<LanguageId>,
-}
-
-#[skip_serializing_none]
-#[cfg_attr(feature = "full", derive(TS))]
-#[cfg_attr(feature = "full", ts(export))]
-#[derive(Debug, Serialize, Deserialize, Clone, Default, PartialEq, Eq, Hash)]
-/// Create a community.
-pub struct CreateCommunity {
-  /// The unique name.
-  pub name: String,
-  /// A longer title.
-  pub title: String,
-  /// A sidebar for the community in markdown.
-  #[cfg_attr(feature = "full", ts(optional))]
-  pub sidebar: Option<String>,
-  /// A shorter, one line description of your community.
-  #[cfg_attr(feature = "full", ts(optional))]
-  pub description: Option<String>,
-  /// An icon URL.
-  #[cfg_attr(feature = "full", ts(optional))]
-  pub icon: Option<String>,
-  /// A banner URL.
-  #[cfg_attr(feature = "full", ts(optional))]
-  pub banner: Option<String>,
-  /// Whether its an NSFW community.
-  #[cfg_attr(feature = "full", ts(optional))]
-  pub nsfw: Option<bool>,
-  /// Whether to restrict posting only to moderators.
-  #[cfg_attr(feature = "full", ts(optional))]
-  pub posting_restricted_to_mods: Option<bool>,
-  #[cfg_attr(feature = "full", ts(optional))]
-  pub discussion_languages: Option<Vec<LanguageId>>,
-  #[cfg_attr(feature = "full", ts(optional))]
-  pub visibility: Option<CommunityVisibility>,
-}
-
-#[derive(Debug, Serialize, Deserialize, Clone)]
-#[cfg_attr(feature = "full", derive(TS))]
-#[cfg_attr(feature = "full", ts(export))]
-/// A simple community response.
-pub struct CommunityResponse {
-  pub community_view: CommunityView,
-  pub discussion_languages: Vec<LanguageId>,
-}
-
-#[skip_serializing_none]
-#[derive(Debug, Serialize, Deserialize, Clone, Default, PartialEq, Eq, Hash)]
-#[cfg_attr(feature = "full", derive(TS))]
-#[cfg_attr(feature = "full", ts(export))]
-/// Fetches a list of communities.
-pub struct ListCommunities {
-  #[cfg_attr(feature = "full", ts(optional))]
-  pub type_: Option<ListingType>,
-  #[cfg_attr(feature = "full", ts(optional))]
-  pub sort: Option<CommunitySortType>,
-  #[cfg_attr(feature = "full", ts(optional))]
-  /// Filter to within a given time range, in seconds.
-  /// IE 60 would give results for the past minute.
-  pub time_range_seconds: Option<i32>,
-  #[cfg_attr(feature = "full", ts(optional))]
-  pub show_nsfw: Option<bool>,
-  #[cfg_attr(feature = "full", ts(optional))]
-  pub page_cursor: Option<PaginationCursor>,
-  #[cfg_attr(feature = "full", ts(optional))]
-  pub page_back: Option<bool>,
-  #[cfg_attr(feature = "full", ts(optional))]
-  pub limit: Option<i64>,
-}
-
-#[derive(Debug, Serialize, Deserialize, Clone)]
-#[cfg_attr(feature = "full", derive(TS))]
-#[cfg_attr(feature = "full", ts(export))]
-/// The response for listing communities.
-pub struct ListCommunitiesResponse {
-  pub communities: Vec<CommunityView>,
-  /// the pagination cursor to use to fetch the next page
-  #[cfg_attr(feature = "full", ts(optional))]
-  pub next_page: Option<PaginationCursor>,
-  #[cfg_attr(feature = "full", ts(optional))]
-  pub prev_page: Option<PaginationCursor>,
-}
-
-#[skip_serializing_none]
-#[derive(Debug, Serialize, Deserialize, Clone, Default, PartialEq, Eq, Hash)]
-#[cfg_attr(feature = "full", derive(TS))]
-#[cfg_attr(feature = "full", ts(export))]
-/// Ban a user from a community.
-pub struct BanFromCommunity {
-  pub community_id: CommunityId,
-  pub person_id: PersonId,
-  pub ban: bool,
-  /// Optionally remove or restore all their data. Useful for new troll accounts.
-  /// If ban is true, then this means remove. If ban is false, it means restore.
-  #[cfg_attr(feature = "full", ts(optional))]
-  pub remove_or_restore_data: Option<bool>,
-  #[cfg_attr(feature = "full", ts(optional))]
-  pub reason: Option<String>,
-  /// A time that the ban will expire, in unix epoch seconds.
-  ///
-  /// An i64 unix timestamp is used for a simpler API client implementation.
-  #[cfg_attr(feature = "full", ts(optional))]
-  pub expires_at: Option<i64>,
-}
-
-#[derive(Debug, Serialize, Deserialize, Clone)]
-#[cfg_attr(feature = "full", derive(TS))]
-#[cfg_attr(feature = "full", ts(export))]
-/// The response for banning a user from a community.
-pub struct BanFromCommunityResponse {
-  pub person_view: PersonView,
-  pub banned: bool,
-}
-
-#[derive(Debug, Serialize, Deserialize, Clone, Default, PartialEq, Eq, Hash)]
-#[cfg_attr(feature = "full", derive(TS))]
-#[cfg_attr(feature = "full", ts(export))]
-/// Add a moderator to a community.
-pub struct AddModToCommunity {
-  pub community_id: CommunityId,
-  pub person_id: PersonId,
-  pub added: bool,
-}
-
-#[derive(Debug, Serialize, Deserialize, Clone)]
-#[cfg_attr(feature = "full", derive(TS))]
-#[cfg_attr(feature = "full", ts(export))]
-/// The response of adding a moderator to a community.
-pub struct AddModToCommunityResponse {
-  pub moderators: Vec<CommunityModeratorView>,
-}
-
-#[skip_serializing_none]
-#[derive(Debug, Serialize, Deserialize, Clone, Default, PartialEq, Eq, Hash)]
-#[cfg_attr(feature = "full", derive(TS))]
-#[cfg_attr(feature = "full", ts(export))]
-/// Edit a community.
-pub struct EditCommunity {
-  pub community_id: CommunityId,
-  /// A longer title.
-  #[cfg_attr(feature = "full", ts(optional))]
-  pub title: Option<String>,
-  /// A sidebar for the community in markdown.
-  #[cfg_attr(feature = "full", ts(optional))]
-  pub sidebar: Option<String>,
-  /// A shorter, one line description of your community.
-  #[cfg_attr(feature = "full", ts(optional))]
-  pub description: Option<String>,
-  /// Whether its an NSFW community.
-  #[cfg_attr(feature = "full", ts(optional))]
-  pub nsfw: Option<bool>,
-  /// Whether to restrict posting only to moderators.
-  #[cfg_attr(feature = "full", ts(optional))]
-  pub posting_restricted_to_mods: Option<bool>,
-  #[cfg_attr(feature = "full", ts(optional))]
-  pub discussion_languages: Option<Vec<LanguageId>>,
-  #[cfg_attr(feature = "full", ts(optional))]
-  pub visibility: Option<CommunityVisibility>,
-}
-
-#[skip_serializing_none]
-#[derive(Debug, Serialize, Deserialize, Clone, Default, PartialEq, Eq, Hash)]
-#[cfg_attr(feature = "full", derive(TS))]
-#[cfg_attr(feature = "full", ts(export))]
-/// Hide a community from the main view.
-pub struct HideCommunity {
-  pub community_id: CommunityId,
-  pub hidden: bool,
-  #[cfg_attr(feature = "full", ts(optional))]
-  pub reason: Option<String>,
-}
-
-#[skip_serializing_none]
-#[derive(Debug, Serialize, Deserialize, Clone, Default, PartialEq, Eq, Hash)]
-#[cfg_attr(feature = "full", derive(TS))]
-#[cfg_attr(feature = "full", ts(export))]
-/// Delete your own community.
-pub struct DeleteCommunity {
-  pub community_id: CommunityId,
-  pub deleted: bool,
-}
-
-#[skip_serializing_none]
-#[derive(Debug, Serialize, Deserialize, Clone, Default, PartialEq, Eq, Hash)]
-#[cfg_attr(feature = "full", derive(TS))]
-#[cfg_attr(feature = "full", ts(export))]
-/// Remove a community (only doable by moderators).
-pub struct RemoveCommunity {
-  pub community_id: CommunityId,
-  pub removed: bool,
-  #[cfg_attr(feature = "full", ts(optional))]
-  pub reason: Option<String>,
-}
-
-#[derive(Debug, Serialize, Deserialize, Clone, Default, PartialEq, Eq, Hash)]
-#[cfg_attr(feature = "full", derive(TS))]
-#[cfg_attr(feature = "full", ts(export))]
-/// Follow / subscribe to a community.
-pub struct FollowCommunity {
-  pub community_id: CommunityId,
-  pub follow: bool,
-}
-
-#[derive(Debug, Serialize, Deserialize, Clone, Default, PartialEq, Eq, Hash)]
-#[cfg_attr(feature = "full", derive(TS))]
-#[cfg_attr(feature = "full", ts(export))]
-/// Block a community.
-pub struct BlockCommunity {
-  pub community_id: CommunityId,
-  pub block: bool,
-}
-
-#[skip_serializing_none]
-#[derive(Debug, Serialize, Deserialize, Clone)]
-#[cfg_attr(feature = "full", derive(TS))]
-#[cfg_attr(feature = "full", ts(export))]
-/// The block community response.
-pub struct BlockCommunityResponse {
-  pub community_view: CommunityView,
-  pub blocked: bool,
-}
-
-#[derive(Debug, Serialize, Deserialize, Clone, Default, PartialEq, Eq, Hash)]
-#[cfg_attr(feature = "full", derive(TS))]
-#[cfg_attr(feature = "full", ts(export))]
-/// Transfer a community to a new owner.
-pub struct TransferCommunity {
-  pub community_id: CommunityId,
-  pub person_id: PersonId,
-}
-
-#[skip_serializing_none]
-#[derive(Debug, Serialize, Deserialize, Clone, Default, PartialEq, Eq, Hash)]
-#[cfg_attr(feature = "full", derive(TS))]
-#[cfg_attr(feature = "full", ts(export))]
-/// Fetches a random community
-pub struct GetRandomCommunity {
-  #[cfg_attr(feature = "full", ts(optional))]
-  pub type_: Option<ListingType>,
-  #[cfg_attr(feature = "full", ts(optional))]
-  pub show_nsfw: Option<bool>,
-}
-
-#[skip_serializing_none]
-#[derive(Debug, Serialize, Deserialize, Clone)]
-#[cfg_attr(feature = "full", derive(TS))]
-#[cfg_attr(feature = "full", ts(export))]
-pub struct ListCommunityPendingFollows {
-  /// Only shows the unapproved applications
-  #[cfg_attr(feature = "full", ts(optional))]
-  pub pending_only: Option<bool>,
-  // Only for admins, show pending follows for communities which you dont moderate
-  #[cfg_attr(feature = "full", ts(optional))]
-  pub all_communities: Option<bool>,
-  #[cfg_attr(feature = "full", ts(optional))]
-  pub page_cursor: Option<PaginationCursor>,
-  #[cfg_attr(feature = "full", ts(optional))]
-  pub page_back: Option<bool>,
-  #[cfg_attr(feature = "full", ts(optional))]
-  pub limit: Option<i64>,
-}
-
-#[derive(Debug, Serialize, Deserialize, Clone)]
-#[cfg_attr(feature = "full", derive(TS))]
-#[cfg_attr(feature = "full", ts(export))]
-pub struct GetCommunityPendingFollowsCount {
-  pub community_id: CommunityId,
-}
-
-#[derive(Debug, Serialize, Deserialize, Clone)]
-#[cfg_attr(feature = "full", derive(TS))]
-#[cfg_attr(feature = "full", ts(export))]
-pub struct GetCommunityPendingFollowsCountResponse {
-  pub count: i64,
-}
-
-#[derive(Debug, Serialize, Deserialize, Clone)]
-#[cfg_attr(feature = "full", derive(TS))]
-#[cfg_attr(feature = "full", ts(export))]
-pub struct ListCommunityPendingFollowsResponse {
-  pub items: Vec<PendingFollow>,
-  /// the pagination cursor to use to fetch the next page
-  #[cfg_attr(feature = "full", ts(optional))]
-  pub next_page: Option<PaginationCursor>,
-  #[cfg_attr(feature = "full", ts(optional))]
-  pub prev_page: Option<PaginationCursor>,
-}
-
-#[derive(Debug, Serialize, Deserialize, Clone)]
-#[cfg_attr(feature = "full", derive(TS))]
-#[cfg_attr(feature = "full", ts(export))]
-pub struct ApproveCommunityPendingFollower {
-  pub community_id: CommunityId,
-  pub follower_id: PersonId,
-  pub approve: bool,
-=======
 pub use lemmy_db_schema_file::enums::CommunityVisibility;
 pub use lemmy_db_views_community::{
   api::{
@@ -417,5 +57,4 @@
       CommunityFollowerView,
     };
   }
->>>>>>> db44742b
 }