use crate::{context::LemmyContext, post::LinkMetadata, utils::proxy_image_link};
use encoding::{all::encodings, DecoderTrap};
use lemmy_utils::{
  error::{LemmyError, LemmyErrorType},
  settings::structs::Settings,
  version::VERSION,
  REQWEST_TIMEOUT,
};
use mime::Mime;
use reqwest::{header::CONTENT_TYPE, Client, ClientBuilder};
use reqwest_middleware::ClientWithMiddleware;
use serde::Deserialize;
use tracing::info;
use url::Url;
use urlencoding::encode;
use webpage::HTML;

pub fn client_builder(settings: &Settings) -> ClientBuilder {
  let user_agent = format!(
    "Lemmy/{}; +{}",
    VERSION,
    settings.get_protocol_and_hostname()
  );

  Client::builder()
    .user_agent(user_agent.clone())
    .timeout(REQWEST_TIMEOUT)
    .connect_timeout(REQWEST_TIMEOUT)
}

/// Fetches metadata for the given link and optionally generates thumbnail.
#[tracing::instrument(skip_all)]
pub async fn fetch_link_metadata(
  url: &Url,
  generate_thumbnail: bool,
  context: &LemmyContext,
) -> Result<LinkMetadata, LemmyError> {
  info!("Fetching site metadata for url: {}", url);
  let response = context.client().get(url.as_str()).send().await?;

  let content_type: Option<Mime> = response
    .headers()
    .get(CONTENT_TYPE)
    .and_then(|h| h.to_str().ok())
    .and_then(|h| h.parse().ok());
  let is_image = content_type.as_ref().unwrap_or(&mime::TEXT_PLAIN).type_() == mime::IMAGE;

  // Can't use .text() here, because it only checks the content header, not the actual bytes
  // https://github.com/LemmyNet/lemmy/issues/1964
  let html_bytes = response.bytes().await.map_err(LemmyError::from)?.to_vec();

<<<<<<< HEAD
  let mut metadata = extract_opengraph_data(&html_bytes, url)?;
=======
  let mut metadata = extract_opengraph_data(&html_bytes, url).unwrap_or_default();
>>>>>>> 1f29e721

  metadata.content_type = content_type.map(|c| c.to_string());
  if generate_thumbnail && is_image {
    let image_url = metadata
      .image
      .as_ref()
      .map(lemmy_db_schema::newtypes::DbUrl::inner)
      .unwrap_or(url);
    metadata.thumbnail = generate_pictrs_thumbnail(image_url, context)
      .await
      .ok()
      .map(Into::into);
  }

  Ok(metadata)
}
#[tracing::instrument(skip_all)]
pub async fn fetch_link_metadata_opt(
  url: Option<&Url>,
  generate_thumbnail: bool,
  context: &LemmyContext,
<<<<<<< HEAD
) -> Result<LinkMetadata, LemmyError> {
  let metadata = match &url {
=======
) -> LinkMetadata {
  match &url {
>>>>>>> 1f29e721
    Some(url) => fetch_link_metadata(url, generate_thumbnail, context)
      .await
      .unwrap_or_default(),
    _ => Default::default(),
<<<<<<< HEAD
  };
  Ok(metadata)
=======
  }
>>>>>>> 1f29e721
}

/// Extract site metadata from HTML Opengraph attributes.
fn extract_opengraph_data(html_bytes: &[u8], url: &Url) -> Result<LinkMetadata, LemmyError> {
  let html = String::from_utf8_lossy(html_bytes);

  // Make sure the first line is doctype html
  let first_line = html
    .trim_start()
    .lines()
    .next()
    .ok_or(LemmyErrorType::NoLinesInHtml)?
    .to_lowercase();

  if !first_line.starts_with("<!doctype html>") {
    Err(LemmyErrorType::SiteMetadataPageIsNotDoctypeHtml)?
  }

  let mut page = HTML::from_string(html.to_string(), None)?;

  // If the web page specifies that it isn't actually UTF-8, re-decode the received bytes with the
  // proper encoding. If the specified encoding cannot be found, fall back to the original UTF-8
  // version.
  if let Some(charset) = page.meta.get("charset") {
    if charset.to_lowercase() != "utf-8" {
      if let Some(encoding_ref) = encodings().iter().find(|e| e.name() == charset) {
        if let Ok(html_with_encoding) = encoding_ref.decode(html_bytes, DecoderTrap::Replace) {
          page = HTML::from_string(html_with_encoding, None)?;
        }
      }
    }
  }

  let page_title = page.title;
  let page_description = page.description;

  let og_description = page
    .opengraph
    .properties
    .get("description")
    .map(std::string::ToString::to_string);
  let og_title = page
    .opengraph
    .properties
    .get("title")
    .map(std::string::ToString::to_string);
  let og_image = page
    .opengraph
    .images
    .first()
    // join also works if the target URL is absolute
    .and_then(|ogo| url.join(&ogo.url).ok());
  let og_embed_url = page
    .opengraph
    .videos
    .first()
    // join also works if the target URL is absolute
    .and_then(|v| url.join(&v.url).ok());

  Ok(LinkMetadata {
    title: og_title.or(page_title),
    description: og_description.or(page_description),
    image: og_image.map(Into::into),
    embed_video_url: og_embed_url.map(Into::into),
    content_type: None,
    thumbnail: None,
  })
}

#[derive(Deserialize, Debug)]
struct PictrsResponse {
  files: Vec<PictrsFile>,
  msg: String,
}

#[derive(Deserialize, Debug)]
struct PictrsFile {
  file: String,
  #[allow(dead_code)]
  delete_token: String,
}

#[derive(Deserialize, Debug)]
struct PictrsPurgeResponse {
  msg: String,
}

/// Purges an image from pictrs
/// Note: This should often be coerced from a Result to .ok() in order to fail softly, because:
/// - It might fail due to image being not local
/// - It might not be an image
/// - Pictrs might not be set up
pub async fn purge_image_from_pictrs(
  image_url: &Url,
  context: &LemmyContext,
) -> Result<(), LemmyError> {
  is_image_content_type(context.client(), image_url).await?;

  let alias = image_url
    .path_segments()
    .ok_or(LemmyErrorType::ImageUrlMissingPathSegments)?
    .next_back()
    .ok_or(LemmyErrorType::ImageUrlMissingLastPathSegment)?;

  let pictrs_config = context.settings().pictrs_config()?;
  let purge_url = format!("{}internal/purge?alias={}", pictrs_config.url, alias);

  let pictrs_api_key = pictrs_config
    .api_key
    .ok_or(LemmyErrorType::PictrsApiKeyNotProvided)?;
  let response = context
    .client()
    .post(&purge_url)
    .timeout(REQWEST_TIMEOUT)
    .header("x-api-token", pictrs_api_key)
    .send()
    .await?;

  let response: PictrsPurgeResponse = response.json().await.map_err(LemmyError::from)?;

  match response.msg.as_str() {
    "ok" => Ok(()),
    _ => Err(LemmyErrorType::PictrsPurgeResponseError(response.msg))?,
  }
}

pub async fn delete_image_from_pictrs(
  alias: &str,
  delete_token: &str,
  context: &LemmyContext,
) -> Result<(), LemmyError> {
  let pictrs_config = context.settings().pictrs_config()?;
  let url = format!(
    "{}image/delete/{}/{}",
    pictrs_config.url, &delete_token, &alias
  );
  context
    .client()
    .delete(&url)
    .timeout(REQWEST_TIMEOUT)
    .send()
    .await
    .map_err(LemmyError::from)?;
  Ok(())
}

/// Retrieves the image with local pict-rs and generates a thumbnail. Returns the thumbnail url.
#[tracing::instrument(skip_all)]
async fn generate_pictrs_thumbnail(
  image_url: &Url,
  context: &LemmyContext,
) -> Result<Url, LemmyError> {
  let pictrs_config = context.settings().pictrs_config()?;

  if !pictrs_config.cache_external_link_previews {
    return Ok(
      proxy_image_link(
        image_url.clone(),
        context.settings().pictrs_config()?.image_proxy,
        context,
      )
      .await?
      .into(),
    );
  }

  // fetch remote non-pictrs images for persistent thumbnail link
  // TODO: should limit size once supported by pictrs
  let fetch_url = format!(
    "{}image/download?url={}",
    pictrs_config.url,
    encode(image_url.as_str())
  );

  let response = context
    .client()
    .get(&fetch_url)
    .timeout(REQWEST_TIMEOUT)
    .send()
    .await?;

  let response: PictrsResponse = response.json().await?;

  if response.msg == "ok" {
    let thumbnail_url = Url::parse(&format!(
      "{}/pictrs/image/{}",
      context.settings().get_protocol_and_hostname(),
      response.files.first().expect("missing pictrs file").file
    ))?;
    Ok(thumbnail_url)
  } else {
    Err(LemmyErrorType::PictrsResponseError(response.msg))?
  }
}

// TODO: get rid of this by reading content type from db
#[tracing::instrument(skip_all)]
async fn is_image_content_type(client: &ClientWithMiddleware, url: &Url) -> Result<(), LemmyError> {
  let response = client.get(url.as_str()).send().await?;
  if response
    .headers()
    .get("Content-Type")
    .ok_or(LemmyErrorType::NoContentTypeHeader)?
    .to_str()?
    .starts_with("image/")
  {
    Ok(())
  } else {
    Err(LemmyErrorType::NotAnImageType)?
  }
}

#[cfg(test)]
mod tests {
  #![allow(clippy::unwrap_used)]
  #![allow(clippy::indexing_slicing)]

  use crate::{
    context::LemmyContext,
    request::{extract_opengraph_data, fetch_link_metadata},
  };
<<<<<<< HEAD
=======
  use pretty_assertions::assert_eq;
>>>>>>> 1f29e721
  use serial_test::serial;
  use url::Url;

  // These helped with testing
  #[tokio::test]
  #[serial]
  async fn test_link_metadata() {
    let context = LemmyContext::init_test_context_with_networking().await;
    let sample_url = Url::parse("https://gitlab.com/IzzyOnDroid/repo/-/wikis/FAQ").unwrap();
    let sample_res = fetch_link_metadata(&sample_url, false, &context)
      .await
      .unwrap();
    assert_eq!(
      Some("FAQ · Wiki · IzzyOnDroid / repo · GitLab".to_string()),
      sample_res.title
    );
    assert_eq!(
      Some("The F-Droid compatible repo at https://apt.izzysoft.de/fdroid/".to_string()),
      sample_res.description
    );
    assert_eq!(
      Some(
        Url::parse("https://gitlab.com/uploads/-/system/project/avatar/4877469/iod_logo.png")
          .unwrap()
          .into()
      ),
      sample_res.image
    );
    assert_eq!(None, sample_res.embed_video_url);
    assert_eq!(
      Some(mime::TEXT_HTML_UTF_8.to_string()),
      sample_res.content_type
    );
    assert_eq!(None, sample_res.thumbnail);
  }

  // #[test]
  // fn test_pictshare() {
  //   let res = fetch_pictshare("https://upload.wikimedia.org/wikipedia/en/2/27/The_Mandalorian_logo.jpg");
  //   assert!(res.is_ok());
  //   let res_other = fetch_pictshare("https://upload.wikimedia.org/wikipedia/en/2/27/The_Mandalorian_logo.jpgaoeu");
  //   assert!(res_other.is_err());
  // }

  #[test]
  fn test_resolve_image_url() {
    // url that lists the opengraph fields
    let url = Url::parse("https://example.com/one/two.html").unwrap();

    // root relative url
    let html_bytes = b"<!DOCTYPE html><html><head><meta property='og:image' content='/image.jpg'></head><body></body></html>";
    let metadata = extract_opengraph_data(html_bytes, &url).expect("Unable to parse metadata");
    assert_eq!(
      metadata.image,
      Some(Url::parse("https://example.com/image.jpg").unwrap().into())
    );

    // base relative url
    let html_bytes = b"<!DOCTYPE html><html><head><meta property='og:image' content='image.jpg'></head><body></body></html>";
    let metadata = extract_opengraph_data(html_bytes, &url).expect("Unable to parse metadata");
    assert_eq!(
      metadata.image,
      Some(
        Url::parse("https://example.com/one/image.jpg")
          .unwrap()
          .into()
      )
    );

    // absolute url
    let html_bytes = b"<!DOCTYPE html><html><head><meta property='og:image' content='https://cdn.host.com/image.jpg'></head><body></body></html>";
    let metadata = extract_opengraph_data(html_bytes, &url).expect("Unable to parse metadata");
    assert_eq!(
      metadata.image,
      Some(Url::parse("https://cdn.host.com/image.jpg").unwrap().into())
    );

    // protocol relative url
    let html_bytes = b"<!DOCTYPE html><html><head><meta property='og:image' content='//example.com/image.jpg'></head><body></body></html>";
    let metadata = extract_opengraph_data(html_bytes, &url).expect("Unable to parse metadata");
    assert_eq!(
      metadata.image,
      Some(Url::parse("https://example.com/image.jpg").unwrap().into())
    );
  }
}<|MERGE_RESOLUTION|>--- conflicted
+++ resolved
@@ -49,11 +49,7 @@
   // https://github.com/LemmyNet/lemmy/issues/1964
   let html_bytes = response.bytes().await.map_err(LemmyError::from)?.to_vec();
 
-<<<<<<< HEAD
-  let mut metadata = extract_opengraph_data(&html_bytes, url)?;
-=======
   let mut metadata = extract_opengraph_data(&html_bytes, url).unwrap_or_default();
->>>>>>> 1f29e721
 
   metadata.content_type = content_type.map(|c| c.to_string());
   if generate_thumbnail && is_image {
@@ -75,23 +71,13 @@
   url: Option<&Url>,
   generate_thumbnail: bool,
   context: &LemmyContext,
-<<<<<<< HEAD
-) -> Result<LinkMetadata, LemmyError> {
-  let metadata = match &url {
-=======
 ) -> LinkMetadata {
   match &url {
->>>>>>> 1f29e721
     Some(url) => fetch_link_metadata(url, generate_thumbnail, context)
       .await
       .unwrap_or_default(),
     _ => Default::default(),
-<<<<<<< HEAD
-  };
-  Ok(metadata)
-=======
-  }
->>>>>>> 1f29e721
+  }
 }
 
 /// Extract site metadata from HTML Opengraph attributes.
@@ -313,10 +299,7 @@
     context::LemmyContext,
     request::{extract_opengraph_data, fetch_link_metadata},
   };
-<<<<<<< HEAD
-=======
   use pretty_assertions::assert_eq;
->>>>>>> 1f29e721
   use serial_test::serial;
   use url::Url;
 
