--- conflicted
+++ resolved
@@ -108,12 +108,10 @@
   /// If true, then show the nsfw posts (even if your user setting is to hide them)
   #[cfg_attr(feature = "full", ts(optional))]
   pub show_nsfw: Option<bool>,
-<<<<<<< HEAD
-  #[cfg_attr(feature = "full", ts(optional))]
-=======
+  #[cfg_attr(feature = "full", ts(optional))]
   /// If true, then only show posts with no comments
   pub no_comments_only: Option<bool>,
->>>>>>> 298c8fa5
+  #[cfg_attr(feature = "full", ts(optional))]
   pub page_cursor: Option<PaginationCursor>,
 }
 
