--- conflicted
+++ resolved
@@ -1,9 +1,5 @@
 use lemmy_db_schema::{
-<<<<<<< HEAD
-  newtypes::{CommentId, CommunityId, DbUrl, LanguageId, PostId},
-=======
   newtypes::{CommentId, CommunityId, DbUrl, LanguageId, PostId, TagId},
->>>>>>> 2244fd00
   ListingType,
   PostFeatureType,
   PostSortType,
