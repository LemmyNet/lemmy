use crate::sensitive::Sensitive;
use lemmy_db_schema::{
  newtypes::{CommentId, CommunityId, DbUrl, LanguageId, PostId, PostReportId},
  ListingType,
  PostFeatureType,
  SortType,
};
use lemmy_db_views::structs::{PostReportView, PostView};
use lemmy_db_views_actor::structs::{CommunityModeratorView, CommunityView};
use serde::{Deserialize, Serialize};
use serde_with::skip_serializing_none;
#[cfg(feature = "full")]
use ts_rs::TS;
use url::Url;

#[skip_serializing_none]
#[derive(Debug, Serialize, Deserialize, Clone, Default)]
#[cfg_attr(feature = "full", derive(TS))]
#[cfg_attr(feature = "full", ts(export))]
/// Create a post.
pub struct CreatePost {
  pub name: String,
  pub community_id: CommunityId,
  #[cfg_attr(feature = "full", ts(type = "string"))]
  pub url: Option<Url>,
  /// An optional body for the post in markdown.
  pub body: Option<String>,
  /// A honeypot to catch bots. Should be None.
  pub honeypot: Option<String>,
  pub nsfw: Option<bool>,
  pub language_id: Option<LanguageId>,
  pub auth: Sensitive<String>,
}

#[derive(Debug, Serialize, Deserialize, Clone)]
#[cfg_attr(feature = "full", derive(TS))]
#[cfg_attr(feature = "full", ts(export))]
pub struct PostResponse {
  pub post_view: PostView,
}

#[skip_serializing_none]
#[derive(Debug, Serialize, Deserialize, Clone)]
#[cfg_attr(feature = "full", derive(TS))]
#[cfg_attr(feature = "full", ts(export))]
/// Get a post. Needs either the post id, or comment_id.
pub struct GetPost {
  pub id: Option<PostId>,
  pub comment_id: Option<CommentId>,
  pub auth: Option<Sensitive<String>>,
}

#[derive(Debug, Serialize, Deserialize, Clone)]
#[cfg_attr(feature = "full", derive(TS))]
#[cfg_attr(feature = "full", ts(export))]
/// The post response.
pub struct GetPostResponse {
  pub post_view: PostView,
  pub community_view: CommunityView,
  pub moderators: Vec<CommunityModeratorView>,
  /// A list of cross-posts, or other times / communities this link has been posted to.
  pub cross_posts: Vec<PostView>,
}

#[skip_serializing_none]
#[derive(Serialize, Deserialize, Debug, Clone, Default)]
#[cfg_attr(feature = "full", derive(TS))]
#[cfg_attr(feature = "full", ts(export))]
/// Get a list of posts.
pub struct GetPosts {
  pub type_: Option<ListingType>,
  pub sort: Option<SortType>,
  pub page: Option<i64>,
  pub limit: Option<i64>,
  pub community_id: Option<CommunityId>,
  pub community_name: Option<String>,
  pub saved_only: Option<bool>,
<<<<<<< HEAD
=======
  pub liked_only: Option<bool>,
  pub disliked_only: Option<bool>,
  pub moderator_view: Option<bool>,
>>>>>>> 654bc513
  pub auth: Option<Sensitive<String>>,
}

#[derive(Serialize, Deserialize, Debug, Clone)]
#[cfg_attr(feature = "full", derive(TS))]
#[cfg_attr(feature = "full", ts(export))]
/// The post list response.
pub struct GetPostsResponse {
  pub posts: Vec<PostView>,
}

#[derive(Debug, Serialize, Deserialize, Clone, Default)]
#[cfg_attr(feature = "full", derive(TS))]
#[cfg_attr(feature = "full", ts(export))]
/// Like a post.
pub struct CreatePostLike {
  pub post_id: PostId,
  /// Score must be -1, 0, or 1.
  pub score: i16,
  pub auth: Sensitive<String>,
}

#[skip_serializing_none]
#[derive(Debug, Serialize, Deserialize, Clone, Default)]
#[cfg_attr(feature = "full", derive(TS))]
#[cfg_attr(feature = "full", ts(export))]
/// Edit a post.
pub struct EditPost {
  pub post_id: PostId,
  pub name: Option<String>,
  #[cfg_attr(feature = "full", ts(type = "string"))]
  pub url: Option<Url>,
  /// An optional body for the post in markdown.
  pub body: Option<String>,
  pub nsfw: Option<bool>,
  pub language_id: Option<LanguageId>,
  pub auth: Sensitive<String>,
}

#[derive(Debug, Serialize, Deserialize, Clone, Default)]
#[cfg_attr(feature = "full", derive(TS))]
#[cfg_attr(feature = "full", ts(export))]
/// Delete a post.
pub struct DeletePost {
  pub post_id: PostId,
  pub deleted: bool,
  pub auth: Sensitive<String>,
}

#[skip_serializing_none]
#[derive(Debug, Serialize, Deserialize, Clone, Default)]
#[cfg_attr(feature = "full", derive(TS))]
#[cfg_attr(feature = "full", ts(export))]
/// Remove a post (only doable by mods).
pub struct RemovePost {
  pub post_id: PostId,
  pub removed: bool,
  pub reason: Option<String>,
  pub auth: Sensitive<String>,
}

#[derive(Debug, Serialize, Deserialize, Clone, Default)]
#[cfg_attr(feature = "full", derive(TS))]
#[cfg_attr(feature = "full", ts(export))]
/// Mark a post as read.
pub struct MarkPostAsRead {
  pub post_id: PostId,
  pub read: bool,
  pub auth: Sensitive<String>,
}

#[derive(Debug, Serialize, Deserialize, Clone, Default)]
#[cfg_attr(feature = "full", derive(TS))]
#[cfg_attr(feature = "full", ts(export))]
/// Lock a post (prevent new comments).
pub struct LockPost {
  pub post_id: PostId,
  pub locked: bool,
  pub auth: Sensitive<String>,
}

#[derive(Debug, Serialize, Deserialize, Clone, Default)]
#[cfg_attr(feature = "full", derive(TS))]
#[cfg_attr(feature = "full", ts(export))]
/// Feature a post (stickies / pins to the top).
pub struct FeaturePost {
  pub post_id: PostId,
  pub featured: bool,
  pub feature_type: PostFeatureType,
  pub auth: Sensitive<String>,
}

#[derive(Debug, Serialize, Deserialize, Clone, Default)]
#[cfg_attr(feature = "full", derive(TS))]
#[cfg_attr(feature = "full", ts(export))]
/// Save / bookmark a post.
pub struct SavePost {
  pub post_id: PostId,
  pub save: bool,
  pub auth: Sensitive<String>,
}

#[derive(Debug, Serialize, Deserialize, Clone, Default)]
#[cfg_attr(feature = "full", derive(TS))]
#[cfg_attr(feature = "full", ts(export))]
/// Create a post report.
pub struct CreatePostReport {
  pub post_id: PostId,
  pub reason: String,
  pub auth: Sensitive<String>,
}

#[derive(Debug, Serialize, Deserialize, Clone)]
#[cfg_attr(feature = "full", derive(TS))]
#[cfg_attr(feature = "full", ts(export))]
/// The post report response.
pub struct PostReportResponse {
  pub post_report_view: PostReportView,
}

#[derive(Debug, Serialize, Deserialize, Clone, Default)]
#[cfg_attr(feature = "full", derive(TS))]
#[cfg_attr(feature = "full", ts(export))]
/// Resolve a post report (mods only).
pub struct ResolvePostReport {
  pub report_id: PostReportId,
  pub resolved: bool,
  pub auth: Sensitive<String>,
}

#[skip_serializing_none]
#[derive(Debug, Serialize, Deserialize, Clone, Default)]
#[cfg_attr(feature = "full", derive(TS))]
#[cfg_attr(feature = "full", ts(export))]
/// List post reports.
pub struct ListPostReports {
  pub page: Option<i64>,
  pub limit: Option<i64>,
  /// Only shows the unresolved reports
  pub unresolved_only: Option<bool>,
  /// if no community is given, it returns reports for all communities moderated by the auth user
  pub community_id: Option<CommunityId>,
  pub auth: Sensitive<String>,
}

#[derive(Debug, Serialize, Deserialize, Clone)]
#[cfg_attr(feature = "full", derive(TS))]
#[cfg_attr(feature = "full", ts(export))]
/// The post reports response.
pub struct ListPostReportsResponse {
  pub post_reports: Vec<PostReportView>,
}

#[derive(Debug, Serialize, Deserialize, Clone)]
#[cfg_attr(feature = "full", derive(TS))]
#[cfg_attr(feature = "full", ts(export))]
/// Get metadata for a given site.
pub struct GetSiteMetadata {
  #[cfg_attr(feature = "full", ts(type = "string"))]
  pub url: Url,
}

#[derive(Debug, Serialize, Deserialize, Clone)]
#[cfg_attr(feature = "full", derive(TS))]
#[cfg_attr(feature = "full", ts(export))]
/// The site metadata response.
pub struct GetSiteMetadataResponse {
  pub metadata: SiteMetadata,
}

#[skip_serializing_none]
#[derive(Debug, Deserialize, Serialize, PartialEq, Eq, Clone)]
#[cfg_attr(feature = "full", derive(TS))]
#[cfg_attr(feature = "full", ts(export))]
/// Site metadata, from its opengraph tags.
pub struct SiteMetadata {
  pub title: Option<String>,
  pub description: Option<String>,
  pub(crate) image: Option<DbUrl>,
  pub embed_video_url: Option<DbUrl>,
}<|MERGE_RESOLUTION|>--- conflicted
+++ resolved
@@ -75,12 +75,8 @@
   pub community_id: Option<CommunityId>,
   pub community_name: Option<String>,
   pub saved_only: Option<bool>,
-<<<<<<< HEAD
-=======
   pub liked_only: Option<bool>,
   pub disliked_only: Option<bool>,
-  pub moderator_view: Option<bool>,
->>>>>>> 654bc513
   pub auth: Option<Sensitive<String>>,
 }
 
