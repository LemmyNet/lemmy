--- conflicted
+++ resolved
@@ -205,11 +205,7 @@
 #[cfg_attr(feature = "full", derive(TS))]
 #[cfg_attr(feature = "full", ts(export))]
 /// Mark several posts as read.
-<<<<<<< HEAD
-pub struct MarkPostsAsRead {
-=======
 pub struct MarkManyPostsAsRead {
->>>>>>> 7f4e26e2
   pub post_ids: Vec<PostId>,
 }
 
