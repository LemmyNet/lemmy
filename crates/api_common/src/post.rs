use lemmy_db_schema::{
  newtypes::{CommentId, CommunityId, DbUrl, LanguageId, PostId, TagId},
  ListingType,
  PostFeatureType,
  PostSortType,
};
use lemmy_db_views::structs::{
  CommunityModeratorView,
  CommunityView,
  PaginationCursor,
  PostView,
  VoteView,
};
use serde::{Deserialize, Serialize};
use serde_with::skip_serializing_none;
#[cfg(feature = "full")]
use ts_rs::TS;

#[skip_serializing_none]
#[derive(Debug, Serialize, Deserialize, Clone, Default, PartialEq, Eq, Hash)]
#[cfg_attr(feature = "full", derive(TS))]
#[cfg_attr(feature = "full", ts(export))]
/// Create a post.
pub struct CreatePost {
  pub name: String,
  pub community_id: CommunityId,
  #[cfg_attr(feature = "full", ts(optional))]
  pub url: Option<String>,
  /// An optional body for the post in markdown.
  #[cfg_attr(feature = "full", ts(optional))]
  pub body: Option<String>,
  /// An optional alt_text, usable for image posts.
  #[cfg_attr(feature = "full", ts(optional))]
  pub alt_text: Option<String>,
  /// A honeypot to catch bots. Should be None.
  #[cfg_attr(feature = "full", ts(optional))]
  pub honeypot: Option<String>,
  #[cfg_attr(feature = "full", ts(optional))]
  pub nsfw: Option<bool>,
  #[cfg_attr(feature = "full", ts(optional))]
  pub language_id: Option<LanguageId>,
  /// Instead of fetching a thumbnail, use a custom one.
  #[cfg_attr(feature = "full", ts(optional))]
  pub custom_thumbnail: Option<String>,
  #[cfg_attr(feature = "full", ts(optional))]
  pub tags: Option<Vec<TagId>>,
  /// Time when this post should be scheduled. Null means publish immediately.
  #[cfg_attr(feature = "full", ts(optional))]
  pub scheduled_publish_time: Option<i64>,
}

#[derive(Debug, Serialize, Deserialize, Clone)]
#[cfg_attr(feature = "full", derive(TS))]
#[cfg_attr(feature = "full", ts(export))]
pub struct PostResponse {
  pub post_view: PostView,
}

#[skip_serializing_none]
#[derive(Debug, Serialize, Deserialize, Clone, Copy, PartialEq, Eq, Hash)]
#[cfg_attr(feature = "full", derive(TS))]
#[cfg_attr(feature = "full", ts(export))]
// TODO this should be made into a tagged enum
/// Get a post. Needs either the post id, or comment_id.
pub struct GetPost {
  #[cfg_attr(feature = "full", ts(optional))]
  pub id: Option<PostId>,
  #[cfg_attr(feature = "full", ts(optional))]
  pub comment_id: Option<CommentId>,
}

#[skip_serializing_none]
#[derive(Debug, Serialize, Deserialize, Clone)]
#[cfg_attr(feature = "full", derive(TS))]
#[cfg_attr(feature = "full", ts(export))]
/// The post response.
pub struct GetPostResponse {
  pub post_view: PostView,
  pub community_view: CommunityView,
  pub moderators: Vec<CommunityModeratorView>,
  /// A list of cross-posts, or other times / communities this link has been posted to.
  pub cross_posts: Vec<PostView>,
}

#[skip_serializing_none]
#[derive(Serialize, Deserialize, Debug, Clone, Default, PartialEq, Eq, Hash)]
#[cfg_attr(feature = "full", derive(TS))]
#[cfg_attr(feature = "full", ts(export))]
/// Get a list of posts.
pub struct GetPosts {
  #[cfg_attr(feature = "full", ts(optional))]
  pub type_: Option<ListingType>,
  #[cfg_attr(feature = "full", ts(optional))]
  pub sort: Option<PostSortType>,
  /// DEPRECATED, use page_cursor
  #[cfg_attr(feature = "full", ts(optional))]
  pub page: Option<i64>,
  #[cfg_attr(feature = "full", ts(optional))]
  pub limit: Option<i64>,
  #[cfg_attr(feature = "full", ts(optional))]
  pub community_id: Option<CommunityId>,
  #[cfg_attr(feature = "full", ts(optional))]
  pub community_name: Option<String>,
  #[cfg_attr(feature = "full", ts(optional))]
<<<<<<< HEAD
=======
  pub saved_only: Option<bool>,
  #[cfg_attr(feature = "full", ts(optional))]
  pub read_only: Option<bool>,
  #[cfg_attr(feature = "full", ts(optional))]
>>>>>>> 09473c1c
  pub liked_only: Option<bool>,
  #[cfg_attr(feature = "full", ts(optional))]
  pub disliked_only: Option<bool>,
  #[cfg_attr(feature = "full", ts(optional))]
  pub show_hidden: Option<bool>,
  /// If true, then show the read posts (even if your user setting is to hide them)
  #[cfg_attr(feature = "full", ts(optional))]
  pub show_read: Option<bool>,
  /// If true, then show the nsfw posts (even if your user setting is to hide them)
  #[cfg_attr(feature = "full", ts(optional))]
  pub show_nsfw: Option<bool>,
  /// Whether to automatically mark fetched posts as read.
  #[cfg_attr(feature = "full", ts(optional))]
  pub mark_as_read: Option<bool>,
  #[cfg_attr(feature = "full", ts(optional))]
  /// If true, then only show posts with no comments
  pub no_comments_only: Option<bool>,
  #[cfg_attr(feature = "full", ts(optional))]
  pub page_cursor: Option<PaginationCursor>,
  #[cfg_attr(feature = "full", ts(optional))]
  pub page_back: Option<bool>,
}

#[skip_serializing_none]
#[derive(Serialize, Deserialize, Debug, Clone)]
#[cfg_attr(feature = "full", derive(TS))]
#[cfg_attr(feature = "full", ts(export))]
/// The post list response.
pub struct GetPostsResponse {
  pub posts: Vec<PostView>,
  /// the pagination cursor to use to fetch the next page
  #[cfg_attr(feature = "full", ts(optional))]
  pub next_page: Option<PaginationCursor>,
}

#[derive(Debug, Serialize, Deserialize, Clone, Copy, Default, PartialEq, Eq, Hash)]
#[cfg_attr(feature = "full", derive(TS))]
#[cfg_attr(feature = "full", ts(export))]
/// Like a post.
pub struct CreatePostLike {
  pub post_id: PostId,
  /// Score must be -1, 0, or 1.
  pub score: i16,
}

#[skip_serializing_none]
#[derive(Debug, Serialize, Deserialize, Clone, Default, PartialEq, Eq, Hash)]
#[cfg_attr(feature = "full", derive(TS))]
#[cfg_attr(feature = "full", ts(export))]
/// Edit a post.
pub struct EditPost {
  pub post_id: PostId,
  #[cfg_attr(feature = "full", ts(optional))]
  pub name: Option<String>,
  #[cfg_attr(feature = "full", ts(optional))]
  pub url: Option<String>,
  /// An optional body for the post in markdown.
  #[cfg_attr(feature = "full", ts(optional))]
  pub body: Option<String>,
  /// An optional alt_text, usable for image posts.
  #[cfg_attr(feature = "full", ts(optional))]
  pub alt_text: Option<String>,
  #[cfg_attr(feature = "full", ts(optional))]
  pub nsfw: Option<bool>,
  #[cfg_attr(feature = "full", ts(optional))]
  pub language_id: Option<LanguageId>,
  /// Instead of fetching a thumbnail, use a custom one.
  #[cfg_attr(feature = "full", ts(optional))]
  pub custom_thumbnail: Option<String>,
  #[cfg_attr(feature = "full", ts(optional))]
  pub tags: Option<Vec<TagId>>,
  /// Time when this post should be scheduled. Null means publish immediately.
  #[cfg_attr(feature = "full", ts(optional))]
  pub scheduled_publish_time: Option<i64>,
}

#[derive(Debug, Serialize, Deserialize, Clone, Copy, Default, PartialEq, Eq, Hash)]
#[cfg_attr(feature = "full", derive(TS))]
#[cfg_attr(feature = "full", ts(export))]
/// Delete a post.
pub struct DeletePost {
  pub post_id: PostId,
  pub deleted: bool,
}

#[skip_serializing_none]
#[derive(Debug, Serialize, Deserialize, Clone, Default, PartialEq, Eq, Hash)]
#[cfg_attr(feature = "full", derive(TS))]
#[cfg_attr(feature = "full", ts(export))]
/// Remove a post (only doable by mods).
pub struct RemovePost {
  pub post_id: PostId,
  pub removed: bool,
  #[cfg_attr(feature = "full", ts(optional))]
  pub reason: Option<String>,
}

#[skip_serializing_none]
#[derive(Debug, Serialize, Deserialize, Clone, Default, PartialEq, Eq, Hash)]
#[cfg_attr(feature = "full", derive(TS))]
#[cfg_attr(feature = "full", ts(export))]
/// Mark a post as read.
pub struct MarkPostAsRead {
  pub post_id: PostId,
  pub read: bool,
}

#[skip_serializing_none]
#[derive(Debug, Serialize, Deserialize, Clone, Default, PartialEq, Eq, Hash)]
#[cfg_attr(feature = "full", derive(TS))]
#[cfg_attr(feature = "full", ts(export))]
/// Mark several posts as read.
pub struct MarkManyPostsAsRead {
  pub post_ids: Vec<PostId>,
}

#[skip_serializing_none]
#[derive(Debug, Serialize, Deserialize, Clone, Default, PartialEq, Eq, Hash)]
#[cfg_attr(feature = "full", derive(TS))]
#[cfg_attr(feature = "full", ts(export))]
/// Hide a post from list views
pub struct HidePost {
  pub post_id: PostId,
  pub hide: bool,
}

#[derive(Debug, Serialize, Deserialize, Clone, Copy, Default, PartialEq, Eq, Hash)]
#[cfg_attr(feature = "full", derive(TS))]
#[cfg_attr(feature = "full", ts(export))]
/// Lock a post (prevent new comments).
pub struct LockPost {
  pub post_id: PostId,
  pub locked: bool,
}

#[derive(Debug, Serialize, Deserialize, Clone, Copy, Default, PartialEq, Eq, Hash)]
#[cfg_attr(feature = "full", derive(TS))]
#[cfg_attr(feature = "full", ts(export))]
/// Feature a post (stickies / pins to the top).
pub struct FeaturePost {
  pub post_id: PostId,
  pub featured: bool,
  pub feature_type: PostFeatureType,
}

#[derive(Debug, Serialize, Deserialize, Clone, Copy, Default, PartialEq, Eq, Hash)]
#[cfg_attr(feature = "full", derive(TS))]
#[cfg_attr(feature = "full", ts(export))]
/// Save / bookmark a post.
pub struct SavePost {
  pub post_id: PostId,
  pub save: bool,
}

#[derive(Debug, Serialize, Deserialize, Clone, PartialEq, Eq, Hash)]
#[cfg_attr(feature = "full", derive(TS))]
#[cfg_attr(feature = "full", ts(export))]
/// Get metadata for a given site.
pub struct GetSiteMetadata {
  pub url: String,
}

#[derive(Debug, Serialize, Deserialize, Clone)]
#[cfg_attr(feature = "full", derive(TS))]
#[cfg_attr(feature = "full", ts(export))]
/// The site metadata response.
pub struct GetSiteMetadataResponse {
  pub metadata: LinkMetadata,
}

#[skip_serializing_none]
#[derive(Debug, Deserialize, Serialize, PartialEq, Eq, Clone, Default, Hash)]
#[cfg_attr(feature = "full", derive(TS))]
#[cfg_attr(feature = "full", ts(export))]
/// Site metadata, from its opengraph tags.
pub struct LinkMetadata {
  #[serde(flatten)]
  pub opengraph_data: OpenGraphData,
  #[cfg_attr(feature = "full", ts(optional))]
  pub content_type: Option<String>,
}

#[skip_serializing_none]
#[derive(Debug, Deserialize, Serialize, PartialEq, Eq, Clone, Default, Hash)]
#[cfg_attr(feature = "full", derive(TS))]
#[cfg_attr(feature = "full", ts(export))]
/// Site metadata, from its opengraph tags.
pub struct OpenGraphData {
  #[cfg_attr(feature = "full", ts(optional))]
  pub title: Option<String>,
  #[cfg_attr(feature = "full", ts(optional))]
  pub description: Option<String>,
  #[cfg_attr(feature = "full", ts(optional))]
  pub(crate) image: Option<DbUrl>,
  #[cfg_attr(feature = "full", ts(optional))]
  pub embed_video_url: Option<DbUrl>,
}

#[skip_serializing_none]
#[derive(Debug, Serialize, Deserialize, Clone, Copy, Default, PartialEq, Eq, Hash)]
#[cfg_attr(feature = "full", derive(TS))]
#[cfg_attr(feature = "full", ts(export))]
/// List post likes. Admins-only.
pub struct ListPostLikes {
  pub post_id: PostId,
  #[cfg_attr(feature = "full", ts(optional))]
  pub page: Option<i64>,
  #[cfg_attr(feature = "full", ts(optional))]
  pub limit: Option<i64>,
}

#[derive(Debug, Serialize, Deserialize, Clone)]
#[cfg_attr(feature = "full", derive(TS))]
#[cfg_attr(feature = "full", ts(export))]
/// The post likes response
pub struct ListPostLikesResponse {
  pub post_likes: Vec<VoteView>,
}<|MERGE_RESOLUTION|>--- conflicted
+++ resolved
@@ -102,13 +102,10 @@
   #[cfg_attr(feature = "full", ts(optional))]
   pub community_name: Option<String>,
   #[cfg_attr(feature = "full", ts(optional))]
-<<<<<<< HEAD
-=======
   pub saved_only: Option<bool>,
   #[cfg_attr(feature = "full", ts(optional))]
   pub read_only: Option<bool>,
   #[cfg_attr(feature = "full", ts(optional))]
->>>>>>> 09473c1c
   pub liked_only: Option<bool>,
   #[cfg_attr(feature = "full", ts(optional))]
   pub disliked_only: Option<bool>,
