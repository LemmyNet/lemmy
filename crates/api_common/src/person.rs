--- conflicted
+++ resolved
@@ -55,14 +55,10 @@
 #[derive(Debug, Serialize, Deserialize, Clone, Default)]
 #[cfg_attr(feature = "full", derive(TS))]
 #[cfg_attr(feature = "full", ts(export))]
-<<<<<<< HEAD
+/// Fetches a Captcha item.
 pub struct GetCaptcha {
   pub auth: Option<Sensitive<String>>,
 }
-=======
-/// Fetches a Captcha item.
-pub struct GetCaptcha {}
->>>>>>> d63b1ba9
 
 #[skip_serializing_none]
 #[derive(Debug, Serialize, Deserialize, Clone)]
