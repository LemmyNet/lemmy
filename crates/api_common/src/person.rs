--- conflicted
+++ resolved
@@ -188,28 +188,10 @@
 #[derive(Debug, Serialize, Deserialize, Clone, Default)]
 #[cfg_attr(feature = "full", derive(TS))]
 #[cfg_attr(feature = "full", ts(export))]
-<<<<<<< HEAD
-pub struct GetRepliesResponse {
-  pub replies: Vec<CommentReplyView>,
-}
-
-#[derive(Debug, Serialize, Deserialize, Clone)]
-#[cfg_attr(feature = "full", derive(TS))]
-#[cfg_attr(feature = "full", ts(export))]
-pub struct GetPersonMentionsResponse {
-  pub mentions: Vec<PersonMentionView>,
-}
-
-#[derive(Debug, Serialize, Deserialize, Clone, Default)]
-#[cfg_attr(feature = "full", derive(TS))]
-#[cfg_attr(feature = "full", ts(export))]
-pub struct MarkAllAsRead {}
-=======
 /// Marks all notifications as read.
 pub struct MarkAllAsRead {
   pub auth: Sensitive<String>,
 }
->>>>>>> 4a705020
 
 #[derive(Debug, Serialize, Deserialize, Clone, Default)]
 #[cfg_attr(feature = "full", derive(TS))]
@@ -245,15 +227,11 @@
 #[derive(Debug, Serialize, Deserialize, Clone, Default)]
 #[cfg_attr(feature = "full", derive(TS))]
 #[cfg_attr(feature = "full", ts(export))]
-<<<<<<< HEAD
-pub struct GetBannedPersons {}
-=======
 /// Get a list of banned persons.
 // TODO, this should be paged, since the list can be quite long.
 pub struct GetBannedPersons {
   pub auth: Sensitive<String>,
 }
->>>>>>> 4a705020
 
 #[derive(Debug, Serialize, Deserialize, Clone)]
 #[cfg_attr(feature = "full", derive(TS))]
@@ -427,14 +405,10 @@
 #[derive(Debug, Serialize, Deserialize, Clone, Default)]
 #[cfg_attr(feature = "full", derive(TS))]
 #[cfg_attr(feature = "full", ts(export))]
-<<<<<<< HEAD
-pub struct GetUnreadCount {}
-=======
 /// Get a count of unread notifications.
 pub struct GetUnreadCount {
   pub auth: Sensitive<String>,
 }
->>>>>>> 4a705020
 
 #[derive(Debug, Serialize, Deserialize, Clone)]
 #[cfg_attr(feature = "full", derive(TS))]
