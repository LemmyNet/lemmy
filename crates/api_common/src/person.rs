pub use lemmy_db_schema::{
  newtypes::{LocalUserId, PersonId},
  source::{
    local_user::LocalUser,
    person::{Person, PersonActions},
  },
  PersonContentType,
};
pub use lemmy_db_views_local_user::LocalUserView;
pub use lemmy_db_views_person::{
  api::{GetPersonDetails, GetPersonDetailsResponse},
  PersonView,
};

<<<<<<< HEAD
#[skip_serializing_none]
#[derive(Debug, Serialize, Deserialize, Clone, Default, PartialEq, Eq, Hash)]
#[cfg_attr(feature = "full", derive(TS))]
#[cfg_attr(feature = "full", ts(export))]
/// Logging into lemmy.
///
/// Note: Banned users can still log in, to be able to do certain things like delete
/// their account.
pub struct Login {
  pub username_or_email: SensitiveString,
  pub password: SensitiveString,
  /// May be required, if totp is enabled for their account.
  #[cfg_attr(feature = "full", ts(optional))]
  pub totp_2fa_token: Option<String>,
}

#[skip_serializing_none]
#[derive(Debug, Serialize, Deserialize, Clone, Default, PartialEq, Eq, Hash)]
#[cfg_attr(feature = "full", derive(TS))]
#[cfg_attr(feature = "full", ts(export))]
/// Register / Sign up to lemmy.
pub struct Register {
  pub username: String,
  pub password: SensitiveString,
  pub password_verify: SensitiveString,
  #[cfg_attr(feature = "full", ts(optional))]
  pub show_nsfw: Option<bool>,
  /// email is mandatory if email verification is enabled on the server
  #[cfg_attr(feature = "full", ts(optional))]
  pub email: Option<SensitiveString>,
  /// The UUID of the captcha item.
  #[cfg_attr(feature = "full", ts(optional))]
  pub captcha_uuid: Option<String>,
  /// Your captcha answer.
  #[cfg_attr(feature = "full", ts(optional))]
  pub captcha_answer: Option<String>,
  /// A form field to trick signup bots. Should be None.
  #[cfg_attr(feature = "full", ts(optional))]
  pub honeypot: Option<String>,
  /// An answer is mandatory if require application is enabled on the server
  #[cfg_attr(feature = "full", ts(optional))]
  pub answer: Option<String>,
}

#[skip_serializing_none]
#[derive(Debug, Serialize, Deserialize, Clone)]
#[cfg_attr(feature = "full", derive(TS))]
#[cfg_attr(feature = "full", ts(export))]
/// A wrapper for the captcha response.
pub struct GetCaptchaResponse {
  /// Will be None if captchas are disabled.
  #[cfg_attr(feature = "full", ts(optional))]
  pub ok: Option<CaptchaResponse>,
}

#[derive(Debug, Serialize, Deserialize, Clone)]
#[cfg_attr(feature = "full", derive(TS))]
#[cfg_attr(feature = "full", ts(export))]
/// A captcha response.
pub struct CaptchaResponse {
  /// A Base64 encoded png
  pub png: String,
  /// A Base64 encoded wav audio
  pub wav: String,
  /// The UUID for the captcha item.
  pub uuid: String,
}

#[skip_serializing_none]
#[derive(Debug, Serialize, Deserialize, Clone, Default, PartialEq, Eq, Hash)]
#[cfg_attr(feature = "full", derive(TS))]
#[cfg_attr(feature = "full", ts(export))]
/// Saves settings for your user.
pub struct SaveUserSettings {
  /// Show nsfw posts.
  #[cfg_attr(feature = "full", ts(optional))]
  pub show_nsfw: Option<bool>,
  /// Blur nsfw posts.
  #[cfg_attr(feature = "full", ts(optional))]
  pub blur_nsfw: Option<bool>,
  /// Your user's theme.
  #[cfg_attr(feature = "full", ts(optional))]
  pub theme: Option<String>,
  /// The default post listing type, usually "local"
  #[cfg_attr(feature = "full", ts(optional))]
  pub default_listing_type: Option<ListingType>,
  /// A post-view mode that changes how multiple post listings look.
  #[cfg_attr(feature = "full", ts(optional))]
  pub post_listing_mode: Option<PostListingMode>,
  /// The default post sort, usually "active"
  #[cfg_attr(feature = "full", ts(optional))]
  pub default_post_sort_type: Option<PostSortType>,
  /// A default time range limit to apply to post sorts, in seconds. 0 means none.
  #[cfg_attr(feature = "full", ts(optional))]
  pub default_post_time_range_seconds: Option<i32>,
  /// The default comment sort, usually "hot"
  #[cfg_attr(feature = "full", ts(optional))]
  pub default_comment_sort_type: Option<CommentSortType>,
  /// The language of the lemmy interface
  #[cfg_attr(feature = "full", ts(optional))]
  pub interface_language: Option<String>,
  /// Your display name, which can contain strange characters, and does not need to be unique.
  #[cfg_attr(feature = "full", ts(optional))]
  pub display_name: Option<String>,
  /// Your email.
  #[cfg_attr(feature = "full", ts(optional))]
  pub email: Option<SensitiveString>,
  /// Your bio / info, in markdown.
  #[cfg_attr(feature = "full", ts(optional))]
  pub bio: Option<String>,
  /// Your matrix user id. Ex: @my_user:matrix.org
  #[cfg_attr(feature = "full", ts(optional))]
  pub matrix_user_id: Option<String>,
  /// Whether to show or hide avatars.
  #[cfg_attr(feature = "full", ts(optional))]
  pub show_avatars: Option<bool>,
  /// Sends notifications to your email.
  #[cfg_attr(feature = "full", ts(optional))]
  pub send_notifications_to_email: Option<bool>,
  /// Whether this account is a bot account. Users can hide these accounts easily if they wish.
  #[cfg_attr(feature = "full", ts(optional))]
  pub bot_account: Option<bool>,
  /// Whether to show bot accounts.
  #[cfg_attr(feature = "full", ts(optional))]
  pub show_bot_accounts: Option<bool>,
  /// Whether to show read posts.
  #[cfg_attr(feature = "full", ts(optional))]
  pub show_read_posts: Option<bool>,
  /// A list of languages you are able to see discussion in.
  #[cfg_attr(feature = "full", ts(optional))]
  pub discussion_languages: Option<Vec<LanguageId>>,
  // A list of keywords used for blocking posts having them in title,url or body.
  #[cfg_attr(feature = "full", ts(optional))]
  pub blocking_keywords: Option<Vec<String>>,
  /// Open links in a new tab
  #[cfg_attr(feature = "full", ts(optional))]
  pub open_links_in_new_tab: Option<bool>,
  /// Enable infinite scroll
  #[cfg_attr(feature = "full", ts(optional))]
  pub infinite_scroll_enabled: Option<bool>,
  /// Whether to allow keyboard navigation (for browsing and interacting with posts and comments).
  #[cfg_attr(feature = "full", ts(optional))]
  pub enable_keyboard_navigation: Option<bool>,
  /// Whether user avatars or inline images in the UI that are gifs should be allowed to play or
  /// should be paused
  #[cfg_attr(feature = "full", ts(optional))]
  pub enable_animated_images: Option<bool>,
  /// Whether a user can send / receive private messages
  #[cfg_attr(feature = "full", ts(optional))]
  pub enable_private_messages: Option<bool>,
  /// Whether to auto-collapse bot comments.
  #[cfg_attr(feature = "full", ts(optional))]
  pub collapse_bot_comments: Option<bool>,
  /// Some vote display mode settings
  #[cfg_attr(feature = "full", ts(optional))]
  pub show_scores: Option<bool>,
  #[cfg_attr(feature = "full", ts(optional))]
  pub show_upvotes: Option<bool>,
  #[cfg_attr(feature = "full", ts(optional))]
  pub show_downvotes: Option<VoteShow>,
  #[cfg_attr(feature = "full", ts(optional))]
  pub show_upvote_percentage: Option<bool>,
  /// Whether to automatically mark fetched posts as read.
  #[cfg_attr(feature = "full", ts(optional))]
  pub auto_mark_fetched_posts_as_read: Option<bool>,
  /// Whether to hide posts containing images/videos.
  #[cfg_attr(feature = "full", ts(optional))]
  pub hide_media: Option<bool>,
}

#[derive(Debug, Serialize, Deserialize, Clone, Default, PartialEq, Eq, Hash)]
#[cfg_attr(feature = "full", derive(TS))]
#[cfg_attr(feature = "full", ts(export))]
/// Changes your account password.
pub struct ChangePassword {
  pub new_password: SensitiveString,
  pub new_password_verify: SensitiveString,
  pub old_password: SensitiveString,
}

#[skip_serializing_none]
#[derive(Debug, Serialize, Deserialize, Clone)]
#[cfg_attr(feature = "full", derive(TS))]
#[cfg_attr(feature = "full", ts(export))]
/// A response for your login.
pub struct LoginResponse {
  /// This is None in response to `Register` if email verification is enabled, or the server
  /// requires registration applications.
  #[cfg_attr(feature = "full", ts(optional))]
  pub jwt: Option<SensitiveString>,
  /// If registration applications are required, this will return true for a signup response.
  pub registration_created: bool,
  /// If email verifications are required, this will return true for a signup response.
  pub verify_email_sent: bool,
}

#[skip_serializing_none]
#[derive(Debug, Serialize, Deserialize, Clone, Default, PartialEq, Eq, Hash)]
#[cfg_attr(feature = "full", derive(TS))]
#[cfg_attr(feature = "full", ts(export))]
/// Gets a person's details.
///
/// Either person_id, or username are required.
pub struct GetPersonDetails {
  #[cfg_attr(feature = "full", ts(optional))]
  pub person_id: Option<PersonId>,
  /// Example: dessalines , or dessalines@xyz.tld
  #[cfg_attr(feature = "full", ts(optional))]
  pub username: Option<String>,
}

#[skip_serializing_none]
#[derive(Debug, Serialize, Deserialize, Clone)]
#[cfg_attr(feature = "full", derive(TS))]
#[cfg_attr(feature = "full", ts(export))]
/// A person's details response.
pub struct GetPersonDetailsResponse {
  pub person_view: PersonView,
  #[cfg_attr(feature = "full", ts(optional))]
  pub site: Option<Site>,
  pub moderates: Vec<CommunityModeratorView>,
}

#[skip_serializing_none]
#[derive(Debug, Serialize, Deserialize, Clone, Default, PartialEq, Eq, Hash)]
#[cfg_attr(feature = "full", derive(TS))]
#[cfg_attr(feature = "full", ts(export))]
/// Gets your read posts.
pub struct ListPersonRead {
  #[cfg_attr(feature = "full", ts(optional))]
  pub page_cursor: Option<PaginationCursor>,
  #[cfg_attr(feature = "full", ts(optional))]
  pub page_back: Option<bool>,
  #[cfg_attr(feature = "full", ts(optional))]
  pub limit: Option<i64>,
}

#[skip_serializing_none]
#[derive(Debug, Serialize, Deserialize, Clone)]
#[cfg_attr(feature = "full", derive(TS))]
#[cfg_attr(feature = "full", ts(export))]
/// You read posts response.
pub struct ListPersonReadResponse {
  pub read: Vec<PostView>,
  /// the pagination cursor to use to fetch the next page
  #[cfg_attr(feature = "full", ts(optional))]
  pub next_page: Option<PaginationCursor>,
  #[cfg_attr(feature = "full", ts(optional))]
  pub prev_page: Option<PaginationCursor>,
}

#[skip_serializing_none]
#[derive(Debug, Serialize, Deserialize, Clone, Default, PartialEq, Eq, Hash)]
#[cfg_attr(feature = "full", derive(TS))]
#[cfg_attr(feature = "full", ts(export))]
/// Gets your hidden posts.
pub struct ListPersonHidden {
  #[cfg_attr(feature = "full", ts(optional))]
  pub page_cursor: Option<PaginationCursor>,
  #[cfg_attr(feature = "full", ts(optional))]
  pub page_back: Option<bool>,
  #[cfg_attr(feature = "full", ts(optional))]
  pub limit: Option<i64>,
}

#[skip_serializing_none]
#[derive(Debug, Serialize, Deserialize, Clone)]
#[cfg_attr(feature = "full", derive(TS))]
#[cfg_attr(feature = "full", ts(export))]
/// You hidden posts response.
pub struct ListPersonHiddenResponse {
  pub hidden: Vec<PostView>,
  /// the pagination cursor to use to fetch the next page
  #[cfg_attr(feature = "full", ts(optional))]
  pub next_page: Option<PaginationCursor>,
  #[cfg_attr(feature = "full", ts(optional))]
  pub prev_page: Option<PaginationCursor>,
}

#[derive(Debug, Serialize, Deserialize, Clone, Copy, Default, PartialEq, Eq)]
#[cfg_attr(feature = "full", derive(TS))]
#[cfg_attr(feature = "full", ts(export))]
/// Adds an admin to a site.
pub struct AddAdmin {
  pub person_id: PersonId,
  pub added: bool,
}

#[derive(Debug, Serialize, Deserialize, Clone)]
#[cfg_attr(feature = "full", derive(TS))]
#[cfg_attr(feature = "full", ts(export))]
/// The response of current admins.
pub struct AddAdminResponse {
  pub admins: Vec<PersonView>,
}

#[skip_serializing_none]
#[derive(Debug, Serialize, Deserialize, Clone, Default, PartialEq, Eq, Hash)]
#[cfg_attr(feature = "full", derive(TS))]
#[cfg_attr(feature = "full", ts(export))]
/// Ban a person from the site.
pub struct BanPerson {
  pub person_id: PersonId,
  pub ban: bool,
  /// Optionally remove or restore all their data. Useful for new troll accounts.
  /// If ban is true, then this means remove. If ban is false, it means restore.
  #[cfg_attr(feature = "full", ts(optional))]
  pub remove_or_restore_data: Option<bool>,
  #[cfg_attr(feature = "full", ts(optional))]
  pub reason: Option<String>,
  /// A time that the ban will expire, in unix epoch seconds.
  ///
  /// An i64 unix timestamp is used for a simpler API client implementation.
  #[cfg_attr(feature = "full", ts(optional))]
  pub expires_at: Option<i64>,
}

#[derive(Debug, Serialize, Deserialize, Clone)]
#[cfg_attr(feature = "full", derive(TS))]
#[cfg_attr(feature = "full", ts(export))]
/// A response for a banned person.
pub struct BanPersonResponse {
  pub person_view: PersonView,
  pub banned: bool,
}

#[derive(Debug, Serialize, Deserialize, Clone, Copy, Default, PartialEq, Eq, Hash)]
#[cfg_attr(feature = "full", derive(TS))]
#[cfg_attr(feature = "full", ts(export))]
/// Block a person.
pub struct BlockPerson {
  pub person_id: PersonId,
  pub block: bool,
}

#[derive(Debug, Serialize, Deserialize, Clone)]
#[cfg_attr(feature = "full", derive(TS))]
#[cfg_attr(feature = "full", ts(export))]
/// The response for a person block.
pub struct BlockPersonResponse {
  pub person_view: PersonView,
  pub blocked: bool,
}

#[derive(Debug, Serialize, Deserialize, Clone, Copy, Default, PartialEq, Eq, Hash)]
#[cfg_attr(feature = "full", derive(TS))]
#[cfg_attr(feature = "full", ts(export))]
/// Mark a person mention as read.
pub struct MarkPersonCommentMentionAsRead {
  pub person_comment_mention_id: PersonCommentMentionId,
  pub read: bool,
}

#[derive(Debug, Serialize, Deserialize, Clone, Copy, Default, PartialEq, Eq, Hash)]
#[cfg_attr(feature = "full", derive(TS))]
#[cfg_attr(feature = "full", ts(export))]
/// Mark a person mention as read.
pub struct MarkPersonPostMentionAsRead {
  pub person_post_mention_id: PersonPostMentionId,
  pub read: bool,
}

#[derive(Debug, Serialize, Deserialize, Clone, Copy, Default, PartialEq, Eq, Hash)]
#[cfg_attr(feature = "full", derive(TS))]
#[cfg_attr(feature = "full", ts(export))]
/// Mark a comment reply as read.
pub struct MarkCommentReplyAsRead {
  pub comment_reply_id: CommentReplyId,
  pub read: bool,
}

#[derive(Debug, Serialize, Deserialize, Clone, Default, PartialEq, Eq, Hash)]
#[cfg_attr(feature = "full", derive(TS))]
#[cfg_attr(feature = "full", ts(export))]
/// Delete your account.
pub struct DeleteAccount {
  pub password: SensitiveString,
  pub delete_content: bool,
}

#[derive(Debug, Serialize, Deserialize, Clone, Default, PartialEq, Eq, Hash)]
#[cfg_attr(feature = "full", derive(TS))]
#[cfg_attr(feature = "full", ts(export))]
/// Reset your password via email.
pub struct PasswordReset {
  pub email: SensitiveString,
}

#[derive(Debug, Serialize, Deserialize, Clone, Default, PartialEq, Eq, Hash)]
#[cfg_attr(feature = "full", derive(TS))]
#[cfg_attr(feature = "full", ts(export))]
/// Change your password after receiving a reset request.
pub struct PasswordChangeAfterReset {
  pub token: SensitiveString,
  pub password: SensitiveString,
  pub password_verify: SensitiveString,
}

#[skip_serializing_none]
#[derive(Debug, Serialize, Deserialize, Clone, Copy, Default, PartialEq, Eq, Hash)]
#[cfg_attr(feature = "full", derive(TS))]
#[cfg_attr(feature = "full", ts(export))]
/// Get a count of the number of reports.
pub struct GetReportCount {
  #[cfg_attr(feature = "full", ts(optional))]
  pub community_id: Option<CommunityId>,
}

#[skip_serializing_none]
#[derive(Debug, Serialize, Deserialize, Clone)]
#[cfg_attr(feature = "full", derive(TS))]
#[cfg_attr(feature = "full", ts(export))]
/// A response for the number of reports.
pub struct GetReportCountResponse {
  pub count: i64,
}

#[derive(Debug, Serialize, Deserialize, Clone)]
#[cfg_attr(feature = "full", derive(TS))]
#[cfg_attr(feature = "full", ts(export))]
/// A response containing a count of unread notifications.
pub struct GetUnreadCountResponse {
  pub count: i64,
}

#[derive(Serialize, Deserialize, Clone, Default, Debug, PartialEq, Eq, Hash)]
#[cfg_attr(feature = "full", derive(TS))]
#[cfg_attr(feature = "full", ts(export))]
/// Verify your email.
pub struct VerifyEmail {
  pub token: String,
}

#[derive(Debug, Serialize, Deserialize, Clone)]
#[cfg_attr(feature = "full", derive(TS))]
#[cfg_attr(feature = "full", ts(export))]
pub struct GenerateTotpSecretResponse {
  pub totp_secret_url: SensitiveString,
}

#[derive(Debug, Serialize, Deserialize, Clone, PartialEq, Eq, Hash)]
#[cfg_attr(feature = "full", derive(TS))]
#[cfg_attr(feature = "full", ts(export))]
pub struct UpdateTotp {
  pub totp_token: String,
  pub enabled: bool,
}

#[derive(Debug, Serialize, Deserialize, Clone)]
#[cfg_attr(feature = "full", derive(TS))]
#[cfg_attr(feature = "full", ts(export))]
pub struct UpdateTotpResponse {
  pub enabled: bool,
}

#[skip_serializing_none]
#[derive(Debug, Serialize, Deserialize, Clone, Default, PartialEq, Eq, Hash)]
#[cfg_attr(feature = "full", derive(TS))]
#[cfg_attr(feature = "full", ts(export))]
/// Get your user's image / media uploads.
pub struct ListMedia {
  #[cfg_attr(feature = "full", ts(optional))]
  pub page_cursor: Option<PaginationCursor>,
  #[cfg_attr(feature = "full", ts(optional))]
  pub page_back: Option<bool>,
  #[cfg_attr(feature = "full", ts(optional))]
  pub limit: Option<i64>,
}

#[derive(Debug, Serialize, Deserialize, Clone)]
#[cfg_attr(feature = "full", derive(TS))]
#[cfg_attr(feature = "full", ts(export))]
pub struct ListMediaResponse {
  pub images: Vec<LocalImageView>,
  /// the pagination cursor to use to fetch the next page
  #[cfg_attr(feature = "full", ts(optional))]
  pub next_page: Option<PaginationCursor>,
  #[cfg_attr(feature = "full", ts(optional))]
  pub prev_page: Option<PaginationCursor>,
}

#[derive(Debug, Serialize, Deserialize, Clone)]
#[cfg_attr(feature = "full", derive(TS))]
#[cfg_attr(feature = "full", ts(export))]
pub struct ListLoginsResponse {
  pub logins: Vec<LoginToken>,
}

#[derive(Debug, Serialize, Deserialize, Clone, Default, PartialEq, Eq, Hash)]
#[cfg_attr(feature = "full", derive(TS))]
#[cfg_attr(feature = "full", ts(export))]
/// Make a request to resend your verification email.
pub struct ResendVerificationEmail {
  pub email: SensitiveString,
=======
pub mod actions {
  pub use lemmy_db_schema::newtypes::PersonContentCombinedId;
  pub use lemmy_db_views_person::api::{BlockPerson, BlockPersonResponse};
  pub use lemmy_db_views_person_content_combined::{
    ListPersonContent,
    ListPersonContentResponse,
    PersonContentCombinedView,
  };

  pub mod moderation {
    pub use lemmy_db_schema::{
      newtypes::RegistrationApplicationId,
      source::registration_application::RegistrationApplication,
    };
    pub use lemmy_db_views_person::api::{BanPerson, BanPersonResponse, PurgePerson};
    pub use lemmy_db_views_registration_applications::{
      api::{GetRegistrationApplication, RegistrationApplicationResponse},
      RegistrationApplicationView,
    };
  }
>>>>>>> db44742b
}<|MERGE_RESOLUTION|>--- conflicted
+++ resolved
@@ -12,502 +12,6 @@
   PersonView,
 };
 
-<<<<<<< HEAD
-#[skip_serializing_none]
-#[derive(Debug, Serialize, Deserialize, Clone, Default, PartialEq, Eq, Hash)]
-#[cfg_attr(feature = "full", derive(TS))]
-#[cfg_attr(feature = "full", ts(export))]
-/// Logging into lemmy.
-///
-/// Note: Banned users can still log in, to be able to do certain things like delete
-/// their account.
-pub struct Login {
-  pub username_or_email: SensitiveString,
-  pub password: SensitiveString,
-  /// May be required, if totp is enabled for their account.
-  #[cfg_attr(feature = "full", ts(optional))]
-  pub totp_2fa_token: Option<String>,
-}
-
-#[skip_serializing_none]
-#[derive(Debug, Serialize, Deserialize, Clone, Default, PartialEq, Eq, Hash)]
-#[cfg_attr(feature = "full", derive(TS))]
-#[cfg_attr(feature = "full", ts(export))]
-/// Register / Sign up to lemmy.
-pub struct Register {
-  pub username: String,
-  pub password: SensitiveString,
-  pub password_verify: SensitiveString,
-  #[cfg_attr(feature = "full", ts(optional))]
-  pub show_nsfw: Option<bool>,
-  /// email is mandatory if email verification is enabled on the server
-  #[cfg_attr(feature = "full", ts(optional))]
-  pub email: Option<SensitiveString>,
-  /// The UUID of the captcha item.
-  #[cfg_attr(feature = "full", ts(optional))]
-  pub captcha_uuid: Option<String>,
-  /// Your captcha answer.
-  #[cfg_attr(feature = "full", ts(optional))]
-  pub captcha_answer: Option<String>,
-  /// A form field to trick signup bots. Should be None.
-  #[cfg_attr(feature = "full", ts(optional))]
-  pub honeypot: Option<String>,
-  /// An answer is mandatory if require application is enabled on the server
-  #[cfg_attr(feature = "full", ts(optional))]
-  pub answer: Option<String>,
-}
-
-#[skip_serializing_none]
-#[derive(Debug, Serialize, Deserialize, Clone)]
-#[cfg_attr(feature = "full", derive(TS))]
-#[cfg_attr(feature = "full", ts(export))]
-/// A wrapper for the captcha response.
-pub struct GetCaptchaResponse {
-  /// Will be None if captchas are disabled.
-  #[cfg_attr(feature = "full", ts(optional))]
-  pub ok: Option<CaptchaResponse>,
-}
-
-#[derive(Debug, Serialize, Deserialize, Clone)]
-#[cfg_attr(feature = "full", derive(TS))]
-#[cfg_attr(feature = "full", ts(export))]
-/// A captcha response.
-pub struct CaptchaResponse {
-  /// A Base64 encoded png
-  pub png: String,
-  /// A Base64 encoded wav audio
-  pub wav: String,
-  /// The UUID for the captcha item.
-  pub uuid: String,
-}
-
-#[skip_serializing_none]
-#[derive(Debug, Serialize, Deserialize, Clone, Default, PartialEq, Eq, Hash)]
-#[cfg_attr(feature = "full", derive(TS))]
-#[cfg_attr(feature = "full", ts(export))]
-/// Saves settings for your user.
-pub struct SaveUserSettings {
-  /// Show nsfw posts.
-  #[cfg_attr(feature = "full", ts(optional))]
-  pub show_nsfw: Option<bool>,
-  /// Blur nsfw posts.
-  #[cfg_attr(feature = "full", ts(optional))]
-  pub blur_nsfw: Option<bool>,
-  /// Your user's theme.
-  #[cfg_attr(feature = "full", ts(optional))]
-  pub theme: Option<String>,
-  /// The default post listing type, usually "local"
-  #[cfg_attr(feature = "full", ts(optional))]
-  pub default_listing_type: Option<ListingType>,
-  /// A post-view mode that changes how multiple post listings look.
-  #[cfg_attr(feature = "full", ts(optional))]
-  pub post_listing_mode: Option<PostListingMode>,
-  /// The default post sort, usually "active"
-  #[cfg_attr(feature = "full", ts(optional))]
-  pub default_post_sort_type: Option<PostSortType>,
-  /// A default time range limit to apply to post sorts, in seconds. 0 means none.
-  #[cfg_attr(feature = "full", ts(optional))]
-  pub default_post_time_range_seconds: Option<i32>,
-  /// The default comment sort, usually "hot"
-  #[cfg_attr(feature = "full", ts(optional))]
-  pub default_comment_sort_type: Option<CommentSortType>,
-  /// The language of the lemmy interface
-  #[cfg_attr(feature = "full", ts(optional))]
-  pub interface_language: Option<String>,
-  /// Your display name, which can contain strange characters, and does not need to be unique.
-  #[cfg_attr(feature = "full", ts(optional))]
-  pub display_name: Option<String>,
-  /// Your email.
-  #[cfg_attr(feature = "full", ts(optional))]
-  pub email: Option<SensitiveString>,
-  /// Your bio / info, in markdown.
-  #[cfg_attr(feature = "full", ts(optional))]
-  pub bio: Option<String>,
-  /// Your matrix user id. Ex: @my_user:matrix.org
-  #[cfg_attr(feature = "full", ts(optional))]
-  pub matrix_user_id: Option<String>,
-  /// Whether to show or hide avatars.
-  #[cfg_attr(feature = "full", ts(optional))]
-  pub show_avatars: Option<bool>,
-  /// Sends notifications to your email.
-  #[cfg_attr(feature = "full", ts(optional))]
-  pub send_notifications_to_email: Option<bool>,
-  /// Whether this account is a bot account. Users can hide these accounts easily if they wish.
-  #[cfg_attr(feature = "full", ts(optional))]
-  pub bot_account: Option<bool>,
-  /// Whether to show bot accounts.
-  #[cfg_attr(feature = "full", ts(optional))]
-  pub show_bot_accounts: Option<bool>,
-  /// Whether to show read posts.
-  #[cfg_attr(feature = "full", ts(optional))]
-  pub show_read_posts: Option<bool>,
-  /// A list of languages you are able to see discussion in.
-  #[cfg_attr(feature = "full", ts(optional))]
-  pub discussion_languages: Option<Vec<LanguageId>>,
-  // A list of keywords used for blocking posts having them in title,url or body.
-  #[cfg_attr(feature = "full", ts(optional))]
-  pub blocking_keywords: Option<Vec<String>>,
-  /// Open links in a new tab
-  #[cfg_attr(feature = "full", ts(optional))]
-  pub open_links_in_new_tab: Option<bool>,
-  /// Enable infinite scroll
-  #[cfg_attr(feature = "full", ts(optional))]
-  pub infinite_scroll_enabled: Option<bool>,
-  /// Whether to allow keyboard navigation (for browsing and interacting with posts and comments).
-  #[cfg_attr(feature = "full", ts(optional))]
-  pub enable_keyboard_navigation: Option<bool>,
-  /// Whether user avatars or inline images in the UI that are gifs should be allowed to play or
-  /// should be paused
-  #[cfg_attr(feature = "full", ts(optional))]
-  pub enable_animated_images: Option<bool>,
-  /// Whether a user can send / receive private messages
-  #[cfg_attr(feature = "full", ts(optional))]
-  pub enable_private_messages: Option<bool>,
-  /// Whether to auto-collapse bot comments.
-  #[cfg_attr(feature = "full", ts(optional))]
-  pub collapse_bot_comments: Option<bool>,
-  /// Some vote display mode settings
-  #[cfg_attr(feature = "full", ts(optional))]
-  pub show_scores: Option<bool>,
-  #[cfg_attr(feature = "full", ts(optional))]
-  pub show_upvotes: Option<bool>,
-  #[cfg_attr(feature = "full", ts(optional))]
-  pub show_downvotes: Option<VoteShow>,
-  #[cfg_attr(feature = "full", ts(optional))]
-  pub show_upvote_percentage: Option<bool>,
-  /// Whether to automatically mark fetched posts as read.
-  #[cfg_attr(feature = "full", ts(optional))]
-  pub auto_mark_fetched_posts_as_read: Option<bool>,
-  /// Whether to hide posts containing images/videos.
-  #[cfg_attr(feature = "full", ts(optional))]
-  pub hide_media: Option<bool>,
-}
-
-#[derive(Debug, Serialize, Deserialize, Clone, Default, PartialEq, Eq, Hash)]
-#[cfg_attr(feature = "full", derive(TS))]
-#[cfg_attr(feature = "full", ts(export))]
-/// Changes your account password.
-pub struct ChangePassword {
-  pub new_password: SensitiveString,
-  pub new_password_verify: SensitiveString,
-  pub old_password: SensitiveString,
-}
-
-#[skip_serializing_none]
-#[derive(Debug, Serialize, Deserialize, Clone)]
-#[cfg_attr(feature = "full", derive(TS))]
-#[cfg_attr(feature = "full", ts(export))]
-/// A response for your login.
-pub struct LoginResponse {
-  /// This is None in response to `Register` if email verification is enabled, or the server
-  /// requires registration applications.
-  #[cfg_attr(feature = "full", ts(optional))]
-  pub jwt: Option<SensitiveString>,
-  /// If registration applications are required, this will return true for a signup response.
-  pub registration_created: bool,
-  /// If email verifications are required, this will return true for a signup response.
-  pub verify_email_sent: bool,
-}
-
-#[skip_serializing_none]
-#[derive(Debug, Serialize, Deserialize, Clone, Default, PartialEq, Eq, Hash)]
-#[cfg_attr(feature = "full", derive(TS))]
-#[cfg_attr(feature = "full", ts(export))]
-/// Gets a person's details.
-///
-/// Either person_id, or username are required.
-pub struct GetPersonDetails {
-  #[cfg_attr(feature = "full", ts(optional))]
-  pub person_id: Option<PersonId>,
-  /// Example: dessalines , or dessalines@xyz.tld
-  #[cfg_attr(feature = "full", ts(optional))]
-  pub username: Option<String>,
-}
-
-#[skip_serializing_none]
-#[derive(Debug, Serialize, Deserialize, Clone)]
-#[cfg_attr(feature = "full", derive(TS))]
-#[cfg_attr(feature = "full", ts(export))]
-/// A person's details response.
-pub struct GetPersonDetailsResponse {
-  pub person_view: PersonView,
-  #[cfg_attr(feature = "full", ts(optional))]
-  pub site: Option<Site>,
-  pub moderates: Vec<CommunityModeratorView>,
-}
-
-#[skip_serializing_none]
-#[derive(Debug, Serialize, Deserialize, Clone, Default, PartialEq, Eq, Hash)]
-#[cfg_attr(feature = "full", derive(TS))]
-#[cfg_attr(feature = "full", ts(export))]
-/// Gets your read posts.
-pub struct ListPersonRead {
-  #[cfg_attr(feature = "full", ts(optional))]
-  pub page_cursor: Option<PaginationCursor>,
-  #[cfg_attr(feature = "full", ts(optional))]
-  pub page_back: Option<bool>,
-  #[cfg_attr(feature = "full", ts(optional))]
-  pub limit: Option<i64>,
-}
-
-#[skip_serializing_none]
-#[derive(Debug, Serialize, Deserialize, Clone)]
-#[cfg_attr(feature = "full", derive(TS))]
-#[cfg_attr(feature = "full", ts(export))]
-/// You read posts response.
-pub struct ListPersonReadResponse {
-  pub read: Vec<PostView>,
-  /// the pagination cursor to use to fetch the next page
-  #[cfg_attr(feature = "full", ts(optional))]
-  pub next_page: Option<PaginationCursor>,
-  #[cfg_attr(feature = "full", ts(optional))]
-  pub prev_page: Option<PaginationCursor>,
-}
-
-#[skip_serializing_none]
-#[derive(Debug, Serialize, Deserialize, Clone, Default, PartialEq, Eq, Hash)]
-#[cfg_attr(feature = "full", derive(TS))]
-#[cfg_attr(feature = "full", ts(export))]
-/// Gets your hidden posts.
-pub struct ListPersonHidden {
-  #[cfg_attr(feature = "full", ts(optional))]
-  pub page_cursor: Option<PaginationCursor>,
-  #[cfg_attr(feature = "full", ts(optional))]
-  pub page_back: Option<bool>,
-  #[cfg_attr(feature = "full", ts(optional))]
-  pub limit: Option<i64>,
-}
-
-#[skip_serializing_none]
-#[derive(Debug, Serialize, Deserialize, Clone)]
-#[cfg_attr(feature = "full", derive(TS))]
-#[cfg_attr(feature = "full", ts(export))]
-/// You hidden posts response.
-pub struct ListPersonHiddenResponse {
-  pub hidden: Vec<PostView>,
-  /// the pagination cursor to use to fetch the next page
-  #[cfg_attr(feature = "full", ts(optional))]
-  pub next_page: Option<PaginationCursor>,
-  #[cfg_attr(feature = "full", ts(optional))]
-  pub prev_page: Option<PaginationCursor>,
-}
-
-#[derive(Debug, Serialize, Deserialize, Clone, Copy, Default, PartialEq, Eq)]
-#[cfg_attr(feature = "full", derive(TS))]
-#[cfg_attr(feature = "full", ts(export))]
-/// Adds an admin to a site.
-pub struct AddAdmin {
-  pub person_id: PersonId,
-  pub added: bool,
-}
-
-#[derive(Debug, Serialize, Deserialize, Clone)]
-#[cfg_attr(feature = "full", derive(TS))]
-#[cfg_attr(feature = "full", ts(export))]
-/// The response of current admins.
-pub struct AddAdminResponse {
-  pub admins: Vec<PersonView>,
-}
-
-#[skip_serializing_none]
-#[derive(Debug, Serialize, Deserialize, Clone, Default, PartialEq, Eq, Hash)]
-#[cfg_attr(feature = "full", derive(TS))]
-#[cfg_attr(feature = "full", ts(export))]
-/// Ban a person from the site.
-pub struct BanPerson {
-  pub person_id: PersonId,
-  pub ban: bool,
-  /// Optionally remove or restore all their data. Useful for new troll accounts.
-  /// If ban is true, then this means remove. If ban is false, it means restore.
-  #[cfg_attr(feature = "full", ts(optional))]
-  pub remove_or_restore_data: Option<bool>,
-  #[cfg_attr(feature = "full", ts(optional))]
-  pub reason: Option<String>,
-  /// A time that the ban will expire, in unix epoch seconds.
-  ///
-  /// An i64 unix timestamp is used for a simpler API client implementation.
-  #[cfg_attr(feature = "full", ts(optional))]
-  pub expires_at: Option<i64>,
-}
-
-#[derive(Debug, Serialize, Deserialize, Clone)]
-#[cfg_attr(feature = "full", derive(TS))]
-#[cfg_attr(feature = "full", ts(export))]
-/// A response for a banned person.
-pub struct BanPersonResponse {
-  pub person_view: PersonView,
-  pub banned: bool,
-}
-
-#[derive(Debug, Serialize, Deserialize, Clone, Copy, Default, PartialEq, Eq, Hash)]
-#[cfg_attr(feature = "full", derive(TS))]
-#[cfg_attr(feature = "full", ts(export))]
-/// Block a person.
-pub struct BlockPerson {
-  pub person_id: PersonId,
-  pub block: bool,
-}
-
-#[derive(Debug, Serialize, Deserialize, Clone)]
-#[cfg_attr(feature = "full", derive(TS))]
-#[cfg_attr(feature = "full", ts(export))]
-/// The response for a person block.
-pub struct BlockPersonResponse {
-  pub person_view: PersonView,
-  pub blocked: bool,
-}
-
-#[derive(Debug, Serialize, Deserialize, Clone, Copy, Default, PartialEq, Eq, Hash)]
-#[cfg_attr(feature = "full", derive(TS))]
-#[cfg_attr(feature = "full", ts(export))]
-/// Mark a person mention as read.
-pub struct MarkPersonCommentMentionAsRead {
-  pub person_comment_mention_id: PersonCommentMentionId,
-  pub read: bool,
-}
-
-#[derive(Debug, Serialize, Deserialize, Clone, Copy, Default, PartialEq, Eq, Hash)]
-#[cfg_attr(feature = "full", derive(TS))]
-#[cfg_attr(feature = "full", ts(export))]
-/// Mark a person mention as read.
-pub struct MarkPersonPostMentionAsRead {
-  pub person_post_mention_id: PersonPostMentionId,
-  pub read: bool,
-}
-
-#[derive(Debug, Serialize, Deserialize, Clone, Copy, Default, PartialEq, Eq, Hash)]
-#[cfg_attr(feature = "full", derive(TS))]
-#[cfg_attr(feature = "full", ts(export))]
-/// Mark a comment reply as read.
-pub struct MarkCommentReplyAsRead {
-  pub comment_reply_id: CommentReplyId,
-  pub read: bool,
-}
-
-#[derive(Debug, Serialize, Deserialize, Clone, Default, PartialEq, Eq, Hash)]
-#[cfg_attr(feature = "full", derive(TS))]
-#[cfg_attr(feature = "full", ts(export))]
-/// Delete your account.
-pub struct DeleteAccount {
-  pub password: SensitiveString,
-  pub delete_content: bool,
-}
-
-#[derive(Debug, Serialize, Deserialize, Clone, Default, PartialEq, Eq, Hash)]
-#[cfg_attr(feature = "full", derive(TS))]
-#[cfg_attr(feature = "full", ts(export))]
-/// Reset your password via email.
-pub struct PasswordReset {
-  pub email: SensitiveString,
-}
-
-#[derive(Debug, Serialize, Deserialize, Clone, Default, PartialEq, Eq, Hash)]
-#[cfg_attr(feature = "full", derive(TS))]
-#[cfg_attr(feature = "full", ts(export))]
-/// Change your password after receiving a reset request.
-pub struct PasswordChangeAfterReset {
-  pub token: SensitiveString,
-  pub password: SensitiveString,
-  pub password_verify: SensitiveString,
-}
-
-#[skip_serializing_none]
-#[derive(Debug, Serialize, Deserialize, Clone, Copy, Default, PartialEq, Eq, Hash)]
-#[cfg_attr(feature = "full", derive(TS))]
-#[cfg_attr(feature = "full", ts(export))]
-/// Get a count of the number of reports.
-pub struct GetReportCount {
-  #[cfg_attr(feature = "full", ts(optional))]
-  pub community_id: Option<CommunityId>,
-}
-
-#[skip_serializing_none]
-#[derive(Debug, Serialize, Deserialize, Clone)]
-#[cfg_attr(feature = "full", derive(TS))]
-#[cfg_attr(feature = "full", ts(export))]
-/// A response for the number of reports.
-pub struct GetReportCountResponse {
-  pub count: i64,
-}
-
-#[derive(Debug, Serialize, Deserialize, Clone)]
-#[cfg_attr(feature = "full", derive(TS))]
-#[cfg_attr(feature = "full", ts(export))]
-/// A response containing a count of unread notifications.
-pub struct GetUnreadCountResponse {
-  pub count: i64,
-}
-
-#[derive(Serialize, Deserialize, Clone, Default, Debug, PartialEq, Eq, Hash)]
-#[cfg_attr(feature = "full", derive(TS))]
-#[cfg_attr(feature = "full", ts(export))]
-/// Verify your email.
-pub struct VerifyEmail {
-  pub token: String,
-}
-
-#[derive(Debug, Serialize, Deserialize, Clone)]
-#[cfg_attr(feature = "full", derive(TS))]
-#[cfg_attr(feature = "full", ts(export))]
-pub struct GenerateTotpSecretResponse {
-  pub totp_secret_url: SensitiveString,
-}
-
-#[derive(Debug, Serialize, Deserialize, Clone, PartialEq, Eq, Hash)]
-#[cfg_attr(feature = "full", derive(TS))]
-#[cfg_attr(feature = "full", ts(export))]
-pub struct UpdateTotp {
-  pub totp_token: String,
-  pub enabled: bool,
-}
-
-#[derive(Debug, Serialize, Deserialize, Clone)]
-#[cfg_attr(feature = "full", derive(TS))]
-#[cfg_attr(feature = "full", ts(export))]
-pub struct UpdateTotpResponse {
-  pub enabled: bool,
-}
-
-#[skip_serializing_none]
-#[derive(Debug, Serialize, Deserialize, Clone, Default, PartialEq, Eq, Hash)]
-#[cfg_attr(feature = "full", derive(TS))]
-#[cfg_attr(feature = "full", ts(export))]
-/// Get your user's image / media uploads.
-pub struct ListMedia {
-  #[cfg_attr(feature = "full", ts(optional))]
-  pub page_cursor: Option<PaginationCursor>,
-  #[cfg_attr(feature = "full", ts(optional))]
-  pub page_back: Option<bool>,
-  #[cfg_attr(feature = "full", ts(optional))]
-  pub limit: Option<i64>,
-}
-
-#[derive(Debug, Serialize, Deserialize, Clone)]
-#[cfg_attr(feature = "full", derive(TS))]
-#[cfg_attr(feature = "full", ts(export))]
-pub struct ListMediaResponse {
-  pub images: Vec<LocalImageView>,
-  /// the pagination cursor to use to fetch the next page
-  #[cfg_attr(feature = "full", ts(optional))]
-  pub next_page: Option<PaginationCursor>,
-  #[cfg_attr(feature = "full", ts(optional))]
-  pub prev_page: Option<PaginationCursor>,
-}
-
-#[derive(Debug, Serialize, Deserialize, Clone)]
-#[cfg_attr(feature = "full", derive(TS))]
-#[cfg_attr(feature = "full", ts(export))]
-pub struct ListLoginsResponse {
-  pub logins: Vec<LoginToken>,
-}
-
-#[derive(Debug, Serialize, Deserialize, Clone, Default, PartialEq, Eq, Hash)]
-#[cfg_attr(feature = "full", derive(TS))]
-#[cfg_attr(feature = "full", ts(export))]
-/// Make a request to resend your verification email.
-pub struct ResendVerificationEmail {
-  pub email: SensitiveString,
-=======
 pub mod actions {
   pub use lemmy_db_schema::newtypes::PersonContentCombinedId;
   pub use lemmy_db_views_person::api::{BlockPerson, BlockPersonResponse};
@@ -528,5 +32,4 @@
       RegistrationApplicationView,
     };
   }
->>>>>>> db44742b
 }