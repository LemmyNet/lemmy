use lemmy_db_schema::{
  newtypes::{
    CommentReplyId,
    CommunityId,
    LanguageId,
    PaginationCursor,
    PersonCommentMentionId,
    PersonId,
    PersonPostMentionId,
  },
  sensitive::SensitiveString,
  source::{login_token::LoginToken, site::Site},
<<<<<<< HEAD
  InboxDataType,
  LikeType,
  PersonContentType,
=======
>>>>>>> c840c9b2
};
use lemmy_db_schema_file::enums::{
  CommentSortType,
  ListingType,
  PostListingMode,
  PostSortType,
  VoteShow,
};
use lemmy_db_views_community_moderator::CommunityModeratorView;
use lemmy_db_views_local_image::LocalImageView;
use lemmy_db_views_person::PersonView;
<<<<<<< HEAD
use lemmy_db_views_person_content_combined::PersonContentCombinedView;
use lemmy_db_views_person_liked_combined::PersonLikedCombinedView;
use lemmy_db_views_person_saved_combined::PersonSavedCombinedView;
=======
>>>>>>> c840c9b2
use lemmy_db_views_post::PostView;
use serde::{Deserialize, Serialize};
use serde_with::skip_serializing_none;
#[cfg(feature = "full")]
use ts_rs::TS;

#[skip_serializing_none]
#[derive(Debug, Serialize, Deserialize, Clone, Default, PartialEq, Eq, Hash)]
#[cfg_attr(feature = "full", derive(TS))]
#[cfg_attr(feature = "full", ts(export))]
/// Logging into lemmy.
///
/// Note: Banned users can still log in, to be able to do certain things like delete
/// their account.
pub struct Login {
  pub username_or_email: SensitiveString,
  pub password: SensitiveString,
  /// May be required, if totp is enabled for their account.
  #[cfg_attr(feature = "full", ts(optional))]
  pub totp_2fa_token: Option<String>,
}

#[skip_serializing_none]
#[derive(Debug, Serialize, Deserialize, Clone, Default, PartialEq, Eq, Hash)]
#[cfg_attr(feature = "full", derive(TS))]
#[cfg_attr(feature = "full", ts(export))]
/// Register / Sign up to lemmy.
pub struct Register {
  pub username: String,
  pub password: SensitiveString,
  pub password_verify: SensitiveString,
  #[cfg_attr(feature = "full", ts(optional))]
  pub show_nsfw: Option<bool>,
  /// email is mandatory if email verification is enabled on the server
  #[cfg_attr(feature = "full", ts(optional))]
  pub email: Option<SensitiveString>,
  /// The UUID of the captcha item.
  #[cfg_attr(feature = "full", ts(optional))]
  pub captcha_uuid: Option<String>,
  /// Your captcha answer.
  #[cfg_attr(feature = "full", ts(optional))]
  pub captcha_answer: Option<String>,
  /// A form field to trick signup bots. Should be None.
  #[cfg_attr(feature = "full", ts(optional))]
  pub honeypot: Option<String>,
  /// An answer is mandatory if require application is enabled on the server
  #[cfg_attr(feature = "full", ts(optional))]
  pub answer: Option<String>,
}

#[skip_serializing_none]
#[derive(Debug, Serialize, Deserialize, Clone)]
#[cfg_attr(feature = "full", derive(TS))]
#[cfg_attr(feature = "full", ts(export))]
/// A wrapper for the captcha response.
pub struct GetCaptchaResponse {
  /// Will be None if captchas are disabled.
  #[cfg_attr(feature = "full", ts(optional))]
  pub ok: Option<CaptchaResponse>,
}

#[derive(Debug, Serialize, Deserialize, Clone)]
#[cfg_attr(feature = "full", derive(TS))]
#[cfg_attr(feature = "full", ts(export))]
/// A captcha response.
pub struct CaptchaResponse {
  /// A Base64 encoded png
  pub png: String,
  /// A Base64 encoded wav audio
  pub wav: String,
  /// The UUID for the captcha item.
  pub uuid: String,
}

#[skip_serializing_none]
#[derive(Debug, Serialize, Deserialize, Clone, Default, PartialEq, Eq, Hash)]
#[cfg_attr(feature = "full", derive(TS))]
#[cfg_attr(feature = "full", ts(export))]
/// Saves settings for your user.
pub struct SaveUserSettings {
  /// Show nsfw posts.
  #[cfg_attr(feature = "full", ts(optional))]
  pub show_nsfw: Option<bool>,
  /// Blur nsfw posts.
  #[cfg_attr(feature = "full", ts(optional))]
  pub blur_nsfw: Option<bool>,
  /// Your user's theme.
  #[cfg_attr(feature = "full", ts(optional))]
  pub theme: Option<String>,
  /// The default post listing type, usually "local"
  #[cfg_attr(feature = "full", ts(optional))]
  pub default_listing_type: Option<ListingType>,
  /// A post-view mode that changes how multiple post listings look.
  #[cfg_attr(feature = "full", ts(optional))]
  pub post_listing_mode: Option<PostListingMode>,
  /// The default post sort, usually "active"
  #[cfg_attr(feature = "full", ts(optional))]
  pub default_post_sort_type: Option<PostSortType>,
  /// A default time range limit to apply to post sorts, in seconds. 0 means none.
  #[cfg_attr(feature = "full", ts(optional))]
  pub default_post_time_range_seconds: Option<i32>,
  /// The default comment sort, usually "hot"
  #[cfg_attr(feature = "full", ts(optional))]
  pub default_comment_sort_type: Option<CommentSortType>,
  /// The language of the lemmy interface
  #[cfg_attr(feature = "full", ts(optional))]
  pub interface_language: Option<String>,
  /// Your display name, which can contain strange characters, and does not need to be unique.
  #[cfg_attr(feature = "full", ts(optional))]
  pub display_name: Option<String>,
  /// Your email.
  #[cfg_attr(feature = "full", ts(optional))]
  pub email: Option<SensitiveString>,
  /// Your bio / info, in markdown.
  #[cfg_attr(feature = "full", ts(optional))]
  pub bio: Option<String>,
  /// Your matrix user id. Ex: @my_user:matrix.org
  #[cfg_attr(feature = "full", ts(optional))]
  pub matrix_user_id: Option<String>,
  /// Whether to show or hide avatars.
  #[cfg_attr(feature = "full", ts(optional))]
  pub show_avatars: Option<bool>,
  /// Sends notifications to your email.
  #[cfg_attr(feature = "full", ts(optional))]
  pub send_notifications_to_email: Option<bool>,
  /// Whether this account is a bot account. Users can hide these accounts easily if they wish.
  #[cfg_attr(feature = "full", ts(optional))]
  pub bot_account: Option<bool>,
  /// Whether to show bot accounts.
  #[cfg_attr(feature = "full", ts(optional))]
  pub show_bot_accounts: Option<bool>,
  /// Whether to show read posts.
  #[cfg_attr(feature = "full", ts(optional))]
  pub show_read_posts: Option<bool>,
  /// A list of languages you are able to see discussion in.
  #[cfg_attr(feature = "full", ts(optional))]
  pub discussion_languages: Option<Vec<LanguageId>>,
  // A list of keywords used for blocking posts having them in title,url or body.
  #[cfg_attr(feature = "full", ts(optional))]
  pub blocking_keywords: Option<Vec<String>>,
  /// Open links in a new tab
  #[cfg_attr(feature = "full", ts(optional))]
  pub open_links_in_new_tab: Option<bool>,
  /// Enable infinite scroll
  #[cfg_attr(feature = "full", ts(optional))]
  pub infinite_scroll_enabled: Option<bool>,
  /// Whether to allow keyboard navigation (for browsing and interacting with posts and comments).
  #[cfg_attr(feature = "full", ts(optional))]
  pub enable_keyboard_navigation: Option<bool>,
  /// Whether user avatars or inline images in the UI that are gifs should be allowed to play or
  /// should be paused
  #[cfg_attr(feature = "full", ts(optional))]
  pub enable_animated_images: Option<bool>,
  /// Whether a user can send / receive private messages
  #[cfg_attr(feature = "full", ts(optional))]
  pub enable_private_messages: Option<bool>,
  /// Whether to auto-collapse bot comments.
  #[cfg_attr(feature = "full", ts(optional))]
  pub collapse_bot_comments: Option<bool>,
  /// Some vote display mode settings
  #[cfg_attr(feature = "full", ts(optional))]
  pub show_scores: Option<bool>,
  #[cfg_attr(feature = "full", ts(optional))]
  pub show_upvotes: Option<bool>,
  #[cfg_attr(feature = "full", ts(optional))]
  pub show_downvotes: Option<VoteShow>,
  #[cfg_attr(feature = "full", ts(optional))]
  pub show_upvote_percentage: Option<bool>,
  /// Whether to automatically mark fetched posts as read.
  #[cfg_attr(feature = "full", ts(optional))]
  pub auto_mark_fetched_posts_as_read: Option<bool>,
  /// Whether to hide posts containing images/videos.
  #[cfg_attr(feature = "full", ts(optional))]
  pub hide_media: Option<bool>,
}

#[derive(Debug, Serialize, Deserialize, Clone, Default, PartialEq, Eq, Hash)]
#[cfg_attr(feature = "full", derive(TS))]
#[cfg_attr(feature = "full", ts(export))]
/// Changes your account password.
pub struct ChangePassword {
  pub new_password: SensitiveString,
  pub new_password_verify: SensitiveString,
  pub old_password: SensitiveString,
}

#[skip_serializing_none]
#[derive(Debug, Serialize, Deserialize, Clone)]
#[cfg_attr(feature = "full", derive(TS))]
#[cfg_attr(feature = "full", ts(export))]
/// A response for your login.
pub struct LoginResponse {
  /// This is None in response to `Register` if email verification is enabled, or the server
  /// requires registration applications.
  #[cfg_attr(feature = "full", ts(optional))]
  pub jwt: Option<SensitiveString>,
  /// If registration applications are required, this will return true for a signup response.
  pub registration_created: bool,
  /// If email verifications are required, this will return true for a signup response.
  pub verify_email_sent: bool,
}

#[skip_serializing_none]
#[derive(Debug, Serialize, Deserialize, Clone, Default, PartialEq, Eq, Hash)]
#[cfg_attr(feature = "full", derive(TS))]
#[cfg_attr(feature = "full", ts(export))]
/// Gets a person's details.
///
/// Either person_id, or username are required.
pub struct GetPersonDetails {
  #[cfg_attr(feature = "full", ts(optional))]
  pub person_id: Option<PersonId>,
  /// Example: dessalines , or dessalines@xyz.tld
  #[cfg_attr(feature = "full", ts(optional))]
  pub username: Option<String>,
}

#[skip_serializing_none]
#[derive(Debug, Serialize, Deserialize, Clone)]
#[cfg_attr(feature = "full", derive(TS))]
#[cfg_attr(feature = "full", ts(export))]
/// A person's details response.
pub struct GetPersonDetailsResponse {
  pub person_view: PersonView,
  #[cfg_attr(feature = "full", ts(optional))]
  pub site: Option<Site>,
  pub moderates: Vec<CommunityModeratorView>,
}

#[skip_serializing_none]
#[derive(Debug, Serialize, Deserialize, Clone, Default, PartialEq, Eq, Hash)]
#[cfg_attr(feature = "full", derive(TS))]
#[cfg_attr(feature = "full", ts(export))]
/// Gets your read posts.
pub struct ListPersonRead {
  #[cfg_attr(feature = "full", ts(optional))]
  pub page_cursor: Option<PaginationCursor>,
  #[cfg_attr(feature = "full", ts(optional))]
  pub page_back: Option<bool>,
  #[cfg_attr(feature = "full", ts(optional))]
  pub limit: Option<i64>,
}

#[skip_serializing_none]
#[derive(Debug, Serialize, Deserialize, Clone)]
#[cfg_attr(feature = "full", derive(TS))]
#[cfg_attr(feature = "full", ts(export))]
/// You read posts response.
pub struct ListPersonReadResponse {
  pub read: Vec<PostView>,
  /// the pagination cursor to use to fetch the next page
  #[cfg_attr(feature = "full", ts(optional))]
  pub next_page: Option<PaginationCursor>,
  #[cfg_attr(feature = "full", ts(optional))]
  pub prev_page: Option<PaginationCursor>,
}

#[skip_serializing_none]
#[derive(Debug, Serialize, Deserialize, Clone, Default, PartialEq, Eq, Hash)]
#[cfg_attr(feature = "full", derive(TS))]
#[cfg_attr(feature = "full", ts(export))]
/// Gets your hidden posts.
pub struct ListPersonHidden {
  #[cfg_attr(feature = "full", ts(optional))]
  pub page_cursor: Option<PaginationCursor>,
  #[cfg_attr(feature = "full", ts(optional))]
  pub page_back: Option<bool>,
  #[cfg_attr(feature = "full", ts(optional))]
  pub limit: Option<i64>,
}

#[skip_serializing_none]
#[derive(Debug, Serialize, Deserialize, Clone)]
#[cfg_attr(feature = "full", derive(TS))]
#[cfg_attr(feature = "full", ts(export))]
/// You hidden posts response.
pub struct ListPersonHiddenResponse {
  pub hidden: Vec<PostView>,
  /// the pagination cursor to use to fetch the next page
  #[cfg_attr(feature = "full", ts(optional))]
  pub next_page: Option<PaginationCursor>,
  #[cfg_attr(feature = "full", ts(optional))]
  pub prev_page: Option<PaginationCursor>,
}

#[skip_serializing_none]
#[derive(Debug, Serialize, Deserialize, Clone, Default, PartialEq, Eq, Hash)]
#[cfg_attr(feature = "full", derive(TS))]
#[cfg_attr(feature = "full", ts(export))]
/// Gets your liked / disliked posts
pub struct ListPersonLiked {
  #[cfg_attr(feature = "full", ts(optional))]
  pub type_: Option<PersonContentType>,
  #[cfg_attr(feature = "full", ts(optional))]
  pub like_type: Option<LikeType>,
  #[cfg_attr(feature = "full", ts(optional))]
  pub page_cursor: Option<PaginationCursor>,
  #[cfg_attr(feature = "full", ts(optional))]
  pub page_back: Option<bool>,
  #[cfg_attr(feature = "full", ts(optional))]
  pub limit: Option<i64>,
}

#[skip_serializing_none]
#[derive(Debug, Serialize, Deserialize, Clone)]
#[cfg_attr(feature = "full", derive(TS))]
#[cfg_attr(feature = "full", ts(export))]
/// Your liked posts response.
pub struct ListPersonLikedResponse {
  pub liked: Vec<PersonLikedCombinedView>,
  /// the pagination cursor to use to fetch the next page
  #[cfg_attr(feature = "full", ts(optional))]
  pub next_page: Option<PaginationCursor>,
  #[cfg_attr(feature = "full", ts(optional))]
  pub prev_page: Option<PaginationCursor>,
}

#[derive(Debug, Serialize, Deserialize, Clone, Copy, Default, PartialEq, Eq)]
#[cfg_attr(feature = "full", derive(TS))]
#[cfg_attr(feature = "full", ts(export))]
/// Adds an admin to a site.
pub struct AddAdmin {
  pub person_id: PersonId,
  pub added: bool,
}

#[derive(Debug, Serialize, Deserialize, Clone)]
#[cfg_attr(feature = "full", derive(TS))]
#[cfg_attr(feature = "full", ts(export))]
/// The response of current admins.
pub struct AddAdminResponse {
  pub admins: Vec<PersonView>,
}

#[skip_serializing_none]
#[derive(Debug, Serialize, Deserialize, Clone, Default, PartialEq, Eq, Hash)]
#[cfg_attr(feature = "full", derive(TS))]
#[cfg_attr(feature = "full", ts(export))]
/// Ban a person from the site.
pub struct BanPerson {
  pub person_id: PersonId,
  pub ban: bool,
  /// Optionally remove or restore all their data. Useful for new troll accounts.
  /// If ban is true, then this means remove. If ban is false, it means restore.
  #[cfg_attr(feature = "full", ts(optional))]
  pub remove_or_restore_data: Option<bool>,
  #[cfg_attr(feature = "full", ts(optional))]
  pub reason: Option<String>,
  /// A time that the ban will expire, in unix epoch seconds.
  ///
  /// An i64 unix timestamp is used for a simpler API client implementation.
  #[cfg_attr(feature = "full", ts(optional))]
  pub expires: Option<i64>,
}

#[derive(Debug, Serialize, Deserialize, Clone)]
#[cfg_attr(feature = "full", derive(TS))]
#[cfg_attr(feature = "full", ts(export))]
/// A response for a banned person.
pub struct BanPersonResponse {
  pub person_view: PersonView,
  pub banned: bool,
}

#[derive(Debug, Serialize, Deserialize, Clone, Copy, Default, PartialEq, Eq, Hash)]
#[cfg_attr(feature = "full", derive(TS))]
#[cfg_attr(feature = "full", ts(export))]
/// Block a person.
pub struct BlockPerson {
  pub person_id: PersonId,
  pub block: bool,
}

#[derive(Debug, Serialize, Deserialize, Clone)]
#[cfg_attr(feature = "full", derive(TS))]
#[cfg_attr(feature = "full", ts(export))]
/// The response for a person block.
pub struct BlockPersonResponse {
  pub person_view: PersonView,
  pub blocked: bool,
}

#[derive(Debug, Serialize, Deserialize, Clone, Copy, Default, PartialEq, Eq, Hash)]
#[cfg_attr(feature = "full", derive(TS))]
#[cfg_attr(feature = "full", ts(export))]
/// Mark a person mention as read.
pub struct MarkPersonCommentMentionAsRead {
  pub person_comment_mention_id: PersonCommentMentionId,
  pub read: bool,
}

#[derive(Debug, Serialize, Deserialize, Clone, Copy, Default, PartialEq, Eq, Hash)]
#[cfg_attr(feature = "full", derive(TS))]
#[cfg_attr(feature = "full", ts(export))]
/// Mark a person mention as read.
pub struct MarkPersonPostMentionAsRead {
  pub person_post_mention_id: PersonPostMentionId,
  pub read: bool,
}

#[derive(Debug, Serialize, Deserialize, Clone, Copy, Default, PartialEq, Eq, Hash)]
#[cfg_attr(feature = "full", derive(TS))]
#[cfg_attr(feature = "full", ts(export))]
/// Mark a comment reply as read.
pub struct MarkCommentReplyAsRead {
  pub comment_reply_id: CommentReplyId,
  pub read: bool,
}

#[derive(Debug, Serialize, Deserialize, Clone, Default, PartialEq, Eq, Hash)]
#[cfg_attr(feature = "full", derive(TS))]
#[cfg_attr(feature = "full", ts(export))]
/// Delete your account.
pub struct DeleteAccount {
  pub password: SensitiveString,
  pub delete_content: bool,
}

#[derive(Debug, Serialize, Deserialize, Clone, Default, PartialEq, Eq, Hash)]
#[cfg_attr(feature = "full", derive(TS))]
#[cfg_attr(feature = "full", ts(export))]
/// Reset your password via email.
pub struct PasswordReset {
  pub email: SensitiveString,
}

#[derive(Debug, Serialize, Deserialize, Clone, Default, PartialEq, Eq, Hash)]
#[cfg_attr(feature = "full", derive(TS))]
#[cfg_attr(feature = "full", ts(export))]
/// Change your password after receiving a reset request.
pub struct PasswordChangeAfterReset {
  pub token: SensitiveString,
  pub password: SensitiveString,
  pub password_verify: SensitiveString,
}

#[skip_serializing_none]
#[derive(Debug, Serialize, Deserialize, Clone, Copy, Default, PartialEq, Eq, Hash)]
#[cfg_attr(feature = "full", derive(TS))]
#[cfg_attr(feature = "full", ts(export))]
/// Get a count of the number of reports.
pub struct GetReportCount {
  #[cfg_attr(feature = "full", ts(optional))]
  pub community_id: Option<CommunityId>,
}

#[skip_serializing_none]
#[derive(Debug, Serialize, Deserialize, Clone)]
#[cfg_attr(feature = "full", derive(TS))]
#[cfg_attr(feature = "full", ts(export))]
/// A response for the number of reports.
pub struct GetReportCountResponse {
  pub count: i64,
}

#[derive(Debug, Serialize, Deserialize, Clone)]
#[cfg_attr(feature = "full", derive(TS))]
#[cfg_attr(feature = "full", ts(export))]
/// A response containing a count of unread notifications.
pub struct GetUnreadCountResponse {
  pub count: i64,
}

#[derive(Serialize, Deserialize, Clone, Default, Debug, PartialEq, Eq, Hash)]
#[cfg_attr(feature = "full", derive(TS))]
#[cfg_attr(feature = "full", ts(export))]
/// Verify your email.
pub struct VerifyEmail {
  pub token: String,
}

#[derive(Debug, Serialize, Deserialize, Clone)]
#[cfg_attr(feature = "full", derive(TS))]
#[cfg_attr(feature = "full", ts(export))]
pub struct GenerateTotpSecretResponse {
  pub totp_secret_url: SensitiveString,
}

#[derive(Debug, Serialize, Deserialize, Clone, PartialEq, Eq, Hash)]
#[cfg_attr(feature = "full", derive(TS))]
#[cfg_attr(feature = "full", ts(export))]
pub struct UpdateTotp {
  pub totp_token: String,
  pub enabled: bool,
}

#[derive(Debug, Serialize, Deserialize, Clone)]
#[cfg_attr(feature = "full", derive(TS))]
#[cfg_attr(feature = "full", ts(export))]
pub struct UpdateTotpResponse {
  pub enabled: bool,
}

#[skip_serializing_none]
#[derive(Debug, Serialize, Deserialize, Clone, Default, PartialEq, Eq, Hash)]
#[cfg_attr(feature = "full", derive(TS))]
#[cfg_attr(feature = "full", ts(export))]
/// Get your user's image / media uploads.
pub struct ListMedia {
  #[cfg_attr(feature = "full", ts(optional))]
  pub page_cursor: Option<PaginationCursor>,
  #[cfg_attr(feature = "full", ts(optional))]
  pub page_back: Option<bool>,
  #[cfg_attr(feature = "full", ts(optional))]
  pub limit: Option<i64>,
}

#[derive(Debug, Serialize, Deserialize, Clone)]
#[cfg_attr(feature = "full", derive(TS))]
#[cfg_attr(feature = "full", ts(export))]
pub struct ListMediaResponse {
  pub images: Vec<LocalImageView>,
  /// the pagination cursor to use to fetch the next page
  #[cfg_attr(feature = "full", ts(optional))]
  pub next_page: Option<PaginationCursor>,
  #[cfg_attr(feature = "full", ts(optional))]
  pub prev_page: Option<PaginationCursor>,
}

#[derive(Debug, Serialize, Deserialize, Clone)]
#[cfg_attr(feature = "full", derive(TS))]
#[cfg_attr(feature = "full", ts(export))]
pub struct ListLoginsResponse {
  pub logins: Vec<LoginToken>,
}

#[derive(Debug, Serialize, Deserialize, Clone, Default, PartialEq, Eq, Hash)]
#[cfg_attr(feature = "full", derive(TS))]
#[cfg_attr(feature = "full", ts(export))]
/// Make a request to resend your verification email.
pub struct ResendVerificationEmail {
  pub email: SensitiveString,
}<|MERGE_RESOLUTION|>--- conflicted
+++ resolved
@@ -10,12 +10,6 @@
   },
   sensitive::SensitiveString,
   source::{login_token::LoginToken, site::Site},
-<<<<<<< HEAD
-  InboxDataType,
-  LikeType,
-  PersonContentType,
-=======
->>>>>>> c840c9b2
 };
 use lemmy_db_schema_file::enums::{
   CommentSortType,
@@ -27,12 +21,6 @@
 use lemmy_db_views_community_moderator::CommunityModeratorView;
 use lemmy_db_views_local_image::LocalImageView;
 use lemmy_db_views_person::PersonView;
-<<<<<<< HEAD
-use lemmy_db_views_person_content_combined::PersonContentCombinedView;
-use lemmy_db_views_person_liked_combined::PersonLikedCombinedView;
-use lemmy_db_views_person_saved_combined::PersonSavedCombinedView;
-=======
->>>>>>> c840c9b2
 use lemmy_db_views_post::PostView;
 use serde::{Deserialize, Serialize};
 use serde_with::skip_serializing_none;
@@ -318,38 +306,6 @@
   pub prev_page: Option<PaginationCursor>,
 }
 
-#[skip_serializing_none]
-#[derive(Debug, Serialize, Deserialize, Clone, Default, PartialEq, Eq, Hash)]
-#[cfg_attr(feature = "full", derive(TS))]
-#[cfg_attr(feature = "full", ts(export))]
-/// Gets your liked / disliked posts
-pub struct ListPersonLiked {
-  #[cfg_attr(feature = "full", ts(optional))]
-  pub type_: Option<PersonContentType>,
-  #[cfg_attr(feature = "full", ts(optional))]
-  pub like_type: Option<LikeType>,
-  #[cfg_attr(feature = "full", ts(optional))]
-  pub page_cursor: Option<PaginationCursor>,
-  #[cfg_attr(feature = "full", ts(optional))]
-  pub page_back: Option<bool>,
-  #[cfg_attr(feature = "full", ts(optional))]
-  pub limit: Option<i64>,
-}
-
-#[skip_serializing_none]
-#[derive(Debug, Serialize, Deserialize, Clone)]
-#[cfg_attr(feature = "full", derive(TS))]
-#[cfg_attr(feature = "full", ts(export))]
-/// Your liked posts response.
-pub struct ListPersonLikedResponse {
-  pub liked: Vec<PersonLikedCombinedView>,
-  /// the pagination cursor to use to fetch the next page
-  #[cfg_attr(feature = "full", ts(optional))]
-  pub next_page: Option<PaginationCursor>,
-  #[cfg_attr(feature = "full", ts(optional))]
-  pub prev_page: Option<PaginationCursor>,
-}
-
 #[derive(Debug, Serialize, Deserialize, Clone, Copy, Default, PartialEq, Eq)]
 #[cfg_attr(feature = "full", derive(TS))]
 #[cfg_attr(feature = "full", ts(export))]
