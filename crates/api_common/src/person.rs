use lemmy_db_schema::{
  newtypes::{
    CommentReplyId,
    CommunityId,
    LanguageId,
    PersonCommentMentionId,
    PersonId,
    PersonPostMentionId,
  },
  sensitive::SensitiveString,
  source::{login_token::LoginToken, site::Site},
  CommentSortType,
  ListingType,
  PostListingMode,
  PostSortType,
};
use lemmy_db_views::structs::{
  LocalImageView,
  PersonContentCombinedPaginationCursor,
  PersonContentCombinedView,
  PersonSavedCombinedPaginationCursor,
};
use lemmy_db_views_actor::structs::{
  CommentReplyView,
  CommunityModeratorView,
  PersonCommentMentionView,
  PersonPostMentionView,
  PersonView,
};
use serde::{Deserialize, Serialize};
use serde_with::skip_serializing_none;
#[cfg(feature = "full")]
use ts_rs::TS;

#[skip_serializing_none]
#[derive(Debug, Serialize, Deserialize, Clone, Default, PartialEq, Eq, Hash)]
#[cfg_attr(feature = "full", derive(TS))]
#[cfg_attr(feature = "full", ts(export))]
/// Logging into lemmy.
pub struct Login {
  pub username_or_email: SensitiveString,
  pub password: SensitiveString,
  /// May be required, if totp is enabled for their account.
  #[cfg_attr(feature = "full", ts(optional))]
  pub totp_2fa_token: Option<String>,
}

#[skip_serializing_none]
#[derive(Debug, Serialize, Deserialize, Clone, Default, PartialEq, Eq, Hash)]
#[cfg_attr(feature = "full", derive(TS))]
#[cfg_attr(feature = "full", ts(export))]
/// Register / Sign up to lemmy.
pub struct Register {
  pub username: String,
  pub password: SensitiveString,
  pub password_verify: SensitiveString,
  #[cfg_attr(feature = "full", ts(optional))]
  pub show_nsfw: Option<bool>,
  /// email is mandatory if email verification is enabled on the server
  #[cfg_attr(feature = "full", ts(optional))]
  pub email: Option<SensitiveString>,
  /// The UUID of the captcha item.
  #[cfg_attr(feature = "full", ts(optional))]
  pub captcha_uuid: Option<String>,
  /// Your captcha answer.
  #[cfg_attr(feature = "full", ts(optional))]
  pub captcha_answer: Option<String>,
  /// A form field to trick signup bots. Should be None.
  #[cfg_attr(feature = "full", ts(optional))]
  pub honeypot: Option<String>,
  /// An answer is mandatory if require application is enabled on the server
  #[cfg_attr(feature = "full", ts(optional))]
  pub answer: Option<String>,
}

#[skip_serializing_none]
#[derive(Debug, Serialize, Deserialize, Clone)]
#[cfg_attr(feature = "full", derive(TS))]
#[cfg_attr(feature = "full", ts(export))]
/// A wrapper for the captcha response.
pub struct GetCaptchaResponse {
  /// Will be None if captchas are disabled.
  #[cfg_attr(feature = "full", ts(optional))]
  pub ok: Option<CaptchaResponse>,
}

#[derive(Debug, Serialize, Deserialize, Clone)]
#[cfg_attr(feature = "full", derive(TS))]
#[cfg_attr(feature = "full", ts(export))]
/// A captcha response.
pub struct CaptchaResponse {
  /// A Base64 encoded png
  pub png: String,
  /// A Base64 encoded wav audio
  pub wav: String,
  /// The UUID for the captcha item.
  pub uuid: String,
}

#[skip_serializing_none]
#[derive(Debug, Serialize, Deserialize, Clone, Default, PartialEq, Eq, Hash)]
#[cfg_attr(feature = "full", derive(TS))]
#[cfg_attr(feature = "full", ts(export))]
/// Saves settings for your user.
pub struct SaveUserSettings {
  /// Show nsfw posts.
  #[cfg_attr(feature = "full", ts(optional))]
  pub show_nsfw: Option<bool>,
  /// Blur nsfw posts.
  #[cfg_attr(feature = "full", ts(optional))]
  pub blur_nsfw: Option<bool>,
  /// Your user's theme.
  #[cfg_attr(feature = "full", ts(optional))]
  pub theme: Option<String>,
  /// The default post listing type, usually "local"
  #[cfg_attr(feature = "full", ts(optional))]
  pub default_listing_type: Option<ListingType>,
  /// A post-view mode that changes how multiple post listings look.
  #[cfg_attr(feature = "full", ts(optional))]
  pub post_listing_mode: Option<PostListingMode>,
  /// The default post sort, usually "active"
  #[cfg_attr(feature = "full", ts(optional))]
  pub default_post_sort_type: Option<PostSortType>,
  /// The default comment sort, usually "hot"
  #[cfg_attr(feature = "full", ts(optional))]
  pub default_comment_sort_type: Option<CommentSortType>,
  /// The language of the lemmy interface
  #[cfg_attr(feature = "full", ts(optional))]
  pub interface_language: Option<String>,
  /// A URL for your avatar.
  #[cfg_attr(feature = "full", ts(optional))]
  pub avatar: Option<String>,
  /// A URL for your banner.
  #[cfg_attr(feature = "full", ts(optional))]
  pub banner: Option<String>,
  /// Your display name, which can contain strange characters, and does not need to be unique.
  #[cfg_attr(feature = "full", ts(optional))]
  pub display_name: Option<String>,
  /// Your email.
  #[cfg_attr(feature = "full", ts(optional))]
  pub email: Option<SensitiveString>,
  /// Your bio / info, in markdown.
  #[cfg_attr(feature = "full", ts(optional))]
  pub bio: Option<String>,
  /// Your matrix user id. Ex: @my_user:matrix.org
  #[cfg_attr(feature = "full", ts(optional))]
  pub matrix_user_id: Option<String>,
  /// Whether to show or hide avatars.
  #[cfg_attr(feature = "full", ts(optional))]
  pub show_avatars: Option<bool>,
  /// Sends notifications to your email.
  #[cfg_attr(feature = "full", ts(optional))]
  pub send_notifications_to_email: Option<bool>,
  /// Whether this account is a bot account. Users can hide these accounts easily if they wish.
  #[cfg_attr(feature = "full", ts(optional))]
  pub bot_account: Option<bool>,
  /// Whether to show bot accounts.
  #[cfg_attr(feature = "full", ts(optional))]
  pub show_bot_accounts: Option<bool>,
  /// Whether to show read posts.
  #[cfg_attr(feature = "full", ts(optional))]
  pub show_read_posts: Option<bool>,
  /// A list of languages you are able to see discussion in.
  #[cfg_attr(feature = "full", ts(optional))]
  pub discussion_languages: Option<Vec<LanguageId>>,
  /// Open links in a new tab
  #[cfg_attr(feature = "full", ts(optional))]
  pub open_links_in_new_tab: Option<bool>,
  /// Enable infinite scroll
  #[cfg_attr(feature = "full", ts(optional))]
  pub infinite_scroll_enabled: Option<bool>,
  /// Whether to allow keyboard navigation (for browsing and interacting with posts and comments).
  #[cfg_attr(feature = "full", ts(optional))]
  pub enable_keyboard_navigation: Option<bool>,
  /// Whether user avatars or inline images in the UI that are gifs should be allowed to play or
  /// should be paused
  #[cfg_attr(feature = "full", ts(optional))]
  pub enable_animated_images: Option<bool>,
  /// Whether a user can send / receive private messages
  #[cfg_attr(feature = "full", ts(optional))]
  pub enable_private_messages: Option<bool>,
  /// Whether to auto-collapse bot comments.
  #[cfg_attr(feature = "full", ts(optional))]
  pub collapse_bot_comments: Option<bool>,
  /// Some vote display mode settings
  #[cfg_attr(feature = "full", ts(optional))]
  pub show_scores: Option<bool>,
  #[cfg_attr(feature = "full", ts(optional))]
  pub show_upvotes: Option<bool>,
  #[cfg_attr(feature = "full", ts(optional))]
  pub show_downvotes: Option<bool>,
  #[cfg_attr(feature = "full", ts(optional))]
  pub show_upvote_percentage: Option<bool>,
  /// Whether to automatically mark fetched posts as read.
  #[cfg_attr(feature = "full", ts(optional))]
  pub auto_mark_fetched_posts_as_read: Option<bool>,
}

#[derive(Debug, Serialize, Deserialize, Clone, Default, PartialEq, Eq, Hash)]
#[cfg_attr(feature = "full", derive(TS))]
#[cfg_attr(feature = "full", ts(export))]
/// Changes your account password.
pub struct ChangePassword {
  pub new_password: SensitiveString,
  pub new_password_verify: SensitiveString,
  pub old_password: SensitiveString,
}

#[skip_serializing_none]
#[derive(Debug, Serialize, Deserialize, Clone)]
#[cfg_attr(feature = "full", derive(TS))]
#[cfg_attr(feature = "full", ts(export))]
/// A response for your login.
pub struct LoginResponse {
  /// This is None in response to `Register` if email verification is enabled, or the server
  /// requires registration applications.
  #[cfg_attr(feature = "full", ts(optional))]
  pub jwt: Option<SensitiveString>,
  /// If registration applications are required, this will return true for a signup response.
  pub registration_created: bool,
  /// If email verifications are required, this will return true for a signup response.
  pub verify_email_sent: bool,
}

#[skip_serializing_none]
#[derive(Debug, Serialize, Deserialize, Clone, Default, PartialEq, Eq, Hash)]
#[cfg_attr(feature = "full", derive(TS))]
#[cfg_attr(feature = "full", ts(export))]
/// Gets a person's details.
///
/// Either person_id, or username are required.
pub struct GetPersonDetails {
  #[cfg_attr(feature = "full", ts(optional))]
  pub person_id: Option<PersonId>,
  /// Example: dessalines , or dessalines@xyz.tld
  #[cfg_attr(feature = "full", ts(optional))]
  pub username: Option<String>,
}

#[skip_serializing_none]
#[derive(Debug, Serialize, Deserialize, Clone)]
#[cfg_attr(feature = "full", derive(TS))]
#[cfg_attr(feature = "full", ts(export))]
/// A person's details response.
pub struct GetPersonDetailsResponse {
  pub person_view: PersonView,
  #[cfg_attr(feature = "full", ts(optional))]
  pub site: Option<Site>,
  pub moderates: Vec<CommunityModeratorView>,
}

#[skip_serializing_none]
#[derive(Debug, Serialize, Deserialize, Clone, Default, PartialEq, Eq, Hash)]
#[cfg_attr(feature = "full", derive(TS))]
#[cfg_attr(feature = "full", ts(export))]
/// Gets a person's content (posts and comments)
///
/// Either person_id, or username are required.
pub struct ListPersonContent {
  #[cfg_attr(feature = "full", ts(optional))]
  pub person_id: Option<PersonId>,
  /// Example: dessalines , or dessalines@xyz.tld
  #[cfg_attr(feature = "full", ts(optional))]
  pub username: Option<String>,
  #[cfg_attr(feature = "full", ts(optional))]
  pub page_cursor: Option<PersonContentCombinedPaginationCursor>,
  #[cfg_attr(feature = "full", ts(optional))]
  pub page_back: Option<bool>,
}

#[skip_serializing_none]
#[derive(Debug, Serialize, Deserialize, Clone)]
#[cfg_attr(feature = "full", derive(TS))]
#[cfg_attr(feature = "full", ts(export))]
/// A person's content response.
pub struct ListPersonContentResponse {
  pub content: Vec<PersonContentCombinedView>,
}

#[skip_serializing_none]
#[derive(Debug, Serialize, Deserialize, Clone, Default, PartialEq, Eq, Hash)]
#[cfg_attr(feature = "full", derive(TS))]
#[cfg_attr(feature = "full", ts(export))]
/// Gets your saved posts and comments
pub struct ListPersonSaved {
  #[cfg_attr(feature = "full", ts(optional))]
  pub page_cursor: Option<PersonSavedCombinedPaginationCursor>,
  #[cfg_attr(feature = "full", ts(optional))]
  pub page_back: Option<bool>,
}

#[skip_serializing_none]
#[derive(Debug, Serialize, Deserialize, Clone)]
#[cfg_attr(feature = "full", derive(TS))]
#[cfg_attr(feature = "full", ts(export))]
/// A person's saved content response.
pub struct ListPersonSavedResponse {
  pub saved: Vec<PersonContentCombinedView>,
}

#[derive(Debug, Serialize, Deserialize, Clone, Copy, Default, PartialEq, Eq)]
#[cfg_attr(feature = "full", derive(TS))]
#[cfg_attr(feature = "full", ts(export))]
/// Adds an admin to a site.
pub struct AddAdmin {
  pub person_id: PersonId,
  pub added: bool,
}

#[derive(Debug, Serialize, Deserialize, Clone)]
#[cfg_attr(feature = "full", derive(TS))]
#[cfg_attr(feature = "full", ts(export))]
/// The response of current admins.
pub struct AddAdminResponse {
  pub admins: Vec<PersonView>,
}

#[skip_serializing_none]
#[derive(Debug, Serialize, Deserialize, Clone, Default, PartialEq, Eq, Hash)]
#[cfg_attr(feature = "full", derive(TS))]
#[cfg_attr(feature = "full", ts(export))]
/// Ban a person from the site.
pub struct BanPerson {
  pub person_id: PersonId,
  pub ban: bool,
  /// Optionally remove or restore all their data. Useful for new troll accounts.
  /// If ban is true, then this means remove. If ban is false, it means restore.
  #[cfg_attr(feature = "full", ts(optional))]
  pub remove_or_restore_data: Option<bool>,
  #[cfg_attr(feature = "full", ts(optional))]
  pub reason: Option<String>,
  /// A time that the ban will expire, in unix epoch seconds.
  ///
  /// An i64 unix timestamp is used for a simpler API client implementation.
  #[cfg_attr(feature = "full", ts(optional))]
  pub expires: Option<i64>,
}

// TODO, this should be paged, since the list can be quite long.
#[derive(Debug, Serialize, Deserialize, Clone)]
#[cfg_attr(feature = "full", derive(TS))]
#[cfg_attr(feature = "full", ts(export))]
/// The list of banned persons.
pub struct BannedPersonsResponse {
  pub banned: Vec<PersonView>,
}

#[derive(Debug, Serialize, Deserialize, Clone)]
#[cfg_attr(feature = "full", derive(TS))]
#[cfg_attr(feature = "full", ts(export))]
/// A response for a banned person.
pub struct BanPersonResponse {
  pub person_view: PersonView,
  pub banned: bool,
}

#[derive(Debug, Serialize, Deserialize, Clone, Copy, Default, PartialEq, Eq, Hash)]
#[cfg_attr(feature = "full", derive(TS))]
#[cfg_attr(feature = "full", ts(export))]
/// Block a person.
pub struct BlockPerson {
  pub person_id: PersonId,
  pub block: bool,
}

#[derive(Debug, Serialize, Deserialize, Clone)]
#[cfg_attr(feature = "full", derive(TS))]
#[cfg_attr(feature = "full", ts(export))]
/// The response for a person block.
pub struct BlockPersonResponse {
  pub person_view: PersonView,
  pub blocked: bool,
}

#[skip_serializing_none]
#[derive(Debug, Serialize, Deserialize, Clone, Copy, Default, PartialEq, Eq, Hash)]
#[cfg_attr(feature = "full", derive(TS))]
#[cfg_attr(feature = "full", ts(export))]
/// Get comment replies.
pub struct GetReplies {
  #[cfg_attr(feature = "full", ts(optional))]
  pub sort: Option<CommentSortType>,
  #[cfg_attr(feature = "full", ts(optional))]
  pub page: Option<i64>,
  #[cfg_attr(feature = "full", ts(optional))]
  pub limit: Option<i64>,
  #[cfg_attr(feature = "full", ts(optional))]
  pub unread_only: Option<bool>,
}

#[derive(Debug, Serialize, Deserialize, Clone, Default)]
#[cfg_attr(feature = "full", derive(TS))]
#[cfg_attr(feature = "full", ts(export))]
/// Fetches your replies.
// TODO, replies and mentions below should be redone as tagged enums.
pub struct GetRepliesResponse {
  pub replies: Vec<CommentReplyView>,
}

#[skip_serializing_none]
#[derive(Debug, Serialize, Deserialize, Clone, Copy, Default, PartialEq, Eq, Hash)]
#[cfg_attr(feature = "full", derive(TS))]
#[cfg_attr(feature = "full", ts(export))]
/// Get mentions for your user.
<<<<<<< HEAD
pub struct GetPersonMentions {
  #[cfg_attr(feature = "full", ts(optional))]
=======
pub struct GetPersonCommentMentions {
>>>>>>> 6a7b1d41
  pub sort: Option<CommentSortType>,
  #[cfg_attr(feature = "full", ts(optional))]
  pub page: Option<i64>,
  #[cfg_attr(feature = "full", ts(optional))]
  pub limit: Option<i64>,
  #[cfg_attr(feature = "full", ts(optional))]
  pub unread_only: Option<bool>,
}

#[derive(Debug, Serialize, Deserialize, Clone)]
#[cfg_attr(feature = "full", derive(TS))]
#[cfg_attr(feature = "full", ts(export))]
/// The response of mentions for your user.
pub struct GetPersonCommentMentionsResponse {
  pub comment_mentions: Vec<PersonCommentMentionView>,
}

#[derive(Debug, Serialize, Deserialize, Clone, Copy, Default, PartialEq, Eq, Hash)]
#[cfg_attr(feature = "full", derive(TS))]
#[cfg_attr(feature = "full", ts(export))]
/// Mark a person mention as read.
pub struct MarkPersonCommentMentionAsRead {
  pub person_comment_mention_id: PersonCommentMentionId,
  pub read: bool,
}

#[derive(Debug, Serialize, Deserialize, Clone)]
#[cfg_attr(feature = "full", derive(TS))]
#[cfg_attr(feature = "full", ts(export))]
/// The response for a person mention action.
pub struct PersonCommentMentionResponse {
  pub person_comment_mention_view: PersonCommentMentionView,
}

#[skip_serializing_none]
#[derive(Debug, Serialize, Deserialize, Clone, Copy, Default, PartialEq, Eq, Hash)]
#[cfg_attr(feature = "full", derive(TS))]
#[cfg_attr(feature = "full", ts(export))]
/// Get mentions for your user.
pub struct GetPersonPostMentions {
  pub sort: Option<PostSortType>,
  pub page: Option<i64>,
  pub limit: Option<i64>,
  pub unread_only: Option<bool>,
}

#[derive(Debug, Serialize, Deserialize, Clone)]
#[cfg_attr(feature = "full", derive(TS))]
#[cfg_attr(feature = "full", ts(export))]
/// The response of mentions for your user.
pub struct GetPersonPostMentionsResponse {
  pub post_mentions: Vec<PersonPostMentionView>,
}

#[derive(Debug, Serialize, Deserialize, Clone, Copy, Default, PartialEq, Eq, Hash)]
#[cfg_attr(feature = "full", derive(TS))]
#[cfg_attr(feature = "full", ts(export))]
/// Mark a person mention as read.
pub struct MarkPersonPostMentionAsRead {
  pub person_post_mention_id: PersonPostMentionId,
  pub read: bool,
}

#[derive(Debug, Serialize, Deserialize, Clone)]
#[cfg_attr(feature = "full", derive(TS))]
#[cfg_attr(feature = "full", ts(export))]
/// The response for a person mention action.
pub struct PersonPostMentionResponse {
  pub person_post_mention_view: PersonPostMentionView,
}

#[derive(Debug, Serialize, Deserialize, Clone, Copy, Default, PartialEq, Eq, Hash)]
#[cfg_attr(feature = "full", derive(TS))]
#[cfg_attr(feature = "full", ts(export))]
/// Mark a comment reply as read.
pub struct MarkCommentReplyAsRead {
  pub comment_reply_id: CommentReplyId,
  pub read: bool,
}

#[derive(Debug, Serialize, Deserialize, Clone)]
#[cfg_attr(feature = "full", derive(TS))]
#[cfg_attr(feature = "full", ts(export))]
/// The response for a comment reply action.
pub struct CommentReplyResponse {
  pub comment_reply_view: CommentReplyView,
}

#[derive(Debug, Serialize, Deserialize, Clone, Default, PartialEq, Eq, Hash)]
#[cfg_attr(feature = "full", derive(TS))]
#[cfg_attr(feature = "full", ts(export))]
/// Delete your account.
pub struct DeleteAccount {
  pub password: SensitiveString,
  pub delete_content: bool,
}

#[derive(Debug, Serialize, Deserialize, Clone, Default, PartialEq, Eq, Hash)]
#[cfg_attr(feature = "full", derive(TS))]
#[cfg_attr(feature = "full", ts(export))]
/// Reset your password via email.
pub struct PasswordReset {
  pub email: SensitiveString,
}

#[derive(Debug, Serialize, Deserialize, Clone, Default, PartialEq, Eq, Hash)]
#[cfg_attr(feature = "full", derive(TS))]
#[cfg_attr(feature = "full", ts(export))]
/// Change your password after receiving a reset request.
pub struct PasswordChangeAfterReset {
  pub token: SensitiveString,
  pub password: SensitiveString,
  pub password_verify: SensitiveString,
}

#[skip_serializing_none]
#[derive(Debug, Serialize, Deserialize, Clone, Copy, Default, PartialEq, Eq, Hash)]
#[cfg_attr(feature = "full", derive(TS))]
#[cfg_attr(feature = "full", ts(export))]
/// Get a count of the number of reports.
pub struct GetReportCount {
  #[cfg_attr(feature = "full", ts(optional))]
  pub community_id: Option<CommunityId>,
}

#[skip_serializing_none]
#[derive(Debug, Serialize, Deserialize, Clone)]
#[cfg_attr(feature = "full", derive(TS))]
#[cfg_attr(feature = "full", ts(export))]
/// A response for the number of reports.
pub struct GetReportCountResponse {
  pub count: i64,
}

#[derive(Debug, Serialize, Deserialize, Clone)]
#[cfg_attr(feature = "full", derive(TS))]
#[cfg_attr(feature = "full", ts(export))]
/// A response containing counts for your notifications.
pub struct GetUnreadCountResponse {
  pub replies: i64,
  pub comment_mentions: i64,
  pub post_mentions: i64,
  pub private_messages: i64,
}

#[derive(Serialize, Deserialize, Clone, Default, Debug, PartialEq, Eq, Hash)]
#[cfg_attr(feature = "full", derive(TS))]
#[cfg_attr(feature = "full", ts(export))]
/// Verify your email.
pub struct VerifyEmail {
  pub token: String,
}

#[derive(Debug, Serialize, Deserialize, Clone)]
#[cfg_attr(feature = "full", derive(TS))]
#[cfg_attr(feature = "full", ts(export))]
pub struct GenerateTotpSecretResponse {
  pub totp_secret_url: SensitiveString,
}

#[derive(Debug, Serialize, Deserialize, Clone, PartialEq, Eq, Hash)]
#[cfg_attr(feature = "full", derive(TS))]
#[cfg_attr(feature = "full", ts(export))]
pub struct UpdateTotp {
  pub totp_token: String,
  pub enabled: bool,
}

#[derive(Debug, Serialize, Deserialize, Clone)]
#[cfg_attr(feature = "full", derive(TS))]
#[cfg_attr(feature = "full", ts(export))]
pub struct UpdateTotpResponse {
  pub enabled: bool,
}

#[skip_serializing_none]
#[derive(Debug, Serialize, Deserialize, Clone, Default, PartialEq, Eq, Hash)]
#[cfg_attr(feature = "full", derive(TS))]
#[cfg_attr(feature = "full", ts(export))]
/// Get your user's image / media uploads.
pub struct ListMedia {
  #[cfg_attr(feature = "full", ts(optional))]
  pub page: Option<i64>,
  #[cfg_attr(feature = "full", ts(optional))]
  pub limit: Option<i64>,
}

#[derive(Debug, Serialize, Deserialize, Clone)]
#[cfg_attr(feature = "full", derive(TS))]
#[cfg_attr(feature = "full", ts(export))]
pub struct ListMediaResponse {
  pub images: Vec<LocalImageView>,
}

#[derive(Debug, Serialize, Deserialize, Clone)]
#[cfg_attr(feature = "full", derive(TS))]
#[cfg_attr(feature = "full", ts(export))]
pub struct ListLoginsResponse {
  pub logins: Vec<LoginToken>,
}<|MERGE_RESOLUTION|>--- conflicted
+++ resolved
@@ -402,12 +402,7 @@
 #[cfg_attr(feature = "full", derive(TS))]
 #[cfg_attr(feature = "full", ts(export))]
 /// Get mentions for your user.
-<<<<<<< HEAD
-pub struct GetPersonMentions {
-  #[cfg_attr(feature = "full", ts(optional))]
-=======
 pub struct GetPersonCommentMentions {
->>>>>>> 6a7b1d41
   pub sort: Option<CommentSortType>,
   #[cfg_attr(feature = "full", ts(optional))]
   pub page: Option<i64>,
