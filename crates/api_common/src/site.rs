use crate::federate_retry_sleep_duration;
use chrono::{DateTime, Utc};
use lemmy_db_schema::{
  newtypes::{
    CommentId,
    CommunityId,
    InstanceId,
    LanguageId,
    PersonId,
    PostId,
    RegistrationApplicationId,
  },
  source::{
    community::Community,
    federation_queue_state::FederationQueueState,
    instance::Instance,
    language::Language,
    local_site_url_blocklist::LocalSiteUrlBlocklist,
    oauth_provider::{OAuthProvider, PublicOAuthProvider},
    person::Person,
    tagline::Tagline,
  },
  CommentSortType,
  FederationMode,
  ListingType,
  ModlogActionType,
  PostListingMode,
  PostSortType,
  RegistrationMode,
  SearchType,
};
use lemmy_db_views::structs::{
  CommentView,
  CommunityFollowerView,
  CommunityModeratorView,
  CommunityView,
  LocalUserView,
  ModlogCombinedPaginationCursor,
  ModlogCombinedView,
  PersonView,
<<<<<<< HEAD
  PostView,
  RegistrationApplicationView,
  SiteView,
};
=======
};
use lemmy_db_views_moderator::structs::{ModlogCombinedPaginationCursor, ModlogCombinedView};
>>>>>>> 09473c1c
use serde::{Deserialize, Serialize};
use serde_with::skip_serializing_none;
#[cfg(feature = "full")]
use ts_rs::TS;

#[skip_serializing_none]
#[derive(Debug, Serialize, Deserialize, Clone, Default, PartialEq, Eq, Hash)]
#[cfg_attr(feature = "full", derive(TS))]
#[cfg_attr(feature = "full", ts(export))]
/// Searches the site, given a query string, and some optional filters.
pub struct Search {
  pub q: String,
  #[cfg_attr(feature = "full", ts(optional))]
  pub community_id: Option<CommunityId>,
  #[cfg_attr(feature = "full", ts(optional))]
  pub community_name: Option<String>,
  #[cfg_attr(feature = "full", ts(optional))]
  pub creator_id: Option<PersonId>,
  #[cfg_attr(feature = "full", ts(optional))]
  pub type_: Option<SearchType>,
  #[cfg_attr(feature = "full", ts(optional))]
  pub sort: Option<PostSortType>,
  #[cfg_attr(feature = "full", ts(optional))]
  pub listing_type: Option<ListingType>,
  #[cfg_attr(feature = "full", ts(optional))]
  pub page: Option<i64>,
  #[cfg_attr(feature = "full", ts(optional))]
  pub limit: Option<i64>,
  #[cfg_attr(feature = "full", ts(optional))]
  pub title_only: Option<bool>,
  #[cfg_attr(feature = "full", ts(optional))]
  pub post_url_only: Option<bool>,
  #[cfg_attr(feature = "full", ts(optional))]
  pub liked_only: Option<bool>,
  #[cfg_attr(feature = "full", ts(optional))]
  pub disliked_only: Option<bool>,
}

#[derive(Debug, Serialize, Deserialize, Clone)]
#[cfg_attr(feature = "full", derive(TS))]
#[cfg_attr(feature = "full", ts(export))]
/// The search response, containing lists of the return type possibilities
// TODO this should be redone as a list of tagged enums
pub struct SearchResponse {
  pub type_: SearchType,
  pub comments: Vec<CommentView>,
  pub posts: Vec<PostView>,
  pub communities: Vec<CommunityView>,
  pub users: Vec<PersonView>,
}

#[derive(Debug, Serialize, Deserialize, Clone, Default, PartialEq, Eq, Hash)]
#[cfg_attr(feature = "full", derive(TS))]
#[cfg_attr(feature = "full", ts(export))]
/// Does an apub fetch for an object.
pub struct ResolveObject {
  /// Can be the full url, or a shortened version like: !fediverse@lemmy.ml
  pub q: String,
}

#[skip_serializing_none]
#[derive(Debug, Serialize, Deserialize, Default)]
#[cfg_attr(feature = "full", derive(TS))]
#[cfg_attr(feature = "full", ts(export))]
// TODO Change this to an enum
/// The response of an apub object fetch.
pub struct ResolveObjectResponse {
  #[cfg_attr(feature = "full", ts(optional))]
  pub comment: Option<CommentView>,
  #[cfg_attr(feature = "full", ts(optional))]
  pub post: Option<PostView>,
  #[cfg_attr(feature = "full", ts(optional))]
  pub community: Option<CommunityView>,
  #[cfg_attr(feature = "full", ts(optional))]
  pub person: Option<PersonView>,
}

#[skip_serializing_none]
#[derive(Debug, Serialize, Deserialize, Clone, Default, PartialEq, Eq, Hash)]
#[cfg_attr(feature = "full", derive(TS))]
#[cfg_attr(feature = "full", ts(export))]
/// Fetches the modlog.
pub struct GetModlog {
  #[cfg_attr(feature = "full", ts(optional))]
  pub mod_person_id: Option<PersonId>,
  #[cfg_attr(feature = "full", ts(optional))]
  pub community_id: Option<CommunityId>,
  #[cfg_attr(feature = "full", ts(optional))]
  pub type_: Option<ModlogActionType>,
  #[cfg_attr(feature = "full", ts(optional))]
  pub modded_person_id: Option<PersonId>,
  #[cfg_attr(feature = "full", ts(optional))]
  pub post_id: Option<PostId>,
  #[cfg_attr(feature = "full", ts(optional))]
  pub comment_id: Option<CommentId>,
  #[cfg_attr(feature = "full", ts(optional))]
  pub page_cursor: Option<ModlogCombinedPaginationCursor>,
  #[cfg_attr(feature = "full", ts(optional))]
  pub page_back: Option<bool>,
}

#[derive(Debug, Serialize, Deserialize, Clone)]
#[cfg_attr(feature = "full", derive(TS))]
#[cfg_attr(feature = "full", ts(export))]
/// The modlog fetch response.
pub struct GetModlogResponse {
  pub modlog: Vec<ModlogCombinedView>,
}

#[skip_serializing_none]
#[derive(Debug, Serialize, Deserialize, Clone, Default, PartialEq, Eq, Hash)]
#[cfg_attr(feature = "full", derive(TS))]
#[cfg_attr(feature = "full", ts(export))]
/// Creates a site. Should be done after first running lemmy.
pub struct CreateSite {
  pub name: String,
  #[cfg_attr(feature = "full", ts(optional))]
  pub sidebar: Option<String>,
  #[cfg_attr(feature = "full", ts(optional))]
  pub description: Option<String>,
  #[cfg_attr(feature = "full", ts(optional))]
  #[cfg_attr(feature = "full", ts(optional))]
  pub community_creation_admin_only: Option<bool>,
  #[cfg_attr(feature = "full", ts(optional))]
  pub require_email_verification: Option<bool>,
  #[cfg_attr(feature = "full", ts(optional))]
  pub application_question: Option<String>,
  #[cfg_attr(feature = "full", ts(optional))]
  pub private_instance: Option<bool>,
  #[cfg_attr(feature = "full", ts(optional))]
  pub default_theme: Option<String>,
  #[cfg_attr(feature = "full", ts(optional))]
  pub default_post_listing_type: Option<ListingType>,
  #[cfg_attr(feature = "full", ts(optional))]
  pub default_post_listing_mode: Option<PostListingMode>,
  #[cfg_attr(feature = "full", ts(optional))]
  pub default_post_sort_type: Option<PostSortType>,
  #[cfg_attr(feature = "full", ts(optional))]
  pub default_comment_sort_type: Option<CommentSortType>,
  #[cfg_attr(feature = "full", ts(optional))]
  pub legal_information: Option<String>,
  #[cfg_attr(feature = "full", ts(optional))]
  pub application_email_admins: Option<bool>,
  #[cfg_attr(feature = "full", ts(optional))]
  pub hide_modlog_mod_names: Option<bool>,
  #[cfg_attr(feature = "full", ts(optional))]
  pub discussion_languages: Option<Vec<LanguageId>>,
  #[cfg_attr(feature = "full", ts(optional))]
  pub slur_filter_regex: Option<String>,
  #[cfg_attr(feature = "full", ts(optional))]
  pub actor_name_max_length: Option<i32>,
  #[cfg_attr(feature = "full", ts(optional))]
  pub rate_limit_message: Option<i32>,
  #[cfg_attr(feature = "full", ts(optional))]
  pub rate_limit_message_per_second: Option<i32>,
  #[cfg_attr(feature = "full", ts(optional))]
  pub rate_limit_post: Option<i32>,
  #[cfg_attr(feature = "full", ts(optional))]
  pub rate_limit_post_per_second: Option<i32>,
  #[cfg_attr(feature = "full", ts(optional))]
  pub rate_limit_register: Option<i32>,
  #[cfg_attr(feature = "full", ts(optional))]
  pub rate_limit_register_per_second: Option<i32>,
  #[cfg_attr(feature = "full", ts(optional))]
  pub rate_limit_image: Option<i32>,
  #[cfg_attr(feature = "full", ts(optional))]
  pub rate_limit_image_per_second: Option<i32>,
  #[cfg_attr(feature = "full", ts(optional))]
  pub rate_limit_comment: Option<i32>,
  #[cfg_attr(feature = "full", ts(optional))]
  pub rate_limit_comment_per_second: Option<i32>,
  #[cfg_attr(feature = "full", ts(optional))]
  pub rate_limit_search: Option<i32>,
  #[cfg_attr(feature = "full", ts(optional))]
  pub rate_limit_search_per_second: Option<i32>,
  #[cfg_attr(feature = "full", ts(optional))]
  pub federation_enabled: Option<bool>,
  #[cfg_attr(feature = "full", ts(optional))]
  pub captcha_enabled: Option<bool>,
  #[cfg_attr(feature = "full", ts(optional))]
  pub captcha_difficulty: Option<String>,
  #[cfg_attr(feature = "full", ts(optional))]
  pub registration_mode: Option<RegistrationMode>,
  #[cfg_attr(feature = "full", ts(optional))]
  pub oauth_registration: Option<bool>,
  #[cfg_attr(feature = "full", ts(optional))]
  pub content_warning: Option<String>,
  #[cfg_attr(feature = "full", ts(optional))]
  pub post_upvotes: Option<FederationMode>,
  #[cfg_attr(feature = "full", ts(optional))]
  pub post_downvotes: Option<FederationMode>,
  #[cfg_attr(feature = "full", ts(optional))]
  pub comment_upvotes: Option<FederationMode>,
  #[cfg_attr(feature = "full", ts(optional))]
  pub comment_downvotes: Option<FederationMode>,
}

#[skip_serializing_none]
#[derive(Debug, Serialize, Deserialize, Clone, Default, PartialEq, Eq, Hash)]
#[cfg_attr(feature = "full", derive(TS))]
#[cfg_attr(feature = "full", ts(export))]
/// Edits a site.
pub struct EditSite {
  #[cfg_attr(feature = "full", ts(optional))]
  pub name: Option<String>,
  /// A sidebar for the site, in markdown.
  #[cfg_attr(feature = "full", ts(optional))]
  pub sidebar: Option<String>,
  /// A shorter, one line description of your site.
  #[cfg_attr(feature = "full", ts(optional))]
  pub description: Option<String>,
  /// Limits community creation to admins only.
  #[cfg_attr(feature = "full", ts(optional))]
  pub community_creation_admin_only: Option<bool>,
  /// Whether to require email verification.
  #[cfg_attr(feature = "full", ts(optional))]
  pub require_email_verification: Option<bool>,
  /// Your application question form. This is in markdown, and can be many questions.
  #[cfg_attr(feature = "full", ts(optional))]
  pub application_question: Option<String>,
  /// Whether your instance is public, or private.
  #[cfg_attr(feature = "full", ts(optional))]
  pub private_instance: Option<bool>,
  /// The default theme. Usually "browser"
  #[cfg_attr(feature = "full", ts(optional))]
  pub default_theme: Option<String>,
  /// The default post listing type, usually "local"
  #[cfg_attr(feature = "full", ts(optional))]
  pub default_post_listing_type: Option<ListingType>,
  /// Default value for listing mode, usually "list"
  #[cfg_attr(feature = "full", ts(optional))]
  pub default_post_listing_mode: Option<PostListingMode>,
  /// The default post sort, usually "active"
  #[cfg_attr(feature = "full", ts(optional))]
  pub default_post_sort_type: Option<PostSortType>,
  /// The default comment sort, usually "hot"
  #[cfg_attr(feature = "full", ts(optional))]
  pub default_comment_sort_type: Option<CommentSortType>,
  /// An optional page of legal information
  #[cfg_attr(feature = "full", ts(optional))]
  pub legal_information: Option<String>,
  /// Whether to email admins when receiving a new application.
  #[cfg_attr(feature = "full", ts(optional))]
  pub application_email_admins: Option<bool>,
  /// Whether to hide moderator names from the modlog.
  #[cfg_attr(feature = "full", ts(optional))]
  pub hide_modlog_mod_names: Option<bool>,
  /// A list of allowed discussion languages.
  #[cfg_attr(feature = "full", ts(optional))]
  pub discussion_languages: Option<Vec<LanguageId>>,
  /// A regex string of items to filter.
  #[cfg_attr(feature = "full", ts(optional))]
  pub slur_filter_regex: Option<String>,
  /// The max length of actor names.
  #[cfg_attr(feature = "full", ts(optional))]
  pub actor_name_max_length: Option<i32>,
  /// The number of messages allowed in a given time frame.
  #[cfg_attr(feature = "full", ts(optional))]
  pub rate_limit_message: Option<i32>,
  #[cfg_attr(feature = "full", ts(optional))]
  pub rate_limit_message_per_second: Option<i32>,
  /// The number of posts allowed in a given time frame.
  #[cfg_attr(feature = "full", ts(optional))]
  pub rate_limit_post: Option<i32>,
  #[cfg_attr(feature = "full", ts(optional))]
  pub rate_limit_post_per_second: Option<i32>,
  /// The number of registrations allowed in a given time frame.
  #[cfg_attr(feature = "full", ts(optional))]
  pub rate_limit_register: Option<i32>,
  #[cfg_attr(feature = "full", ts(optional))]
  pub rate_limit_register_per_second: Option<i32>,
  /// The number of image uploads allowed in a given time frame.
  #[cfg_attr(feature = "full", ts(optional))]
  pub rate_limit_image: Option<i32>,
  #[cfg_attr(feature = "full", ts(optional))]
  pub rate_limit_image_per_second: Option<i32>,
  /// The number of comments allowed in a given time frame.
  #[cfg_attr(feature = "full", ts(optional))]
  pub rate_limit_comment: Option<i32>,
  #[cfg_attr(feature = "full", ts(optional))]
  pub rate_limit_comment_per_second: Option<i32>,
  /// The number of searches allowed in a given time frame.
  #[cfg_attr(feature = "full", ts(optional))]
  pub rate_limit_search: Option<i32>,
  #[cfg_attr(feature = "full", ts(optional))]
  pub rate_limit_search_per_second: Option<i32>,
  /// Whether to enable federation.
  #[cfg_attr(feature = "full", ts(optional))]
  pub federation_enabled: Option<bool>,
  /// Whether to enable captchas for signups.
  #[cfg_attr(feature = "full", ts(optional))]
  pub captcha_enabled: Option<bool>,
  /// The captcha difficulty. Can be easy, medium, or hard
  #[cfg_attr(feature = "full", ts(optional))]
  pub captcha_difficulty: Option<String>,
  /// A list of blocked URLs
  #[cfg_attr(feature = "full", ts(optional))]
  pub blocked_urls: Option<Vec<String>>,
  #[cfg_attr(feature = "full", ts(optional))]
  pub registration_mode: Option<RegistrationMode>,
  /// Whether to email admins for new reports.
  #[cfg_attr(feature = "full", ts(optional))]
  pub reports_email_admins: Option<bool>,
  /// If present, nsfw content is visible by default. Should be displayed by frontends/clients
  /// when the site is first opened by a user.
  #[cfg_attr(feature = "full", ts(optional))]
  pub content_warning: Option<String>,
  /// Whether or not external auth methods can auto-register users.
  #[cfg_attr(feature = "full", ts(optional))]
  pub oauth_registration: Option<bool>,
  /// What kind of post upvotes your site allows.
  #[cfg_attr(feature = "full", ts(optional))]
  pub post_upvotes: Option<FederationMode>,
  /// What kind of post downvotes your site allows.
  #[cfg_attr(feature = "full", ts(optional))]
  pub post_downvotes: Option<FederationMode>,
  /// What kind of comment upvotes your site allows.
  #[cfg_attr(feature = "full", ts(optional))]
  pub comment_upvotes: Option<FederationMode>,
  /// What kind of comment downvotes your site allows.
  #[cfg_attr(feature = "full", ts(optional))]
  pub comment_downvotes: Option<FederationMode>,
}

#[derive(Debug, Serialize, Deserialize, Clone)]
#[cfg_attr(feature = "full", derive(TS))]
#[cfg_attr(feature = "full", ts(export))]
/// The response for a site.
pub struct SiteResponse {
  pub site_view: SiteView,
  /// deprecated, use field `tagline` or /api/v4/tagline/list
  pub taglines: Vec<()>,
}

#[skip_serializing_none]
#[derive(Debug, Serialize, Deserialize, Clone)]
#[cfg_attr(feature = "full", derive(TS))]
#[cfg_attr(feature = "full", ts(export))]
/// An expanded response for a site.
pub struct GetSiteResponse {
  pub site_view: SiteView,
  pub admins: Vec<PersonView>,
  pub version: String,
  #[cfg_attr(feature = "full", ts(skip))]
  pub my_user: Option<MyUserInfo>,
  pub all_languages: Vec<Language>,
  pub discussion_languages: Vec<LanguageId>,
  /// If the site has any taglines, a random one is included here for displaying
  #[cfg_attr(feature = "full", ts(optional))]
  pub tagline: Option<Tagline>,
  /// A list of external auth methods your site supports.
  #[cfg_attr(feature = "full", ts(optional))]
  pub oauth_providers: Option<Vec<PublicOAuthProvider>>,
  #[cfg_attr(feature = "full", ts(optional))]
  pub admin_oauth_providers: Option<Vec<OAuthProvider>>,
  pub blocked_urls: Vec<LocalSiteUrlBlocklist>,
  // If true then uploads for post images or markdown images are disabled. Only avatars, icons and
  // banners can be set.
  pub image_upload_disabled: bool,
}

#[skip_serializing_none]
#[derive(Debug, Serialize, Deserialize, Clone)]
#[cfg_attr(feature = "full", derive(TS))]
#[cfg_attr(feature = "full", ts(export))]
/// A response of federated instances.
pub struct GetFederatedInstancesResponse {
  /// Optional, because federation may be disabled.
  #[cfg_attr(feature = "full", ts(optional))]
  pub federated_instances: Option<FederatedInstances>,
}

#[derive(Debug, Serialize, Deserialize, Clone)]
#[cfg_attr(feature = "full", derive(TS))]
#[cfg_attr(feature = "full", ts(export))]
/// Your user info.
pub struct MyUserInfo {
  pub local_user_view: LocalUserView,
  pub follows: Vec<CommunityFollowerView>,
  pub moderates: Vec<CommunityModeratorView>,
  pub community_blocks: Vec<Community>,
  pub instance_blocks: Vec<Instance>,
  pub person_blocks: Vec<Person>,
  pub discussion_languages: Vec<LanguageId>,
}

#[derive(Debug, Serialize, Deserialize, Clone)]
#[cfg_attr(feature = "full", derive(TS))]
#[cfg_attr(feature = "full", ts(export))]
/// A list of federated instances.
pub struct FederatedInstances {
  pub linked: Vec<InstanceWithFederationState>,
  pub allowed: Vec<InstanceWithFederationState>,
  pub blocked: Vec<InstanceWithFederationState>,
}

#[skip_serializing_none]
#[derive(Debug, Serialize, Deserialize, Clone)]
#[cfg_attr(feature = "full", derive(TS))]
#[cfg_attr(feature = "full", ts(export))]
pub struct ReadableFederationState {
  #[serde(flatten)]
  internal_state: FederationQueueState,
  /// timestamp of the next retry attempt (null if fail count is 0)
  #[cfg_attr(feature = "full", ts(optional))]
  next_retry: Option<DateTime<Utc>>,
}

#[allow(clippy::expect_used)]
impl From<FederationQueueState> for ReadableFederationState {
  fn from(internal_state: FederationQueueState) -> Self {
    ReadableFederationState {
      next_retry: internal_state.last_retry.map(|r| {
        r + chrono::Duration::from_std(federate_retry_sleep_duration(internal_state.fail_count))
          .expect("sleep duration longer than 2**63 ms (262 million years)")
      }),
      internal_state,
    }
  }
}

#[skip_serializing_none]
#[derive(Debug, Serialize, Deserialize, Clone)]
#[cfg_attr(feature = "full", derive(TS))]
#[cfg_attr(feature = "full", ts(export))]
pub struct InstanceWithFederationState {
  #[serde(flatten)]
  pub instance: Instance,
  /// if federation to this instance is or was active, show state of outgoing federation to this
  /// instance
  #[cfg_attr(feature = "full", ts(optional))]
  pub federation_state: Option<ReadableFederationState>,
}

#[skip_serializing_none]
#[derive(Debug, Serialize, Deserialize, Clone, PartialEq, Eq, Hash)]
#[cfg_attr(feature = "full", derive(TS))]
#[cfg_attr(feature = "full", ts(export))]
/// Purges a person from the database. This will delete all content attached to that person.
pub struct PurgePerson {
  pub person_id: PersonId,
  #[cfg_attr(feature = "full", ts(optional))]
  pub reason: Option<String>,
}

#[skip_serializing_none]
#[derive(Debug, Serialize, Deserialize, Clone, PartialEq, Eq, Hash)]
#[cfg_attr(feature = "full", derive(TS))]
#[cfg_attr(feature = "full", ts(export))]
/// Purges a community from the database. This will delete all content attached to that community.
pub struct PurgeCommunity {
  pub community_id: CommunityId,
  #[cfg_attr(feature = "full", ts(optional))]
  pub reason: Option<String>,
}

#[skip_serializing_none]
#[derive(Debug, Serialize, Deserialize, Clone, PartialEq, Eq, Hash)]
#[cfg_attr(feature = "full", derive(TS))]
#[cfg_attr(feature = "full", ts(export))]
/// Purges a post from the database. This will delete all content attached to that post.
pub struct PurgePost {
  pub post_id: PostId,
  #[cfg_attr(feature = "full", ts(optional))]
  pub reason: Option<String>,
}

#[skip_serializing_none]
#[derive(Debug, Serialize, Deserialize, Clone, PartialEq, Eq, Hash)]
#[cfg_attr(feature = "full", derive(TS))]
#[cfg_attr(feature = "full", ts(export))]
/// Purges a comment from the database. This will delete all content attached to that comment.
pub struct PurgeComment {
  pub comment_id: CommentId,
  #[cfg_attr(feature = "full", ts(optional))]
  pub reason: Option<String>,
}

#[skip_serializing_none]
#[derive(Debug, Serialize, Deserialize, Clone, Copy, Default, PartialEq, Eq, Hash)]
#[cfg_attr(feature = "full", derive(TS))]
#[cfg_attr(feature = "full", ts(export))]
/// Fetches a list of registration applications.
pub struct ListRegistrationApplications {
  /// Only shows the unread applications (IE those without an admin actor)
  #[cfg_attr(feature = "full", ts(optional))]
  pub unread_only: Option<bool>,
  #[cfg_attr(feature = "full", ts(optional))]
  pub page: Option<i64>,
  #[cfg_attr(feature = "full", ts(optional))]
  pub limit: Option<i64>,
}

#[derive(Debug, Serialize, Deserialize, Clone)]
#[cfg_attr(feature = "full", derive(TS))]
#[cfg_attr(feature = "full", ts(export))]
/// The list of registration applications.
pub struct ListRegistrationApplicationsResponse {
  pub registration_applications: Vec<RegistrationApplicationView>,
}

#[skip_serializing_none]
#[derive(Debug, Serialize, Deserialize, Clone, Copy, Default, PartialEq, Eq, Hash)]
#[cfg_attr(feature = "full", derive(TS))]
#[cfg_attr(feature = "full", ts(export))]
/// Gets a registration application for a person
pub struct GetRegistrationApplication {
  pub person_id: PersonId,
}

#[skip_serializing_none]
#[derive(Debug, Serialize, Deserialize, Clone, Default, PartialEq, Eq, Hash)]
#[cfg_attr(feature = "full", derive(TS))]
#[cfg_attr(feature = "full", ts(export))]
/// Approves a registration application.
pub struct ApproveRegistrationApplication {
  pub id: RegistrationApplicationId,
  pub approve: bool,
  #[cfg_attr(feature = "full", ts(optional))]
  pub deny_reason: Option<String>,
}

#[derive(Debug, Serialize, Deserialize, Clone)]
#[cfg_attr(feature = "full", derive(TS))]
#[cfg_attr(feature = "full", ts(export))]
/// The response of an action done to a registration application.
pub struct RegistrationApplicationResponse {
  pub registration_application: RegistrationApplicationView,
}

#[derive(Debug, Serialize, Deserialize, Clone)]
#[cfg_attr(feature = "full", derive(TS))]
#[cfg_attr(feature = "full", ts(export))]
/// The count of unread registration applications.
pub struct GetUnreadRegistrationApplicationCountResponse {
  pub registration_applications: i64,
}

#[derive(Debug, Serialize, Deserialize, Clone, Copy, Default, PartialEq, Eq, Hash)]
#[cfg_attr(feature = "full", derive(TS))]
#[cfg_attr(feature = "full", ts(export))]
/// Block an instance as user
pub struct UserBlockInstanceParams {
  pub instance_id: InstanceId,
  pub block: bool,
}

#[derive(Debug, Serialize, Deserialize, Clone, PartialEq, Eq, Hash)]
#[cfg_attr(feature = "full", derive(TS))]
#[cfg_attr(feature = "full", ts(export))]
pub struct AdminBlockInstanceParams {
  pub instance: String,
  pub block: bool,
  #[cfg_attr(feature = "full", ts(optional))]
  pub reason: Option<String>,
  #[cfg_attr(feature = "full", ts(optional))]
  pub expires: Option<DateTime<Utc>>,
}

#[derive(Debug, Serialize, Deserialize, Clone, PartialEq, Eq, Hash)]
#[cfg_attr(feature = "full", derive(TS))]
#[cfg_attr(feature = "full", ts(export))]
pub struct AdminAllowInstanceParams {
  pub instance: String,
  pub allow: bool,
  #[cfg_attr(feature = "full", ts(optional))]
  pub reason: Option<String>,
}<|MERGE_RESOLUTION|>--- conflicted
+++ resolved
@@ -38,15 +38,10 @@
   ModlogCombinedPaginationCursor,
   ModlogCombinedView,
   PersonView,
-<<<<<<< HEAD
   PostView,
   RegistrationApplicationView,
   SiteView,
 };
-=======
-};
-use lemmy_db_views_moderator::structs::{ModlogCombinedPaginationCursor, ModlogCombinedView};
->>>>>>> 09473c1c
 use serde::{Deserialize, Serialize};
 use serde_with::skip_serializing_none;
 #[cfg(feature = "full")]
@@ -137,7 +132,7 @@
   #[cfg_attr(feature = "full", ts(optional))]
   pub type_: Option<ModlogActionType>,
   #[cfg_attr(feature = "full", ts(optional))]
-  pub modded_person_id: Option<PersonId>,
+  pub other_person_id: Option<PersonId>,
   #[cfg_attr(feature = "full", ts(optional))]
   pub post_id: Option<PostId>,
   #[cfg_attr(feature = "full", ts(optional))]
