--- conflicted
+++ resolved
@@ -199,13 +199,6 @@
   #[cfg_attr(feature = "full", ts(optional))]
   pub description: Option<String>,
   #[cfg_attr(feature = "full", ts(optional))]
-<<<<<<< HEAD
-  pub enable_nsfw: Option<bool>,
-=======
-  pub icon: Option<String>,
-  #[cfg_attr(feature = "full", ts(optional))]
-  pub banner: Option<String>,
->>>>>>> d83f9629
   #[cfg_attr(feature = "full", ts(optional))]
   pub community_creation_admin_only: Option<bool>,
   #[cfg_attr(feature = "full", ts(optional))]
@@ -296,18 +289,6 @@
   /// A shorter, one line description of your site.
   #[cfg_attr(feature = "full", ts(optional))]
   pub description: Option<String>,
-<<<<<<< HEAD
-  /// Whether to enable NSFW.
-  #[cfg_attr(feature = "full", ts(optional))]
-  pub enable_nsfw: Option<bool>,
-=======
-  /// A url for your site's icon.
-  #[cfg_attr(feature = "full", ts(optional))]
-  pub icon: Option<String>,
-  /// A url for your site's banner.
-  #[cfg_attr(feature = "full", ts(optional))]
-  pub banner: Option<String>,
->>>>>>> d83f9629
   /// Limits community creation to admins only.
   #[cfg_attr(feature = "full", ts(optional))]
   pub community_creation_admin_only: Option<bool>,
