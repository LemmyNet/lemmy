--- conflicted
+++ resolved
@@ -12,585 +12,6 @@
   api::{GetSiteResponse, SiteResponse},
   SiteView,
 };
-<<<<<<< HEAD
-use lemmy_db_views_comment::CommentView;
-use lemmy_db_views_community::CommunityView;
-use lemmy_db_views_community_follower::CommunityFollowerView;
-use lemmy_db_views_community_moderator::CommunityModeratorView;
-use lemmy_db_views_local_user::LocalUserView;
-use lemmy_db_views_person::PersonView;
-use lemmy_db_views_post::PostView;
-use lemmy_db_views_registration_applications::RegistrationApplicationView;
-use lemmy_db_views_site::SiteView;
-use serde::{Deserialize, Serialize};
-use serde_with::skip_serializing_none;
-use url::Url;
-#[cfg(feature = "full")]
-use {extism::FromBytes, extism_convert::encoding, extism_convert::Json, ts_rs::TS};
-
-#[derive(Debug, Serialize, Deserialize, Clone, Default, PartialEq, Eq, Hash)]
-#[cfg_attr(feature = "full", derive(TS))]
-#[cfg_attr(feature = "full", ts(export))]
-/// Does an apub fetch for an object.
-pub struct ResolveObject {
-  /// Can be the full url, or a shortened version like: !fediverse@lemmy.ml
-  pub q: String,
-}
-
-#[skip_serializing_none]
-#[derive(Debug, Serialize, Deserialize, Default)]
-#[cfg_attr(feature = "full", derive(TS))]
-#[cfg_attr(feature = "full", ts(export))]
-// TODO Change this to an enum
-/// The response of an apub object fetch.
-pub struct ResolveObjectResponse {
-  #[cfg_attr(feature = "full", ts(optional))]
-  pub comment: Option<CommentView>,
-  #[cfg_attr(feature = "full", ts(optional))]
-  pub post: Option<PostView>,
-  #[cfg_attr(feature = "full", ts(optional))]
-  pub community: Option<CommunityView>,
-  #[cfg_attr(feature = "full", ts(optional))]
-  pub person: Option<PersonView>,
-}
-
-#[skip_serializing_none]
-#[derive(Debug, Serialize, Deserialize, Clone, Default, PartialEq, Eq, Hash)]
-#[cfg_attr(feature = "full", derive(TS))]
-#[cfg_attr(feature = "full", ts(export))]
-/// Fetches the modlog.
-pub struct GetModlog {
-  /// Filter by the moderator.
-  #[cfg_attr(feature = "full", ts(optional))]
-  pub mod_person_id: Option<PersonId>,
-  /// Filter by the community.
-  #[cfg_attr(feature = "full", ts(optional))]
-  pub community_id: Option<CommunityId>,
-  /// Filter by the modlog action type.
-  #[cfg_attr(feature = "full", ts(optional))]
-  pub type_: Option<ModlogActionType>,
-  /// Filter by listing type. When not using All, it will remove the non-community modlog entries,
-  /// such as site bans, instance blocks, adding an admin, etc.
-  #[cfg_attr(feature = "full", ts(optional))]
-  pub listing_type: Option<ListingType>,
-  /// Filter by the other / modded person.
-  #[cfg_attr(feature = "full", ts(optional))]
-  pub other_person_id: Option<PersonId>,
-  /// Filter by post. Will include comments of that post.
-  #[cfg_attr(feature = "full", ts(optional))]
-  pub post_id: Option<PostId>,
-  /// Filter by comment.
-  #[cfg_attr(feature = "full", ts(optional))]
-  pub comment_id: Option<CommentId>,
-  #[cfg_attr(feature = "full", ts(optional))]
-  pub page_cursor: Option<PaginationCursor>,
-  #[cfg_attr(feature = "full", ts(optional))]
-  pub page_back: Option<bool>,
-  #[cfg_attr(feature = "full", ts(optional))]
-  pub limit: Option<i64>,
-}
-
-#[skip_serializing_none]
-#[derive(Debug, Serialize, Deserialize, Clone, Default, PartialEq, Eq, Hash)]
-#[cfg_attr(feature = "full", derive(TS))]
-#[cfg_attr(feature = "full", ts(export))]
-/// Creates a site. Should be done after first running lemmy.
-pub struct CreateSite {
-  pub name: String,
-  #[cfg_attr(feature = "full", ts(optional))]
-  pub sidebar: Option<String>,
-  #[cfg_attr(feature = "full", ts(optional))]
-  pub description: Option<String>,
-  #[cfg_attr(feature = "full", ts(optional))]
-  #[cfg_attr(feature = "full", ts(optional))]
-  pub community_creation_admin_only: Option<bool>,
-  #[cfg_attr(feature = "full", ts(optional))]
-  pub require_email_verification: Option<bool>,
-  #[cfg_attr(feature = "full", ts(optional))]
-  pub application_question: Option<String>,
-  #[cfg_attr(feature = "full", ts(optional))]
-  pub private_instance: Option<bool>,
-  #[cfg_attr(feature = "full", ts(optional))]
-  pub default_theme: Option<String>,
-  #[cfg_attr(feature = "full", ts(optional))]
-  pub default_post_listing_type: Option<ListingType>,
-  #[cfg_attr(feature = "full", ts(optional))]
-  pub default_post_listing_mode: Option<PostListingMode>,
-  #[cfg_attr(feature = "full", ts(optional))]
-  pub default_post_sort_type: Option<PostSortType>,
-  #[cfg_attr(feature = "full", ts(optional))]
-  pub default_post_time_range_seconds: Option<i32>,
-  #[cfg_attr(feature = "full", ts(optional))]
-  pub default_comment_sort_type: Option<CommentSortType>,
-  #[cfg_attr(feature = "full", ts(optional))]
-  pub legal_information: Option<String>,
-  #[cfg_attr(feature = "full", ts(optional))]
-  pub application_email_admins: Option<bool>,
-  #[cfg_attr(feature = "full", ts(optional))]
-  pub discussion_languages: Option<Vec<LanguageId>>,
-  #[cfg_attr(feature = "full", ts(optional))]
-  pub slur_filter_regex: Option<String>,
-  #[cfg_attr(feature = "full", ts(optional))]
-  pub actor_name_max_length: Option<i32>,
-  #[cfg_attr(feature = "full", ts(optional))]
-  pub rate_limit_message: Option<i32>,
-  #[cfg_attr(feature = "full", ts(optional))]
-  pub rate_limit_message_per_second: Option<i32>,
-  #[cfg_attr(feature = "full", ts(optional))]
-  pub rate_limit_post: Option<i32>,
-  #[cfg_attr(feature = "full", ts(optional))]
-  pub rate_limit_post_per_second: Option<i32>,
-  #[cfg_attr(feature = "full", ts(optional))]
-  pub rate_limit_register: Option<i32>,
-  #[cfg_attr(feature = "full", ts(optional))]
-  pub rate_limit_register_per_second: Option<i32>,
-  #[cfg_attr(feature = "full", ts(optional))]
-  pub rate_limit_image: Option<i32>,
-  #[cfg_attr(feature = "full", ts(optional))]
-  pub rate_limit_image_per_second: Option<i32>,
-  #[cfg_attr(feature = "full", ts(optional))]
-  pub rate_limit_comment: Option<i32>,
-  #[cfg_attr(feature = "full", ts(optional))]
-  pub rate_limit_comment_per_second: Option<i32>,
-  #[cfg_attr(feature = "full", ts(optional))]
-  pub rate_limit_search: Option<i32>,
-  #[cfg_attr(feature = "full", ts(optional))]
-  pub rate_limit_search_per_second: Option<i32>,
-  #[cfg_attr(feature = "full", ts(optional))]
-  pub federation_enabled: Option<bool>,
-  #[cfg_attr(feature = "full", ts(optional))]
-  pub captcha_enabled: Option<bool>,
-  #[cfg_attr(feature = "full", ts(optional))]
-  pub captcha_difficulty: Option<String>,
-  #[cfg_attr(feature = "full", ts(optional))]
-  pub registration_mode: Option<RegistrationMode>,
-  #[cfg_attr(feature = "full", ts(optional))]
-  pub oauth_registration: Option<bool>,
-  #[cfg_attr(feature = "full", ts(optional))]
-  pub content_warning: Option<String>,
-  #[cfg_attr(feature = "full", ts(optional))]
-  pub post_upvotes: Option<FederationMode>,
-  #[cfg_attr(feature = "full", ts(optional))]
-  pub post_downvotes: Option<FederationMode>,
-  #[cfg_attr(feature = "full", ts(optional))]
-  pub comment_upvotes: Option<FederationMode>,
-  #[cfg_attr(feature = "full", ts(optional))]
-  pub comment_downvotes: Option<FederationMode>,
-  #[cfg_attr(feature = "full", ts(optional))]
-  pub disallow_nsfw_content: Option<bool>,
-  #[cfg_attr(feature = "full", ts(optional))]
-  pub disable_email_notifications: Option<bool>,
-}
-
-#[skip_serializing_none]
-#[derive(Debug, Serialize, Deserialize, Clone, Default, PartialEq, Eq, Hash)]
-#[cfg_attr(feature = "full", derive(TS))]
-#[cfg_attr(feature = "full", ts(export))]
-/// Edits a site.
-pub struct EditSite {
-  #[cfg_attr(feature = "full", ts(optional))]
-  pub name: Option<String>,
-  /// A sidebar for the site, in markdown.
-  #[cfg_attr(feature = "full", ts(optional))]
-  pub sidebar: Option<String>,
-  /// A shorter, one line description of your site.
-  #[cfg_attr(feature = "full", ts(optional))]
-  pub description: Option<String>,
-  /// Limits community creation to admins only.
-  #[cfg_attr(feature = "full", ts(optional))]
-  pub community_creation_admin_only: Option<bool>,
-  /// Whether to require email verification.
-  #[cfg_attr(feature = "full", ts(optional))]
-  pub require_email_verification: Option<bool>,
-  /// Your application question form. This is in markdown, and can be many questions.
-  #[cfg_attr(feature = "full", ts(optional))]
-  pub application_question: Option<String>,
-  /// Whether your instance is public, or private.
-  #[cfg_attr(feature = "full", ts(optional))]
-  pub private_instance: Option<bool>,
-  /// The default theme. Usually "browser"
-  #[cfg_attr(feature = "full", ts(optional))]
-  pub default_theme: Option<String>,
-  /// The default post listing type, usually "local"
-  #[cfg_attr(feature = "full", ts(optional))]
-  pub default_post_listing_type: Option<ListingType>,
-  /// Default value for listing mode, usually "list"
-  #[cfg_attr(feature = "full", ts(optional))]
-  pub default_post_listing_mode: Option<PostListingMode>,
-  /// The default post sort, usually "active"
-  #[cfg_attr(feature = "full", ts(optional))]
-  pub default_post_sort_type: Option<PostSortType>,
-  /// A default time range limit to apply to post sorts, in seconds. 0 means none.
-  #[cfg_attr(feature = "full", ts(optional))]
-  pub default_post_time_range_seconds: Option<i32>,
-  /// The default comment sort, usually "hot"
-  #[cfg_attr(feature = "full", ts(optional))]
-  pub default_comment_sort_type: Option<CommentSortType>,
-  /// An optional page of legal information
-  #[cfg_attr(feature = "full", ts(optional))]
-  pub legal_information: Option<String>,
-  /// Whether to email admins when receiving a new application.
-  #[cfg_attr(feature = "full", ts(optional))]
-  pub application_email_admins: Option<bool>,
-  /// A list of allowed discussion languages.
-  #[cfg_attr(feature = "full", ts(optional))]
-  pub discussion_languages: Option<Vec<LanguageId>>,
-  /// A regex string of items to filter.
-  #[cfg_attr(feature = "full", ts(optional))]
-  pub slur_filter_regex: Option<String>,
-  /// The max length of actor names.
-  #[cfg_attr(feature = "full", ts(optional))]
-  pub actor_name_max_length: Option<i32>,
-  /// The number of messages allowed in a given time frame.
-  #[cfg_attr(feature = "full", ts(optional))]
-  pub rate_limit_message: Option<i32>,
-  #[cfg_attr(feature = "full", ts(optional))]
-  pub rate_limit_message_per_second: Option<i32>,
-  /// The number of posts allowed in a given time frame.
-  #[cfg_attr(feature = "full", ts(optional))]
-  pub rate_limit_post: Option<i32>,
-  #[cfg_attr(feature = "full", ts(optional))]
-  pub rate_limit_post_per_second: Option<i32>,
-  /// The number of registrations allowed in a given time frame.
-  #[cfg_attr(feature = "full", ts(optional))]
-  pub rate_limit_register: Option<i32>,
-  #[cfg_attr(feature = "full", ts(optional))]
-  pub rate_limit_register_per_second: Option<i32>,
-  /// The number of image uploads allowed in a given time frame.
-  #[cfg_attr(feature = "full", ts(optional))]
-  pub rate_limit_image: Option<i32>,
-  #[cfg_attr(feature = "full", ts(optional))]
-  pub rate_limit_image_per_second: Option<i32>,
-  /// The number of comments allowed in a given time frame.
-  #[cfg_attr(feature = "full", ts(optional))]
-  pub rate_limit_comment: Option<i32>,
-  #[cfg_attr(feature = "full", ts(optional))]
-  pub rate_limit_comment_per_second: Option<i32>,
-  /// The number of searches allowed in a given time frame.
-  #[cfg_attr(feature = "full", ts(optional))]
-  pub rate_limit_search: Option<i32>,
-  #[cfg_attr(feature = "full", ts(optional))]
-  pub rate_limit_search_per_second: Option<i32>,
-  /// Whether to enable federation.
-  #[cfg_attr(feature = "full", ts(optional))]
-  pub federation_enabled: Option<bool>,
-  /// Whether to enable captchas for signups.
-  #[cfg_attr(feature = "full", ts(optional))]
-  pub captcha_enabled: Option<bool>,
-  /// The captcha difficulty. Can be easy, medium, or hard
-  #[cfg_attr(feature = "full", ts(optional))]
-  pub captcha_difficulty: Option<String>,
-  /// A list of blocked URLs
-  #[cfg_attr(feature = "full", ts(optional))]
-  pub blocked_urls: Option<Vec<String>>,
-  #[cfg_attr(feature = "full", ts(optional))]
-  pub registration_mode: Option<RegistrationMode>,
-  /// Whether to email admins for new reports.
-  #[cfg_attr(feature = "full", ts(optional))]
-  pub reports_email_admins: Option<bool>,
-  /// If present, nsfw content is visible by default. Should be displayed by frontends/clients
-  /// when the site is first opened by a user.
-  #[cfg_attr(feature = "full", ts(optional))]
-  pub content_warning: Option<String>,
-  /// Whether or not external auth methods can auto-register users.
-  #[cfg_attr(feature = "full", ts(optional))]
-  pub oauth_registration: Option<bool>,
-  /// What kind of post upvotes your site allows.
-  #[cfg_attr(feature = "full", ts(optional))]
-  pub post_upvotes: Option<FederationMode>,
-  /// What kind of post downvotes your site allows.
-  #[cfg_attr(feature = "full", ts(optional))]
-  pub post_downvotes: Option<FederationMode>,
-  /// What kind of comment upvotes your site allows.
-  #[cfg_attr(feature = "full", ts(optional))]
-  pub comment_upvotes: Option<FederationMode>,
-  /// What kind of comment downvotes your site allows.
-  #[cfg_attr(feature = "full", ts(optional))]
-  pub comment_downvotes: Option<FederationMode>,
-  /// Block NSFW content being created
-  #[cfg_attr(feature = "full", ts(optional))]
-  pub disallow_nsfw_content: Option<bool>,
-  /// Dont send email notifications to users for new replies, mentions etc
-  #[cfg_attr(feature = "full", ts(optional))]
-  pub disable_email_notifications: Option<bool>,
-}
-
-#[derive(Debug, Serialize, Deserialize, Clone)]
-#[cfg_attr(feature = "full", derive(TS))]
-#[cfg_attr(feature = "full", ts(export))]
-/// The response for a site.
-pub struct SiteResponse {
-  pub site_view: SiteView,
-}
-
-#[skip_serializing_none]
-#[derive(Debug, Serialize, Deserialize, Clone)]
-#[cfg_attr(feature = "full", derive(TS))]
-#[cfg_attr(feature = "full", ts(export))]
-/// An expanded response for a site.
-pub struct GetSiteResponse {
-  pub site_view: SiteView,
-  pub admins: Vec<PersonView>,
-  pub version: String,
-  #[cfg_attr(feature = "full", ts(skip))]
-  pub my_user: Option<MyUserInfo>,
-  pub all_languages: Vec<Language>,
-  pub discussion_languages: Vec<LanguageId>,
-  /// If the site has any taglines, a random one is included here for displaying
-  #[cfg_attr(feature = "full", ts(optional))]
-  pub tagline: Option<Tagline>,
-  /// A list of external auth methods your site supports.
-  pub oauth_providers: Vec<PublicOAuthProvider>,
-  pub admin_oauth_providers: Vec<OAuthProvider>,
-  pub blocked_urls: Vec<LocalSiteUrlBlocklist>,
-  // If true then uploads for post images or markdown images are disabled. Only avatars, icons and
-  // banners can be set.
-  pub image_upload_disabled: bool,
-  pub active_plugins: Vec<PluginMetadata>,
-}
-
-#[skip_serializing_none]
-#[derive(Debug, Serialize, Deserialize, Clone)]
-#[cfg_attr(feature = "full", derive(TS))]
-#[cfg_attr(feature = "full", ts(export))]
-/// A response of federated instances.
-pub struct GetFederatedInstancesResponse {
-  /// Optional, because federation may be disabled.
-  #[cfg_attr(feature = "full", ts(optional))]
-  pub federated_instances: Option<FederatedInstances>,
-}
-
-#[derive(Debug, Serialize, Deserialize, Clone)]
-#[cfg_attr(feature = "full", derive(TS))]
-#[cfg_attr(feature = "full", ts(export))]
-/// Your user info.
-pub struct MyUserInfo {
-  pub local_user_view: LocalUserView,
-  pub follows: Vec<CommunityFollowerView>,
-  pub moderates: Vec<CommunityModeratorView>,
-  pub community_blocks: Vec<Community>,
-  pub instance_blocks: Vec<Instance>,
-  pub person_blocks: Vec<Person>,
-  pub keyword_blocks: Vec<String>,
-  pub discussion_languages: Vec<LanguageId>,
-}
-
-#[derive(Debug, Serialize, Deserialize, Clone)]
-#[cfg_attr(feature = "full", derive(TS))]
-#[cfg_attr(feature = "full", ts(export))]
-/// A list of federated instances.
-pub struct FederatedInstances {
-  pub linked: Vec<InstanceWithFederationState>,
-  pub allowed: Vec<InstanceWithFederationState>,
-  pub blocked: Vec<InstanceWithFederationState>,
-}
-
-#[skip_serializing_none]
-#[derive(Debug, Serialize, Deserialize, Clone)]
-#[cfg_attr(feature = "full", derive(TS))]
-#[cfg_attr(feature = "full", ts(export))]
-pub struct ReadableFederationState {
-  #[serde(flatten)]
-  internal_state: FederationQueueState,
-  /// timestamp of the next retry attempt (null if fail count is 0)
-  #[cfg_attr(feature = "full", ts(optional))]
-  next_retry: Option<DateTime<Utc>>,
-}
-
-#[allow(clippy::expect_used)]
-impl From<FederationQueueState> for ReadableFederationState {
-  fn from(internal_state: FederationQueueState) -> Self {
-    ReadableFederationState {
-      next_retry: internal_state.last_retry_at.map(|r| {
-        r + chrono::Duration::from_std(federate_retry_sleep_duration(internal_state.fail_count))
-          .expect("sleep duration longer than 2**63 ms (262 million years)")
-      }),
-      internal_state,
-    }
-  }
-}
-
-#[skip_serializing_none]
-#[derive(Debug, Serialize, Deserialize, Clone)]
-#[cfg_attr(feature = "full", derive(TS))]
-#[cfg_attr(feature = "full", ts(export))]
-pub struct InstanceWithFederationState {
-  #[serde(flatten)]
-  pub instance: Instance,
-  /// if federation to this instance is or was active, show state of outgoing federation to this
-  /// instance
-  #[cfg_attr(feature = "full", ts(optional))]
-  pub federation_state: Option<ReadableFederationState>,
-}
-
-#[skip_serializing_none]
-#[derive(Debug, Serialize, Deserialize, Clone, PartialEq, Eq, Hash)]
-#[cfg_attr(feature = "full", derive(TS))]
-#[cfg_attr(feature = "full", ts(export))]
-/// Purges a person from the database. This will delete all content attached to that person.
-pub struct PurgePerson {
-  pub person_id: PersonId,
-  #[cfg_attr(feature = "full", ts(optional))]
-  pub reason: Option<String>,
-}
-
-#[skip_serializing_none]
-#[derive(Debug, Serialize, Deserialize, Clone, PartialEq, Eq, Hash)]
-#[cfg_attr(feature = "full", derive(TS))]
-#[cfg_attr(feature = "full", ts(export))]
-/// Purges a community from the database. This will delete all content attached to that community.
-pub struct PurgeCommunity {
-  pub community_id: CommunityId,
-  #[cfg_attr(feature = "full", ts(optional))]
-  pub reason: Option<String>,
-}
-
-#[skip_serializing_none]
-#[derive(Debug, Serialize, Deserialize, Clone, PartialEq, Eq, Hash)]
-#[cfg_attr(feature = "full", derive(TS))]
-#[cfg_attr(feature = "full", ts(export))]
-/// Purges a post from the database. This will delete all content attached to that post.
-pub struct PurgePost {
-  pub post_id: PostId,
-  #[cfg_attr(feature = "full", ts(optional))]
-  pub reason: Option<String>,
-}
-
-#[skip_serializing_none]
-#[derive(Debug, Serialize, Deserialize, Clone, PartialEq, Eq, Hash)]
-#[cfg_attr(feature = "full", derive(TS))]
-#[cfg_attr(feature = "full", ts(export))]
-/// Purges a comment from the database. This will delete all content attached to that comment.
-pub struct PurgeComment {
-  pub comment_id: CommentId,
-  #[cfg_attr(feature = "full", ts(optional))]
-  pub reason: Option<String>,
-}
-
-#[skip_serializing_none]
-#[derive(Debug, Serialize, Deserialize, Clone, Default, PartialEq, Eq, Hash)]
-#[cfg_attr(feature = "full", derive(TS))]
-#[cfg_attr(feature = "full", ts(export))]
-/// Fetches a list of registration applications.
-pub struct ListRegistrationApplications {
-  /// Only shows the unread applications (IE those without an admin actor)
-  #[cfg_attr(feature = "full", ts(optional))]
-  pub unread_only: Option<bool>,
-  #[cfg_attr(feature = "full", ts(optional))]
-  pub page_cursor: Option<PaginationCursor>,
-  #[cfg_attr(feature = "full", ts(optional))]
-  pub page_back: Option<bool>,
-  #[cfg_attr(feature = "full", ts(optional))]
-  pub limit: Option<i64>,
-}
-
-#[derive(Debug, Serialize, Deserialize, Clone)]
-#[cfg_attr(feature = "full", derive(TS))]
-#[cfg_attr(feature = "full", ts(export))]
-/// The list of registration applications.
-pub struct ListRegistrationApplicationsResponse {
-  pub registration_applications: Vec<RegistrationApplicationView>,
-  /// the pagination cursor to use to fetch the next page
-  #[cfg_attr(feature = "full", ts(optional))]
-  pub next_page: Option<PaginationCursor>,
-  #[cfg_attr(feature = "full", ts(optional))]
-  pub prev_page: Option<PaginationCursor>,
-}
-
-#[skip_serializing_none]
-#[derive(Debug, Serialize, Deserialize, Clone, Copy, Default, PartialEq, Eq, Hash)]
-#[cfg_attr(feature = "full", derive(TS))]
-#[cfg_attr(feature = "full", ts(export))]
-/// Gets a registration application for a person
-pub struct GetRegistrationApplication {
-  pub person_id: PersonId,
-}
-
-#[skip_serializing_none]
-#[derive(Debug, Serialize, Deserialize, Clone, Default, PartialEq, Eq, Hash)]
-#[cfg_attr(feature = "full", derive(TS))]
-#[cfg_attr(feature = "full", ts(export))]
-/// Approves a registration application.
-pub struct ApproveRegistrationApplication {
-  pub id: RegistrationApplicationId,
-  pub approve: bool,
-  #[cfg_attr(feature = "full", ts(optional))]
-  pub deny_reason: Option<String>,
-}
-
-#[derive(Debug, Serialize, Deserialize, Clone)]
-#[cfg_attr(feature = "full", derive(TS))]
-#[cfg_attr(feature = "full", ts(export))]
-/// The response of an action done to a registration application.
-pub struct RegistrationApplicationResponse {
-  pub registration_application: RegistrationApplicationView,
-}
-
-#[derive(Debug, Serialize, Deserialize, Clone)]
-#[cfg_attr(feature = "full", derive(TS))]
-#[cfg_attr(feature = "full", ts(export))]
-/// The count of unread registration applications.
-pub struct GetUnreadRegistrationApplicationCountResponse {
-  pub registration_applications: i64,
-}
-
-#[derive(Debug, Serialize, Deserialize, Clone, Copy, Default, PartialEq, Eq, Hash)]
-#[cfg_attr(feature = "full", derive(TS))]
-#[cfg_attr(feature = "full", ts(export))]
-/// Block an instance as user
-pub struct UserBlockInstanceParams {
-  pub instance_id: InstanceId,
-  pub block: bool,
-}
-
-#[derive(Debug, Serialize, Deserialize, Clone, PartialEq, Eq, Hash)]
-#[cfg_attr(feature = "full", derive(TS))]
-#[cfg_attr(feature = "full", ts(export))]
-pub struct AdminBlockInstanceParams {
-  pub instance: String,
-  pub block: bool,
-  #[cfg_attr(feature = "full", ts(optional))]
-  pub reason: Option<String>,
-  #[cfg_attr(feature = "full", ts(optional))]
-  pub expires_at: Option<DateTime<Utc>>,
-}
-
-#[derive(Debug, Serialize, Deserialize, Clone, PartialEq, Eq, Hash)]
-#[cfg_attr(feature = "full", derive(TS))]
-#[cfg_attr(feature = "full", ts(export))]
-pub struct AdminAllowInstanceParams {
-  pub instance: String,
-  pub allow: bool,
-  #[cfg_attr(feature = "full", ts(optional))]
-  pub reason: Option<String>,
-}
-
-#[derive(Serialize, Deserialize, Debug, Clone)]
-#[cfg_attr(feature = "full", derive(TS, FromBytes))]
-#[cfg_attr(feature = "full", ts(export))]
-#[cfg_attr(feature = "full", encoding(Json))]
-pub struct PluginMetadata {
-  name: String,
-  url: Url,
-  description: String,
-}
-
-#[skip_serializing_none]
-#[derive(Debug, Serialize, Deserialize, Clone, Default, PartialEq, Eq, Hash)]
-#[cfg_attr(feature = "full", derive(TS))]
-#[cfg_attr(feature = "full", ts(export))]
-pub struct AdminListUsers {
-  #[cfg_attr(feature = "full", ts(optional))]
-  pub banned_only: Option<bool>,
-  #[cfg_attr(feature = "full", ts(optional))]
-  pub page_cursor: Option<PaginationCursor>,
-  #[cfg_attr(feature = "full", ts(optional))]
-  pub page_back: Option<bool>,
-  #[cfg_attr(feature = "full", ts(optional))]
-  pub limit: Option<i64>,
-}
-=======
->>>>>>> db44742b
 
 pub mod administration {
   pub use lemmy_db_views_inbox_combined::api::GetUnreadRegistrationApplicationCountResponse;
