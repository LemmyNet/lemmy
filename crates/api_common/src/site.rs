use crate::sensitive::Sensitive;
use lemmy_db_schema::{
  newtypes::{CommentId, CommunityId, LanguageId, PersonId, PostId},
  source::{instance::Instance, language::Language, tagline::Tagline},
  ListingType,
  ModlogActionType,
  RegistrationMode,
  SearchType,
  SortType,
};
use lemmy_db_views::structs::{
  CommentView,
  CustomEmojiView,
  LocalUserView,
  PostView,
  RegistrationApplicationView,
  SiteView,
};
use lemmy_db_views_actor::structs::{
  CommunityBlockView,
  CommunityFollowerView,
  CommunityModeratorView,
  CommunityView,
  PersonBlockView,
  PersonView,
};
use lemmy_db_views_moderator::structs::{
  AdminPurgeCommentView,
  AdminPurgeCommunityView,
  AdminPurgePersonView,
  AdminPurgePostView,
  ModAddCommunityView,
  ModAddView,
  ModBanFromCommunityView,
  ModBanView,
  ModFeaturePostView,
  ModHideCommunityView,
  ModLockPostView,
  ModRemoveCommentView,
  ModRemoveCommunityView,
  ModRemovePostView,
  ModTransferCommunityView,
};
use serde::{Deserialize, Serialize};
use serde_with::skip_serializing_none;
#[cfg(feature = "full")]
use ts_rs::TS;

#[skip_serializing_none]
#[derive(Debug, Serialize, Deserialize, Clone, Default)]
#[cfg_attr(feature = "full", derive(TS))]
#[cfg_attr(feature = "full", ts(export))]
/// Searches the site, given a query string, and some optional filters.
pub struct Search {
  pub q: String,
  pub community_id: Option<CommunityId>,
  pub community_name: Option<String>,
  pub creator_id: Option<PersonId>,
  pub type_: Option<SearchType>,
  pub sort: Option<SortType>,
  pub listing_type: Option<ListingType>,
  pub page: Option<i64>,
  pub limit: Option<i64>,
  pub auth: Option<Sensitive<String>>,
}

#[derive(Debug, Serialize, Deserialize, Clone)]
#[cfg_attr(feature = "full", derive(TS))]
#[cfg_attr(feature = "full", ts(export))]
/// The search response, containing lists of the return type possibilities
// TODO this should be redone as a list of tagged enums
pub struct SearchResponse {
  pub type_: SearchType,
  pub comments: Vec<CommentView>,
  pub posts: Vec<PostView>,
  pub communities: Vec<CommunityView>,
  pub users: Vec<PersonView>,
}

#[derive(Debug, Serialize, Deserialize, Clone, Default)]
#[cfg_attr(feature = "full", derive(TS))]
#[cfg_attr(feature = "full", ts(export))]
/// Does an apub fetch for an object.
pub struct ResolveObject {
  /// Can be the full url, or a shortened version like: !fediverse@lemmy.ml
  pub q: String,
  pub auth: Sensitive<String>,
}

#[skip_serializing_none]
#[derive(Debug, Serialize, Deserialize, Default)]
#[cfg_attr(feature = "full", derive(TS))]
#[cfg_attr(feature = "full", ts(export))]
// TODO Change this to an enum
/// The response of an apub object fetch.
pub struct ResolveObjectResponse {
  pub comment: Option<CommentView>,
  pub post: Option<PostView>,
  pub community: Option<CommunityView>,
  pub person: Option<PersonView>,
}

#[skip_serializing_none]
#[derive(Debug, Serialize, Deserialize, Clone, Default)]
#[cfg_attr(feature = "full", derive(TS))]
#[cfg_attr(feature = "full", ts(export))]
/// Fetches the modlog.
pub struct GetModlog {
  pub mod_person_id: Option<PersonId>,
  pub community_id: Option<CommunityId>,
  pub page: Option<i64>,
  pub limit: Option<i64>,
  pub type_: Option<ModlogActionType>,
  pub other_person_id: Option<PersonId>,
  pub auth: Option<Sensitive<String>>,
}

#[derive(Debug, Serialize, Deserialize, Clone)]
#[cfg_attr(feature = "full", derive(TS))]
#[cfg_attr(feature = "full", ts(export))]
/// The modlog fetch response.
// TODO this should be redone as a list of tagged enums
pub struct GetModlogResponse {
  pub removed_posts: Vec<ModRemovePostView>,
  pub locked_posts: Vec<ModLockPostView>,
  pub featured_posts: Vec<ModFeaturePostView>,
  pub removed_comments: Vec<ModRemoveCommentView>,
  pub removed_communities: Vec<ModRemoveCommunityView>,
  pub banned_from_community: Vec<ModBanFromCommunityView>,
  pub banned: Vec<ModBanView>,
  pub added_to_community: Vec<ModAddCommunityView>,
  pub transferred_to_community: Vec<ModTransferCommunityView>,
  pub added: Vec<ModAddView>,
  pub admin_purged_persons: Vec<AdminPurgePersonView>,
  pub admin_purged_communities: Vec<AdminPurgeCommunityView>,
  pub admin_purged_posts: Vec<AdminPurgePostView>,
  pub admin_purged_comments: Vec<AdminPurgeCommentView>,
  pub hidden_communities: Vec<ModHideCommunityView>,
}

#[skip_serializing_none]
#[derive(Debug, Serialize, Deserialize, Clone, Default)]
#[cfg_attr(feature = "full", derive(TS))]
#[cfg_attr(feature = "full", ts(export))]
/// Creates a site. Should be done after first running lemmy.
pub struct CreateSite {
  pub name: String,
  pub sidebar: Option<String>,
  pub description: Option<String>,
  pub icon: Option<String>,
  pub banner: Option<String>,
  pub enable_downvotes: Option<bool>,
  pub enable_nsfw: Option<bool>,
  pub community_creation_admin_only: Option<bool>,
  pub require_email_verification: Option<bool>,
  pub application_question: Option<String>,
  pub private_instance: Option<bool>,
  pub default_theme: Option<String>,
  pub default_post_listing_type: Option<ListingType>,
  pub legal_information: Option<String>,
  pub application_email_admins: Option<bool>,
  pub hide_modlog_mod_names: Option<bool>,
  pub discussion_languages: Option<Vec<LanguageId>>,
  pub slur_filter_regex: Option<String>,
  pub actor_name_max_length: Option<i32>,
  pub rate_limit_message: Option<i32>,
  pub rate_limit_message_per_second: Option<i32>,
  pub rate_limit_post: Option<i32>,
  pub rate_limit_post_per_second: Option<i32>,
  pub rate_limit_register: Option<i32>,
  pub rate_limit_register_per_second: Option<i32>,
  pub rate_limit_image: Option<i32>,
  pub rate_limit_image_per_second: Option<i32>,
  pub rate_limit_comment: Option<i32>,
  pub rate_limit_comment_per_second: Option<i32>,
  pub rate_limit_search: Option<i32>,
  pub rate_limit_search_per_second: Option<i32>,
  pub federation_enabled: Option<bool>,
  pub federation_debug: Option<bool>,
  pub federation_worker_count: Option<i32>,
  pub captcha_enabled: Option<bool>,
  pub captcha_difficulty: Option<String>,
  pub allowed_instances: Option<Vec<String>>,
  pub blocked_instances: Option<Vec<String>>,
  pub taglines: Option<Vec<String>>,
  pub registration_mode: Option<RegistrationMode>,
  pub auth: Sensitive<String>,
}

#[skip_serializing_none]
#[derive(Debug, Serialize, Deserialize, Clone, Default)]
#[cfg_attr(feature = "full", derive(TS))]
#[cfg_attr(feature = "full", ts(export))]
/// Edits a site.
pub struct EditSite {
  pub name: Option<String>,
  pub sidebar: Option<String>,
  /// A shorter, one line description of your site.
  pub description: Option<String>,
  /// A url for your site's icon.
  pub icon: Option<String>,
  /// A url for your site's banner.
  pub banner: Option<String>,
  /// Whether to enable downvotes.
  pub enable_downvotes: Option<bool>,
  /// Whether to enable NSFW.
  pub enable_nsfw: Option<bool>,
  /// Limits community creation to admins only.
  pub community_creation_admin_only: Option<bool>,
  /// Whether to require email verification.
  pub require_email_verification: Option<bool>,
  /// Your application question form. This is in markdown, and can be many questions.
  pub application_question: Option<String>,
  /// Whether your instance is public, or private.
  pub private_instance: Option<bool>,
  /// The default theme. Usually "browser"
  pub default_theme: Option<String>,
  pub default_post_listing_type: Option<ListingType>,
  /// An optional page of legal information
  pub legal_information: Option<String>,
  /// Whether to email admins when receiving a new application.
  pub application_email_admins: Option<bool>,
  /// Whether to hide moderator names from the modlog.
  pub hide_modlog_mod_names: Option<bool>,
  /// A list of allowed discussion languages.
  pub discussion_languages: Option<Vec<LanguageId>>,
  /// A regex string of items to filter.
  pub slur_filter_regex: Option<String>,
  /// The max length of actor names.
  pub actor_name_max_length: Option<i32>,
  /// The number of messages allowed in a given time frame.
  pub rate_limit_message: Option<i32>,
  pub rate_limit_message_per_second: Option<i32>,
  /// The number of posts allowed in a given time frame.
  pub rate_limit_post: Option<i32>,
  pub rate_limit_post_per_second: Option<i32>,
  /// The number of registrations allowed in a given time frame.
  pub rate_limit_register: Option<i32>,
  pub rate_limit_register_per_second: Option<i32>,
  /// The number of image uploads allowed in a given time frame.
  pub rate_limit_image: Option<i32>,
  pub rate_limit_image_per_second: Option<i32>,
  /// The number of comments allowed in a given time frame.
  pub rate_limit_comment: Option<i32>,
  pub rate_limit_comment_per_second: Option<i32>,
  /// The number of searches allowed in a given time frame.
  pub rate_limit_search: Option<i32>,
  pub rate_limit_search_per_second: Option<i32>,
  /// Whether to enable federation.
  pub federation_enabled: Option<bool>,
  /// Enables federation debugging.
  pub federation_debug: Option<bool>,
  /// The number of federation workers.
  pub federation_worker_count: Option<i32>,
  /// Whether to enable captchas for signups.
  pub captcha_enabled: Option<bool>,
  /// The captcha difficulty. Can be easy, medium, or hard
  pub captcha_difficulty: Option<String>,
  /// A list of allowed instances. If none are set, federation is open.
  pub allowed_instances: Option<Vec<String>>,
  /// A list of blocked instances.
  pub blocked_instances: Option<Vec<String>>,
  /// A list of taglines shown at the top of the front page.
  pub taglines: Option<Vec<String>>,
  pub registration_mode: Option<RegistrationMode>,
  /// Whether to email admins for new reports.
  pub reports_email_admins: Option<bool>,
  pub auth: Sensitive<String>,
}

#[skip_serializing_none]
#[derive(Debug, Serialize, Deserialize, Clone, Default)]
#[cfg_attr(feature = "full", derive(TS))]
#[cfg_attr(feature = "full", ts(export))]
/// Fetches the site.
pub struct GetSite {
  pub auth: Option<Sensitive<String>>,
}

#[derive(Debug, Serialize, Deserialize, Clone)]
#[cfg_attr(feature = "full", derive(TS))]
#[cfg_attr(feature = "full", ts(export))]
/// The response for a site.
pub struct SiteResponse {
  pub site_view: SiteView,
}

#[skip_serializing_none]
#[derive(Debug, Serialize, Deserialize, Clone)]
#[cfg_attr(feature = "full", derive(TS))]
#[cfg_attr(feature = "full", ts(export))]
/// An expanded response for a site.
pub struct GetSiteResponse {
  pub site_view: SiteView,
  pub admins: Vec<PersonView>,
  pub online: usize,
  pub version: String,
  pub my_user: Option<MyUserInfo>,
  pub all_languages: Vec<Language>,
  pub discussion_languages: Vec<LanguageId>,
  /// A list of taglines shown at the top of the front page.
  pub taglines: Vec<Tagline>,
  /// A list of custom emojis your site supports.
  pub custom_emojis: Vec<CustomEmojiView>,
}

#[skip_serializing_none]
#[derive(Debug, Serialize, Deserialize, Clone)]
#[cfg_attr(feature = "full", derive(TS))]
#[cfg_attr(feature = "full", ts(export))]
<<<<<<< HEAD
pub struct GetFederatedInstances {
  pub auth: Option<Sensitive<String>>,
}
=======
/// Fetches the federated instances for your site.
pub struct GetFederatedInstances {}
>>>>>>> d63b1ba9

#[skip_serializing_none]
#[derive(Debug, Serialize, Deserialize, Clone)]
#[cfg_attr(feature = "full", derive(TS))]
#[cfg_attr(feature = "full", ts(export))]
/// A response of federated instances.
pub struct GetFederatedInstancesResponse {
  /// Optional, because federation may be disabled.
  pub federated_instances: Option<FederatedInstances>,
}

#[derive(Debug, Serialize, Deserialize, Clone)]
#[cfg_attr(feature = "full", derive(TS))]
#[cfg_attr(feature = "full", ts(export))]
/// Your user info.
pub struct MyUserInfo {
  pub local_user_view: LocalUserView,
  pub follows: Vec<CommunityFollowerView>,
  pub moderates: Vec<CommunityModeratorView>,
  pub community_blocks: Vec<CommunityBlockView>,
  pub person_blocks: Vec<PersonBlockView>,
  pub discussion_languages: Vec<LanguageId>,
}

#[derive(Debug, Serialize, Deserialize, Clone)]
#[cfg_attr(feature = "full", derive(TS))]
#[cfg_attr(feature = "full", ts(export))]
/// Leaves the admin team.
pub struct LeaveAdmin {
  pub auth: Sensitive<String>,
}

#[derive(Debug, Serialize, Deserialize, Clone)]
#[cfg_attr(feature = "full", derive(TS))]
#[cfg_attr(feature = "full", ts(export))]
/// A list of federated instances.
pub struct FederatedInstances {
  pub linked: Vec<Instance>,
  pub allowed: Vec<Instance>,
  pub blocked: Vec<Instance>,
}

#[skip_serializing_none]
#[derive(Debug, Serialize, Deserialize, Clone)]
#[cfg_attr(feature = "full", derive(TS))]
#[cfg_attr(feature = "full", ts(export))]
/// Purges a person from the database. This will delete all content attached to that person.
pub struct PurgePerson {
  pub person_id: PersonId,
  pub reason: Option<String>,
  pub auth: Sensitive<String>,
}

#[skip_serializing_none]
#[derive(Debug, Serialize, Deserialize, Clone)]
#[cfg_attr(feature = "full", derive(TS))]
#[cfg_attr(feature = "full", ts(export))]
/// Purges a community from the database. This will delete all content attached to that community.
pub struct PurgeCommunity {
  pub community_id: CommunityId,
  pub reason: Option<String>,
  pub auth: Sensitive<String>,
}

#[skip_serializing_none]
#[derive(Debug, Serialize, Deserialize, Clone)]
#[cfg_attr(feature = "full", derive(TS))]
#[cfg_attr(feature = "full", ts(export))]
/// Purges a post from the database. This will delete all content attached to that post.
pub struct PurgePost {
  pub post_id: PostId,
  pub reason: Option<String>,
  pub auth: Sensitive<String>,
}

#[skip_serializing_none]
#[derive(Debug, Serialize, Deserialize, Clone)]
#[cfg_attr(feature = "full", derive(TS))]
#[cfg_attr(feature = "full", ts(export))]
/// Purges a comment from the database. This will delete all content attached to that comment.
pub struct PurgeComment {
  pub comment_id: CommentId,
  pub reason: Option<String>,
  pub auth: Sensitive<String>,
}

#[derive(Serialize, Deserialize)]
#[cfg_attr(feature = "full", derive(TS))]
#[cfg_attr(feature = "full", ts(export))]
/// The response for purged items.
pub struct PurgeItemResponse {
  pub success: bool,
}

#[skip_serializing_none]
#[derive(Debug, Serialize, Deserialize, Clone, Default)]
#[cfg_attr(feature = "full", derive(TS))]
#[cfg_attr(feature = "full", ts(export))]
/// Fetches a list of registration applications.
pub struct ListRegistrationApplications {
  /// Only shows the unread applications (IE those without an admin actor)
  pub unread_only: Option<bool>,
  pub page: Option<i64>,
  pub limit: Option<i64>,
  pub auth: Sensitive<String>,
}

#[derive(Debug, Serialize, Deserialize, Clone)]
#[cfg_attr(feature = "full", derive(TS))]
#[cfg_attr(feature = "full", ts(export))]
/// The list of registration applications.
pub struct ListRegistrationApplicationsResponse {
  pub registration_applications: Vec<RegistrationApplicationView>,
}

#[skip_serializing_none]
#[derive(Debug, Serialize, Deserialize, Clone, Default)]
#[cfg_attr(feature = "full", derive(TS))]
#[cfg_attr(feature = "full", ts(export))]
/// Approves a registration application.
pub struct ApproveRegistrationApplication {
  pub id: i32,
  pub approve: bool,
  pub deny_reason: Option<String>,
  pub auth: Sensitive<String>,
}

#[derive(Debug, Serialize, Deserialize, Clone)]
#[cfg_attr(feature = "full", derive(TS))]
#[cfg_attr(feature = "full", ts(export))]
/// The response of an action done to a registration application.
pub struct RegistrationApplicationResponse {
  pub registration_application: RegistrationApplicationView,
}

#[derive(Debug, Serialize, Deserialize, Clone)]
#[cfg_attr(feature = "full", derive(TS))]
#[cfg_attr(feature = "full", ts(export))]
/// Gets a count of unread registration applications.
pub struct GetUnreadRegistrationApplicationCount {
  pub auth: Sensitive<String>,
}

#[derive(Debug, Serialize, Deserialize, Clone)]
#[cfg_attr(feature = "full", derive(TS))]
#[cfg_attr(feature = "full", ts(export))]
/// The count of unread registration applications.
pub struct GetUnreadRegistrationApplicationCountResponse {
  pub registration_applications: i64,
}<|MERGE_RESOLUTION|>--- conflicted
+++ resolved
@@ -308,14 +308,10 @@
 #[derive(Debug, Serialize, Deserialize, Clone)]
 #[cfg_attr(feature = "full", derive(TS))]
 #[cfg_attr(feature = "full", ts(export))]
-<<<<<<< HEAD
+/// Fetches the federated instances for your site.
 pub struct GetFederatedInstances {
   pub auth: Option<Sensitive<String>>,
 }
-=======
-/// Fetches the federated instances for your site.
-pub struct GetFederatedInstances {}
->>>>>>> d63b1ba9
 
 #[skip_serializing_none]
 #[derive(Debug, Serialize, Deserialize, Clone)]
