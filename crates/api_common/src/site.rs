use crate::federate_retry_sleep_duration;
use chrono::{DateTime, Utc};
use lemmy_db_schema::{
  newtypes::{
    CommentId,
    CommunityId,
    InstanceId,
    LanguageId,
    PersonId,
    PostId,
    RegistrationApplicationId,
  },
  source::{
    community::Community,
    federation_queue_state::FederationQueueState,
    instance::Instance,
    language::Language,
    local_site_url_blocklist::LocalSiteUrlBlocklist,
    oauth_provider::{OAuthProvider, PublicOAuthProvider},
    person::Person,
    tagline::Tagline,
  },
  ListingType,
  ModlogActionType,
  PostListingMode,
  RegistrationMode,
  SearchType,
  SortType,
};
use lemmy_db_views::structs::{
  CommentView,
  LocalUserView,
  PostView,
  RegistrationApplicationView,
  SiteView,
};
use lemmy_db_views_actor::structs::{
  CommunityFollowerView,
  CommunityModeratorView,
  CommunityView,
  PersonView,
};
use lemmy_db_views_moderator::structs::{
  AdminPurgeCommentView,
  AdminPurgeCommunityView,
  AdminPurgePersonView,
  AdminPurgePostView,
  ModAddCommunityView,
  ModAddView,
  ModBanFromCommunityView,
  ModBanView,
  ModFeaturePostView,
  ModHideCommunityView,
  ModLockPostView,
  ModRemoveCommentView,
  ModRemoveCommunityView,
  ModRemovePostView,
  ModTransferCommunityView,
};
use serde::{Deserialize, Serialize};
use serde_with::skip_serializing_none;
#[cfg(feature = "full")]
use ts_rs::TS;

#[skip_serializing_none]
#[derive(Debug, Serialize, Deserialize, Clone, Default, PartialEq, Eq, Hash)]
#[cfg_attr(feature = "full", derive(TS))]
#[cfg_attr(feature = "full", ts(export))]
/// Searches the site, given a query string, and some optional filters.
pub struct Search {
  pub q: String,
  pub community_id: Option<CommunityId>,
  pub community_name: Option<String>,
  pub creator_id: Option<PersonId>,
  pub type_: Option<SearchType>,
  pub sort: Option<SortType>,
  pub listing_type: Option<ListingType>,
  pub page: Option<i64>,
  pub limit: Option<i64>,
  pub post_title_only: Option<bool>,
}

#[derive(Debug, Serialize, Deserialize, Clone)]
#[cfg_attr(feature = "full", derive(TS))]
#[cfg_attr(feature = "full", ts(export))]
/// The search response, containing lists of the return type possibilities
// TODO this should be redone as a list of tagged enums
pub struct SearchResponse {
  pub type_: SearchType,
  pub comments: Vec<CommentView>,
  pub posts: Vec<PostView>,
  pub communities: Vec<CommunityView>,
  pub users: Vec<PersonView>,
}

#[derive(Debug, Serialize, Deserialize, Clone, Default, PartialEq, Eq, Hash)]
#[cfg_attr(feature = "full", derive(TS))]
#[cfg_attr(feature = "full", ts(export))]
/// Does an apub fetch for an object.
pub struct ResolveObject {
  /// Can be the full url, or a shortened version like: !fediverse@lemmy.ml
  pub q: String,
}

#[skip_serializing_none]
#[derive(Debug, Serialize, Deserialize, Default)]
#[cfg_attr(feature = "full", derive(TS))]
#[cfg_attr(feature = "full", ts(export))]
// TODO Change this to an enum
/// The response of an apub object fetch.
pub struct ResolveObjectResponse {
  pub comment: Option<CommentView>,
  pub post: Option<PostView>,
  pub community: Option<CommunityView>,
  pub person: Option<PersonView>,
}

#[skip_serializing_none]
#[derive(Debug, Serialize, Deserialize, Clone, Copy, Default, PartialEq, Eq, Hash)]
#[cfg_attr(feature = "full", derive(TS))]
#[cfg_attr(feature = "full", ts(export))]
/// Fetches the modlog.
pub struct GetModlog {
  pub mod_person_id: Option<PersonId>,
  pub community_id: Option<CommunityId>,
  pub page: Option<i64>,
  pub limit: Option<i64>,
  pub type_: Option<ModlogActionType>,
  pub other_person_id: Option<PersonId>,
  pub post_id: Option<PostId>,
  pub comment_id: Option<CommentId>,
}

#[derive(Debug, Serialize, Deserialize, Clone)]
#[cfg_attr(feature = "full", derive(TS))]
#[cfg_attr(feature = "full", ts(export))]
/// The modlog fetch response.
// TODO this should be redone as a list of tagged enums
pub struct GetModlogResponse {
  pub removed_posts: Vec<ModRemovePostView>,
  pub locked_posts: Vec<ModLockPostView>,
  pub featured_posts: Vec<ModFeaturePostView>,
  pub removed_comments: Vec<ModRemoveCommentView>,
  pub removed_communities: Vec<ModRemoveCommunityView>,
  pub banned_from_community: Vec<ModBanFromCommunityView>,
  pub banned: Vec<ModBanView>,
  pub added_to_community: Vec<ModAddCommunityView>,
  pub transferred_to_community: Vec<ModTransferCommunityView>,
  pub added: Vec<ModAddView>,
  pub admin_purged_persons: Vec<AdminPurgePersonView>,
  pub admin_purged_communities: Vec<AdminPurgeCommunityView>,
  pub admin_purged_posts: Vec<AdminPurgePostView>,
  pub admin_purged_comments: Vec<AdminPurgeCommentView>,
  pub hidden_communities: Vec<ModHideCommunityView>,
}

#[skip_serializing_none]
#[derive(Debug, Serialize, Deserialize, Clone, Default, PartialEq, Eq, Hash)]
#[cfg_attr(feature = "full", derive(TS))]
#[cfg_attr(feature = "full", ts(export))]
/// Creates a site. Should be done after first running lemmy.
pub struct CreateSite {
  pub name: String,
  pub sidebar: Option<String>,
  pub description: Option<String>,
  pub icon: Option<String>,
  pub banner: Option<String>,
  pub enable_downvotes: Option<bool>,
  pub enable_nsfw: Option<bool>,
  pub community_creation_admin_only: Option<bool>,
  pub require_email_verification: Option<bool>,
  pub application_question: Option<String>,
  pub private_instance: Option<bool>,
  pub default_theme: Option<String>,
  pub default_post_listing_type: Option<ListingType>,
  pub default_sort_type: Option<SortType>,
  pub legal_information: Option<String>,
  pub application_email_admins: Option<bool>,
  pub hide_modlog_mod_names: Option<bool>,
  pub discussion_languages: Option<Vec<LanguageId>>,
  pub slur_filter_regex: Option<String>,
  pub actor_name_max_length: Option<i32>,
  pub rate_limit_message: Option<i32>,
  pub rate_limit_message_per_second: Option<i32>,
  pub rate_limit_post: Option<i32>,
  pub rate_limit_post_per_second: Option<i32>,
  pub rate_limit_register: Option<i32>,
  pub rate_limit_register_per_second: Option<i32>,
  pub rate_limit_image: Option<i32>,
  pub rate_limit_image_per_second: Option<i32>,
  pub rate_limit_comment: Option<i32>,
  pub rate_limit_comment_per_second: Option<i32>,
  pub rate_limit_search: Option<i32>,
  pub rate_limit_search_per_second: Option<i32>,
  pub federation_enabled: Option<bool>,
  pub federation_debug: Option<bool>,
  pub captcha_enabled: Option<bool>,
  pub captcha_difficulty: Option<String>,
  pub allowed_instances: Option<Vec<String>>,
  pub blocked_instances: Option<Vec<String>>,
  pub registration_mode: Option<RegistrationMode>,
  pub oauth_registration: Option<bool>,
  pub content_warning: Option<String>,
  pub default_post_listing_mode: Option<PostListingMode>,
}

#[skip_serializing_none]
#[derive(Debug, Serialize, Deserialize, Clone, Default, PartialEq, Eq, Hash)]
#[cfg_attr(feature = "full", derive(TS))]
#[cfg_attr(feature = "full", ts(export))]
/// Edits a site.
pub struct EditSite {
  pub name: Option<String>,
  pub sidebar: Option<String>,
  /// A shorter, one line description of your site.
  pub description: Option<String>,
  /// A url for your site's icon.
  pub icon: Option<String>,
  /// A url for your site's banner.
  pub banner: Option<String>,
  /// Whether to enable downvotes.
  pub enable_downvotes: Option<bool>,
  /// Whether to enable NSFW.
  pub enable_nsfw: Option<bool>,
  /// Limits community creation to admins only.
  pub community_creation_admin_only: Option<bool>,
  /// Whether to require email verification.
  pub require_email_verification: Option<bool>,
  /// Your application question form. This is in markdown, and can be many questions.
  pub application_question: Option<String>,
  /// Whether your instance is public, or private.
  pub private_instance: Option<bool>,
  /// The default theme. Usually "browser"
  pub default_theme: Option<String>,
  pub default_post_listing_type: Option<ListingType>,
  /// The default sort, usually "active"
  pub default_sort_type: Option<SortType>,
  /// An optional page of legal information
  pub legal_information: Option<String>,
  /// Whether to email admins when receiving a new application.
  pub application_email_admins: Option<bool>,
  /// Whether to hide moderator names from the modlog.
  pub hide_modlog_mod_names: Option<bool>,
  /// A list of allowed discussion languages.
  pub discussion_languages: Option<Vec<LanguageId>>,
  /// A regex string of items to filter.
  pub slur_filter_regex: Option<String>,
  /// The max length of actor names.
  pub actor_name_max_length: Option<i32>,
  /// The number of messages allowed in a given time frame.
  pub rate_limit_message: Option<i32>,
  pub rate_limit_message_per_second: Option<i32>,
  /// The number of posts allowed in a given time frame.
  pub rate_limit_post: Option<i32>,
  pub rate_limit_post_per_second: Option<i32>,
  /// The number of registrations allowed in a given time frame.
  pub rate_limit_register: Option<i32>,
  pub rate_limit_register_per_second: Option<i32>,
  /// The number of image uploads allowed in a given time frame.
  pub rate_limit_image: Option<i32>,
  pub rate_limit_image_per_second: Option<i32>,
  /// The number of comments allowed in a given time frame.
  pub rate_limit_comment: Option<i32>,
  pub rate_limit_comment_per_second: Option<i32>,
  /// The number of searches allowed in a given time frame.
  pub rate_limit_search: Option<i32>,
  pub rate_limit_search_per_second: Option<i32>,
  /// Whether to enable federation.
  pub federation_enabled: Option<bool>,
  /// Enables federation debugging.
  pub federation_debug: Option<bool>,
  /// Whether to enable captchas for signups.
  pub captcha_enabled: Option<bool>,
  /// The captcha difficulty. Can be easy, medium, or hard
  pub captcha_difficulty: Option<String>,
  /// A list of allowed instances. If none are set, federation is open.
  pub allowed_instances: Option<Vec<String>>,
  /// A list of blocked instances.
  pub blocked_instances: Option<Vec<String>>,
  /// A list of blocked URLs
  pub blocked_urls: Option<Vec<String>>,
  pub registration_mode: Option<RegistrationMode>,
  /// Whether or not external auth methods can auto-register users.
  pub oauth_registration: Option<bool>,
  /// Whether to email admins for new reports.
  pub reports_email_admins: Option<bool>,
  /// If present, nsfw content is visible by default. Should be displayed by frontends/clients
  /// when the site is first opened by a user.
  pub content_warning: Option<String>,
  /// Default value for [LocalUser.post_listing_mode]
  pub default_post_listing_mode: Option<PostListingMode>,
}

#[derive(Debug, Serialize, Deserialize, Clone)]
#[cfg_attr(feature = "full", derive(TS))]
#[cfg_attr(feature = "full", ts(export))]
/// The response for a site.
pub struct SiteResponse {
  pub site_view: SiteView,
}

#[skip_serializing_none]
#[derive(Debug, Serialize, Deserialize, Clone)]
#[cfg_attr(feature = "full", derive(TS))]
#[cfg_attr(feature = "full", ts(export))]
/// An expanded response for a site.
pub struct GetSiteResponse {
  pub site_view: SiteView,
  pub admins: Vec<PersonView>,
  pub version: String,
  pub my_user: Option<MyUserInfo>,
  pub all_languages: Vec<Language>,
  pub discussion_languages: Vec<LanguageId>,
<<<<<<< HEAD
  /// If the site has any taglines, a random one is included here for displaying
  pub tagline: Option<Tagline>,
=======
  /// A list of taglines shown at the top of the front page.
  pub taglines: Vec<Tagline>,
  /// A list of custom emojis your site supports.
  pub custom_emojis: Vec<CustomEmojiView>,
  /// A list of external auth methods your site supports.
  pub oauth_providers: Option<Vec<PublicOAuthProvider>>,
  pub admin_oauth_providers: Option<Vec<OAuthProvider>>,
>>>>>>> 2b3fd70a
  pub blocked_urls: Vec<LocalSiteUrlBlocklist>,
}

#[skip_serializing_none]
#[derive(Debug, Serialize, Deserialize, Clone)]
#[cfg_attr(feature = "full", derive(TS))]
#[cfg_attr(feature = "full", ts(export))]
/// A response of federated instances.
pub struct GetFederatedInstancesResponse {
  /// Optional, because federation may be disabled.
  pub federated_instances: Option<FederatedInstances>,
}

#[derive(Debug, Serialize, Deserialize, Clone)]
#[cfg_attr(feature = "full", derive(TS))]
#[cfg_attr(feature = "full", ts(export))]
/// Your user info.
pub struct MyUserInfo {
  pub local_user_view: LocalUserView,
  pub follows: Vec<CommunityFollowerView>,
  pub moderates: Vec<CommunityModeratorView>,
  pub community_blocks: Vec<Community>,
  pub instance_blocks: Vec<Instance>,
  pub person_blocks: Vec<Person>,
  pub discussion_languages: Vec<LanguageId>,
}

#[derive(Debug, Serialize, Deserialize, Clone)]
#[cfg_attr(feature = "full", derive(TS))]
#[cfg_attr(feature = "full", ts(export))]
/// A list of federated instances.
pub struct FederatedInstances {
  pub linked: Vec<InstanceWithFederationState>,
  pub allowed: Vec<InstanceWithFederationState>,
  pub blocked: Vec<InstanceWithFederationState>,
}

#[skip_serializing_none]
#[derive(Debug, Serialize, Deserialize, Clone)]
#[cfg_attr(feature = "full", derive(TS))]
#[cfg_attr(feature = "full", ts(export))]
pub struct ReadableFederationState {
  #[serde(flatten)]
  internal_state: FederationQueueState,
  /// timestamp of the next retry attempt (null if fail count is 0)
  next_retry: Option<DateTime<Utc>>,
}

impl From<FederationQueueState> for ReadableFederationState {
  fn from(internal_state: FederationQueueState) -> Self {
    ReadableFederationState {
      next_retry: internal_state.last_retry.map(|r| {
        r + chrono::Duration::from_std(federate_retry_sleep_duration(internal_state.fail_count))
          .expect("sleep duration longer than 2**63 ms (262 million years)")
      }),
      internal_state,
    }
  }
}

#[skip_serializing_none]
#[derive(Debug, Serialize, Deserialize, Clone)]
#[cfg_attr(feature = "full", derive(TS))]
#[cfg_attr(feature = "full", ts(export))]
pub struct InstanceWithFederationState {
  #[serde(flatten)]
  pub instance: Instance,
  /// if federation to this instance is or was active, show state of outgoing federation to this
  /// instance
  pub federation_state: Option<ReadableFederationState>,
}

#[skip_serializing_none]
#[derive(Debug, Serialize, Deserialize, Clone, PartialEq, Eq, Hash)]
#[cfg_attr(feature = "full", derive(TS))]
#[cfg_attr(feature = "full", ts(export))]
/// Purges a person from the database. This will delete all content attached to that person.
pub struct PurgePerson {
  pub person_id: PersonId,
  pub reason: Option<String>,
}

#[skip_serializing_none]
#[derive(Debug, Serialize, Deserialize, Clone, PartialEq, Eq, Hash)]
#[cfg_attr(feature = "full", derive(TS))]
#[cfg_attr(feature = "full", ts(export))]
/// Purges a community from the database. This will delete all content attached to that community.
pub struct PurgeCommunity {
  pub community_id: CommunityId,
  pub reason: Option<String>,
}

#[skip_serializing_none]
#[derive(Debug, Serialize, Deserialize, Clone, PartialEq, Eq, Hash)]
#[cfg_attr(feature = "full", derive(TS))]
#[cfg_attr(feature = "full", ts(export))]
/// Purges a post from the database. This will delete all content attached to that post.
pub struct PurgePost {
  pub post_id: PostId,
  pub reason: Option<String>,
}

#[skip_serializing_none]
#[derive(Debug, Serialize, Deserialize, Clone, PartialEq, Eq, Hash)]
#[cfg_attr(feature = "full", derive(TS))]
#[cfg_attr(feature = "full", ts(export))]
/// Purges a comment from the database. This will delete all content attached to that comment.
pub struct PurgeComment {
  pub comment_id: CommentId,
  pub reason: Option<String>,
}

#[skip_serializing_none]
#[derive(Debug, Serialize, Deserialize, Clone, Copy, Default, PartialEq, Eq, Hash)]
#[cfg_attr(feature = "full", derive(TS))]
#[cfg_attr(feature = "full", ts(export))]
/// Fetches a list of registration applications.
pub struct ListRegistrationApplications {
  /// Only shows the unread applications (IE those without an admin actor)
  pub unread_only: Option<bool>,
  pub page: Option<i64>,
  pub limit: Option<i64>,
}

#[derive(Debug, Serialize, Deserialize, Clone)]
#[cfg_attr(feature = "full", derive(TS))]
#[cfg_attr(feature = "full", ts(export))]
/// The list of registration applications.
pub struct ListRegistrationApplicationsResponse {
  pub registration_applications: Vec<RegistrationApplicationView>,
}

#[skip_serializing_none]
#[derive(Debug, Serialize, Deserialize, Clone, Copy, Default, PartialEq, Eq, Hash)]
#[cfg_attr(feature = "full", derive(TS))]
#[cfg_attr(feature = "full", ts(export))]
/// Gets a registration application for a person
pub struct GetRegistrationApplication {
  pub person_id: PersonId,
}

#[skip_serializing_none]
#[derive(Debug, Serialize, Deserialize, Clone, Default, PartialEq, Eq, Hash)]
#[cfg_attr(feature = "full", derive(TS))]
#[cfg_attr(feature = "full", ts(export))]
/// Approves a registration application.
pub struct ApproveRegistrationApplication {
  pub id: RegistrationApplicationId,
  pub approve: bool,
  pub deny_reason: Option<String>,
}

#[derive(Debug, Serialize, Deserialize, Clone)]
#[cfg_attr(feature = "full", derive(TS))]
#[cfg_attr(feature = "full", ts(export))]
/// The response of an action done to a registration application.
pub struct RegistrationApplicationResponse {
  pub registration_application: RegistrationApplicationView,
}

#[derive(Debug, Serialize, Deserialize, Clone)]
#[cfg_attr(feature = "full", derive(TS))]
#[cfg_attr(feature = "full", ts(export))]
/// The count of unread registration applications.
pub struct GetUnreadRegistrationApplicationCountResponse {
  pub registration_applications: i64,
}

#[derive(Debug, Serialize, Deserialize, Clone, Copy, Default, PartialEq, Eq, Hash)]
#[cfg_attr(feature = "full", derive(TS))]
#[cfg_attr(feature = "full", ts(export))]
/// Block an instance as user
pub struct BlockInstance {
  pub instance_id: InstanceId,
  pub block: bool,
}

#[skip_serializing_none]
#[derive(Debug, Serialize, Deserialize, Clone)]
#[cfg_attr(feature = "full", derive(TS))]
#[cfg_attr(feature = "full", ts(export))]
pub struct BlockInstanceResponse {
  pub blocked: bool,
}<|MERGE_RESOLUTION|>--- conflicted
+++ resolved
@@ -311,18 +311,11 @@
   pub my_user: Option<MyUserInfo>,
   pub all_languages: Vec<Language>,
   pub discussion_languages: Vec<LanguageId>,
-<<<<<<< HEAD
   /// If the site has any taglines, a random one is included here for displaying
   pub tagline: Option<Tagline>,
-=======
-  /// A list of taglines shown at the top of the front page.
-  pub taglines: Vec<Tagline>,
-  /// A list of custom emojis your site supports.
-  pub custom_emojis: Vec<CustomEmojiView>,
   /// A list of external auth methods your site supports.
   pub oauth_providers: Option<Vec<PublicOAuthProvider>>,
   pub admin_oauth_providers: Option<Vec<OAuthProvider>>,
->>>>>>> 2b3fd70a
   pub blocked_urls: Vec<LocalSiteUrlBlocklist>,
 }
 
