use crate::{
  comment::CommentResponse,
  community::CommunityResponse,
  context::LemmyContext,
  post::PostResponse,
  utils::{
    check_person_instance_community_block,
    get_interface_language,
    is_mod_or_admin,
    send_email_to_user,
  },
};
use actix_web::web::Json;
use lemmy_db_schema::{
  newtypes::{CommentId, CommunityId, LocalUserId, PostId, PostOrCommentId},
  source::{
    actor_language::CommunityLanguage,
    comment::Comment,
    comment_reply::{CommentReply, CommentReplyInsertForm},
    community::Community,
    person::Person,
<<<<<<< HEAD
    person_mention::{PersonMention, PersonMentionInsertForm},
    post::Post,
=======
    person_comment_mention::{PersonCommentMention, PersonCommentMentionInsertForm},
    person_post_mention::{PersonPostMention, PersonPostMentionInsertForm},
>>>>>>> 6a7b1d41
  },
  traits::Crud,
};
use lemmy_db_views::structs::{CommentView, LocalUserView, PostView};
use lemmy_db_views_actor::structs::CommunityView;
use lemmy_utils::{
  error::LemmyResult,
  utils::{markdown::markdown_to_html, mention::MentionData},
};

pub async fn build_comment_response(
  context: &LemmyContext,
  comment_id: CommentId,
  local_user_view: Option<LocalUserView>,
  recipient_ids: Vec<LocalUserId>,
) -> LemmyResult<CommentResponse> {
  let local_user = local_user_view.map(|l| l.local_user);
  let comment_view =
    CommentView::read(&mut context.pool(), comment_id, local_user.as_ref()).await?;
  Ok(CommentResponse {
    comment_view,
    recipient_ids,
  })
}

pub async fn build_community_response(
  context: &LemmyContext,
  local_user_view: LocalUserView,
  community_id: CommunityId,
) -> LemmyResult<Json<CommunityResponse>> {
  let is_mod_or_admin = is_mod_or_admin(&mut context.pool(), &local_user_view.person, community_id)
    .await
    .is_ok();
  let local_user = local_user_view.local_user;
  let community_view = CommunityView::read(
    &mut context.pool(),
    community_id,
    Some(&local_user),
    is_mod_or_admin,
  )
  .await?;
  let discussion_languages = CommunityLanguage::read(&mut context.pool(), community_id).await?;

  Ok(Json(CommunityResponse {
    community_view,
    discussion_languages,
  }))
}

pub async fn build_post_response(
  context: &LemmyContext,
  community_id: CommunityId,
  local_user_view: LocalUserView,
  post_id: PostId,
) -> LemmyResult<Json<PostResponse>> {
  let local_user = local_user_view.local_user;
  let is_mod_or_admin = is_mod_or_admin(&mut context.pool(), &local_user_view.person, community_id)
    .await
    .is_ok();
  let post_view = PostView::read(
    &mut context.pool(),
    post_id,
    Some(&local_user),
    is_mod_or_admin,
  )
  .await?;
  Ok(Json(PostResponse { post_view }))
}

// TODO: this function is a mess and should be split up to handle email separately
#[tracing::instrument(skip_all)]
pub async fn send_local_notifs(
  mentions: Vec<MentionData>,
  post_or_comment_id: PostOrCommentId,
  person: &Person,
  do_send_email: bool,
  context: &LemmyContext,
  local_user_view: Option<&LocalUserView>,
) -> LemmyResult<Vec<LocalUserId>> {
  let mut recipient_ids = Vec::new();
  let inbox_link = format!("{}/inbox", context.settings().get_protocol_and_hostname());

<<<<<<< HEAD
  // When called from api code, we have local user view and can read with CommentView
  // to reduce db queries. But when receiving a federated comment the user view is None,
  // which means that comments inside private communities cant be read. As a workaround
  // we need to read the items manually to bypass this check.
  let (comment, post, community) = if let Some(local_user_view) = local_user_view {
    let comment_view = CommentView::read(
      &mut context.pool(),
      comment_id,
      Some(&local_user_view.local_user),
    )
    .await?;
    (
      comment_view.comment,
      comment_view.post,
      comment_view.community,
    )
  } else {
    let comment = Comment::read(&mut context.pool(), comment_id).await?;
    let post = Post::read(&mut context.pool(), comment.post_id).await?;
    let community = Community::read(&mut context.pool(), post.community_id).await?;
    (comment, post, community)
=======
  // let person = my_local_user.person;
  // Read the comment view to get extra info

  let (comment_opt, post, community) = match post_or_comment_id {
    PostOrCommentId::Post(post_id) => {
      let post_view = PostView::read(
        &mut context.pool(),
        post_id,
        local_user_view.map(|view| &view.local_user),
        false,
      )
      .await?;
      (None, post_view.post, post_view.community)
    }
    PostOrCommentId::Comment(comment_id) => {
      let comment_view = CommentView::read(
        &mut context.pool(),
        comment_id,
        local_user_view.map(|view| &view.local_user),
      )
      .await?;
      (
        Some(comment_view.comment),
        comment_view.post,
        comment_view.community,
      )
    }
>>>>>>> 6a7b1d41
  };

  // Send the local mentions
  for mention in mentions
    .iter()
    .filter(|m| m.is_local(&context.settings().hostname) && m.name.ne(&person.name))
  {
    let mention_name = mention.name.clone();
    let user_view = LocalUserView::read_from_name(&mut context.pool(), &mention_name).await;
    if let Ok(mention_user_view) = user_view {
      // TODO
      // At some point, make it so you can't tag the parent creator either
      // Potential duplication of notifications, one for reply and the other for mention, is handled
      // below by checking recipient ids
      recipient_ids.push(mention_user_view.local_user.id);

      // Make the correct reply form depending on whether its a post or comment mention
      let comment_content_or_post_body = if let Some(comment) = &comment_opt {
        let person_comment_mention_form = PersonCommentMentionInsertForm {
          recipient_id: mention_user_view.person.id,
          comment_id: comment.id,
          read: None,
        };

        // Allow this to fail softly, since comment edits might re-update or replace it
        // Let the uniqueness handle this fail
        PersonCommentMention::create(&mut context.pool(), &person_comment_mention_form)
          .await
          .ok();
        comment.content.clone()
      } else {
        let person_post_mention_form = PersonPostMentionInsertForm {
          recipient_id: mention_user_view.person.id,
          post_id: post.id,
          read: None,
        };

        // Allow this to fail softly, since edits might re-update or replace it
        PersonPostMention::create(&mut context.pool(), &person_post_mention_form)
          .await
          .ok();
        post.body.clone().unwrap_or_default()
      };

      // Send an email to those local users that have notifications on
      if do_send_email {
        let lang = get_interface_language(&mention_user_view);
        let content = markdown_to_html(&comment_content_or_post_body);
        send_email_to_user(
          &mention_user_view,
          &lang.notification_mentioned_by_subject(&person.name),
          &lang.notification_mentioned_by_body(&content, &inbox_link, &person.name),
          context.settings(),
        )
        .await
      }
    }
  }

  // Send comment_reply to the parent commenter / poster
  if let Some(comment) = &comment_opt {
    if let Some(parent_comment_id) = comment.parent_comment_id() {
      let parent_comment = Comment::read(&mut context.pool(), parent_comment_id).await?;

      // Get the parent commenter local_user
      let parent_creator_id = parent_comment.creator_id;

      let check_blocks = check_person_instance_community_block(
        person.id,
        parent_creator_id,
        // Only block from the community's instance_id
        community.instance_id,
        community.id,
        &mut context.pool(),
      )
      .await
      .is_err();

      // Don't send a notif to yourself
      if parent_comment.creator_id != person.id && !check_blocks {
        let user_view = LocalUserView::read_person(&mut context.pool(), parent_creator_id).await;
        if let Ok(parent_user_view) = user_view {
          // Don't duplicate notif if already mentioned by checking recipient ids
          if !recipient_ids.contains(&parent_user_view.local_user.id) {
            recipient_ids.push(parent_user_view.local_user.id);

            let comment_reply_form = CommentReplyInsertForm {
              recipient_id: parent_user_view.person.id,
              comment_id: comment.id,
              read: None,
            };

            // Allow this to fail softly, since comment edits might re-update or replace it
            // Let the uniqueness handle this fail
            CommentReply::create(&mut context.pool(), &comment_reply_form)
              .await
              .ok();

            if do_send_email {
              let lang = get_interface_language(&parent_user_view);
              let content = markdown_to_html(&comment.content);
              send_email_to_user(
                &parent_user_view,
                &lang.notification_comment_reply_subject(&person.name),
                &lang.notification_comment_reply_body(&content, &inbox_link, &person.name),
                context.settings(),
              )
              .await
            }
          }
        }
      }
    } else {
      // Use the post creator to check blocks
      let check_blocks = check_person_instance_community_block(
        person.id,
        post.creator_id,
        // Only block from the community's instance_id
        community.instance_id,
        community.id,
        &mut context.pool(),
      )
      .await
      .is_err();

      if post.creator_id != person.id && !check_blocks {
        let creator_id = post.creator_id;
        let parent_user = LocalUserView::read_person(&mut context.pool(), creator_id).await;
        if let Ok(parent_user_view) = parent_user {
          if !recipient_ids.contains(&parent_user_view.local_user.id) {
            recipient_ids.push(parent_user_view.local_user.id);

            let comment_reply_form = CommentReplyInsertForm {
              recipient_id: parent_user_view.person.id,
              comment_id: comment.id,
              read: None,
            };

            // Allow this to fail softly, since comment edits might re-update or replace it
            // Let the uniqueness handle this fail
            CommentReply::create(&mut context.pool(), &comment_reply_form)
              .await
              .ok();

            if do_send_email {
              let lang = get_interface_language(&parent_user_view);
              let content = markdown_to_html(&comment.content);
              send_email_to_user(
                &parent_user_view,
                &lang.notification_post_reply_subject(&person.name),
                &lang.notification_post_reply_body(&content, &inbox_link, &person.name),
                context.settings(),
              )
              .await
            }
          }
        }
      }
    }
  }

  Ok(recipient_ids)
}<|MERGE_RESOLUTION|>--- conflicted
+++ resolved
@@ -19,13 +19,8 @@
     comment_reply::{CommentReply, CommentReplyInsertForm},
     community::Community,
     person::Person,
-<<<<<<< HEAD
-    person_mention::{PersonMention, PersonMentionInsertForm},
-    post::Post,
-=======
     person_comment_mention::{PersonCommentMention, PersonCommentMentionInsertForm},
     person_post_mention::{PersonPostMention, PersonPostMentionInsertForm},
->>>>>>> 6a7b1d41
   },
   traits::Crud,
 };
@@ -108,7 +103,6 @@
   let mut recipient_ids = Vec::new();
   let inbox_link = format!("{}/inbox", context.settings().get_protocol_and_hostname());
 
-<<<<<<< HEAD
   // When called from api code, we have local user view and can read with CommentView
   // to reduce db queries. But when receiving a federated comment the user view is None,
   // which means that comments inside private communities cant be read. As a workaround
@@ -130,7 +124,7 @@
     let post = Post::read(&mut context.pool(), comment.post_id).await?;
     let community = Community::read(&mut context.pool(), post.community_id).await?;
     (comment, post, community)
-=======
+  };
   // let person = my_local_user.person;
   // Read the comment view to get extra info
 
@@ -158,7 +152,6 @@
         comment_view.community,
       )
     }
->>>>>>> 6a7b1d41
   };
 
   // Send the local mentions
