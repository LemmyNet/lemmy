[package]
name = "lemmy_api_common"
version.workspace = true
edition.workspace = true
description.workspace = true
license.workspace = true
homepage.workspace = true
documentation.workspace = true
repository.workspace = true

[lib]
name = "lemmy_api_common"
path = "src/lib.rs"
doctest = false

[lints]
workspace = true

[features]
full = [
  "tracing",
  "rosetta-i18n",
  "lemmy_utils",
  "lemmy_db_views/full",
  "lemmy_db_views_actor/full",
  "lemmy_db_views_moderator/full",
  "activitypub_federation",
  "encoding",
  "reqwest-middleware",
  "webpage",
  "ts-rs",
  "tokio",
  "uuid",
  "reqwest",
  "actix-web",
  "futures",
  "once_cell",
  "jsonwebtoken",
  "mime",
]

[dependencies]
lemmy_db_views = { workspace = true }
lemmy_db_views_moderator = { workspace = true }
lemmy_db_views_actor = { workspace = true }
lemmy_db_schema = { workspace = true }
lemmy_utils = { workspace = true, optional = true }
activitypub_federation = { workspace = true, optional = true }
serde = { workspace = true }
serde_with = { workspace = true }
url = { workspace = true }
chrono = { workspace = true }
tracing = { workspace = true, optional = true }
reqwest-middleware = { workspace = true, optional = true }
regex = { workspace = true }
rosetta-i18n = { workspace = true, optional = true }
anyhow = { workspace = true }
futures = { workspace = true, optional = true }
uuid = { workspace = true, optional = true }
tokio = { workspace = true, optional = true }
reqwest = { workspace = true, optional = true }
ts-rs = { workspace = true, optional = true }
once_cell = { workspace = true, optional = true }
actix-web = { workspace = true, optional = true }
enum-map = { workspace = true }
urlencoding = { workspace = true }
async-trait = { workspace = true }
mime = { version = "0.3.17", optional = true }
webpage = { version = "1.6", default-features = false, features = [
  "serde",
], optional = true }
encoding = { version = "0.2.33", optional = true }
jsonwebtoken = { version = "8.3.0", optional = true }
# necessary for wasmt compilation
<<<<<<< HEAD
getrandom = { version = "0.2.10", features = ["js"] }
task-local-extensions = "0.1.4"
=======
getrandom = { version = "0.2.11", features = ["js"] }
enum-map = { workspace = true }
>>>>>>> 4ef00e06

[package.metadata.cargo-machete]
ignored = ["getrandom"]

[dev-dependencies]
serial_test = { workspace = true }
reqwest-middleware = { workspace = true }
serde_json = { workspace = true }<|MERGE_RESOLUTION|>--- conflicted
+++ resolved
@@ -72,13 +72,8 @@
 encoding = { version = "0.2.33", optional = true }
 jsonwebtoken = { version = "8.3.0", optional = true }
 # necessary for wasmt compilation
-<<<<<<< HEAD
-getrandom = { version = "0.2.10", features = ["js"] }
+getrandom = { version = "0.2.11", features = ["js"] }
 task-local-extensions = "0.1.4"
-=======
-getrandom = { version = "0.2.11", features = ["js"] }
-enum-map = { workspace = true }
->>>>>>> 4ef00e06
 
 [package.metadata.cargo-machete]
 ignored = ["getrandom"]
