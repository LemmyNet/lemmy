--- conflicted
+++ resolved
@@ -81,8 +81,5 @@
 [dev-dependencies]
 serial_test = { workspace = true }
 reqwest-middleware = { workspace = true }
-<<<<<<< HEAD
 serde_json = { workspace = true }
-=======
-pretty_assertions = { workspace = true }
->>>>>>> a5289dd4
+pretty_assertions = { workspace = true }