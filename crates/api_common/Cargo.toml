[package]
name = "lemmy_api_common"
version.workspace = true
edition.workspace = true
description.workspace = true
license.workspace = true
homepage.workspace = true
documentation.workspace = true
repository.workspace = true

[lib]
name = "lemmy_api_common"
path = "src/lib.rs"
doctest = false

[lints]
workspace = true

[features]
full = [
  "tracing",
  "activitypub_federation",
  "encoding_rs",
  "reqwest-middleware",
  "webpage",
  "ts-rs",
  "tokio",
  "reqwest",
  "actix-web",
  "futures",
  "jsonwebtoken",
  "mime",
  "moka",
  "actix-web-httpauth",
  "webmention",
  "extism",
  "extism-convert",
  "once_cell",
  "serde_json",
  "lemmy_email",
  "lemmy_db_schema/full",
  "lemmy_db_schema_file/full",
  "lemmy_utils/full",
  "lemmy_db_views_comment/full",
  "lemmy_db_views_community/full",
  "lemmy_db_views_community_moderator/full",
  "lemmy_db_views_community_follower/full",
  "lemmy_db_views_community_person_ban/full",
  "lemmy_db_views_post/full",
  "lemmy_db_views_vote/full",
  "lemmy_db_views_local_user/full",
  "lemmy_db_views_person/full",
  "lemmy_db_views_custom_emoji/full",
  "lemmy_db_views_reports/full",
  "lemmy_db_views_private_message/full",
  "lemmy_db_views_local_image/full",
<<<<<<< HEAD
  "lemmy_db_views_inbox_combined/full",
  "lemmy_db_views_person_content_combined/full",
  "lemmy_db_views_person_saved_combined/full",
  "lemmy_db_views_person_liked_combined/full",
=======
>>>>>>> c840c9b2
  "lemmy_db_views_report_combined/full",
  "lemmy_db_views_site/full",
  "lemmy_db_views_registration_applications/full",
]

[dependencies]
lemmy_db_views_comment = { workspace = true }
lemmy_db_views_community = { workspace = true }
lemmy_db_views_community_moderator = { workspace = true }
lemmy_db_views_community_follower = { workspace = true }
lemmy_db_views_community_person_ban = { workspace = true }
lemmy_db_views_post = { workspace = true }
lemmy_db_views_vote = { workspace = true }
lemmy_db_views_local_user = { workspace = true }
lemmy_db_views_person = { workspace = true }
lemmy_db_views_custom_emoji = { workspace = true }
lemmy_db_views_reports = { workspace = true }
lemmy_db_views_private_message = { workspace = true }
lemmy_db_views_local_image = { workspace = true }
<<<<<<< HEAD
lemmy_db_views_inbox_combined = { workspace = true }
lemmy_db_views_person_content_combined = { workspace = true }
lemmy_db_views_person_saved_combined = { workspace = true }
lemmy_db_views_person_liked_combined = { workspace = true }
=======
>>>>>>> c840c9b2
lemmy_db_views_report_combined = { workspace = true }
lemmy_db_views_site = { workspace = true }
lemmy_db_views_registration_applications = { workspace = true }
lemmy_db_schema = { workspace = true }
lemmy_utils = { workspace = true }
lemmy_db_schema_file = { workspace = true }
lemmy_email = { workspace = true, optional = true }
activitypub_federation = { workspace = true, optional = true }
serde = { workspace = true }
serde_with = { workspace = true }
url = { workspace = true }
chrono = { workspace = true }
tracing = { workspace = true, optional = true }
reqwest-middleware = { workspace = true, optional = true }
regex = { workspace = true }
futures = { workspace = true, optional = true }
tokio = { workspace = true, optional = true }
reqwest = { workspace = true, optional = true }
ts-rs = { workspace = true, optional = true }
moka = { workspace = true, optional = true }
anyhow.workspace = true
enum-map = { workspace = true }
actix-web = { workspace = true, optional = true }
urlencoding = { workspace = true }
serde_json = { workspace = true, optional = true }
mime = { version = "0.3.17", optional = true }
mime_guess = "2.0.5"
infer = "0.19.0"
webpage = { version = "2.0", default-features = false, optional = true, features = [
  "serde",
] }
encoding_rs = { version = "0.8.35", optional = true }
jsonwebtoken = { version = "9.3.1", optional = true }
actix-web-httpauth = { version = "0.8.2", optional = true }
webmention = { version = "0.6.0", optional = true }
extism = { git = "https://github.com/extism/extism.git", branch = "pool", optional = true }
extism-convert = { git = "https://github.com/extism/extism.git", branch = "pool", optional = true }
once_cell = { version = "1.21.3", optional = true }

[dev-dependencies]
serial_test = { workspace = true }
reqwest-middleware = { workspace = true }
pretty_assertions = { workspace = true }<|MERGE_RESOLUTION|>--- conflicted
+++ resolved
@@ -54,13 +54,6 @@
   "lemmy_db_views_reports/full",
   "lemmy_db_views_private_message/full",
   "lemmy_db_views_local_image/full",
-<<<<<<< HEAD
-  "lemmy_db_views_inbox_combined/full",
-  "lemmy_db_views_person_content_combined/full",
-  "lemmy_db_views_person_saved_combined/full",
-  "lemmy_db_views_person_liked_combined/full",
-=======
->>>>>>> c840c9b2
   "lemmy_db_views_report_combined/full",
   "lemmy_db_views_site/full",
   "lemmy_db_views_registration_applications/full",
@@ -80,13 +73,6 @@
 lemmy_db_views_reports = { workspace = true }
 lemmy_db_views_private_message = { workspace = true }
 lemmy_db_views_local_image = { workspace = true }
-<<<<<<< HEAD
-lemmy_db_views_inbox_combined = { workspace = true }
-lemmy_db_views_person_content_combined = { workspace = true }
-lemmy_db_views_person_saved_combined = { workspace = true }
-lemmy_db_views_person_liked_combined = { workspace = true }
-=======
->>>>>>> c840c9b2
 lemmy_db_views_report_combined = { workspace = true }
 lemmy_db_views_site = { workspace = true }
 lemmy_db_views_registration_applications = { workspace = true }
