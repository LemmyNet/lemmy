--- conflicted
+++ resolved
@@ -59,10 +59,5 @@
 tokio = { workspace = true, optional = true }
 reqwest = { workspace = true, optional = true }
 ts-rs = { workspace = true, optional = true }
-<<<<<<< HEAD
-actix-web = { workspace = true }
 once_cell = { workspace = true }
-=======
-actix-web = { workspace = true, optional = true }
-getrandom = { version = "0.2.10", features = ["js"] }
->>>>>>> 164f4b93
+actix-web = { workspace = true, optional = true }