[package]
name = "lemmy_api_common"
version.workspace = true
edition.workspace = true
description.workspace = true
license.workspace = true
homepage.workspace = true
documentation.workspace = true
repository.workspace = true

[lib]
name = "lemmy_api_common"
path = "src/lib.rs"
doctest = false

[lints]
workspace = true

[features]
full = [
  "tracing",
  "activitypub_federation",
  "encoding_rs",
  "reqwest-middleware",
  "webpage",
  "ts-rs",
  "tokio",
  "reqwest",
  "actix-web",
  "futures",
  "jsonwebtoken",
  "mime",
  "moka",
  "actix-web-httpauth",
  "webmention",
  "extism",
  "extism-convert",
  "once_cell",
  "serde_json",
  "lemmy_email",
  "lemmy_db_schema/full",
  "lemmy_db_schema_file/full",
  "lemmy_utils/full",
  "lemmy_db_views_comment/full",
  "lemmy_db_views_community/full",
  "lemmy_db_views_community_moderator/full",
  "lemmy_db_views_community_follower/full",
  "lemmy_db_views_community_person_ban/full",
  "lemmy_db_views_post/full",
  "lemmy_db_views_vote/full",
  "lemmy_db_views_local_user/full",
  "lemmy_db_views_person/full",
  "lemmy_db_views_custom_emoji/full",
  "lemmy_db_views_reports/full",
  "lemmy_db_views_private_message/full",
  "lemmy_db_views_local_image/full",
  "lemmy_db_views_inbox_combined/full",
  "lemmy_db_views_person_content_combined/full",
  "lemmy_db_views_person_saved_combined/full",
  "lemmy_db_views_report_combined/full",
  "lemmy_db_views_search_combined/full",
  "lemmy_db_views_site/full",
  "lemmy_db_views_registration_applications/full",
]

[dependencies]
lemmy_db_views_comment = { workspace = true }
lemmy_db_views_community = { workspace = true }
lemmy_db_views_community_moderator = { workspace = true }
lemmy_db_views_community_follower = { workspace = true }
lemmy_db_views_community_person_ban = { workspace = true }
lemmy_db_views_post = { workspace = true }
lemmy_db_views_vote = { workspace = true }
lemmy_db_views_local_user = { workspace = true }
lemmy_db_views_person = { workspace = true }
lemmy_db_views_custom_emoji = { workspace = true }
lemmy_db_views_reports = { workspace = true }
lemmy_db_views_private_message = { workspace = true }
lemmy_db_views_local_image = { workspace = true }
lemmy_db_views_inbox_combined = { workspace = true }
lemmy_db_views_person_content_combined = { workspace = true }
lemmy_db_views_person_saved_combined = { workspace = true }
lemmy_db_views_report_combined = { workspace = true }
lemmy_db_views_search_combined = { workspace = true }
lemmy_db_views_site = { workspace = true }
lemmy_db_views_registration_applications = { workspace = true }
lemmy_db_schema = { workspace = true }
lemmy_utils = { workspace = true }
lemmy_db_schema_file = { workspace = true }
lemmy_email = { workspace = true, optional = true }
activitypub_federation = { workspace = true, optional = true }
serde = { workspace = true }
serde_with = { workspace = true }
url = { workspace = true }
chrono = { workspace = true }
tracing = { workspace = true, optional = true }
reqwest-middleware = { workspace = true, optional = true }
regex = { workspace = true }
futures = { workspace = true, optional = true }
tokio = { workspace = true, optional = true }
reqwest = { workspace = true, optional = true }
ts-rs = { workspace = true, optional = true }
moka = { workspace = true, optional = true }
anyhow.workspace = true
enum-map = { workspace = true }
actix-web = { workspace = true, optional = true }
urlencoding = { workspace = true }
serde_json = { workspace = true, optional = true }
mime = { version = "0.3.17", optional = true }
mime_guess = "2.0.5"
infer = "0.19.0"
webpage = { version = "2.0", default-features = false, optional = true, features = [
  "serde",
] }
encoding_rs = { version = "0.8.35", optional = true }
jsonwebtoken = { version = "9.3.1", optional = true }
actix-web-httpauth = { version = "0.8.2", optional = true }
webmention = { version = "0.6.0", optional = true }
extism = { git = "https://github.com/extism/extism.git", branch = "pool", optional = true }
extism-convert = { git = "https://github.com/extism/extism.git", branch = "pool", optional = true }
<<<<<<< HEAD
once_cell = { version = "1.21.0", optional = true }
either = { workspace = true }
=======
once_cell = { version = "1.21.3", optional = true }
>>>>>>> 18a042fb

[dev-dependencies]
serial_test = { workspace = true }
reqwest-middleware = { workspace = true }
pretty_assertions = { workspace = true }<|MERGE_RESOLUTION|>--- conflicted
+++ resolved
@@ -118,12 +118,8 @@
 webmention = { version = "0.6.0", optional = true }
 extism = { git = "https://github.com/extism/extism.git", branch = "pool", optional = true }
 extism-convert = { git = "https://github.com/extism/extism.git", branch = "pool", optional = true }
-<<<<<<< HEAD
-once_cell = { version = "1.21.0", optional = true }
+once_cell = { version = "1.21.3", optional = true }
 either = { workspace = true }
-=======
-once_cell = { version = "1.21.3", optional = true }
->>>>>>> 18a042fb
 
 [dev-dependencies]
 serial_test = { workspace = true }
