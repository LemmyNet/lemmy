--- conflicted
+++ resolved
@@ -37,12 +37,9 @@
   "extism-convert",
   "once_cell",
   "serde_json",
-<<<<<<< HEAD
   "totp-rs",
-=======
   "lemmy_email",
   "lemmy_db_schema/full",
->>>>>>> fe50d8ad
   "lemmy_db_schema_file/full",
   "lemmy_utils/full",
   "lemmy_db_views_comment/full",
