use activitypub_federation::config::Data;
use actix_web::web::Json;
use lemmy_api_utils::{
  context::LemmyContext,
  utils::{check_local_user_valid, get_multi_community, slur_regex},
};
use lemmy_db_schema::{
  source::multi_community::{MultiCommunity, MultiCommunityFollowForm, MultiCommunityInsertForm},
  traits::{ApubActor, Crud},
};
use lemmy_db_schema_file::enums::CommunityFollowerState;
use lemmy_db_views_community::{
  api::{CreateMultiCommunity, MultiCommunityResponse},
  MultiCommunityView,
};
use lemmy_db_views_local_user::LocalUserView;
use lemmy_db_views_site::SiteView;
use lemmy_utils::{
  error::LemmyResult,
  utils::{slurs::check_slurs, validation::is_valid_display_name},
};
use url::Url;

pub async fn create_multi_community(
  data: Json<CreateMultiCommunity>,
  context: Data<LemmyContext>,
  local_user_view: LocalUserView,
) -> LemmyResult<Json<MultiCommunityResponse>> {
  check_local_user_valid(&local_user_view)?;
  let site_view = SiteView::read_local(&mut context.pool()).await?;

  let my_person_id = local_user_view.person.id;
  is_valid_display_name(&data.name)?;

  let slur_regex = slur_regex(&context).await?;
  check_slurs(&data.name, &slur_regex)?;
  let ap_id = MultiCommunity::generate_local_actor_url(&data.name, context.settings())?;
  let following_url = Url::parse(&format!("{}/following", ap_id))?;

  let form = MultiCommunityInsertForm {
    title: data.title.clone(),
    description: data.description.clone(),
    ap_id: Some(ap_id),
    private_key: site_view.site.private_key,
    inbox_url: Some(site_view.site.inbox_url),
    following_url: Some(following_url.into()),
    ..MultiCommunityInsertForm::new(
      my_person_id,
      local_user_view.person.instance_id,
      data.name.clone(),
      site_view.site.public_key,
    )
  };

  let multi = MultiCommunity::create(&mut context.pool(), &form).await?;

  // You follow your own community
  let follow_form = MultiCommunityFollowForm {
    multi_community_id: multi.id,
    person_id: my_person_id,
    follow_state: CommunityFollowerState::Accepted,
  };
  MultiCommunity::follow(&mut context.pool(), &follow_form).await?;

<<<<<<< HEAD
  get_multi_community(multi.id, &context, Some(local_user_view)).await
=======
  let multi_community_view =
    MultiCommunityView::read(&mut context.pool(), multi.id, Some(my_person_id)).await?;

  Ok(Json(MultiCommunityResponse {
    multi_community_view,
  }))
>>>>>>> becbfb3d
}<|MERGE_RESOLUTION|>--- conflicted
+++ resolved
@@ -2,7 +2,7 @@
 use actix_web::web::Json;
 use lemmy_api_utils::{
   context::LemmyContext,
-  utils::{check_local_user_valid, get_multi_community, slur_regex},
+  utils::{check_local_user_valid, slur_regex},
 };
 use lemmy_db_schema::{
   source::multi_community::{MultiCommunity, MultiCommunityFollowForm, MultiCommunityInsertForm},
@@ -62,14 +62,10 @@
   };
   MultiCommunity::follow(&mut context.pool(), &follow_form).await?;
 
-<<<<<<< HEAD
-  get_multi_community(multi.id, &context, Some(local_user_view)).await
-=======
   let multi_community_view =
     MultiCommunityView::read(&mut context.pool(), multi.id, Some(my_person_id)).await?;
 
   Ok(Json(MultiCommunityResponse {
     multi_community_view,
   }))
->>>>>>> becbfb3d
 }