use crate::{context::LemmyContext, utils::is_mod_or_admin};
use actix_web::web::Json;
use lemmy_db_schema::{
  newtypes::{CommentId, CommunityId, InstanceId, PostId},
  source::actor_language::CommunityLanguage,
};
use lemmy_db_views_comment::{api::CommentResponse, CommentView};
use lemmy_db_views_community::{api::CommunityResponse, CommunityView};
use lemmy_db_views_local_user::LocalUserView;
use lemmy_db_views_post::{api::PostResponse, PostView};
use lemmy_utils::error::LemmyResult;

pub async fn build_comment_response(
  context: &LemmyContext,
  comment_id: CommentId,
  local_user_view: Option<LocalUserView>,
  local_instance_id: InstanceId,
) -> LemmyResult<CommentResponse> {
  let local_user = local_user_view.map(|l| l.local_user);
  let comment_view = CommentView::read(
    &mut context.pool(),
    comment_id,
    local_user.as_ref(),
    local_instance_id,
  )
  .await?;
  Ok(CommentResponse { comment_view })
}

pub async fn build_community_response(
  context: &LemmyContext,
  local_user_view: LocalUserView,
  community_id: CommunityId,
) -> LemmyResult<Json<CommunityResponse>> {
  let is_mod_or_admin = is_mod_or_admin(&mut context.pool(), &local_user_view, community_id)
    .await
    .is_ok();
  let local_user = local_user_view.local_user;
  let community_view = CommunityView::read(
    &mut context.pool(),
    community_id,
    Some(&local_user),
    is_mod_or_admin,
  )
  .await?;
  let discussion_languages = CommunityLanguage::read(&mut context.pool(), community_id).await?;

  Ok(Json(CommunityResponse {
    community_view,
    discussion_languages,
  }))
}

pub async fn build_post_response(
  context: &LemmyContext,
  community_id: CommunityId,
  local_user_view: LocalUserView,
  post_id: PostId,
) -> LemmyResult<Json<PostResponse>> {
  let is_mod_or_admin = is_mod_or_admin(&mut context.pool(), &local_user_view, community_id)
    .await
    .is_ok();
  let local_user = local_user_view.local_user;
  let post_view = PostView::read(
    &mut context.pool(),
    post_id,
    Some(&local_user),
    local_user_view.person.instance_id,
    is_mod_or_admin,
  )
  .await?;
  Ok(Json(PostResponse { post_view }))
<<<<<<< HEAD
}

// TODO: this function is a mess and should be split up to handle email separately
pub async fn send_local_notifs(
  mentions: Vec<MentionData>,
  post_or_comment_id: PostOrCommentId,
  person: &Person,
  do_send_email: bool,
  context: &LemmyContext,
  local_user_view: Option<&LocalUserView>,
  local_instance_id: InstanceId,
) -> LemmyResult<Vec<LocalUserId>> {
  let mut recipient_ids = Vec::new();

  let (comment_opt, post, community) = match post_or_comment_id {
    PostOrCommentId::Post(post_id) => {
      let post_view = PostView::read(
        &mut context.pool(),
        post_id,
        local_user_view.map(|view| &view.local_user),
        local_instance_id,
        false,
      )
      .await?;
      (None, post_view.post, post_view.community)
    }
    PostOrCommentId::Comment(comment_id) => {
      // When called from api code, we have local user view and can read with CommentView
      // to reduce db queries. But when receiving a federated comment the user view is None,
      // which means that comments inside private communities cant be read. As a workaround
      // we need to read the items manually to bypass this check.
      if let Some(local_user_view) = local_user_view {
        // Read the comment view to get extra info
        let comment_view = CommentView::read(
          &mut context.pool(),
          comment_id,
          Some(&local_user_view.local_user),
          local_instance_id,
        )
        .await?;
        (
          Some(comment_view.comment),
          comment_view.post,
          comment_view.community,
        )
      } else {
        let comment = Comment::read(&mut context.pool(), comment_id).await?;
        let post = Post::read(&mut context.pool(), comment.post_id).await?;
        let community = Community::read(&mut context.pool(), post.community_id).await?;
        (Some(comment), post, community)
      }
    }
  };

  // Send the local mentions
  for mention in mentions
    .iter()
    .filter(|m| m.is_local(&context.settings().hostname) && m.name.ne(&person.name))
  {
    let mention_name = mention.name.clone();
    let user_view = LocalUserView::read_from_name(&mut context.pool(), &mention_name).await;
    if let Ok(mention_user_view) = user_view {
      // TODO
      // At some point, make it so you can't tag the parent creator either
      // Potential duplication of notifications, one for reply and the other for mention, is handled
      // below by checking recipient ids
      recipient_ids.push(mention_user_view.local_user.id);

      // Make the correct reply form depending on whether its a post or comment mention
      let (link, comment_content_or_post_body) = if let Some(comment) = &comment_opt {
        let person_comment_mention_form = PersonCommentMentionInsertForm {
          recipient_id: mention_user_view.person.id,
          comment_id: comment.id,
          read: None,
        };

        // Allow this to fail softly, since comment edits might re-update or replace it
        // Let the uniqueness handle this fail
        PersonCommentMention::create(&mut context.pool(), &person_comment_mention_form)
          .await
          .ok();
        (
          comment.local_url(context.settings())?,
          comment.content.clone(),
        )
      } else {
        let person_post_mention_form = PersonPostMentionInsertForm {
          recipient_id: mention_user_view.person.id,
          post_id: post.id,
          read: None,
        };

        // Allow this to fail softly, since edits might re-update or replace it
        PersonPostMention::create(&mut context.pool(), &person_post_mention_form)
          .await
          .ok();
        (
          post.local_url(context.settings())?,
          post.body.clone().unwrap_or_default(),
        )
      };

      // Send an email to those local users that have notifications on
      if do_send_email {
        send_mention_email(
          &mention_user_view,
          &comment_content_or_post_body,
          person,
          link.into(),
          context.settings(),
        )
        .await;
      }
    }
  }

  // Send comment_reply to the parent commenter / poster
  if let Some(comment) = &comment_opt {
    if let Some(parent_comment_id) = comment.parent_comment_id() {
      let parent_comment = Comment::read(&mut context.pool(), parent_comment_id).await?;

      let check_blocks = check_person_instance_community_block(
        &mut context.pool(),
        person.id,
        person.instance_id,
        parent_comment.creator_id,
        community.id,
        community.instance_id,
      )
      .await
      .is_err();

      // Don't send a notif to yourself
      if parent_comment.creator_id != person.id && !check_blocks {
        let user_view =
          LocalUserView::read_person(&mut context.pool(), parent_comment.creator_id).await;
        if let Ok(parent_user_view) = user_view {
          // Don't duplicate notif if already mentioned by checking recipient ids
          if !recipient_ids.contains(&parent_user_view.local_user.id) {
            recipient_ids.push(parent_user_view.local_user.id);

            let comment_reply_form = CommentReplyInsertForm {
              recipient_id: parent_user_view.person.id,
              comment_id: comment.id,
              read: None,
            };

            // Allow this to fail softly, since comment edits might re-update or replace it
            // Let the uniqueness handle this fail
            CommentReply::create(&mut context.pool(), &comment_reply_form)
              .await
              .ok();

            if do_send_email {
              send_comment_reply_email(
                &parent_user_view,
                comment,
                person,
                &parent_comment,
                &post,
                context.settings(),
              )
              .await?;
            }
          }
        }
      }
    } else {
      // Use the post creator to check blocks
      let check_blocks = check_person_instance_community_block(
        &mut context.pool(),
        person.id,
        person.instance_id,
        post.creator_id,
        community.id,
        community.instance_id,
      )
      .await
      .is_err();

      if post.creator_id != person.id && !check_blocks {
        let creator_id = post.creator_id;
        let parent_user = LocalUserView::read_person(&mut context.pool(), creator_id).await;
        if let Ok(parent_user_view) = parent_user {
          if !recipient_ids.contains(&parent_user_view.local_user.id) {
            recipient_ids.push(parent_user_view.local_user.id);

            let comment_reply_form = CommentReplyInsertForm {
              recipient_id: parent_user_view.person.id,
              comment_id: comment.id,
              read: None,
            };

            // Allow this to fail softly, since comment edits might re-update or replace it
            // Let the uniqueness handle this fail
            CommentReply::create(&mut context.pool(), &comment_reply_form)
              .await
              .ok();

            if do_send_email {
              send_post_reply_email(
                &parent_user_view,
                comment,
                person,
                &post,
                context.settings(),
              )
              .await?;
            }
          }
        }
      }
    }
  }

  Ok(recipient_ids)
=======
>>>>>>> bf2e9bea
}<|MERGE_RESOLUTION|>--- conflicted
+++ resolved
@@ -70,223 +70,4 @@
   )
   .await?;
   Ok(Json(PostResponse { post_view }))
-<<<<<<< HEAD
-}
-
-// TODO: this function is a mess and should be split up to handle email separately
-pub async fn send_local_notifs(
-  mentions: Vec<MentionData>,
-  post_or_comment_id: PostOrCommentId,
-  person: &Person,
-  do_send_email: bool,
-  context: &LemmyContext,
-  local_user_view: Option<&LocalUserView>,
-  local_instance_id: InstanceId,
-) -> LemmyResult<Vec<LocalUserId>> {
-  let mut recipient_ids = Vec::new();
-
-  let (comment_opt, post, community) = match post_or_comment_id {
-    PostOrCommentId::Post(post_id) => {
-      let post_view = PostView::read(
-        &mut context.pool(),
-        post_id,
-        local_user_view.map(|view| &view.local_user),
-        local_instance_id,
-        false,
-      )
-      .await?;
-      (None, post_view.post, post_view.community)
-    }
-    PostOrCommentId::Comment(comment_id) => {
-      // When called from api code, we have local user view and can read with CommentView
-      // to reduce db queries. But when receiving a federated comment the user view is None,
-      // which means that comments inside private communities cant be read. As a workaround
-      // we need to read the items manually to bypass this check.
-      if let Some(local_user_view) = local_user_view {
-        // Read the comment view to get extra info
-        let comment_view = CommentView::read(
-          &mut context.pool(),
-          comment_id,
-          Some(&local_user_view.local_user),
-          local_instance_id,
-        )
-        .await?;
-        (
-          Some(comment_view.comment),
-          comment_view.post,
-          comment_view.community,
-        )
-      } else {
-        let comment = Comment::read(&mut context.pool(), comment_id).await?;
-        let post = Post::read(&mut context.pool(), comment.post_id).await?;
-        let community = Community::read(&mut context.pool(), post.community_id).await?;
-        (Some(comment), post, community)
-      }
-    }
-  };
-
-  // Send the local mentions
-  for mention in mentions
-    .iter()
-    .filter(|m| m.is_local(&context.settings().hostname) && m.name.ne(&person.name))
-  {
-    let mention_name = mention.name.clone();
-    let user_view = LocalUserView::read_from_name(&mut context.pool(), &mention_name).await;
-    if let Ok(mention_user_view) = user_view {
-      // TODO
-      // At some point, make it so you can't tag the parent creator either
-      // Potential duplication of notifications, one for reply and the other for mention, is handled
-      // below by checking recipient ids
-      recipient_ids.push(mention_user_view.local_user.id);
-
-      // Make the correct reply form depending on whether its a post or comment mention
-      let (link, comment_content_or_post_body) = if let Some(comment) = &comment_opt {
-        let person_comment_mention_form = PersonCommentMentionInsertForm {
-          recipient_id: mention_user_view.person.id,
-          comment_id: comment.id,
-          read: None,
-        };
-
-        // Allow this to fail softly, since comment edits might re-update or replace it
-        // Let the uniqueness handle this fail
-        PersonCommentMention::create(&mut context.pool(), &person_comment_mention_form)
-          .await
-          .ok();
-        (
-          comment.local_url(context.settings())?,
-          comment.content.clone(),
-        )
-      } else {
-        let person_post_mention_form = PersonPostMentionInsertForm {
-          recipient_id: mention_user_view.person.id,
-          post_id: post.id,
-          read: None,
-        };
-
-        // Allow this to fail softly, since edits might re-update or replace it
-        PersonPostMention::create(&mut context.pool(), &person_post_mention_form)
-          .await
-          .ok();
-        (
-          post.local_url(context.settings())?,
-          post.body.clone().unwrap_or_default(),
-        )
-      };
-
-      // Send an email to those local users that have notifications on
-      if do_send_email {
-        send_mention_email(
-          &mention_user_view,
-          &comment_content_or_post_body,
-          person,
-          link.into(),
-          context.settings(),
-        )
-        .await;
-      }
-    }
-  }
-
-  // Send comment_reply to the parent commenter / poster
-  if let Some(comment) = &comment_opt {
-    if let Some(parent_comment_id) = comment.parent_comment_id() {
-      let parent_comment = Comment::read(&mut context.pool(), parent_comment_id).await?;
-
-      let check_blocks = check_person_instance_community_block(
-        &mut context.pool(),
-        person.id,
-        person.instance_id,
-        parent_comment.creator_id,
-        community.id,
-        community.instance_id,
-      )
-      .await
-      .is_err();
-
-      // Don't send a notif to yourself
-      if parent_comment.creator_id != person.id && !check_blocks {
-        let user_view =
-          LocalUserView::read_person(&mut context.pool(), parent_comment.creator_id).await;
-        if let Ok(parent_user_view) = user_view {
-          // Don't duplicate notif if already mentioned by checking recipient ids
-          if !recipient_ids.contains(&parent_user_view.local_user.id) {
-            recipient_ids.push(parent_user_view.local_user.id);
-
-            let comment_reply_form = CommentReplyInsertForm {
-              recipient_id: parent_user_view.person.id,
-              comment_id: comment.id,
-              read: None,
-            };
-
-            // Allow this to fail softly, since comment edits might re-update or replace it
-            // Let the uniqueness handle this fail
-            CommentReply::create(&mut context.pool(), &comment_reply_form)
-              .await
-              .ok();
-
-            if do_send_email {
-              send_comment_reply_email(
-                &parent_user_view,
-                comment,
-                person,
-                &parent_comment,
-                &post,
-                context.settings(),
-              )
-              .await?;
-            }
-          }
-        }
-      }
-    } else {
-      // Use the post creator to check blocks
-      let check_blocks = check_person_instance_community_block(
-        &mut context.pool(),
-        person.id,
-        person.instance_id,
-        post.creator_id,
-        community.id,
-        community.instance_id,
-      )
-      .await
-      .is_err();
-
-      if post.creator_id != person.id && !check_blocks {
-        let creator_id = post.creator_id;
-        let parent_user = LocalUserView::read_person(&mut context.pool(), creator_id).await;
-        if let Ok(parent_user_view) = parent_user {
-          if !recipient_ids.contains(&parent_user_view.local_user.id) {
-            recipient_ids.push(parent_user_view.local_user.id);
-
-            let comment_reply_form = CommentReplyInsertForm {
-              recipient_id: parent_user_view.person.id,
-              comment_id: comment.id,
-              read: None,
-            };
-
-            // Allow this to fail softly, since comment edits might re-update or replace it
-            // Let the uniqueness handle this fail
-            CommentReply::create(&mut context.pool(), &comment_reply_form)
-              .await
-              .ok();
-
-            if do_send_email {
-              send_post_reply_email(
-                &parent_user_view,
-                comment,
-                person,
-                &post,
-                context.settings(),
-              )
-              .await?;
-            }
-          }
-        }
-      }
-    }
-  }
-
-  Ok(recipient_ids)
-=======
->>>>>>> bf2e9bea
 }