--- conflicted
+++ resolved
@@ -9,11 +9,7 @@
     person::{Person, PersonActions},
     post::{Post, PostActions},
   },
-<<<<<<< HEAD
   traits::{ApubActor, Blockable, Crud, ModActionNotify},
-=======
-  traits::{ApubActor, Blockable, Crud},
->>>>>>> 655f5e5e
 };
 use lemmy_db_schema_file::enums::{
   CommunityNotificationsMode,
@@ -60,7 +56,6 @@
     let mut collected = self.notify_parent_creator(&context).await?;
 
     collected.append(&mut self.notify_mentions(&context).await?);
-<<<<<<< HEAD
 
     collected.append(&mut self.notify_subscribers(&context).await?);
 
@@ -79,26 +74,6 @@
         continue;
       };
 
-=======
-
-    collected.append(&mut self.notify_subscribers(&context).await?);
-
-    let mut forms = vec![];
-    for c in collected {
-      // Dont get notified about own actions
-      if self.creator.id == c.person_id {
-        continue;
-      }
-
-      if self
-        .check_notifications_allowed(c.person_id, &context)
-        .await
-        .is_err()
-      {
-        continue;
-      };
-
->>>>>>> 655f5e5e
       forms.push(if let Some(comment) = &self.comment_opt {
         NotificationInsertForm::new_comment(comment.id, c.person_id, c.kind)
       } else {
@@ -298,13 +273,11 @@
     }
   }
   Ok(())
-<<<<<<< HEAD
 }
 
 /*
 TODO
 
-The following actions need to notify (both from api and federation):
 ModRemoveComment
 ModRemoveCommunity -> actually an admin action, needs rename. should notify all community mods?
 ModRemovePost
@@ -348,10 +321,9 @@
     // TODO: Send email
     // TODO: How to handle email text, do we add a separate translation string for each mod action?
     //       Or a single text with `mod_action_type` mentioned in the subject/body.
+    //       https://github.com/LemmyNet/lemmy-ui/issues/31
     Ok(())
   })
-=======
->>>>>>> 655f5e5e
 }
 
 #[cfg(test)]
