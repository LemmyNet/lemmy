--- conflicted
+++ resolved
@@ -113,14 +113,10 @@
         send_notification_email(user_view, c.local_url, c.data, context.settings());
       }
     }
-<<<<<<< HEAD
     if !forms.is_empty() {
-      Notification::create(&mut context.pool(), &forms).await?;
-    }
-=======
-    let notifications = Notification::create(&mut context.pool(), &forms).await?;
-    plugin_hook_notification(notifications, &context).await?;
->>>>>>> e77128f4
+      let notifications = Notification::create(&mut context.pool(), &forms).await?;
+      plugin_hook_notification(notifications, &context).await?;
+    }
 
     Ok(())
   }
