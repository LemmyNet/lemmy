--- conflicted
+++ resolved
@@ -26,11 +26,8 @@
 lemmy_api_crud = { workspace = true }
 activitypub_federation = { workspace = true }
 bcrypt = { workspace = true }
-<<<<<<< HEAD
 serde = { workspace = true }
 serde_json = { workspace = true }
-=======
->>>>>>> c85e680a
 actix-web = { workspace = true }
 base64 = { workspace = true }
 captcha = { workspace = true }
