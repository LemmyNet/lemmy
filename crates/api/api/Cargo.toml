[package]
name = "lemmy_api"
publish = false
version.workspace = true
edition.workspace = true
description.workspace = true
license.workspace = true
homepage.workspace = true
documentation.workspace = true
repository.workspace = true
rust-version.workspace = true

[lib]
name = "lemmy_api"
path = "src/lib.rs"
doctest = false

[lints]
workspace = true

[features]
full = []

[dependencies]
lemmy_db_views_comment = { workspace = true, features = ["full"] }
lemmy_db_views_community = { workspace = true, features = ["full"] }
lemmy_db_views_community_moderator = { workspace = true, features = ["full"] }
<<<<<<< HEAD
lemmy_db_views_community_follower_approval = { workspace = true, features = [
  "full",
] }
=======
lemmy_db_views_community_follower = { workspace = true, features = ["full"] }
lemmy_apub_objects = { workspace = true, features = ["full"] }
>>>>>>> 224bf2e0
lemmy_db_views_community_person_ban = { workspace = true, features = ["full"] }
lemmy_db_views_post = { workspace = true, features = ["full"] }
lemmy_db_views_vote = { workspace = true, features = ["full"] }
lemmy_db_views_local_user = { workspace = true, features = ["full"] }
lemmy_db_views_search_combined = { workspace = true, features = ["full"] }
lemmy_db_views_person = { workspace = true, features = ["full"] }
lemmy_db_views_local_image = { workspace = true, features = ["full"] }
lemmy_db_views_notification = { workspace = true, features = ["full"] }
lemmy_db_views_modlog_combined = { workspace = true, features = ["full"] }
lemmy_db_views_person_saved_combined = { workspace = true, features = ["full"] }
lemmy_db_views_person_liked_combined = { workspace = true, features = ["full"] }
lemmy_db_views_person_content_combined = { workspace = true, features = [
  "full",
] }
lemmy_db_views_report_combined = { workspace = true, features = ["full"] }
lemmy_db_views_site = { workspace = true, features = ["full"] }
lemmy_db_views_registration_applications = { workspace = true, features = [
  "full",
] }
lemmy_utils = { workspace = true }
lemmy_db_schema = { workspace = true, features = ["full"] }
lemmy_api_utils = { workspace = true }
lemmy_db_schema_file = { workspace = true }
lemmy_email = { workspace = true }
activitypub_federation = { workspace = true }
tracing = { workspace = true }
bcrypt = { workspace = true }
actix-web = { workspace = true }
base64 = { workspace = true }
captcha = { workspace = true }
anyhow = { workspace = true }
chrono = { workspace = true }
url = { workspace = true }
regex = { workspace = true }
hound = "3.5.1"
sitemap-rs = "0.2.2"
totp-rs = { version = "5.7.0", features = ["gen_secret", "otpauth"] }
diesel-async = { workspace = true, features = ["deadpool", "postgres"] }
either = { workspace = true }
futures = { workspace = true }
serde = { workspace = true }
itertools = { workspace = true }
serde_json = { workspace = true }
diesel = { workspace = true }

[dev-dependencies]
serial_test = { workspace = true }
tokio = { workspace = true }
elementtree = "1.2.3"
pretty_assertions = { workspace = true }
lemmy_api_crud = { workspace = true }<|MERGE_RESOLUTION|>--- conflicted
+++ resolved
@@ -25,14 +25,11 @@
 lemmy_db_views_comment = { workspace = true, features = ["full"] }
 lemmy_db_views_community = { workspace = true, features = ["full"] }
 lemmy_db_views_community_moderator = { workspace = true, features = ["full"] }
-<<<<<<< HEAD
 lemmy_db_views_community_follower_approval = { workspace = true, features = [
   "full",
 ] }
-=======
 lemmy_db_views_community_follower = { workspace = true, features = ["full"] }
 lemmy_apub_objects = { workspace = true, features = ["full"] }
->>>>>>> 224bf2e0
 lemmy_db_views_community_person_ban = { workspace = true, features = ["full"] }
 lemmy_db_views_post = { workspace = true, features = ["full"] }
 lemmy_db_views_vote = { workspace = true, features = ["full"] }
