--- conflicted
+++ resolved
@@ -30,12 +30,8 @@
   local_user_view: LocalUserView,
 ) -> LemmyResult<Json<BanFromCommunityResponse>> {
   let banned_person_id = data.person_id;
-<<<<<<< HEAD
   let my_person_id = local_user_view.person.id;
-  let expires = check_expire_time(data.expires)?;
-=======
   let expires_at = check_expire_time(data.expires_at)?;
->>>>>>> 7675524e
   let local_instance_id = local_user_view.person.instance_id;
   let community = Community::read(&mut context.pool(), data.community_id).await?;
 
