use activitypub_federation::config::Data;
use actix_web::web::Json;
use lemmy_api_utils::{
  build_response::build_comment_response,
  context::LemmyContext,
  plugins::{plugin_hook_after, plugin_hook_before},
  send_activity::{ActivityChannel, SendActivityData},
  utils::{
    check_bot_account,
    check_community_user_action,
    check_local_user_valid,
    check_local_vote_mode,
  },
};
use lemmy_db_schema::{
  newtypes::PostOrCommentId,
  source::{
    comment::{CommentActions, CommentLikeForm},
    person::PersonActions,
  },
  traits::Likeable,
};
use lemmy_db_views_comment::{
  api::{CommentResponse, CreateCommentLike},
  CommentView,
};
use lemmy_db_views_local_user::LocalUserView;
use lemmy_db_views_site::SiteView;
use lemmy_utils::error::LemmyResult;
use std::ops::Deref;

pub async fn like_comment(
  data: Json<CreateCommentLike>,
  context: Data<LemmyContext>,
  local_user_view: LocalUserView,
) -> LemmyResult<Json<CommentResponse>> {
  check_local_user_valid(&local_user_view)?;
  let local_site = SiteView::read_local(&mut context.pool()).await?.local_site;
  let local_instance_id = local_user_view.person.instance_id;
  let comment_id = data.comment_id;
  let my_person_id = local_user_view.person.id;

  check_local_vote_mode(
    data.is_upvote,
    PostOrCommentId::Comment(comment_id),
    &local_site,
    my_person_id,
    &mut context.pool(),
  )
  .await?;
  check_bot_account(&local_user_view.person)?;

  let orig_comment = CommentView::read(
    &mut context.pool(),
    comment_id,
    Some(&local_user_view.local_user),
    local_instance_id,
  )
  .await?;
  let previous_is_upvote = orig_comment.comment_actions.and_then(|p| p.vote_is_upvote);

  check_community_user_action(
    &local_user_view,
    &orig_comment.community,
    &mut context.pool(),
  )
  .await?;

  // Remove any likes first
  CommentActions::remove_like(&mut context.pool(), my_person_id, comment_id).await?;
  if let Some(previous_is_upvote) = previous_is_upvote {
    PersonActions::remove_like(
      &mut context.pool(),
      my_person_id,
      orig_comment.creator.id,
      previous_is_upvote,
    )
    .await
    // Ignore errors, since a previous_like of zero throws an error
    .ok();
  }

<<<<<<< HEAD
  if like_form.like_score != 0 {
    like_form = plugin_hook_before("comment_before_vote", like_form).await?;
=======
  if let Some(is_upvote) = data.is_upvote {
    let mut like_form = CommentLikeForm::new(my_person_id, data.comment_id, is_upvote);
    like_form = plugin_hook_before("before_comment_vote", like_form).await?;
>>>>>>> 4eae94c5
    let like = CommentActions::like(&mut context.pool(), &like_form).await?;
    PersonActions::like(
      &mut context.pool(),
      my_person_id,
      orig_comment.creator.id,
      like_form.vote_is_upvote,
    )
    .await?;

    plugin_hook_after("comment_after_vote", &like);
  }

  ActivityChannel::submit_activity(
    SendActivityData::LikePostOrComment {
      object_id: orig_comment.comment.ap_id,
      actor: local_user_view.person.clone(),
      community: orig_comment.community,
      previous_is_upvote,
      new_is_upvote: data.is_upvote,
    },
    &context,
  )?;

  Ok(Json(
    build_comment_response(
      context.deref(),
      comment_id,
      Some(local_user_view),
      local_instance_id,
    )
    .await?,
  ))
}<|MERGE_RESOLUTION|>--- conflicted
+++ resolved
@@ -80,14 +80,9 @@
     .ok();
   }
 
-<<<<<<< HEAD
-  if like_form.like_score != 0 {
-    like_form = plugin_hook_before("comment_before_vote", like_form).await?;
-=======
   if let Some(is_upvote) = data.is_upvote {
     let mut like_form = CommentLikeForm::new(my_person_id, data.comment_id, is_upvote);
-    like_form = plugin_hook_before("before_comment_vote", like_form).await?;
->>>>>>> 4eae94c5
+    like_form = plugin_hook_before("comment_before_vote", like_form).await?;
     let like = CommentActions::like(&mut context.pool(), &like_form).await?;
     PersonActions::like(
       &mut context.pool(),
