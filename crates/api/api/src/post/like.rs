--- conflicted
+++ resolved
@@ -45,13 +45,6 @@
   check_bot_account(&local_user_view.person)?;
 
   // Check for a community ban
-<<<<<<< HEAD
-  let orig_post =
-    PostView::read(&mut context.pool(), post_id, None, local_instance_id, false).await?;
-  let previous_score_is_positive = orig_post
-    .post_actions
-    .and_then(|p| p.like_score_is_positive);
-=======
   let orig_post = PostView::read(
     &mut context.pool(),
     post_id,
@@ -60,8 +53,9 @@
     false,
   )
   .await?;
-  let previous_score = orig_post.post_actions.and_then(|p| p.like_score);
->>>>>>> 70bc0069
+  let previous_score_is_positive = orig_post
+    .post_actions
+    .and_then(|p| p.like_score_is_positive);
 
   check_community_user_action(&local_user_view, &orig_post.community, &mut context.pool()).await?;
 
