--- conflicted
+++ resolved
@@ -10,11 +10,7 @@
 use lemmy_db_schema::{
   source::{
     local_site::LocalSite,
-<<<<<<< HEAD
     post::{PostLike, PostLikeForm, PostRead, PostReadForm},
-=======
-    post::{PostLike, PostLikeForm, PostRead},
->>>>>>> f401ad8c
   },
   traits::Likeable,
 };
@@ -66,13 +62,9 @@
       .with_lemmy_type(LemmyErrorType::CouldntLikePost)?;
   }
 
-<<<<<<< HEAD
+  // Mark Post Read
   let read_form = PostReadForm::new(post_id, person_id);
   PostRead::mark_as_read(&mut context.pool(), &read_form).await?;
-=======
-  // Mark Post Read
-  PostRead::mark_as_read(&mut context.pool(), post_id, person_id).await?;
->>>>>>> f401ad8c
 
   ActivityChannel::submit_activity(
     SendActivityData::LikePostOrComment {
