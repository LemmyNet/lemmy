--- conflicted
+++ resolved
@@ -5,11 +5,7 @@
 };
 use lemmy_db_schema::source::post::PostRead;
 use lemmy_db_views::structs::{LocalUserView, PostView};
-<<<<<<< HEAD
-use lemmy_utils::error::{LemmyErrorExt, LemmyErrorType, LemmyResult};
-=======
 use lemmy_utils::error::LemmyResult;
->>>>>>> a9d6d4e6
 
 #[tracing::instrument(skip(context))]
 pub async fn mark_post_as_read(
@@ -22,19 +18,9 @@
 
   // Mark the post as read / unread
   if data.read {
-<<<<<<< HEAD
-    PostRead::mark_as_read(&mut context.pool(), post_id, person_id)
-      .await
-      .with_lemmy_type(LemmyErrorType::CouldntMarkPostAsRead)?;
-  } else {
-    PostRead::mark_as_unread(&mut context.pool(), post_id, person_id)
-      .await
-      .with_lemmy_type(LemmyErrorType::CouldntMarkPostAsRead)?;
-=======
     PostRead::mark_as_read(&mut context.pool(), post_id, person_id).await?;
   } else {
     PostRead::mark_as_unread(&mut context.pool(), post_id, person_id).await?;
->>>>>>> a9d6d4e6
   }
   let post_view = PostView::read(
     &mut context.pool(),
