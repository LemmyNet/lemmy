--- conflicted
+++ resolved
@@ -12,7 +12,6 @@
   },
   traits::Crud,
 };
-use lemmy_db_views::structs::LocalUserView;
 use lemmy_db_views_actor::structs::PersonView;
 use lemmy_utils::error::{LemmyError, LemmyErrorExt, LemmyErrorType};
 
@@ -28,22 +27,12 @@
     // Make sure user is an admin
     is_admin(&local_user_view)?;
 
-<<<<<<< HEAD
-    let target = LocalUserView::read_person(context.pool(), data.person_id).await?;
-    LocalUser::update(
-      context.pool(),
-      target.local_user.id,
+    let added_admin = LocalUser::update(
+      &mut context.pool(),
+      data.local_user_id,
       &LocalUserUpdateForm::builder()
         .admin(Some(data.added))
         .build(),
-=======
-    let added = data.added;
-    let added_person_id = data.person_id;
-    let added_admin = Person::update(
-      &mut context.pool(),
-      added_person_id,
-      &PersonUpdateForm::builder().admin(Some(added)).build(),
->>>>>>> 55e383ae
     )
     .await
     .with_lemmy_type(LemmyErrorType::CouldntUpdateUser)?;
@@ -51,7 +40,7 @@
     // Mod tables
     let form = ModAddForm {
       mod_person_id: local_user_view.person.id,
-      other_person_id: target.person.id,
+      other_person_id: added_admin.person_id,
       removed: Some(!data.added),
     };
 
