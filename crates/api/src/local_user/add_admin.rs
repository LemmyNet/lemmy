--- conflicted
+++ resolved
@@ -29,18 +29,11 @@
 
     let added_admin = LocalUser::update(
       &mut context.pool(),
-<<<<<<< HEAD
       data.local_user_id,
-      &LocalUserUpdateForm::builder()
-        .admin(Some(data.added))
-        .build(),
-=======
-      added_person_id,
-      &PersonUpdateForm {
-        admin: Some(added),
+      &LocalUserUpdateForm {
+        admin: Some(data.added),
         ..Default::default()
       },
->>>>>>> ee7b35a0
     )
     .await
     .with_lemmy_type(LemmyErrorType::CouldntUpdateUser)?;
