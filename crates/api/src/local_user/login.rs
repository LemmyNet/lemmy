use crate::Perform;
use actix_web::web::Data;
use bcrypt::verify;
use lemmy_api_common::{
  context::LemmyContext,
  person::{Login, LoginResponse},
  utils::{check_registration_application, check_user_valid},
};
use lemmy_db_views::structs::{LocalUserView, SiteView};
use lemmy_utils::{
  claims::Claims,
  error::{LemmyError, LemmyErrorExt, LemmyErrorType},
  utils::validation::check_totp_2fa_valid,
};

#[async_trait::async_trait(?Send)]
impl Perform for Login {
  type Response = LoginResponse;

  #[tracing::instrument(skip(context))]
  async fn perform(&self, context: &Data<LemmyContext>) -> Result<LoginResponse, LemmyError> {
    let data: &Login = self;

    let site_view = SiteView::read_local(context.pool()).await?;

    // Fetch that username / email
    let username_or_email = data.username_or_email.clone();
    let local_user_view = LocalUserView::find_by_email_or_name(context.pool(), &username_or_email)
      .await
<<<<<<< HEAD
      .with_lemmy_type(LemmyErrorType::CouldntFindUsernameOrEmail)?;
=======
      .map_err(|e| LemmyError::from_error_message(e, "incorrect_login"))?;
>>>>>>> ff26bc21

    // Verify the password
    let valid: bool = verify(
      &data.password,
      &local_user_view.local_user.password_encrypted,
    )
    .unwrap_or(false);
    if !valid {
<<<<<<< HEAD
      return Err(LemmyErrorType::PasswordIncorrect)?;
=======
      return Err(LemmyError::from_message("incorrect_login"));
>>>>>>> ff26bc21
    }
    check_user_valid(
      local_user_view.person.banned,
      local_user_view.person.ban_expires,
      local_user_view.person.deleted,
    )?;

    // Check if the user's email is verified if email verification is turned on
    // However, skip checking verification if the user is an admin
    if !local_user_view.person.admin
      && site_view.local_site.require_email_verification
      && !local_user_view.local_user.email_verified
    {
      return Err(LemmyErrorType::EmailNotVerified)?;
    }

    check_registration_application(&local_user_view, &site_view.local_site, context.pool()).await?;

    // Check the totp
    check_totp_2fa_valid(
      &local_user_view.local_user.totp_2fa_secret,
      &data.totp_2fa_token,
      &site_view.site.name,
      &local_user_view.person.name,
    )?;

    // Return the jwt
    Ok(LoginResponse {
      jwt: Some(
        Claims::jwt(
          local_user_view.local_user.id.0,
          &context.secret().jwt_secret,
          &context.settings().hostname,
        )?
        .into(),
      ),
      verify_email_sent: false,
      registration_created: false,
    })
  }
}<|MERGE_RESOLUTION|>--- conflicted
+++ resolved
@@ -27,11 +27,7 @@
     let username_or_email = data.username_or_email.clone();
     let local_user_view = LocalUserView::find_by_email_or_name(context.pool(), &username_or_email)
       .await
-<<<<<<< HEAD
-      .with_lemmy_type(LemmyErrorType::CouldntFindUsernameOrEmail)?;
-=======
-      .map_err(|e| LemmyError::from_error_message(e, "incorrect_login"))?;
->>>>>>> ff26bc21
+      .with_lemmy_type(LemmyErrorType::IncorrectLogin)?;
 
     // Verify the password
     let valid: bool = verify(
@@ -40,11 +36,7 @@
     )
     .unwrap_or(false);
     if !valid {
-<<<<<<< HEAD
-      return Err(LemmyErrorType::PasswordIncorrect)?;
-=======
-      return Err(LemmyError::from_message("incorrect_login"));
->>>>>>> ff26bc21
+      return Err(LemmyErrorType::IncorrectLogin)?;
     }
     check_user_valid(
       local_user_view.person.banned,
