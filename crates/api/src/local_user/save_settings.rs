--- conflicted
+++ resolved
@@ -134,13 +134,8 @@
     blur_nsfw: data.blur_nsfw,
     auto_expand: data.auto_expand,
     show_bot_accounts: data.show_bot_accounts,
-<<<<<<< HEAD
-    show_scores: data.show_scores,
     default_post_sort_type,
     default_comment_sort_type,
-=======
-    default_sort_type,
->>>>>>> 6454a4d4
     default_listing_type,
     theme: data.theme.clone(),
     interface_language: data.interface_language.clone(),
