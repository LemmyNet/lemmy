--- conflicted
+++ resolved
@@ -20,10 +20,9 @@
 
   password_length_check(&data.new_password)?;
 
-<<<<<<< HEAD
   // Make sure passwords match
   if data.new_password != data.new_password_verify {
-    return Err(LemmyErrorType::PasswordsDoNotMatch)?;
+    Err(LemmyErrorType::PasswordsDoNotMatch)?
   }
 
   // Check the old password
@@ -33,26 +32,8 @@
   )
   .unwrap_or(false);
   if !valid {
-    return Err(LemmyErrorType::IncorrectLogin)?;
+    Err(LemmyErrorType::IncorrectLogin)?
   }
-=======
-    password_length_check(&data.new_password)?;
-
-    // Make sure passwords match
-    if data.new_password != data.new_password_verify {
-      Err(LemmyErrorType::PasswordsDoNotMatch)?
-    }
-
-    // Check the old password
-    let valid: bool = verify(
-      &data.old_password,
-      &local_user_view.local_user.password_encrypted,
-    )
-    .unwrap_or(false);
-    if !valid {
-      Err(LemmyErrorType::IncorrectLogin)?
-    }
->>>>>>> a57658d9
 
   let local_user_id = local_user_view.local_user.id;
   let new_password = data.new_password.clone();
