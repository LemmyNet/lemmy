--- conflicted
+++ resolved
@@ -29,12 +29,7 @@
 
     // Make sure user is an admin
     is_admin(&local_user_view)?;
-
-<<<<<<< HEAD
     is_valid_reason_field(&data.reason)?;
-=======
-    is_valid_body_field(&data.reason, false)?;
->>>>>>> f5209fff
 
     let ban = data.ban;
     let banned_person_id = data.person_id;
