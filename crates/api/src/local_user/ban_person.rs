use activitypub_federation::config::Data;
use actix_web::web::Json;
use lemmy_api_common::{
  context::LemmyContext,
  person::{BanPerson, BanPersonResponse},
  send_activity::{ActivityChannel, SendActivityData},
  utils::{check_expire_time, is_admin, remove_or_restore_user_data},
};
use lemmy_db_schema::{
  source::{
    instance::{InstanceActions, InstanceBanForm},
    local_user::LocalUser,
    login_token::LoginToken,
    mod_log::moderator::{ModBan, ModBanForm},
  },
  traits::{Bannable, Crud},
};
use lemmy_db_views::structs::{LocalUserView, PersonView};
<<<<<<< HEAD
use lemmy_utils::{error::LemmyResult, utils::validation::is_valid_body_field};
=======
use lemmy_utils::{
  error::{LemmyErrorExt2, LemmyErrorType, LemmyResult},
  utils::validation::is_valid_body_field,
};
>>>>>>> 2f7ce1cb

pub async fn ban_from_site(
  data: Json<BanPerson>,
  context: Data<LemmyContext>,
  local_user_view: LocalUserView,
) -> LemmyResult<Json<BanPersonResponse>> {
  let local_instance_id = local_user_view.person.instance_id;

  // Make sure user is an admin
  is_admin(&local_user_view)?;

  // Also make sure you're a higher admin than the target
  LocalUser::is_higher_admin_check(
    &mut context.pool(),
    local_user_view.person.id,
    vec![data.person_id],
  )
  .await?;

  if let Some(reason) = &data.reason {
    is_valid_body_field(reason, false)?;
  }

  let expires = check_expire_time(data.expires)?;

<<<<<<< HEAD
  let person = Person::update(
    &mut context.pool(),
    data.person_id,
    &PersonUpdateForm {
      banned: Some(data.ban),
      ban_expires: Some(expires),
      ..Default::default()
    },
  )
  .await?;
=======
  let form = InstanceBanForm::new(data.person_id, local_user_view.person.instance_id, expires);
  if data.ban {
    InstanceActions::ban(&mut context.pool(), &form)
      .await
      .with_lemmy_type(LemmyErrorType::CouldntUpdateUser)?;
  } else {
    InstanceActions::unban(&mut context.pool(), &form)
      .await
      .with_lemmy_type(LemmyErrorType::CouldntUpdateUser)?;
  }
>>>>>>> 2f7ce1cb

  // if its a local user, invalidate logins
  let local_user = LocalUserView::read_person(&mut context.pool(), data.person_id).await;
  if let Ok(local_user) = local_user {
    LoginToken::invalidate_all(&mut context.pool(), local_user.local_user.id).await?;
  }

  // Remove their data if that's desired
  if data.remove_or_restore_data.unwrap_or(false) {
    let removed = data.ban;
    remove_or_restore_user_data(
      local_user_view.person.id,
      data.person_id,
      removed,
      &data.reason,
      &context,
    )
    .await?;
  };

  // Mod tables
  let form = ModBanForm {
    mod_person_id: local_user_view.person.id,
    other_person_id: data.person_id,
    reason: data.reason.clone(),
    banned: Some(data.ban),
    expires,
    instance_id: local_user_view.person.instance_id,
  };

  ModBan::create(&mut context.pool(), &form).await?;

  let person_view = PersonView::read(
    &mut context.pool(),
    data.person_id,
    local_instance_id,
    false,
  )
  .await?;

  ActivityChannel::submit_activity(
    SendActivityData::BanFromSite {
      moderator: local_user_view.person,
      banned_user: person_view.person.clone(),
      reason: data.reason.clone(),
      remove_or_restore_data: data.remove_or_restore_data,
      ban: data.ban,
      expires: data.expires,
    },
    &context,
  )?;

  Ok(Json(BanPersonResponse {
    person_view,
    banned: data.ban,
  }))
}<|MERGE_RESOLUTION|>--- conflicted
+++ resolved
@@ -16,14 +16,7 @@
   traits::{Bannable, Crud},
 };
 use lemmy_db_views::structs::{LocalUserView, PersonView};
-<<<<<<< HEAD
 use lemmy_utils::{error::LemmyResult, utils::validation::is_valid_body_field};
-=======
-use lemmy_utils::{
-  error::{LemmyErrorExt2, LemmyErrorType, LemmyResult},
-  utils::validation::is_valid_body_field,
-};
->>>>>>> 2f7ce1cb
 
 pub async fn ban_from_site(
   data: Json<BanPerson>,
@@ -49,29 +42,16 @@
 
   let expires = check_expire_time(data.expires)?;
 
-<<<<<<< HEAD
-  let person = Person::update(
-    &mut context.pool(),
-    data.person_id,
-    &PersonUpdateForm {
-      banned: Some(data.ban),
-      ban_expires: Some(expires),
-      ..Default::default()
-    },
-  )
-  .await?;
-=======
   let form = InstanceBanForm::new(data.person_id, local_user_view.person.instance_id, expires);
   if data.ban {
     InstanceActions::ban(&mut context.pool(), &form)
-      .await
-      .with_lemmy_type(LemmyErrorType::CouldntUpdateUser)?;
+      .await?
+  
   } else {
     InstanceActions::unban(&mut context.pool(), &form)
-      .await
-      .with_lemmy_type(LemmyErrorType::CouldntUpdateUser)?;
+      .await?
+     
   }
->>>>>>> 2f7ce1cb
 
   // if its a local user, invalidate logins
   let local_user = LocalUserView::read_person(&mut context.pool(), data.person_id).await;
