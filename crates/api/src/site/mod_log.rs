use actix_web::web::{Data, Json, Query};
use lemmy_api_common::{
  context::LemmyContext,
  site::{GetModlog, GetModlogResponse},
  utils::{check_community_mod_of_any_or_admin_action, check_private_instance},
};
use lemmy_db_schema::source::local_site::LocalSite;
<<<<<<< HEAD
use lemmy_db_views::{combined::modlog_combined_view::ModlogCombinedQuery, structs::LocalUserView};
=======
use lemmy_db_views::structs::LocalUserView;
use lemmy_db_views_moderator::{self, modlog_combined_view::ModlogCombinedQuery};
>>>>>>> 09473c1c
use lemmy_utils::error::LemmyResult;

#[tracing::instrument(skip(context))]
pub async fn get_mod_log(
  data: Query<GetModlog>,
  context: Data<LemmyContext>,
  local_user_view: Option<LocalUserView>,
) -> LemmyResult<Json<GetModlogResponse>> {
  let local_site = LocalSite::read(&mut context.pool()).await?;

  check_private_instance(&local_user_view, &local_site)?;

  let type_ = data.type_;
  let community_id = data.community_id;

  let is_mod_or_admin = if let Some(local_user_view) = local_user_view {
    check_community_mod_of_any_or_admin_action(&local_user_view, &mut context.pool())
      .await
      .is_ok()
  } else {
    false
  };
  let hide_modlog_names = local_site.hide_modlog_mod_names && !is_mod_or_admin;

  let mod_person_id = if hide_modlog_names {
    None
  } else {
    data.mod_person_id
  };
  let modded_person_id = data.modded_person_id;
  let post_id = data.post_id;
  let comment_id = data.comment_id;

  // parse pagination token
  let page_after = if let Some(pa) = &data.page_cursor {
    Some(pa.read(&mut context.pool()).await?)
  } else {
    None
  };
  let page_back = data.page_back;

  let modlog = ModlogCombinedQuery {
    type_,
    community_id,
    mod_person_id,
    modded_person_id,
    post_id,
    comment_id,
    hide_modlog_names: Some(hide_modlog_names),
    page_after,
    page_back,
  }
  .list(&mut context.pool())
  .await?;

  Ok(Json(GetModlogResponse { modlog }))
}<|MERGE_RESOLUTION|>--- conflicted
+++ resolved
@@ -5,12 +5,7 @@
   utils::{check_community_mod_of_any_or_admin_action, check_private_instance},
 };
 use lemmy_db_schema::source::local_site::LocalSite;
-<<<<<<< HEAD
 use lemmy_db_views::{combined::modlog_combined_view::ModlogCombinedQuery, structs::LocalUserView};
-=======
-use lemmy_db_views::structs::LocalUserView;
-use lemmy_db_views_moderator::{self, modlog_combined_view::ModlogCombinedQuery};
->>>>>>> 09473c1c
 use lemmy_utils::error::LemmyResult;
 
 #[tracing::instrument(skip(context))]
@@ -40,7 +35,7 @@
   } else {
     data.mod_person_id
   };
-  let modded_person_id = data.modded_person_id;
+  let other_person_id = data.other_person_id;
   let post_id = data.post_id;
   let comment_id = data.comment_id;
 
@@ -56,7 +51,7 @@
     type_,
     community_id,
     mod_person_id,
-    modded_person_id,
+    other_person_id,
     post_id,
     comment_id,
     hide_modlog_names: Some(hide_modlog_names),
