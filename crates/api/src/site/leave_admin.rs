use actix_web::web::{Data, Json};
use lemmy_api_common::{context::LemmyContext, site::GetSiteResponse, utils::is_admin};
use lemmy_db_schema::{
  source::{
    actor_language::SiteLanguage,
    language::Language,
    local_site_url_blocklist::LocalSiteUrlBlocklist,
    local_user::{LocalUser, LocalUserUpdateForm},
    moderator::{ModAdd, ModAddForm},
    oauth_provider::OAuthProvider,
    tagline::Tagline,
  },
  traits::Crud,
};
use lemmy_db_views::structs::{LocalUserView, SiteView};
use lemmy_db_views_actor::structs::PersonView;
use lemmy_utils::{
  error::{LemmyErrorType, LemmyResult},
  VERSION,
};

#[tracing::instrument(skip(context))]
pub async fn leave_admin(
  context: Data<LemmyContext>,
  local_user_view: LocalUserView,
) -> LemmyResult<Json<GetSiteResponse>> {
  is_admin(&local_user_view)?;

  // Make sure there isn't just one admin (so if one leaves, there will still be one left)
  let admins = PersonView::admins(&mut context.pool()).await?;
  if admins.len() == 1 {
    Err(LemmyErrorType::CannotLeaveAdmin)?
  }

  LocalUser::update(
    &mut context.pool(),
    local_user_view.local_user.id,
    &LocalUserUpdateForm {
      admin: Some(false),
      // Necessary because admins can bypass the registration applications (if they're turned on)
      // but then won't be able to log in because they haven't been approved.
      accepted_application: Some(true),
      ..Default::default()
    },
  )
  .await?;

  // Mod tables
  let person_id = local_user_view.person.id;
  let form = ModAddForm {
    mod_person_id: person_id,
    other_person_id: person_id,
    removed: Some(true),
  };

  ModAdd::create(&mut context.pool(), &form).await?;

  // Reread site and admins
  let site_view = SiteView::read_local(&mut context.pool()).await?;
  let admins = PersonView::admins(&mut context.pool()).await?;

  let all_languages = Language::read_all(&mut context.pool()).await?;
  let discussion_languages = SiteLanguage::read_local_raw(&mut context.pool()).await?;
<<<<<<< HEAD
=======
  let taglines = Tagline::get_all(&mut context.pool(), site_view.local_site.id).await?;
  let custom_emojis =
    CustomEmojiView::get_all(&mut context.pool(), site_view.local_site.id).await?;
  let oauth_providers = OAuthProvider::get_all_public(&mut context.pool()).await?;
>>>>>>> 2b3fd70a
  let blocked_urls = LocalSiteUrlBlocklist::get_all(&mut context.pool()).await?;
  let tagline = Tagline::get_random(&mut context.pool()).await?;

  Ok(Json(GetSiteResponse {
    site_view,
    admins,
    version: VERSION.to_string(),
    my_user: None,
    all_languages,
    discussion_languages,
<<<<<<< HEAD
=======
    taglines,
    custom_emojis,
    oauth_providers: Some(oauth_providers),
    admin_oauth_providers: None,
>>>>>>> 2b3fd70a
    blocked_urls,
    tagline,
  }))
}<|MERGE_RESOLUTION|>--- conflicted
+++ resolved
@@ -61,13 +61,7 @@
 
   let all_languages = Language::read_all(&mut context.pool()).await?;
   let discussion_languages = SiteLanguage::read_local_raw(&mut context.pool()).await?;
-<<<<<<< HEAD
-=======
-  let taglines = Tagline::get_all(&mut context.pool(), site_view.local_site.id).await?;
-  let custom_emojis =
-    CustomEmojiView::get_all(&mut context.pool(), site_view.local_site.id).await?;
   let oauth_providers = OAuthProvider::get_all_public(&mut context.pool()).await?;
->>>>>>> 2b3fd70a
   let blocked_urls = LocalSiteUrlBlocklist::get_all(&mut context.pool()).await?;
   let tagline = Tagline::get_random(&mut context.pool()).await?;
 
@@ -78,13 +72,8 @@
     my_user: None,
     all_languages,
     discussion_languages,
-<<<<<<< HEAD
-=======
-    taglines,
-    custom_emojis,
     oauth_providers: Some(oauth_providers),
     admin_oauth_providers: None,
->>>>>>> 2b3fd70a
     blocked_urls,
     tagline,
   }))
