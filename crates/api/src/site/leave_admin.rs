--- conflicted
+++ resolved
@@ -39,18 +39,10 @@
       return Err(LemmyErrorType::CannotLeaveAdmin)?;
     }
 
-<<<<<<< HEAD
     LocalUser::update(
-      context.pool(),
+      &mut context.pool(),
       local_user_view.local_user.id,
       &LocalUserUpdateForm::builder().admin(Some(false)).build(),
-=======
-    let person_id = local_user_view.person.id;
-    Person::update(
-      &mut context.pool(),
-      person_id,
-      &PersonUpdateForm::builder().admin(Some(false)).build(),
->>>>>>> 55e383ae
     )
     .await?;
 
