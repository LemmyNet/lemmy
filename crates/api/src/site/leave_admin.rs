use crate::Perform;
use actix_web::web::Data;
use lemmy_api_common::{
  context::LemmyContext,
  site::{GetSiteResponse, LeaveAdmin},
  utils::{is_admin, local_user_view_from_jwt},
};
use lemmy_db_schema::{
  source::{
    actor_language::SiteLanguage,
    language::Language,
    local_user::{LocalUser, LocalUserUpdateForm},
    moderator::{ModAdd, ModAddForm},
    tagline::Tagline,
  },
  traits::Crud,
};
use lemmy_db_views::structs::{CustomEmojiView, SiteView};
use lemmy_db_views_actor::structs::PersonView;
use lemmy_utils::{
  error::{LemmyError, LemmyErrorType},
  version,
};

#[async_trait::async_trait(?Send)]
impl Perform for LeaveAdmin {
  type Response = GetSiteResponse;

  #[tracing::instrument(skip(context))]
  async fn perform(&self, context: &Data<LemmyContext>) -> Result<GetSiteResponse, LemmyError> {
    let data: &LeaveAdmin = self;
    let local_user_view = local_user_view_from_jwt(&data.auth, context).await?;

    is_admin(&local_user_view)?;

    // Make sure there isn't just one admin (so if one leaves, there will still be one left)
    let admins = PersonView::admins(&mut context.pool()).await?;
    if admins.len() == 1 {
      return Err(LemmyErrorType::CannotLeaveAdmin)?;
    }

    LocalUser::update(
      &mut context.pool(),
<<<<<<< HEAD
      local_user_view.local_user.id,
      &LocalUserUpdateForm::builder().admin(Some(false)).build(),
=======
      person_id,
      &PersonUpdateForm {
        admin: Some(false),
        ..Default::default()
      },
>>>>>>> ee7b35a0
    )
    .await?;

    // Mod tables
    let person_id = local_user_view.person.id;
    let form = ModAddForm {
      mod_person_id: person_id,
      other_person_id: person_id,
      removed: Some(true),
    };

    ModAdd::create(&mut context.pool(), &form).await?;

    // Reread site and admins
    let site_view = SiteView::read_local(&mut context.pool()).await?;
    let admins = PersonView::admins(&mut context.pool()).await?;

    let all_languages = Language::read_all(&mut context.pool()).await?;
    let discussion_languages = SiteLanguage::read_local_raw(&mut context.pool()).await?;
    let taglines = Tagline::get_all(&mut context.pool(), site_view.local_site.id).await?;
    let custom_emojis =
      CustomEmojiView::get_all(&mut context.pool(), site_view.local_site.id).await?;

    Ok(GetSiteResponse {
      site_view,
      admins,
      version: version::VERSION.to_string(),
      my_user: None,
      all_languages,
      discussion_languages,
      taglines,
      custom_emojis,
    })
  }
}<|MERGE_RESOLUTION|>--- conflicted
+++ resolved
@@ -41,16 +41,11 @@
 
     LocalUser::update(
       &mut context.pool(),
-<<<<<<< HEAD
       local_user_view.local_user.id,
-      &LocalUserUpdateForm::builder().admin(Some(false)).build(),
-=======
-      person_id,
-      &PersonUpdateForm {
+      &LocalUserUpdateForm {
         admin: Some(false),
         ..Default::default()
       },
->>>>>>> ee7b35a0
     )
     .await?;
 
