use crate::{captcha_as_wav_base64, Perform};
use actix_web::web::Data;
use anyhow::Context;
use bcrypt::verify;
use captcha::{gen, Difficulty};
use chrono::Duration;
use lemmy_api_common::{
  blocking,
  collect_moderated_communities,
  community::{GetFollowedCommunities, GetFollowedCommunitiesResponse},
  get_local_user_view_from_jwt,
  is_admin,
  password_length_check,
  person::*,
};
use lemmy_db_queries::{
  diesel_option_overwrite,
  diesel_option_overwrite_to_url,
  source::{
    comment::Comment_,
    community::Community_,
    local_user::LocalUser_,
    password_reset_request::PasswordResetRequest_,
    person::Person_,
    person_mention::PersonMention_,
    post::Post_,
    private_message::PrivateMessage_,
  },
  Crud,
  SortType,
};
use lemmy_db_schema::{
  naive_now,
  source::{
    comment::Comment,
    community::*,
    local_user::{LocalUser, LocalUserForm},
    moderator::*,
    password_reset_request::*,
    person::*,
    person_mention::*,
    post::Post,
    private_message::PrivateMessage,
    site::*,
  },
};
use lemmy_db_views::{
  comment_report_view::CommentReportView,
  comment_view::CommentQueryBuilder,
  local_user_view::LocalUserView,
  post_report_view::PostReportView,
};
use lemmy_db_views_actor::{
  community_follower_view::CommunityFollowerView,
  person_mention_view::{PersonMentionQueryBuilder, PersonMentionView},
  person_view::PersonViewSafe,
};
use lemmy_utils::{
  claims::Claims,
  email::send_email,
  location_info,
  settings::structs::Settings,
<<<<<<< HEAD
  utils::{
    generate_random_string,
    is_valid_matrix_id,
    is_valid_preferred_username,
    naive_from_unix,
  },
=======
  utils::{generate_random_string, is_valid_display_name, naive_from_unix},
>>>>>>> a4c2421e
  ApiError,
  ConnectionId,
  LemmyError,
};
use lemmy_websocket::{
  messages::{CaptchaItem, SendAllMessage, SendUserRoomMessage},
  LemmyContext,
  UserOperation,
};
use std::str::FromStr;

#[async_trait::async_trait(?Send)]
impl Perform for Login {
  type Response = LoginResponse;

  async fn perform(
    &self,
    context: &Data<LemmyContext>,
    _websocket_id: Option<ConnectionId>,
  ) -> Result<LoginResponse, LemmyError> {
    let data: &Login = &self;

    // Fetch that username / email
    let username_or_email = data.username_or_email.clone();
    let local_user_view = match blocking(context.pool(), move |conn| {
      LocalUserView::find_by_email_or_name(conn, &username_or_email)
    })
    .await?
    {
      Ok(uv) => uv,
      Err(_e) => return Err(ApiError::err("couldnt_find_that_username_or_email").into()),
    };

    // Verify the password
    let valid: bool = verify(
      &data.password,
      &local_user_view.local_user.password_encrypted,
    )
    .unwrap_or(false);
    if !valid {
      return Err(ApiError::err("password_incorrect").into());
    }

    // Return the jwt
    Ok(LoginResponse {
      jwt: Claims::jwt(local_user_view.local_user.id.0)?,
    })
  }
}

#[async_trait::async_trait(?Send)]
impl Perform for GetCaptcha {
  type Response = GetCaptchaResponse;

  async fn perform(
    &self,
    context: &Data<LemmyContext>,
    _websocket_id: Option<ConnectionId>,
  ) -> Result<Self::Response, LemmyError> {
    let captcha_settings = Settings::get().captcha();

    if !captcha_settings.enabled {
      return Ok(GetCaptchaResponse { ok: None });
    }

    let captcha = match captcha_settings.difficulty.as_str() {
      "easy" => gen(Difficulty::Easy),
      "medium" => gen(Difficulty::Medium),
      "hard" => gen(Difficulty::Hard),
      _ => gen(Difficulty::Medium),
    };

    let answer = captcha.chars_as_string();

    let png = captcha.as_base64().expect("failed to generate captcha");

    let uuid = uuid::Uuid::new_v4().to_string();

    let wav = captcha_as_wav_base64(&captcha);

    let captcha_item = CaptchaItem {
      answer,
      uuid: uuid.to_owned(),
      expires: naive_now() + Duration::minutes(10), // expires in 10 minutes
    };

    // Stores the captcha item on the queue
    context.chat_server().do_send(captcha_item);

    Ok(GetCaptchaResponse {
      ok: Some(CaptchaResponse { png, wav, uuid }),
    })
  }
}

#[async_trait::async_trait(?Send)]
impl Perform for SaveUserSettings {
  type Response = LoginResponse;

  async fn perform(
    &self,
    context: &Data<LemmyContext>,
    _websocket_id: Option<ConnectionId>,
  ) -> Result<LoginResponse, LemmyError> {
    let data: &SaveUserSettings = &self;
    let local_user_view = get_local_user_view_from_jwt(&data.auth, context.pool()).await?;

    let avatar = diesel_option_overwrite_to_url(&data.avatar)?;
    let banner = diesel_option_overwrite_to_url(&data.banner)?;
    let email = diesel_option_overwrite(&data.email);
    let bio = diesel_option_overwrite(&data.bio);
    let display_name = diesel_option_overwrite(&data.display_name);
    let matrix_user_id = diesel_option_overwrite(&data.matrix_user_id);

    if let Some(Some(bio)) = &bio {
      if bio.chars().count() > 300 {
        return Err(ApiError::err("bio_length_overflow").into());
      }
    }

    if let Some(Some(display_name)) = &display_name {
      if !is_valid_display_name(display_name.trim()) {
        return Err(ApiError::err("invalid_username").into());
      }
    }

    if let Some(Some(matrix_user_id)) = &matrix_user_id {
      if !is_valid_matrix_id(matrix_user_id) {
        return Err(ApiError::err("invalid_matrix_id").into());
      }
    }

    let local_user_id = local_user_view.local_user.id;
    let person_id = local_user_view.person.id;
    let password_encrypted = match &data.new_password {
      Some(new_password) => {
        match &data.new_password_verify {
          Some(new_password_verify) => {
            password_length_check(&new_password)?;

            // Make sure passwords match
            if new_password != new_password_verify {
              return Err(ApiError::err("passwords_dont_match").into());
            }

            // Check the old password
            match &data.old_password {
              Some(old_password) => {
                let valid: bool =
                  verify(old_password, &local_user_view.local_user.password_encrypted)
                    .unwrap_or(false);
                if !valid {
                  return Err(ApiError::err("password_incorrect").into());
                }
                let new_password = new_password.to_owned();
                let user = blocking(context.pool(), move |conn| {
                  LocalUser::update_password(conn, local_user_id, &new_password)
                })
                .await??;
                user.password_encrypted
              }
              None => return Err(ApiError::err("password_incorrect").into()),
            }
          }
          None => return Err(ApiError::err("passwords_dont_match").into()),
        }
      }
      None => local_user_view.local_user.password_encrypted,
    };

    let default_listing_type = data.default_listing_type;
    let default_sort_type = data.default_sort_type;

    let person_form = PersonForm {
      name: local_user_view.person.name,
      avatar,
      banner,
      inbox_url: None,
      display_name,
      published: None,
      updated: Some(naive_now()),
      banned: None,
      deleted: None,
      actor_id: None,
      bio,
      local: None,
      admin: None,
      private_key: None,
      public_key: None,
      last_refreshed_at: None,
      shared_inbox_url: None,
      matrix_user_id,
    };

    let person_res = blocking(context.pool(), move |conn| {
      Person::update(conn, person_id, &person_form)
    })
    .await?;
    let _updated_person: Person = match person_res {
      Ok(p) => p,
      Err(_) => {
        return Err(ApiError::err("user_already_exists").into());
      }
    };

    let local_user_form = LocalUserForm {
      person_id,
      email,
      password_encrypted,
      show_nsfw: data.show_nsfw,
      show_scores: data.show_scores,
      theme: data.theme.to_owned(),
      default_sort_type,
      default_listing_type,
      lang: data.lang.to_owned(),
      show_avatars: data.show_avatars,
      send_notifications_to_email: data.send_notifications_to_email,
    };

    let local_user_res = blocking(context.pool(), move |conn| {
      LocalUser::update(conn, local_user_id, &local_user_form)
    })
    .await?;
    let updated_local_user = match local_user_res {
      Ok(u) => u,
      Err(e) => {
        let err_type = if e.to_string()
          == "duplicate key value violates unique constraint \"local_user_email_key\""
        {
          "email_already_exists"
        } else {
          "user_already_exists"
        };

        return Err(ApiError::err(err_type).into());
      }
    };

    // Return the jwt
    Ok(LoginResponse {
      jwt: Claims::jwt(updated_local_user.id.0)?,
    })
  }
}

#[async_trait::async_trait(?Send)]
impl Perform for AddAdmin {
  type Response = AddAdminResponse;

  async fn perform(
    &self,
    context: &Data<LemmyContext>,
    websocket_id: Option<ConnectionId>,
  ) -> Result<AddAdminResponse, LemmyError> {
    let data: &AddAdmin = &self;
    let local_user_view = get_local_user_view_from_jwt(&data.auth, context.pool()).await?;

    // Make sure user is an admin
    is_admin(&local_user_view)?;

    let added = data.added;
    let added_person_id = data.person_id;
    let added_admin = match blocking(context.pool(), move |conn| {
      Person::add_admin(conn, added_person_id, added)
    })
    .await?
    {
      Ok(a) => a,
      Err(_) => {
        return Err(ApiError::err("couldnt_update_user").into());
      }
    };

    // Mod tables
    let form = ModAddForm {
      mod_person_id: local_user_view.person.id,
      other_person_id: added_admin.id,
      removed: Some(!data.added),
    };

    blocking(context.pool(), move |conn| ModAdd::create(conn, &form)).await??;

    let site_creator_id = blocking(context.pool(), move |conn| {
      Site::read(conn, 1).map(|s| s.creator_id)
    })
    .await??;

    let mut admins = blocking(context.pool(), move |conn| PersonViewSafe::admins(conn)).await??;
    let creator_index = admins
      .iter()
      .position(|r| r.person.id == site_creator_id)
      .context(location_info!())?;
    let creator_person = admins.remove(creator_index);
    admins.insert(0, creator_person);

    let res = AddAdminResponse { admins };

    context.chat_server().do_send(SendAllMessage {
      op: UserOperation::AddAdmin,
      response: res.clone(),
      websocket_id,
    });

    Ok(res)
  }
}

#[async_trait::async_trait(?Send)]
impl Perform for BanPerson {
  type Response = BanPersonResponse;

  async fn perform(
    &self,
    context: &Data<LemmyContext>,
    websocket_id: Option<ConnectionId>,
  ) -> Result<BanPersonResponse, LemmyError> {
    let data: &BanPerson = &self;
    let local_user_view = get_local_user_view_from_jwt(&data.auth, context.pool()).await?;

    // Make sure user is an admin
    is_admin(&local_user_view)?;

    let ban = data.ban;
    let banned_person_id = data.person_id;
    let ban_person = move |conn: &'_ _| Person::ban_person(conn, banned_person_id, ban);
    if blocking(context.pool(), ban_person).await?.is_err() {
      return Err(ApiError::err("couldnt_update_user").into());
    }

    // Remove their data if that's desired
    if data.remove_data {
      // Posts
      blocking(context.pool(), move |conn: &'_ _| {
        Post::update_removed_for_creator(conn, banned_person_id, None, true)
      })
      .await??;

      // Communities
      blocking(context.pool(), move |conn: &'_ _| {
        Community::update_removed_for_creator(conn, banned_person_id, true)
      })
      .await??;

      // Comments
      blocking(context.pool(), move |conn: &'_ _| {
        Comment::update_removed_for_creator(conn, banned_person_id, true)
      })
      .await??;
    }

    // Mod tables
    let expires = data.expires.map(naive_from_unix);

    let form = ModBanForm {
      mod_person_id: local_user_view.person.id,
      other_person_id: data.person_id,
      reason: data.reason.to_owned(),
      banned: Some(data.ban),
      expires,
    };

    blocking(context.pool(), move |conn| ModBan::create(conn, &form)).await??;

    let person_id = data.person_id;
    let person_view = blocking(context.pool(), move |conn| {
      PersonViewSafe::read(conn, person_id)
    })
    .await??;

    let res = BanPersonResponse {
      person_view,
      banned: data.ban,
    };

    context.chat_server().do_send(SendAllMessage {
      op: UserOperation::BanPerson,
      response: res.clone(),
      websocket_id,
    });

    Ok(res)
  }
}

#[async_trait::async_trait(?Send)]
impl Perform for GetReplies {
  type Response = GetRepliesResponse;

  async fn perform(
    &self,
    context: &Data<LemmyContext>,
    _websocket_id: Option<ConnectionId>,
  ) -> Result<GetRepliesResponse, LemmyError> {
    let data: &GetReplies = &self;
    let local_user_view = get_local_user_view_from_jwt(&data.auth, context.pool()).await?;

    let sort = SortType::from_str(&data.sort)?;

    let page = data.page;
    let limit = data.limit;
    let unread_only = data.unread_only;
    let person_id = local_user_view.person.id;
    let replies = blocking(context.pool(), move |conn| {
      CommentQueryBuilder::create(conn)
        .sort(&sort)
        .unread_only(unread_only)
        .recipient_id(person_id)
        .my_person_id(person_id)
        .page(page)
        .limit(limit)
        .list()
    })
    .await??;

    Ok(GetRepliesResponse { replies })
  }
}

#[async_trait::async_trait(?Send)]
impl Perform for GetPersonMentions {
  type Response = GetPersonMentionsResponse;

  async fn perform(
    &self,
    context: &Data<LemmyContext>,
    _websocket_id: Option<ConnectionId>,
  ) -> Result<GetPersonMentionsResponse, LemmyError> {
    let data: &GetPersonMentions = &self;
    let local_user_view = get_local_user_view_from_jwt(&data.auth, context.pool()).await?;

    let sort = SortType::from_str(&data.sort)?;

    let page = data.page;
    let limit = data.limit;
    let unread_only = data.unread_only;
    let person_id = local_user_view.person.id;
    let mentions = blocking(context.pool(), move |conn| {
      PersonMentionQueryBuilder::create(conn)
        .recipient_id(person_id)
        .my_person_id(person_id)
        .sort(&sort)
        .unread_only(unread_only)
        .page(page)
        .limit(limit)
        .list()
    })
    .await??;

    Ok(GetPersonMentionsResponse { mentions })
  }
}

#[async_trait::async_trait(?Send)]
impl Perform for MarkPersonMentionAsRead {
  type Response = PersonMentionResponse;

  async fn perform(
    &self,
    context: &Data<LemmyContext>,
    _websocket_id: Option<ConnectionId>,
  ) -> Result<PersonMentionResponse, LemmyError> {
    let data: &MarkPersonMentionAsRead = &self;
    let local_user_view = get_local_user_view_from_jwt(&data.auth, context.pool()).await?;

    let person_mention_id = data.person_mention_id;
    let read_person_mention = blocking(context.pool(), move |conn| {
      PersonMention::read(conn, person_mention_id)
    })
    .await??;

    if local_user_view.person.id != read_person_mention.recipient_id {
      return Err(ApiError::err("couldnt_update_comment").into());
    }

    let person_mention_id = read_person_mention.id;
    let read = data.read;
    let update_mention =
      move |conn: &'_ _| PersonMention::update_read(conn, person_mention_id, read);
    if blocking(context.pool(), update_mention).await?.is_err() {
      return Err(ApiError::err("couldnt_update_comment").into());
    };

    let person_mention_id = read_person_mention.id;
    let person_id = local_user_view.person.id;
    let person_mention_view = blocking(context.pool(), move |conn| {
      PersonMentionView::read(conn, person_mention_id, Some(person_id))
    })
    .await??;

    Ok(PersonMentionResponse {
      person_mention_view,
    })
  }
}

#[async_trait::async_trait(?Send)]
impl Perform for MarkAllAsRead {
  type Response = GetRepliesResponse;

  async fn perform(
    &self,
    context: &Data<LemmyContext>,
    _websocket_id: Option<ConnectionId>,
  ) -> Result<GetRepliesResponse, LemmyError> {
    let data: &MarkAllAsRead = &self;
    let local_user_view = get_local_user_view_from_jwt(&data.auth, context.pool()).await?;

    let person_id = local_user_view.person.id;
    let replies = blocking(context.pool(), move |conn| {
      CommentQueryBuilder::create(conn)
        .my_person_id(person_id)
        .recipient_id(person_id)
        .unread_only(true)
        .page(1)
        .limit(999)
        .list()
    })
    .await??;

    // TODO: this should probably be a bulk operation
    // Not easy to do as a bulk operation,
    // because recipient_id isn't in the comment table
    for comment_view in &replies {
      let reply_id = comment_view.comment.id;
      let mark_as_read = move |conn: &'_ _| Comment::update_read(conn, reply_id, true);
      if blocking(context.pool(), mark_as_read).await?.is_err() {
        return Err(ApiError::err("couldnt_update_comment").into());
      }
    }

    // Mark all user mentions as read
    let update_person_mentions =
      move |conn: &'_ _| PersonMention::mark_all_as_read(conn, person_id);
    if blocking(context.pool(), update_person_mentions)
      .await?
      .is_err()
    {
      return Err(ApiError::err("couldnt_update_comment").into());
    }

    // Mark all private_messages as read
    let update_pm = move |conn: &'_ _| PrivateMessage::mark_all_as_read(conn, person_id);
    if blocking(context.pool(), update_pm).await?.is_err() {
      return Err(ApiError::err("couldnt_update_private_message").into());
    }

    Ok(GetRepliesResponse { replies: vec![] })
  }
}

#[async_trait::async_trait(?Send)]
impl Perform for PasswordReset {
  type Response = PasswordResetResponse;

  async fn perform(
    &self,
    context: &Data<LemmyContext>,
    _websocket_id: Option<ConnectionId>,
  ) -> Result<PasswordResetResponse, LemmyError> {
    let data: &PasswordReset = &self;

    // Fetch that email
    let email = data.email.clone();
    let local_user_view = match blocking(context.pool(), move |conn| {
      LocalUserView::find_by_email(conn, &email)
    })
    .await?
    {
      Ok(lu) => lu,
      Err(_e) => return Err(ApiError::err("couldnt_find_that_username_or_email").into()),
    };

    // Generate a random token
    let token = generate_random_string();

    // Insert the row
    let token2 = token.clone();
    let local_user_id = local_user_view.local_user.id;
    blocking(context.pool(), move |conn| {
      PasswordResetRequest::create_token(conn, local_user_id, &token2)
    })
    .await??;

    // Email the pure token to the user.
    // TODO no i18n support here.
    let email = &local_user_view.local_user.email.expect("email");
    let subject = &format!("Password reset for {}", local_user_view.person.name);
    let hostname = &Settings::get().get_protocol_and_hostname();
    let html = &format!("<h1>Password Reset Request for {}</h1><br><a href={}/password_change/{}>Click here to reset your password</a>", local_user_view.person.name, hostname, &token);
    match send_email(subject, email, &local_user_view.person.name, html) {
      Ok(_o) => _o,
      Err(_e) => return Err(ApiError::err(&_e).into()),
    };

    Ok(PasswordResetResponse {})
  }
}

#[async_trait::async_trait(?Send)]
impl Perform for PasswordChange {
  type Response = LoginResponse;

  async fn perform(
    &self,
    context: &Data<LemmyContext>,
    _websocket_id: Option<ConnectionId>,
  ) -> Result<LoginResponse, LemmyError> {
    let data: &PasswordChange = &self;

    // Fetch the user_id from the token
    let token = data.token.clone();
    let local_user_id = blocking(context.pool(), move |conn| {
      PasswordResetRequest::read_from_token(conn, &token).map(|p| p.local_user_id)
    })
    .await??;

    password_length_check(&data.password)?;

    // Make sure passwords match
    if data.password != data.password_verify {
      return Err(ApiError::err("passwords_dont_match").into());
    }

    // Update the user with the new password
    let password = data.password.clone();
    let updated_local_user = match blocking(context.pool(), move |conn| {
      LocalUser::update_password(conn, local_user_id, &password)
    })
    .await?
    {
      Ok(u) => u,
      Err(_e) => return Err(ApiError::err("couldnt_update_user").into()),
    };

    // Return the jwt
    Ok(LoginResponse {
      jwt: Claims::jwt(updated_local_user.id.0)?,
    })
  }
}

#[async_trait::async_trait(?Send)]
impl Perform for GetReportCount {
  type Response = GetReportCountResponse;

  async fn perform(
    &self,
    context: &Data<LemmyContext>,
    websocket_id: Option<ConnectionId>,
  ) -> Result<GetReportCountResponse, LemmyError> {
    let data: &GetReportCount = &self;
    let local_user_view = get_local_user_view_from_jwt(&data.auth, context.pool()).await?;

    let person_id = local_user_view.person.id;
    let community_id = data.community;
    let community_ids =
      collect_moderated_communities(person_id, community_id, context.pool()).await?;

    let res = {
      if community_ids.is_empty() {
        GetReportCountResponse {
          community: None,
          comment_reports: 0,
          post_reports: 0,
        }
      } else {
        let ids = community_ids.clone();
        let comment_reports = blocking(context.pool(), move |conn| {
          CommentReportView::get_report_count(conn, &ids)
        })
        .await??;

        let ids = community_ids.clone();
        let post_reports = blocking(context.pool(), move |conn| {
          PostReportView::get_report_count(conn, &ids)
        })
        .await??;

        GetReportCountResponse {
          community: data.community,
          comment_reports,
          post_reports,
        }
      }
    };

    context.chat_server().do_send(SendUserRoomMessage {
      op: UserOperation::GetReportCount,
      response: res.clone(),
      local_recipient_id: local_user_view.local_user.id,
      websocket_id,
    });

    Ok(res)
  }
}

#[async_trait::async_trait(?Send)]
impl Perform for GetFollowedCommunities {
  type Response = GetFollowedCommunitiesResponse;

  async fn perform(
    &self,
    context: &Data<LemmyContext>,
    _websocket_id: Option<ConnectionId>,
  ) -> Result<GetFollowedCommunitiesResponse, LemmyError> {
    let data: &GetFollowedCommunities = &self;
    let local_user_view = get_local_user_view_from_jwt(&data.auth, context.pool()).await?;

    let person_id = local_user_view.person.id;
    let communities = match blocking(context.pool(), move |conn| {
      CommunityFollowerView::for_person(conn, person_id)
    })
    .await?
    {
      Ok(communities) => communities,
      _ => return Err(ApiError::err("system_err_login").into()),
    };

    // Return the jwt
    Ok(GetFollowedCommunitiesResponse { communities })
  }
}<|MERGE_RESOLUTION|>--- conflicted
+++ resolved
@@ -60,16 +60,7 @@
   email::send_email,
   location_info,
   settings::structs::Settings,
-<<<<<<< HEAD
-  utils::{
-    generate_random_string,
-    is_valid_matrix_id,
-    is_valid_preferred_username,
-    naive_from_unix,
-  },
-=======
-  utils::{generate_random_string, is_valid_display_name, naive_from_unix},
->>>>>>> a4c2421e
+  utils::{generate_random_string, is_valid_display_name, is_valid_matrix_id, naive_from_unix},
   ApiError,
   ConnectionId,
   LemmyError,
