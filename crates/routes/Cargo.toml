--- conflicted
+++ resolved
@@ -53,12 +53,9 @@
 rss = "2.0.12"
 actix-web-prom = "0.10.0"
 actix-cors = "0.7.1"
-<<<<<<< HEAD
 actix-extensible-rate-limit = {path = "../../../actix-extensible-rate-limit"}
-=======
 rand = "0.9.1"
 percent-encoding = "2.3.1"
->>>>>>> aef564f0
 
 [dev-dependencies]
 pretty_assertions.workspace = true
