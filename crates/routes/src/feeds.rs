--- conflicted
+++ resolved
@@ -8,12 +8,9 @@
 use lemmy_db_schema::{
   source::{community::Community, person::Person},
   traits::ApubActor,
-<<<<<<< HEAD
   ListingType,
   PersonContentType,
   PostSortType,
-=======
->>>>>>> 2f7ce1cb
 };
 use lemmy_db_schema_file::enums::{ListingType, PostSortType};
 use lemmy_db_views::{
