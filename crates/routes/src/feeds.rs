--- conflicted
+++ resolved
@@ -236,12 +236,8 @@
     .listing_type(ListingType::Subscribed)
     .my_person_id(person_id)
     .show_bot_accounts(show_bot_accounts)
-<<<<<<< HEAD
     .show_read_posts(show_read_posts)
-    .sort(sort_type)
-=======
     .sort(*sort_type)
->>>>>>> df0a38e0
     .list()?;
 
   let items = create_post_items(posts)?;
