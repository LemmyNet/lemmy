use crate::nodeinfo::{NodeInfo, NodeInfoWellKnown};
use activitypub_federation::config::Data;
use chrono::{DateTime, TimeZone, Utc};
use clokwerk::{AsyncScheduler, TimeUnits as CTimeUnits};
use diesel::{
  dsl::{exists, not, IntervalDsl},
  query_builder::AsQuery,
  sql_query,
  sql_types::{Integer, Timestamptz},
  BoolExpressionMethods,
  ExpressionMethods,
  NullableExpressionMethods,
  QueryDsl,
  QueryableByName,
};
use diesel_async::{AsyncPgConnection, RunQueryDsl};
use lemmy_api_common::{
  context::LemmyContext,
  send_activity::{ActivityChannel, SendActivityData},
  utils::send_webmention,
};
use lemmy_db_schema::{
  schema::{
    captcha_answer,
    comment,
    community,
    community_actions,
    federation_blocklist,
    instance,
    instance_actions,
    person,
    post,
    received_activity,
    sent_activity,
  },
  source::{
    community::Community,
    instance::{Instance, InstanceForm},
    local_user::LocalUser,
    post::{Post, PostUpdateForm},
  },
  traits::Crud,
  utils::{functions::coalesce, get_conn, now, uplete, DbPool, DELETED_REPLACEMENT_TEXT},
};
<<<<<<< HEAD
use lemmy_db_views::structs::SiteView;
=======
use lemmy_db_views::{structs::SiteView, utils::local_instance_person_join};
>>>>>>> 2298bdbc
use lemmy_utils::error::{LemmyErrorType, LemmyResult};
use reqwest_middleware::ClientWithMiddleware;
use std::time::Duration;
use tracing::{info, warn};

/// Schedules various cleanup tasks for lemmy in a background thread
pub async fn setup(context: Data<LemmyContext>) -> LemmyResult<()> {
  // Setup the connections
  let mut scheduler = AsyncScheduler::new();
  startup_jobs(&mut context.pool())
    .await
    .inspect_err(|e| warn!("Failed to run startup tasks: {e}"))
    .ok();

  let context_1 = context.clone();
  // Update active counts expired bans and unpublished posts every hour
  scheduler.every(CTimeUnits::hour(1)).run(move || {
    let context = context_1.clone();

    async move {
      active_counts(&mut context.pool())
        .await
        .inspect_err(|e| warn!("Failed to update active counts: {e}"))
        .ok();
      update_banned_when_expired(&mut context.pool())
        .await
        .inspect_err(|e| warn!("Failed to update expired bans: {e}"))
        .ok();
      delete_instance_block_when_expired(&mut context.pool())
        .await
        .inspect_err(|e| warn!("Failed to delete expired instance bans: {e}"))
        .ok();
    }
  });

  let context_1 = context.reset_request_count();
  // Every 10 minutes update hot ranks, delete expired captchas and publish scheduled posts
  scheduler.every(CTimeUnits::minutes(10)).run(move || {
    let context = context_1.reset_request_count();

    async move {
      update_hot_ranks(&mut context.pool())
        .await
        .inspect_err(|e| warn!("Failed to update hot ranks: {e}"))
        .ok();
      delete_expired_captcha_answers(&mut context.pool())
        .await
        .inspect_err(|e| warn!("Failed to delete expired captcha answers: {e}"))
        .ok();
      publish_scheduled_posts(&context)
        .await
        .inspect_err(|e| warn!("Failed to publish scheduled posts: {e}"))
        .ok();
    }
  });

  let context_1 = context.clone();
  // Clear old activities every week
  scheduler.every(CTimeUnits::weeks(1)).run(move || {
    let context = context_1.clone();

    async move {
      clear_old_activities(&mut context.pool())
        .await
        .inspect_err(|e| warn!("Failed to clear old activities: {e}"))
        .ok();
    }
  });

  let context_1 = context.clone();
  // Daily tasks:
  // - Overwrite deleted & removed posts and comments every day
  // - Delete old denied users
  // - Update instance software
  scheduler.every(CTimeUnits::days(1)).run(move || {
    let context = context_1.clone();

    async move {
      overwrite_deleted_posts_and_comments(&mut context.pool())
        .await
        .inspect_err(|e| warn!("Failed to overwrite deleted posts/comments: {e}"))
        .ok();
      delete_old_denied_users(&mut context.pool())
        .await
        .inspect_err(|e| warn!("Failed to delete old denied users: {e}"))
        .ok();
      update_instance_software(&mut context.pool(), context.client())
        .await
        .inspect_err(|e| warn!("Failed to update instance software: {e}"))
        .ok();
    }
  });

  // Manually run the scheduler in an event loop
  loop {
    scheduler.run_pending().await;
    tokio::time::sleep(Duration::from_millis(1000)).await;
  }
}

/// Run these on server startup
async fn startup_jobs(pool: &mut DbPool<'_>) -> LemmyResult<()> {
  active_counts(pool).await?;
  update_hot_ranks(pool).await?;
  update_banned_when_expired(pool).await?;
  delete_instance_block_when_expired(pool).await?;
  clear_old_activities(pool).await?;
  overwrite_deleted_posts_and_comments(pool).await?;
  delete_old_denied_users(pool).await?;
  Ok(())
}

/// Update the hot_rank columns for the aggregates tables
/// Runs in batches until all necessary rows are updated once
async fn update_hot_ranks(pool: &mut DbPool<'_>) -> LemmyResult<()> {
  info!("Updating hot ranks for all history...");

  let mut conn = get_conn(pool).await?;

  process_post_aggregates_ranks_in_batches(&mut conn).await?;

  process_ranks_in_batches(
    &mut conn,
    "comment",
    "a.hot_rank != 0",
    "SET hot_rank = r.hot_rank(a.score, a.published)",
  )
  .await?;

  process_ranks_in_batches(
    &mut conn,
    "community",
    "a.hot_rank != 0",
    "SET hot_rank = r.hot_rank(a.subscribers, a.published)",
  )
  .await?;

  info!("Finished hot ranks update!");
  Ok(())
}

#[derive(QueryableByName)]
struct HotRanksUpdateResult {
  #[diesel(sql_type = Timestamptz)]
  published: DateTime<Utc>,
}

/// Runs the hot rank update query in batches until all rows have been processed.
/// In `where_clause` and `set_clause`, "a" will refer to the current aggregates table.
/// Locked rows are skipped in order to prevent deadlocks (they will likely get updated on the next
/// run)
async fn process_ranks_in_batches(
  conn: &mut AsyncPgConnection,
  table_name: &str,
  where_clause: &str,
  set_clause: &str,
) -> LemmyResult<()> {
  let process_start_time: DateTime<Utc> = Utc.timestamp_opt(0, 0).single().unwrap_or_default();

  let update_batch_size = 1000; // Bigger batches than this tend to cause seq scans
  let mut processed_rows_count = 0;
  let mut previous_batch_result = Some(process_start_time);
  while let Some(previous_batch_last_published) = previous_batch_result {
    // Raw `sql_query` is used as a performance optimization - Diesel does not support doing this
    // in a single query (neither as a CTE, nor using a subquery)
    let updated_rows = sql_query(format!(
      r#"WITH batch AS (SELECT a.id
               FROM {table_name} a
               WHERE a.published > $1 AND ({where_clause})
               ORDER BY a.published
               LIMIT $2
               FOR UPDATE SKIP LOCKED)
         UPDATE {table_name} a {set_clause}
             FROM batch WHERE a.id = batch.id RETURNING a.published;
    "#,
    ))
    .bind::<Timestamptz, _>(previous_batch_last_published)
    .bind::<Integer, _>(update_batch_size)
    .get_results::<HotRanksUpdateResult>(conn)
    .await
    .map_err(|e| {
      LemmyErrorType::Unknown(format!("Failed to update {} hot_ranks: {}", table_name, e))
    })?;

    processed_rows_count += updated_rows.len();
    previous_batch_result = updated_rows.last().map(|row| row.published);
  }
  info!(
    "Finished process_hot_ranks_in_batches execution for {} (processed {} rows)",
    table_name, processed_rows_count
  );
  Ok(())
}

/// Post aggregates is a special case, since it needs to join to the community_aggregates
/// table, to get the active monthly user counts.
async fn process_post_aggregates_ranks_in_batches(conn: &mut AsyncPgConnection) -> LemmyResult<()> {
  let process_start_time: DateTime<Utc> = Utc.timestamp_opt(0, 0).single().unwrap_or_default();

  let update_batch_size = 1000; // Bigger batches than this tend to cause seq scans
  let mut processed_rows_count = 0;
  let mut previous_batch_result = Some(process_start_time);
  while let Some(previous_batch_last_published) = previous_batch_result {
    let updated_rows = sql_query(
      r#"WITH batch AS (SELECT pa.id
           FROM post pa
           WHERE pa.published > $1
           AND (pa.hot_rank != 0 OR pa.hot_rank_active != 0)
           ORDER BY pa.published
           LIMIT $2
           FOR UPDATE SKIP LOCKED)
      UPDATE post pa
      SET hot_rank = r.hot_rank(pa.score, pa.published),
          hot_rank_active = r.hot_rank(pa.score, pa.newest_comment_time_necro),
          scaled_rank = r.scaled_rank(pa.score, pa.published, ca.interactions_month)
      FROM batch, community ca
      WHERE pa.id = batch.id
      AND pa.community_id = ca.id
      RETURNING pa.published;
"#,
    )
    .bind::<Timestamptz, _>(previous_batch_last_published)
    .bind::<Integer, _>(update_batch_size)
    .get_results::<HotRanksUpdateResult>(conn)
    .await
    .map_err(|e| {
      LemmyErrorType::Unknown(format!("Failed to update post_aggregates hot_ranks: {}", e))
    })?;

    processed_rows_count += updated_rows.len();
    previous_batch_result = updated_rows.last().map(|row| row.published);
  }
  info!(
    "Finished process_hot_ranks_in_batches execution for {} (processed {} rows)",
    "post_aggregates", processed_rows_count
  );
  Ok(())
}

async fn delete_expired_captcha_answers(pool: &mut DbPool<'_>) -> LemmyResult<()> {
  let mut conn = get_conn(pool).await?;

  diesel::delete(
    captcha_answer::table.filter(captcha_answer::published.lt(now() - IntervalDsl::minutes(10))),
  )
  .execute(&mut conn)
  .await?;
  info!("Done.");

  Ok(())
}

/// Clear old activities (this table gets very large)
async fn clear_old_activities(pool: &mut DbPool<'_>) -> LemmyResult<()> {
  info!("Clearing old activities...");
  let mut conn = get_conn(pool).await?;

  diesel::delete(
    sent_activity::table.filter(sent_activity::published.lt(now() - IntervalDsl::days(7))),
  )
  .execute(&mut conn)
  .await?;

  diesel::delete(
    received_activity::table.filter(received_activity::published.lt(now() - IntervalDsl::days(7))),
  )
  .execute(&mut conn)
  .await?;
  info!("Done.");
  Ok(())
}

async fn delete_old_denied_users(pool: &mut DbPool<'_>) -> LemmyResult<()> {
  LocalUser::delete_old_denied_local_users(pool).await?;
  info!("Done.");
  Ok(())
}

/// overwrite posts and comments 30d after deletion
async fn overwrite_deleted_posts_and_comments(pool: &mut DbPool<'_>) -> LemmyResult<()> {
  info!("Overwriting deleted posts...");
  let mut conn = get_conn(pool).await?;

  diesel::update(
    post::table
      .filter(post::deleted.eq(true))
      .filter(post::updated.lt(now().nullable() - 1.months()))
      .filter(post::body.ne(DELETED_REPLACEMENT_TEXT)),
  )
  .set((
    post::body.eq(DELETED_REPLACEMENT_TEXT),
    post::name.eq(DELETED_REPLACEMENT_TEXT),
  ))
  .execute(&mut conn)
  .await?;

  info!("Overwriting deleted comments...");
  diesel::update(
    comment::table
      .filter(comment::deleted.eq(true))
      .filter(comment::updated.lt(now().nullable() - 1.months()))
      .filter(comment::content.ne(DELETED_REPLACEMENT_TEXT)),
  )
  .set(comment::content.eq(DELETED_REPLACEMENT_TEXT))
  .execute(&mut conn)
  .await?;
  info!("Done.");
  Ok(())
}

/// Re-calculate the site and community active counts every 12 hours
async fn active_counts(pool: &mut DbPool<'_>) -> LemmyResult<()> {
  info!("Updating active site and community aggregates ...");

  let mut conn = get_conn(pool).await?;

  let intervals = vec![
    ("1 day", "day"),
    ("1 week", "week"),
    ("1 month", "month"),
    ("6 months", "half_year"),
  ];

  for (full_form, abbr) in &intervals {
    let update_site_stmt = format!(
      "update local_site set users_active_{} = (select r.site_aggregates_activity('{}')) where site_id = 1",
      abbr, full_form
    );
    sql_query(update_site_stmt).execute(&mut conn).await?;

    let update_community_stmt = format!("update community ca set users_active_{} = mv.count_ from r.community_aggregates_activity('{}') mv where ca.id = mv.community_id_", abbr, full_form);
    sql_query(update_community_stmt).execute(&mut conn).await?;
  }

  let update_interactions_stmt = "update community ca set interactions_month = mv.count_ from r.community_aggregates_interactions('1 month') mv where ca.id = mv.community_id_";
  sql_query(update_interactions_stmt)
    .execute(&mut conn)
    .await?;

  info!("Done.");
  Ok(())
}

/// Set banned to false after ban expires
async fn update_banned_when_expired(pool: &mut DbPool<'_>) -> LemmyResult<()> {
  info!("Updating banned column if it expires ...");
  let mut conn = get_conn(pool).await?;

  uplete::new(community_actions::table.filter(community_actions::ban_expires.lt(now().nullable())))
    .set_null(community_actions::received_ban)
    .set_null(community_actions::ban_expires)
    .as_query()
    .execute(&mut conn)
    .await?;

  uplete::new(instance_actions::table.filter(instance_actions::ban_expires.lt(now().nullable())))
    .set_null(instance_actions::received_ban)
    .set_null(instance_actions::ban_expires)
    .as_query()
    .execute(&mut conn)
    .await?;
  Ok(())
}

/// Set banned to false after ban expires
async fn delete_instance_block_when_expired(pool: &mut DbPool<'_>) -> LemmyResult<()> {
  info!("Delete instance blocks when expired ...");
  let mut conn = get_conn(pool).await?;

  diesel::delete(
    federation_blocklist::table.filter(federation_blocklist::expires.lt(now().nullable())),
  )
  .execute(&mut conn)
  .await?;
  Ok(())
}

/// Find all unpublished posts with scheduled date in the future, and publish them.
async fn publish_scheduled_posts(context: &Data<LemmyContext>) -> LemmyResult<()> {
  let pool = &mut context.pool();
  let local_instance_id = SiteView::read_local(pool).await?.instance.id;
  let mut conn = get_conn(pool).await?;

  let not_community_banned_action = community_actions::table
    .find((person::id, community::id))
    .filter(community_actions::received_ban.is_not_null());

  let not_local_banned_action = instance_actions::table
    .find((person::id, local_instance_id))
    .filter(instance_actions::received_ban.is_not_null());

  let scheduled_posts: Vec<_> = post::table
    .inner_join(community::table)
    .inner_join(person::table.left_join(local_instance_person_join(local_instance_id)))
    // find all posts which have scheduled_publish_time that is in the  past
    .filter(post::scheduled_publish_time.is_not_null())
    .filter(coalesce(post::scheduled_publish_time, now()).lt(now()))
    // make sure the post, person and community are still around
    .filter(not(post::deleted.or(post::removed)))
    .filter(not(person::deleted))
<<<<<<< HEAD
=======
    .filter(instance_actions::received_ban.is_null())
>>>>>>> 2298bdbc
    .filter(not(community::removed.or(community::deleted)))
    // ensure that user isnt banned from community
    .filter(not(exists(not_community_banned_action)))
    // ensure that user isnt banned from local
    .filter(not(exists(not_local_banned_action)))
    .select((post::all_columns, community::all_columns))
    .get_results::<(Post, Community)>(&mut conn)
    .await?;

  for (post, community) in scheduled_posts {
    // mark post as published in db
    let form = PostUpdateForm {
      scheduled_publish_time: Some(None),
      ..Default::default()
    };
    Post::update(&mut context.pool(), post.id, &form).await?;

    // send out post via federation and webmention
    let send_activity = SendActivityData::CreatePost(post.clone());
    ActivityChannel::submit_activity(send_activity, context)?;
    send_webmention(post, community);
  }
  Ok(())
}

/// Updates the instance software and version.
///
/// Does so using the /.well-known/nodeinfo protocol described here:
/// https://github.com/jhass/nodeinfo/blob/main/PROTOCOL.md
///
/// TODO: if instance has been dead for a long time, it should be checked less frequently
async fn update_instance_software(
  pool: &mut DbPool<'_>,
  client: &ClientWithMiddleware,
) -> LemmyResult<()> {
  info!("Updating instances software and versions...");
  let mut conn = get_conn(pool).await?;

  let instances = instance::table.get_results::<Instance>(&mut conn).await?;

  for instance in instances {
    if let Some(form) = build_update_instance_form(&instance.domain, client).await {
      Instance::update(pool, instance.id, form).await?;
    }
  }
  info!("Finished updating instances software and versions...");
  Ok(())
}

/// This builds an instance update form, for a given domain.
/// If the instance sends a response, but doesn't have a well-known or nodeinfo,
/// Then return a default form with only the updated field.
async fn build_update_instance_form(
  domain: &str,
  client: &ClientWithMiddleware,
) -> Option<InstanceForm> {
  // The `updated` column is used to check if instances are alive. If it is more than three
  // days in the past, no outgoing activities will be sent to that instance. However
  // not every Fediverse instance has a valid Nodeinfo endpoint (its not required for
  // Activitypub). That's why we always need to mark instances as updated if they are
  // alive.
  let mut instance_form = InstanceForm {
    updated: Some(Utc::now()),
    ..InstanceForm::new(domain.to_string())
  };

  // First, fetch their /.well-known/nodeinfo, then extract the correct nodeinfo link from it
  let well_known_url = format!("https://{}/.well-known/nodeinfo", domain);

  let Ok(res) = client.get(&well_known_url).send().await else {
    // This is the only kind of error that means the instance is dead
    return None;
  };
  let status = res.status();
  if status.is_client_error() || status.is_server_error() {
    return None;
  }

  // In this block, returning `None` is ignored, and only means not writing nodeinfo to db
  async {
    let node_info_url = res
      .json::<NodeInfoWellKnown>()
      .await
      .ok()?
      .links
      .into_iter()
      .find(|links| {
        links
          .rel
          .as_str()
          .starts_with("http://nodeinfo.diaspora.software/ns/schema/2.")
      })?
      .href;

    let software = client
      .get(node_info_url)
      .send()
      .await
      .ok()?
      .json::<NodeInfo>()
      .await
      .ok()?
      .software?;

    instance_form.software = software.name;
    instance_form.version = software.version;

    Some(())
  }
  .await;

  Some(instance_form)
}

#[cfg(test)]
mod tests {

  use super::*;
  use lemmy_api_common::request::client_builder;
  use lemmy_db_views::site::site_view::create_test_instance;
  use lemmy_utils::{
    error::{LemmyErrorType, LemmyResult},
    settings::structs::Settings,
  };
  use pretty_assertions::assert_eq;
  use reqwest_middleware::ClientBuilder;
  use serial_test::serial;

  #[tokio::test]
  async fn test_nodeinfo_lemmy_ml() -> LemmyResult<()> {
    let client = ClientBuilder::new(client_builder(&Settings::default()).build()?).build();
    let form = build_update_instance_form("lemmy.ml", &client)
      .await
      .ok_or(LemmyErrorType::NotFound)?;
    assert_eq!(form.software.ok_or(LemmyErrorType::NotFound)?, "lemmy");
    Ok(())
  }

  #[tokio::test]
  async fn test_nodeinfo_mastodon_social() -> LemmyResult<()> {
    let client = ClientBuilder::new(client_builder(&Settings::default()).build()?).build();
    let form = build_update_instance_form("mastodon.social", &client)
      .await
      .ok_or(LemmyErrorType::NotFound)?;
    assert_eq!(form.software.ok_or(LemmyErrorType::NotFound)?, "mastodon");
    Ok(())
  }

  #[tokio::test]
  #[serial]
  async fn test_scheduled_tasks_no_errors() -> LemmyResult<()> {
    let context = LemmyContext::init_test_context().await;
    let instance = create_test_instance(&mut context.pool()).await?;

    startup_jobs(&mut context.pool()).await?;
    update_instance_software(&mut context.pool(), context.client()).await?;
    delete_expired_captcha_answers(&mut context.pool()).await?;
    publish_scheduled_posts(&context).await?;
    Instance::delete(&mut context.pool(), instance.id).await?;
    Ok(())
  }
}<|MERGE_RESOLUTION|>--- conflicted
+++ resolved
@@ -42,11 +42,7 @@
   traits::Crud,
   utils::{functions::coalesce, get_conn, now, uplete, DbPool, DELETED_REPLACEMENT_TEXT},
 };
-<<<<<<< HEAD
 use lemmy_db_views::structs::SiteView;
-=======
-use lemmy_db_views::{structs::SiteView, utils::local_instance_person_join};
->>>>>>> 2298bdbc
 use lemmy_utils::error::{LemmyErrorType, LemmyResult};
 use reqwest_middleware::ClientWithMiddleware;
 use std::time::Duration;
@@ -447,10 +443,6 @@
     // make sure the post, person and community are still around
     .filter(not(post::deleted.or(post::removed)))
     .filter(not(person::deleted))
-<<<<<<< HEAD
-=======
-    .filter(instance_actions::received_ban.is_null())
->>>>>>> 2298bdbc
     .filter(not(community::removed.or(community::deleted)))
     // ensure that user isnt banned from community
     .filter(not(exists(not_community_banned_action)))
