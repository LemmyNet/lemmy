use activitypub_federation::http_signatures::generate_actor_keypair;
use chrono::Utc;
use diesel::{
  dsl::{exists, not, select},
  query_builder::AsQuery,
};
use diesel_async::{scoped_futures::ScopedFutureExt, RunQueryDsl};
use lemmy_api_utils::utils::generate_inbox_url;
use lemmy_db_schema::{
  source::{
    instance::Instance,
    local_site::{LocalSite, LocalSiteInsertForm},
    local_site_rate_limit::{LocalSiteRateLimit, LocalSiteRateLimitInsertForm},
    local_user::{LocalUser, LocalUserInsertForm},
    person::{Person, PersonInsertForm},
    site::{Site, SiteInsertForm},
  },
  traits::{ApubActor, Crud},
  utils::{get_conn, DbPool},
};
use lemmy_db_schema_file::schema::local_site;
use lemmy_db_views_site::SiteView;
use lemmy_utils::{
  error::{LemmyErrorExt, LemmyErrorType, LemmyResult},
  settings::structs::Settings,
};
use rand::{distr::Alphanumeric, Rng};
use tracing::info;
use url::Url;

pub async fn setup_local_site(pool: &mut DbPool<'_>, settings: &Settings) -> LemmyResult<SiteView> {
  let conn = &mut get_conn(pool).await?;
  // Check to see if local_site exists, without the cache wrapper
  if select(not(exists(local_site::table.as_query())))
    .get_result(conn)
    .await?
  {
    info!("No Local Site found, creating it.");

    let domain = settings
      .get_hostname_without_port()
      .with_lemmy_type(LemmyErrorType::Unknown("must have domain".into()))?;

    conn
      .run_transaction(|conn| {
        async move {
          // Upsert this to the instance table
          let instance = Instance::read_or_create(&mut conn.into(), domain).await?;

          if let Some(setup) = &settings.setup {
            let person_keypair = generate_actor_keypair()?;
            let person_ap_id = Person::generate_local_actor_url(&setup.admin_username, settings)?;

            // Register the user if there's a site setup
            let person_form = PersonInsertForm {
              ap_id: Some(person_ap_id.clone()),
              inbox_url: Some(generate_inbox_url()?),
              private_key: Some(person_keypair.private_key.into()),
              ..PersonInsertForm::new(
                setup.admin_username.clone(),
                person_keypair.public_key,
                instance.id,
              )
            };
            let person_inserted = Person::create(&mut conn.into(), &person_form).await?;

            let local_user_form = LocalUserInsertForm {
              email: setup.admin_email.clone(),
              admin: Some(true),
              ..LocalUserInsertForm::new(person_inserted.id, Some(setup.admin_password.clone()))
            };
            LocalUser::create(&mut conn.into(), &local_user_form, vec![]).await?;
          };

          // Add an entry for the site table
          let site_key_pair = generate_actor_keypair()?;
          let site_ap_id = Url::parse(&settings.get_protocol_and_hostname())?;

          let name = settings
            .setup
            .clone()
            .map(|s| s.site_name)
            .unwrap_or_else(|| "New Site".to_string());
          let site_form = SiteInsertForm {
            ap_id: Some(site_ap_id.clone().into()),
            last_refreshed_at: Some(Utc::now()),
            inbox_url: Some(generate_inbox_url()?),
            private_key: Some(site_key_pair.private_key),
            public_key: Some(site_key_pair.public_key),
            ..SiteInsertForm::new(name, instance.id)
          };
          let site = Site::create(&mut conn.into(), &site_form).await?;

<<<<<<< HEAD
  // create multi-comm follower account
  let r: String = rand::rng()
    .sample_iter(&Alphanumeric)
    .take(11)
    .map(char::from)
    .collect();
  let name = format!("multicomm{}", r);
  let form = PersonInsertForm {
    private_key: site.private_key,
    inbox_url: Some(site.inbox_url),
    bot_account: Some(true),
    ..PersonInsertForm::new(name, site.public_key, instance.id)
  };
  let multi_comm_follower = Person::create(pool, &form).await?;

  // Finally create the local_site row
  let local_site_form = LocalSiteInsertForm {
    site_setup: Some(settings.setup.is_some()),
    multi_comm_follower: Some(multi_comm_follower.id),
    ..LocalSiteInsertForm::new(site.id)
  };
  let local_site = LocalSite::create(pool, &local_site_form).await?;
=======
          // Finally create the local_site row
          let local_site_form = LocalSiteInsertForm {
            site_setup: Some(settings.setup.is_some()),
            ..LocalSiteInsertForm::new(site.id)
          };
          let local_site = LocalSite::create(&mut conn.into(), &local_site_form).await?;
>>>>>>> 38e87f6d

          // Create the rate limit table
          let local_site_rate_limit_form = if cfg!(debug_assertions) {
            LocalSiteRateLimitInsertForm {
              message: Some(999),
              post: Some(999),
              register: Some(999),
              image: Some(999),
              comment: Some(999),
              search: Some(999),
              ..LocalSiteRateLimitInsertForm::new(local_site.id)
            }
          } else {
            LocalSiteRateLimitInsertForm::new(local_site.id)
          };
          // TODO these have to be set, because the database defaults are too low for the federation
          // tests to pass, and there's no way to live update the rate limits without restarting the
          // server.
          // This can be removed once live rate limits are enabled.
          LocalSiteRateLimit::create(&mut conn.into(), &local_site_rate_limit_form).await?;
          Ok(())
        }
        .scope_boxed()
      })
      .await?;
  }

  SiteView::read_local(pool).await
}<|MERGE_RESOLUTION|>--- conflicted
+++ resolved
@@ -90,38 +90,28 @@
             ..SiteInsertForm::new(name, instance.id)
           };
           let site = Site::create(&mut conn.into(), &site_form).await?;
+          // create multi-comm follower account
+          let r: String = rand::rng()
+            .sample_iter(&Alphanumeric)
+            .take(11)
+            .map(char::from)
+            .collect();
+          let name = format!("multicomm{}", r);
+          let form = PersonInsertForm {
+            private_key: site.private_key,
+            inbox_url: Some(site.inbox_url),
+            bot_account: Some(true),
+            ..PersonInsertForm::new(name, site.public_key, instance.id)
+          };
+          let multi_comm_follower = Person::create(&mut conn.into(), &form).await?;
 
-<<<<<<< HEAD
-  // create multi-comm follower account
-  let r: String = rand::rng()
-    .sample_iter(&Alphanumeric)
-    .take(11)
-    .map(char::from)
-    .collect();
-  let name = format!("multicomm{}", r);
-  let form = PersonInsertForm {
-    private_key: site.private_key,
-    inbox_url: Some(site.inbox_url),
-    bot_account: Some(true),
-    ..PersonInsertForm::new(name, site.public_key, instance.id)
-  };
-  let multi_comm_follower = Person::create(pool, &form).await?;
-
-  // Finally create the local_site row
-  let local_site_form = LocalSiteInsertForm {
-    site_setup: Some(settings.setup.is_some()),
-    multi_comm_follower: Some(multi_comm_follower.id),
-    ..LocalSiteInsertForm::new(site.id)
-  };
-  let local_site = LocalSite::create(pool, &local_site_form).await?;
-=======
           // Finally create the local_site row
           let local_site_form = LocalSiteInsertForm {
             site_setup: Some(settings.setup.is_some()),
+            multi_comm_follower: Some(multi_comm_follower.id),
             ..LocalSiteInsertForm::new(site.id)
           };
           let local_site = LocalSite::create(&mut conn.into(), &local_site_form).await?;
->>>>>>> 38e87f6d
 
           // Create the rate limit table
           let local_site_rate_limit_form = if cfg!(debug_assertions) {
