use actix_web::{
  body::BodyStream,
  http::{
    header::{HeaderName, ACCEPT_ENCODING, HOST},
    Method,
    StatusCode,
  },
<<<<<<< HEAD
  web,
  web::{Query, Redirect},
=======
  web::{self, Query},
>>>>>>> 41bd8303
  HttpRequest,
  HttpResponse,
  Responder,
};
use futures::stream::{Stream, StreamExt};
use http::HeaderValue;
use lemmy_api_common::{context::LemmyContext, request::PictrsResponse};
use lemmy_db_schema::source::{
  images::{LocalImage, LocalImageForm, RemoteImage},
  local_site::LocalSite,
};
use lemmy_db_views::structs::LocalUserView;
use lemmy_utils::{error::LemmyResult, rate_limit::RateLimitCell, REQWEST_TIMEOUT};
use reqwest::Body;
use reqwest_middleware::{ClientWithMiddleware, RequestBuilder};
use serde::Deserialize;
use std::time::Duration;
use url::Url;

pub fn config(
  cfg: &mut web::ServiceConfig,
  client: ClientWithMiddleware,
  rate_limit: &RateLimitCell,
) {
  cfg
    .app_data(web::Data::new(client))
    .service(
      web::resource("/pictrs/image")
        .wrap(rate_limit.image())
        .route(web::post().to(upload)),
    )
    // This has optional query params: /image/{filename}?format=jpg&thumbnail=256
    .service(web::resource("/pictrs/image/{filename}").route(web::get().to(full_res)))
    .service(web::resource("/pictrs/image/delete/{token}/{filename}").route(web::get().to(delete)));
}

trait ProcessUrl {
  /// If thumbnail or format is given, this uses the pictrs process endpoint.
  /// Otherwise, it uses the normal pictrs url (IE image/original).
  fn process_url(&self, image_url: &str, pictrs_url: &Url) -> String;
}

#[derive(Deserialize, Clone)]
struct PictrsGetParams {
  format: Option<String>,
  thumbnail: Option<i32>,
}

impl ProcessUrl for PictrsGetParams {
  fn process_url(&self, src: &str, pictrs_url: &Url) -> String {
    if self.format.is_none() && self.thumbnail.is_none() {
      format!("{}image/original/{}", pictrs_url, src)
    } else {
      // Take file type from name, or jpg if nothing is given
      let format = self
        .clone()
        .format
        .unwrap_or_else(|| src.split('.').last().unwrap_or("jpg").to_string());

      let mut url = format!("{}image/process.{}?src={}", pictrs_url, format, src);

      if let Some(size) = self.thumbnail {
        url = format!("{url}&thumbnail={size}",);
      }
      url
    }
  }
}

#[derive(Deserialize, Clone)]
pub struct ImageProxyParams {
  url: String,
  format: Option<String>,
  thumbnail: Option<i32>,
}

impl ProcessUrl for ImageProxyParams {
  fn process_url(&self, proxy_url: &str, pictrs_url: &Url) -> String {
    if self.format.is_none() && self.thumbnail.is_none() {
      format!("{}image/original?proxy={}", pictrs_url, proxy_url)
    } else {
      // Take file type from name, or jpg if nothing is given
      let format = self
        .clone()
        .format
        .unwrap_or_else(|| proxy_url.split('.').last().unwrap_or("jpg").to_string());

      let mut url = format!("{}image/process.{}?proxy={}", pictrs_url, format, proxy_url);

      if let Some(size) = self.thumbnail {
        url = format!("{url}&thumbnail={size}",);
      }
      url
    }
  }
}
fn adapt_request(
  request: &HttpRequest,
  client: &ClientWithMiddleware,
  url: String,
) -> RequestBuilder {
  // remove accept-encoding header so that pictrs doesn't compress the response
  const INVALID_HEADERS: &[HeaderName] = &[ACCEPT_ENCODING, HOST];

  let client_request = client
    .request(convert_method(request.method()), url)
    .timeout(REQWEST_TIMEOUT);

  request
    .headers()
    .iter()
    .fold(client_request, |client_req, (key, value)| {
      if INVALID_HEADERS.contains(key) {
        client_req
      } else {
        // TODO: remove as_str and as_bytes conversions after actix-web upgrades to http 1.0
        client_req.header(key.as_str(), value.as_bytes())
      }
    })
}

async fn upload(
  req: HttpRequest,
  body: web::Payload,
  // require login
  local_user_view: LocalUserView,
  client: web::Data<ClientWithMiddleware>,
  context: web::Data<LemmyContext>,
) -> LemmyResult<HttpResponse> {
  // TODO: check rate limit here
  let pictrs_config = context.settings().pictrs_config()?;
  let image_url = format!("{}image", pictrs_config.url);

  let mut client_req = adapt_request(&req, &client, image_url);

  if let Some(addr) = req.head().peer_addr {
    client_req = client_req.header("X-Forwarded-For", addr.to_string())
  };
  let res = client_req
    .timeout(Duration::from_secs(pictrs_config.upload_timeout))
    .body(Body::wrap_stream(make_send(body)))
    .send()
    .await?;

  let status = res.status();
  let images = res.json::<PictrsResponse>().await?;
  if let Some(images) = &images.files {
    for image in images {
      let form = LocalImageForm {
        local_user_id: Some(local_user_view.local_user.id),
        pictrs_alias: image.file.to_string(),
        pictrs_delete_token: image.delete_token.to_string(),
      };

      let protocol_and_hostname = context.settings().get_protocol_and_hostname();
      let thumbnail_url = image.thumbnail_url(&protocol_and_hostname)?;

      // Also store the details for the image
      let details_form = image.details.build_image_details_form(&thumbnail_url);
      LocalImage::create(&mut context.pool(), &form, &details_form).await?;
    }
  }

  Ok(HttpResponse::build(convert_status(status)).json(images))
}

async fn full_res(
  filename: web::Path<String>,
  web::Query(params): web::Query<PictrsGetParams>,
  req: HttpRequest,
  client: web::Data<ClientWithMiddleware>,
  context: web::Data<LemmyContext>,
  local_user_view: Option<LocalUserView>,
) -> LemmyResult<HttpResponse> {
  // block access to images if instance is private and unauthorized, public
  let local_site = LocalSite::read(&mut context.pool()).await?;
  if local_site.private_instance && local_user_view.is_none() {
    return Ok(HttpResponse::Unauthorized().finish());
  }
  let name = &filename.into_inner();

  // If there are no query params, the URL is original
  let pictrs_config = context.settings().pictrs_config()?;

  let processed_url = params.process_url(name, &pictrs_config.url);

  image(processed_url, req, &client).await
}

async fn image(
  url: String,
  req: HttpRequest,
  client: &ClientWithMiddleware,
) -> LemmyResult<HttpResponse> {
  let mut client_req = adapt_request(&req, client, url);

  if let Some(addr) = req.head().peer_addr {
    client_req = client_req.header("X-Forwarded-For", addr.to_string());
  }

  if let Some(addr) = req.head().peer_addr {
    client_req = client_req.header("X-Forwarded-For", addr.to_string());
  }

  let res = client_req.send().await?;

  if res.status() == http::StatusCode::NOT_FOUND {
    return Ok(HttpResponse::NotFound().finish());
  }

  let mut client_res = HttpResponse::build(StatusCode::from_u16(res.status().as_u16())?);

  for (name, value) in res.headers().iter().filter(|(h, _)| *h != "connection") {
    client_res.insert_header(convert_header(name, value));
  }

  Ok(client_res.body(BodyStream::new(res.bytes_stream())))
}

async fn delete(
  components: web::Path<(String, String)>,
  req: HttpRequest,
  client: web::Data<ClientWithMiddleware>,
  context: web::Data<LemmyContext>,
  // require login
  _local_user_view: LocalUserView,
) -> LemmyResult<HttpResponse> {
  let (token, file) = components.into_inner();

  let pictrs_config = context.settings().pictrs_config()?;
  let url = format!("{}image/delete/{}/{}", pictrs_config.url, &token, &file);

  let mut client_req = adapt_request(&req, &client, url);

  if let Some(addr) = req.head().peer_addr {
    client_req = client_req.header("X-Forwarded-For", addr.to_string());
  }

  let res = client_req.send().await?;

  LocalImage::delete_by_alias(&mut context.pool(), &file).await?;

  Ok(HttpResponse::build(convert_status(res.status())).body(BodyStream::new(res.bytes_stream())))
}

pub async fn image_proxy(
  Query(params): Query<ImageProxyParams>,
  req: HttpRequest,
  client: web::Data<ClientWithMiddleware>,
  context: web::Data<LemmyContext>,
) -> LemmyResult<HttpResponse> {
  let url = Url::parse(&params.url)?;

  // Check that url corresponds to a federated image so that this can't be abused as a proxy
  // for arbitrary purposes.
  RemoteImage::validate(&mut context.pool(), url.clone().into()).await?;

  if context
    .settings()
    .pictrs_config()?
    .proxy_bypass_domains
    .iter()
    .any(|s| url.domain().expect("Invalid URL").starts_with(s))
  {
    return Ok(
      Redirect::to(url.to_string())
        .respond_to(&req)
        .map_into_boxed_body(),
    );
  }

  let pictrs_config = context.settings().pictrs_config()?;
<<<<<<< HEAD
  let url = format!("{}image/original?proxy={}", pictrs_config.url, &params.url);
  image(url, req, &client).await
=======

  let processed_url = params.process_url(&params.url, &pictrs_config.url);

  image(processed_url, req, &client).await
>>>>>>> 41bd8303
}

fn make_send<S>(mut stream: S) -> impl Stream<Item = S::Item> + Send + Unpin + 'static
where
  S: Stream + Unpin + 'static,
  S::Item: Send,
{
  // NOTE: the 8 here is arbitrary
  let (tx, rx) = tokio::sync::mpsc::channel(8);

  // NOTE: spawning stream into a new task can potentially hit this bug:
  // - https://github.com/actix/actix-web/issues/1679
  //
  // Since 4.0.0-beta.2 this issue is incredibly less frequent. I have not personally reproduced it.
  // That said, it is still technically possible to encounter.
  actix_web::rt::spawn(async move {
    while let Some(res) = stream.next().await {
      if tx.send(res).await.is_err() {
        break;
      }
    }
  });

  SendStream { rx }
}

struct SendStream<T> {
  rx: tokio::sync::mpsc::Receiver<T>,
}

impl<T> Stream for SendStream<T>
where
  T: Send,
{
  type Item = T;

  fn poll_next(
    mut self: std::pin::Pin<&mut Self>,
    cx: &mut std::task::Context<'_>,
  ) -> std::task::Poll<Option<Self::Item>> {
    std::pin::Pin::new(&mut self.rx).poll_recv(cx)
  }
}

// TODO: remove these conversions after actix-web upgrades to http 1.0
#[allow(clippy::expect_used)]
fn convert_status(status: http::StatusCode) -> StatusCode {
  StatusCode::from_u16(status.as_u16()).expect("status can be converted")
}

#[allow(clippy::expect_used)]
fn convert_method(method: &Method) -> http::Method {
  http::Method::from_bytes(method.as_str().as_bytes()).expect("method can be converted")
}

fn convert_header<'a>(name: &'a http::HeaderName, value: &'a HeaderValue) -> (&'a str, &'a [u8]) {
  (name.as_str(), value.as_bytes())
}<|MERGE_RESOLUTION|>--- conflicted
+++ resolved
@@ -5,12 +5,7 @@
     Method,
     StatusCode,
   },
-<<<<<<< HEAD
-  web,
-  web::{Query, Redirect},
-=======
-  web::{self, Query},
->>>>>>> 41bd8303
+  web::{self, Query, Redirect},
   HttpRequest,
   HttpResponse,
   Responder,
@@ -283,15 +278,8 @@
   }
 
   let pictrs_config = context.settings().pictrs_config()?;
-<<<<<<< HEAD
   let url = format!("{}image/original?proxy={}", pictrs_config.url, &params.url);
   image(url, req, &client).await
-=======
-
-  let processed_url = params.process_url(&params.url, &pictrs_config.url);
-
-  image(processed_url, req, &client).await
->>>>>>> 41bd8303
 }
 
 fn make_send<S>(mut stream: S) -> impl Stream<Item = S::Item> + Send + Unpin + 'static
