--- conflicted
+++ resolved
@@ -17,13 +17,9 @@
 
 pub type PostOrComment = Either<ApubPost, ApubComment>;
 
-<<<<<<< HEAD
 pub type SearchableObjects = Either<Either<PostOrComment, UserOrCommunity>, ApubMultiCommunity>;
-=======
+
 pub type ReportableObjects = Either<PostOrComment, ApubCommunity>;
-
-pub type SearchableObjects = Either<PostOrComment, UserOrCommunity>;
->>>>>>> cbf16c44
 
 pub type UserOrCommunity = Either<ApubPerson, ApubCommunity>;
 
