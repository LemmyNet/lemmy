--- conflicted
+++ resolved
@@ -323,11 +323,11 @@
   }
 }
 
-<<<<<<< HEAD
 /// Format context url for a post or comment. Returns plain string for simplicity.
 pub fn context_url(id: &Url) -> String {
   format!("{id}/context")
-=======
+}
+
 /// Verify that mod action in community was performed by a moderator.
 ///
 /// * `mod_id` - Activitypub ID of the mod or admin who performed the action
@@ -347,5 +347,4 @@
 
   let mod_ = mod_id.dereference(context).await?;
   check_is_mod_or_admin(&mut context.pool(), mod_.id, community.id).await
->>>>>>> 98995b4e
 }