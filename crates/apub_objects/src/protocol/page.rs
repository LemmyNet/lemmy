--- conflicted
+++ resolved
@@ -70,15 +70,11 @@
   pub(crate) published: Option<DateTime<Utc>>,
   pub(crate) updated: Option<DateTime<Utc>>,
   pub(crate) language: Option<LanguageTag>,
-  #[serde(deserialize_with = "deserialize_skip_error", default)]
-<<<<<<< HEAD
-  pub(crate) tag: Vec<Hashtag>,
-  pub(crate) context: Option<String>,
-=======
   /// Contains hashtags and post tags.
   /// https://www.w3.org/TR/activitystreams-vocabulary/#dfn-tag
+  #[serde(deserialize_with = "deserialize_skip_error", default)]
   pub(crate) tag: Vec<HashtagOrLemmyTag>,
->>>>>>> 98995b4e
+  pub(crate) context: Option<String>,
 }
 
 #[derive(Clone, Debug, Deserialize, Serialize)]
