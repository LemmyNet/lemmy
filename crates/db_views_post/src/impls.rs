use crate::PostView;
use diesel::{
  self,
  debug_query,
  dsl::{exists, not},
  pg::Pg,
  query_builder::AsQuery,
  BoolExpressionMethods,
  ExpressionMethods,
  JoinOnDsl,
  NullableExpressionMethods,
  OptionalExtension,
  PgTextExpressionMethods,
  QueryDsl,
  SelectableHelper,
  TextExpressionMethods,
};
use diesel_async::RunQueryDsl;
use i_love_jesus::{asc_if, SortDirection};
use lemmy_db_schema::{
  impls::local_user::LocalUserOptionHelper,
  newtypes::{CommunityId, InstanceId, PaginationCursor, PersonId, PostId},
  source::{
    local_user::LocalUser,
    person::Person,
    post::{post_actions_keys as pa_key, post_keys as key, Post, PostActions},
    site::Site,
  },
  traits::{Crud, PaginationCursorBuilder},
  utils::{
    get_conn,
    limit_fetch,
    now,
    paginate,
    queries::{
      creator_community_actions_join,
      creator_home_instance_actions_join,
      creator_local_instance_actions_join,
      filter_blocked,
      filter_is_subscribed,
      filter_not_unlisted_or_is_subscribed,
      image_details_join,
      my_community_actions_join,
      my_instance_actions_community_join,
      my_local_user_join,
      my_person_actions_join,
      my_post_actions_join,
    },
    seconds_to_pg_interval,
    Commented,
    DbPool,
  },
};
use lemmy_db_schema_file::{
  enums::{
    CommunityFollowerState,
    CommunityVisibility,
    ListingType,
    PostSortType::{self, *},
  },
  schema::{community, community_actions, local_user_language, person, post, post_actions},
};
use lemmy_utils::error::{LemmyErrorExt, LemmyErrorType, LemmyResult};
use tracing::debug;

impl PaginationCursorBuilder for PostView {
  type CursorData = Post;
  fn to_cursor(&self) -> PaginationCursor {
    PaginationCursor::new_single('P', self.post.id.0)
  }

  async fn from_cursor(
    cursor: &PaginationCursor,
    pool: &mut DbPool<'_>,
  ) -> LemmyResult<Self::CursorData> {
    let id = cursor.first_id()?;
    Post::read(pool, PostId(id)).await
  }
}

impl PostView {
  // TODO while we can abstract the joins into a function, the selects are currently impossible to
  // do, because they rely on a few types that aren't yet publicly exported in diesel:
  // https://github.com/diesel-rs/diesel/issues/4462

  #[diesel::dsl::auto_type(no_type_alias)]
  fn joins(my_person_id: Option<PersonId>, local_instance_id: InstanceId) -> _ {
    let my_community_actions_join: my_community_actions_join =
      my_community_actions_join(my_person_id);
    let my_post_actions_join: my_post_actions_join = my_post_actions_join(my_person_id);
    let my_local_user_join: my_local_user_join = my_local_user_join(my_person_id);
    let my_instance_actions_community_join: my_instance_actions_community_join =
      my_instance_actions_community_join(my_person_id);
    let my_person_actions_join: my_person_actions_join = my_person_actions_join(my_person_id);
    let creator_local_instance_actions_join: creator_local_instance_actions_join =
      creator_local_instance_actions_join(local_instance_id);

    post::table
      .inner_join(person::table)
      .inner_join(community::table)
      .left_join(image_details_join())
      .left_join(my_community_actions_join)
      .left_join(my_person_actions_join)
      .left_join(my_post_actions_join)
      .left_join(my_instance_actions_community_join)
      .left_join(my_local_user_join)
      .left_join(creator_home_instance_actions_join())
      .left_join(creator_local_instance_actions_join)
      .left_join(creator_community_actions_join())
  }

  pub async fn read(
    pool: &mut DbPool<'_>,
    post_id: PostId,
    my_local_user: Option<&'_ LocalUser>,
    local_instance_id: InstanceId,
    is_mod_or_admin: bool,
  ) -> LemmyResult<Self> {
    let conn = &mut get_conn(pool).await?;
    let my_person_id = my_local_user.person_id();

    let mut query = Self::joins(my_person_id, local_instance_id)
      .filter(post::id.eq(post_id))
      .select(Self::as_select())
      .into_boxed();

    // Hide deleted and removed for non-admins or mods
    if !is_mod_or_admin {
      query = query
        .filter(
          community::removed
            .eq(false)
            .or(post::creator_id.nullable().eq(my_person_id)),
        )
        .filter(
          post::removed
            .eq(false)
            .or(post::creator_id.nullable().eq(my_person_id)),
        )
        // users can see their own deleted posts
        .filter(
          community::deleted
            .eq(false)
            .or(post::creator_id.nullable().eq(my_person_id)),
        )
        .filter(
          post::deleted
            .eq(false)
            .or(post::creator_id.nullable().eq(my_person_id)),
        )
        // private communities can only by browsed by accepted followers
        .filter(
          community::visibility
            .ne(CommunityVisibility::Private)
            .or(community_actions::follow_state.eq(CommunityFollowerState::Accepted)),
        );
    }

    query = my_local_user.visible_communities_only(query);

    Commented::new(query)
      .text("PostView::read")
      .first(conn)
      .await
      .with_lemmy_type(LemmyErrorType::NotFound)
  }

  /// List all the read posts for your person, ordered by the read date.
  pub async fn list_read(
    pool: &mut DbPool<'_>,
    my_person: &Person,
    cursor_data: Option<PostActions>,
    page_back: Option<bool>,
    limit: Option<i64>,
  ) -> LemmyResult<Vec<PostView>> {
    let conn = &mut get_conn(pool).await?;
    let limit = limit_fetch(limit)?;

    let query = PostView::joins(Some(my_person.id), my_person.instance_id)
      .filter(post_actions::person_id.eq(my_person.id))
      .filter(post_actions::read.is_not_null())
      .filter(filter_blocked())
      .select(PostView::as_select())
      .limit(limit)
      .into_boxed();

    // Sorting by the read date
    let paginated_query = paginate(query, SortDirection::Desc, cursor_data, None, page_back)
      .then_order_by(pa_key::read)
      // Tie breaker
      .then_order_by(pa_key::post_id);

    paginated_query
      .load::<Self>(conn)
      .await
      .with_lemmy_type(LemmyErrorType::NotFound)
  }

<<<<<<< HEAD
  /// List all the hidden posts for your person, ordered by the hide date.
  pub async fn list_hidden(
    pool: &mut DbPool<'_>,
    my_person_id: PersonId,
    local_instance_id: InstanceId,
    cursor_data: Option<PostActions>,
    page_back: Option<bool>,
    limit: Option<i64>,
  ) -> LemmyResult<Vec<PostView>> {
    let conn = &mut get_conn(pool).await?;
    let limit = limit_fetch(limit)?;

    let query = PostView::joins(Some(my_person_id), local_instance_id)
      .filter(post_actions::person_id.eq(my_person_id))
      .filter(post_actions::hidden.is_not_null())
      .filter(filter_blocked())
      .select(PostView::as_select())
      .limit(limit)
      .into_boxed();

    // Sorting by the hidden date
    let paginated_query = paginate(query, SortDirection::Desc, cursor_data, None, page_back)
      .then_order_by(pa_key::hidden)
      // Tie breaker
      .then_order_by(pa_key::post_id);

    paginated_query
      .load::<Self>(conn)
      .await
      .with_lemmy_type(LemmyErrorType::NotFound)
  }

=======
>>>>>>> 215dfa33
  pub fn to_post_actions_cursor(&self) -> PaginationCursor {
    // This needs a person and post
    let prefixes_and_ids = [('P', self.creator.id.0), ('O', self.post.id.0)];

    PaginationCursor::new(&prefixes_and_ids)
  }

  // TODO this function needs to be checked
  /// Prefetches an upper bound to build the cursor before data.
  pub async fn prefetch_cursor_before_data(
    pool: &mut DbPool<'_>,
    my_local_user: Option<&'_ LocalUser>,
    page_back: Option<bool>,
    limit: Option<i64>,
  ) -> LemmyResult<Option<Post>> {
    let conn = &mut get_conn(pool).await?;
    let limit = limit_fetch(limit)?;
    // first get one page for the most popular community to get an upper bound for the page end for
    // the real query. the reason this is needed is that when fetching posts for a single
    // community PostgreSQL can optimize the query to use an index on e.g. (=, >=, >=, >=) and
    // fetch only LIMIT rows but for the followed-communities query it has to query the index on
    // (IN, >=, >=, >=) which it currently can't do at all (as of PG 16). see the discussion
    // here: https://github.com/LemmyNet/lemmy/issues/2877#issuecomment-1673597190
    //
    // the results are correct no matter which community we fetch these for, since it basically
    // covers the "worst case" of the whole page consisting of posts from one community
    // but using the largest community decreases the pagination-frame so make the real query more
    // efficient.
    let self_person_id = my_local_user
      .person_id()
      .ok_or(LemmyErrorType::CouldntParsePaginationToken)?;

    let largest_subscribed = community_actions::table
      .filter(community_actions::followed.is_not_null())
      .filter(community_actions::person_id.eq(self_person_id))
      .inner_join(community::table.on(community::id.eq(community_actions::community_id)))
      .order_by(community::users_active_month.desc())
      .select(community::id)
      .limit(1)
      .get_result::<CommunityId>(conn)
      .await
      .optional()?;

    if let Some(largest_subscribed) = largest_subscribed {
      // TODO Not sure this is correct
      let posts = post::table
        .filter(post::community_id.eq(largest_subscribed))
        .limit(limit)
        .select(Post::as_select())
        .load::<Post>(conn)
        .await?;

      if (posts.len() as i64) < limit {
        Ok(None)
      } else {
        let item = if page_back.unwrap_or_default() {
          // for backward pagination, get first element instead
          posts.into_iter().next()
        } else {
          posts.into_iter().next_back()
        };
        Ok(item)
      }
    } else {
      // nothing subscribed to? no posts
      Ok(None)
    }
  }
}

#[derive(Clone, Default)]
pub struct PostQuery<'a> {
  pub listing_type: Option<ListingType>,
  pub sort: Option<PostSortType>,
  pub time_range_seconds: Option<i32>,
  pub community_id: Option<CommunityId>,
  pub local_user: Option<&'a LocalUser>,
  pub liked_only: Option<bool>,
  pub disliked_only: Option<bool>,
  pub show_hidden: Option<bool>,
  pub show_read: Option<bool>,
  pub show_nsfw: Option<bool>,
  pub hide_media: Option<bool>,
  pub no_comments_only: Option<bool>,
  pub keyword_blocks: Option<Vec<String>>,
  pub cursor_data: Option<Post>,
  pub cursor_before_data: Option<Post>,
  pub page_back: Option<bool>,
  pub limit: Option<i64>,
}

impl<'a> PostQuery<'a> {
  pub async fn list(self, site: &Site, pool: &mut DbPool<'_>) -> LemmyResult<Vec<PostView>> {
    let o = self;
    let conn = &mut get_conn(pool).await?;
    let limit = limit_fetch(o.limit)?;

    let my_person_id = o.local_user.person_id();
    let my_local_user_id = o.local_user.local_user_id();

    let mut query = PostView::joins(my_person_id, site.instance_id)
      .select(PostView::as_select())
      .limit(limit)
      .into_boxed();

    // hide posts from deleted communities
    query = query.filter(community::deleted.eq(false));

    // only creator can see deleted posts and unpublished scheduled posts
    if let Some(person_id) = my_person_id {
      query = query.filter(post::deleted.eq(false).or(post::creator_id.eq(person_id)));
      query = query.filter(
        post::scheduled_publish_time
          .is_null()
          .or(post::creator_id.eq(person_id)),
      );
    } else {
      query = query
        .filter(post::deleted.eq(false))
        .filter(post::scheduled_publish_time.is_null());
    }

    if let Some(community_id) = o.community_id {
      query = query.filter(post::community_id.eq(community_id));
    }

    match o.listing_type.unwrap_or_default() {
      ListingType::Subscribed => query = query.filter(filter_is_subscribed()),
      ListingType::Local => {
        query = query
          .filter(community::local.eq(true))
          .filter(filter_not_unlisted_or_is_subscribed());
      }
      ListingType::All => query = query.filter(filter_not_unlisted_or_is_subscribed()),
      ListingType::ModeratorView => {
        query = query.filter(community_actions::became_moderator.is_not_null());
      }
    }

    if !o.show_nsfw.unwrap_or(o.local_user.show_nsfw(site)) {
      query = query
        .filter(post::nsfw.eq(false))
        .filter(community::nsfw.eq(false));
    };

    if !o.local_user.show_bot_accounts() {
      query = query.filter(person::bot_account.eq(false));
    };

    // Filter to show only posts with no comments
    if o.no_comments_only.unwrap_or_default() {
      query = query.filter(post::comments.eq(0));
    };

    if !o.show_read.unwrap_or(o.local_user.show_read_posts()) {
      query = query.filter(post_actions::read.is_null());
    }

    // Hide the hidden posts
    if !o.show_hidden.unwrap_or_default() {
      query = query.filter(post_actions::hidden.is_null());
    }

    if o.hide_media.unwrap_or(o.local_user.hide_media()) {
      query = query.filter(not(
        post::url_content_type.is_not_null().and(
          post::url_content_type
            .like("image/%")
            .or(post::url_content_type.like("video/%")),
        ),
      ));
    }

    // TODO move liked only elsewhere
    if let Some(my_id) = my_person_id {
      let not_creator_filter = post::creator_id.ne(my_id);
      if o.liked_only.unwrap_or_default() {
        query = query
          .filter(not_creator_filter)
          .filter(post_actions::like_score.eq(1));
      } else if o.disliked_only.unwrap_or_default() {
        query = query
          .filter(not_creator_filter)
          .filter(post_actions::like_score.eq(-1));
      }
    };

    query = o.local_user.visible_communities_only(query);
    query = query.filter(
      post::federation_pending
        .eq(false)
        .or(post::creator_id.nullable().eq(my_person_id)),
    );

    if !o.local_user.is_admin() {
      query = query
        .filter(
          community::visibility
            .ne(CommunityVisibility::Private)
            .or(community_actions::follow_state.eq(CommunityFollowerState::Accepted)),
        )
        // only show removed posts to admin
        .filter(community::removed.eq(false))
        .filter(community::local_removed.eq(false))
        .filter(post::removed.eq(false));
    }

    // Dont filter blocks or missing languages for moderator view type
    if o.listing_type.unwrap_or_default() != ListingType::ModeratorView {
      // Filter out the rows with missing languages if user is logged in
      if o.local_user.is_some() {
        query = query.filter(exists(
          local_user_language::table.filter(
            post::language_id.eq(local_user_language::language_id).and(
              local_user_language::local_user_id
                .nullable()
                .eq(my_local_user_id),
            ),
          ),
        ));
      }

      query = query.filter(filter_blocked());

      if let Some(keyword_blocks) = o.keyword_blocks {
        for keyword in keyword_blocks {
          let pattern = format!("%{}%", keyword);
          query = query.filter(post::name.not_ilike(pattern.clone()));
          query = query.filter(post::url.is_null().or(post::url.not_ilike(pattern.clone())));
          query = query.filter(
            post::body
              .is_null()
              .or(post::body.not_ilike(pattern.clone())),
          );
        }
      }
    }

    // Filter by the time range
    if let Some(time_range_seconds) = o.time_range_seconds {
      query = query.filter(post::published.gt(now() - seconds_to_pg_interval(time_range_seconds)));
    }

    // Only sort by ascending for Old
    let sort = o.sort.unwrap_or(Hot);
    let sort_direction = asc_if(sort == Old);

    let mut pq = paginate(
      query,
      sort_direction,
      o.cursor_data,
      // TODO fix this later
      // o.cursor_before_data,
      None,
      o.page_back,
    );

    // featured posts first
    // Don't do for new / old sorts
    if sort != New && sort != Old {
      pq = if o.community_id.is_none() {
        pq.then_order_by(key::featured_local)
      } else {
        pq.then_order_by(key::featured_community)
      };
    }

    // then use the main sort
    pq = match sort {
      Active => pq.then_order_by(key::hot_rank_active),
      Hot => pq.then_order_by(key::hot_rank),
      Scaled => pq.then_order_by(key::scaled_rank),
      Controversial => pq.then_order_by(key::controversy_rank),
      New | Old => pq.then_order_by(key::published),
      NewComments => pq.then_order_by(key::newest_comment_time),
      MostComments => pq.then_order_by(key::comments),
      Top => pq.then_order_by(key::score),
    };

    // use publish as fallback. especially useful for hot rank which reaches zero after some days.
    // necessary because old posts can be fetched over federation and inserted with high post id
    pq = match sort {
      // A second time-based sort would not be very useful
      New | Old | NewComments => pq,
      _ => pq.then_order_by(key::published),
    };

    // finally use unique post id as tie breaker
    pq = pq.then_order_by(key::id);

    // Convert to as_query to be able to use in commented.
    let query = pq.as_query();

    debug!("Post View Query: {:?}", debug_query::<Pg, _>(&query));
    Commented::new(query)
      .text("PostQuery::list")
      .load::<PostView>(conn)
      .await
      .with_lemmy_type(LemmyErrorType::NotFound)
  }
}

#[allow(clippy::indexing_slicing)]
#[expect(clippy::expect_used)]
#[cfg(test)]
mod tests {
  use crate::{
    impls::{PostQuery, PostSortType},
    PostView,
  };
  use chrono::Utc;
  use diesel_async::SimpleAsyncConnection;
  use lemmy_db_schema::{
    impls::actor_language::UNDETERMINED_ID,
    newtypes::LanguageId,
    source::{
      actor_language::LocalUserLanguage,
      comment::{Comment, CommentInsertForm},
      community::{
        Community,
        CommunityActions,
        CommunityBlockForm,
        CommunityFollowerForm,
        CommunityInsertForm,
        CommunityModeratorForm,
        CommunityPersonBanForm,
        CommunityUpdateForm,
      },
      instance::{Instance, InstanceActions, InstanceBanForm, InstanceBlockForm},
      keyword_block::LocalUserKeywordBlock,
      language::Language,
      local_user::{LocalUser, LocalUserInsertForm, LocalUserUpdateForm},
      person::{Person, PersonActions, PersonBlockForm, PersonInsertForm},
      post::{
        Post,
        PostActions,
        PostHideForm,
        PostInsertForm,
        PostLikeForm,
        PostReadForm,
        PostUpdateForm,
      },
      post_tag::{PostTag, PostTagForm},
      site::Site,
      tag::{Tag, TagInsertForm},
    },
    traits::{Bannable, Blockable, Crud, Followable, Hideable, Joinable, Likeable, Readable},
    utils::{build_db_pool, get_conn, uplete, ActualDbPool, DbPool},
  };
  use lemmy_db_schema_file::enums::{CommunityFollowerState, CommunityVisibility};
  use lemmy_db_views_local_user::LocalUserView;
  use lemmy_utils::error::{LemmyErrorType, LemmyResult};
  use pretty_assertions::assert_eq;
  use serial_test::serial;
  use std::time::{Duration, Instant};
  use test_context::{test_context, AsyncTestContext};
  use url::Url;

  const POST_BY_BLOCKED_PERSON: &str = "post by blocked person";
  const POST_BY_BOT: &str = "post by bot";
  const POST: &str = "post";
  const POST_WITH_TAGS: &str = "post with tags";
  const POST_KEYWORD_BLOCKED: &str = "blocked_keyword";

  fn names(post_views: &[PostView]) -> Vec<&str> {
    post_views.iter().map(|i| i.post.name.as_str()).collect()
  }

  struct Data {
    pool: ActualDbPool,
    instance: Instance,
    tegan_local_user_view: LocalUserView,
    john_local_user_view: LocalUserView,
    bot_local_user_view: LocalUserView,
    community: Community,
    post: Post,
    bot_post: Post,
    post_with_tags: Post,
    tag_1: Tag,
    tag_2: Tag,
    site: Site,
  }

  impl Data {
    fn pool(&self) -> ActualDbPool {
      self.pool.clone()
    }
    pub fn pool2(&self) -> DbPool<'_> {
      DbPool::Pool(&self.pool)
    }
    fn default_post_query(&self) -> PostQuery<'_> {
      PostQuery {
        sort: Some(PostSortType::New),
        local_user: Some(&self.tegan_local_user_view.local_user),
        ..Default::default()
      }
    }

    async fn setup() -> LemmyResult<Data> {
      let actual_pool = build_db_pool()?;
      let pool = &mut (&actual_pool).into();
      let instance = Instance::read_or_create(pool, "my_domain.tld".to_string()).await?;

      let tegan_person_form = PersonInsertForm::test_form(instance.id, "tegan");
      let inserted_tegan_person = Person::create(pool, &tegan_person_form).await?;
      let tegan_local_user_form = LocalUserInsertForm {
        admin: Some(true),
        ..LocalUserInsertForm::test_form(inserted_tegan_person.id)
      };
      let inserted_tegan_local_user =
        LocalUser::create(pool, &tegan_local_user_form, vec![]).await?;

      let bot_person_form = PersonInsertForm {
        bot_account: Some(true),
        ..PersonInsertForm::test_form(instance.id, "mybot")
      };
      let inserted_bot_person = Person::create(pool, &bot_person_form).await?;
      let inserted_bot_local_user = LocalUser::create(
        pool,
        &LocalUserInsertForm::test_form(inserted_bot_person.id),
        vec![],
      )
      .await?;

      let new_community = CommunityInsertForm::new(
        instance.id,
        "test_community_3".to_string(),
        "nada".to_owned(),
        "pubkey".to_string(),
      );
      let community = Community::create(pool, &new_community).await?;

      // Test a person block, make sure the post query doesn't include their post
      let john_person_form = PersonInsertForm::test_form(instance.id, "john");
      let inserted_john_person = Person::create(pool, &john_person_form).await?;
      let inserted_john_local_user = LocalUser::create(
        pool,
        &LocalUserInsertForm::test_form(inserted_john_person.id),
        vec![],
      )
      .await?;

      let post_from_blocked_person = PostInsertForm {
        language_id: Some(LanguageId(1)),
        ..PostInsertForm::new(
          POST_BY_BLOCKED_PERSON.to_string(),
          inserted_john_person.id,
          community.id,
        )
      };
      Post::create(pool, &post_from_blocked_person).await?;

      // block that person
      let person_block = PersonBlockForm::new(inserted_tegan_person.id, inserted_john_person.id);
      PersonActions::block(pool, &person_block).await?;

      LocalUserKeywordBlock::update(
        pool,
        vec![POST_KEYWORD_BLOCKED.to_string()],
        inserted_tegan_local_user.id,
      )
      .await?;

      // Two community post tags
      let tag_1 = Tag::create(
        pool,
        &TagInsertForm {
          ap_id: Url::parse(&format!("{}/tags/test_tag1", community.ap_id))?.into(),
          display_name: "Test Tag 1".into(),
          community_id: community.id,
        },
      )
      .await?;
      let tag_2 = Tag::create(
        pool,
        &TagInsertForm {
          ap_id: Url::parse(&format!("{}/tags/test_tag2", community.ap_id))?.into(),
          display_name: "Test Tag 2".into(),
          community_id: community.id,
        },
      )
      .await?;

      // A sample post
      let new_post = PostInsertForm {
        language_id: Some(LanguageId(47)),
        ..PostInsertForm::new(POST.to_string(), inserted_tegan_person.id, community.id)
      };

      let post = Post::create(pool, &new_post).await?;

      let new_bot_post = PostInsertForm::new(
        POST_BY_BOT.to_string(),
        inserted_bot_person.id,
        community.id,
      );
      let bot_post = Post::create(pool, &new_bot_post).await?;

      // A sample post with tags
      let new_post = PostInsertForm {
        language_id: Some(LanguageId(47)),
        ..PostInsertForm::new(
          POST_WITH_TAGS.to_string(),
          inserted_tegan_person.id,
          community.id,
        )
      };

      let post_with_tags = Post::create(pool, &new_post).await?;
      let inserted_tags = vec![
        PostTagForm {
          post_id: post_with_tags.id,
          tag_id: tag_1.id,
        },
        PostTagForm {
          post_id: post_with_tags.id,
          tag_id: tag_2.id,
        },
      ];
      PostTag::set(pool, &inserted_tags).await?;

      let tegan_local_user_view = LocalUserView {
        local_user: inserted_tegan_local_user,
        person: inserted_tegan_person,
        instance_actions: None,
      };
      let john_local_user_view = LocalUserView {
        local_user: inserted_john_local_user,
        person: inserted_john_person,
        instance_actions: None,
      };

      let bot_local_user_view = LocalUserView {
        local_user: inserted_bot_local_user,
        person: inserted_bot_person,
        instance_actions: None,
      };

      let site = Site {
        id: Default::default(),
        name: String::new(),
        sidebar: None,
        published: Default::default(),
        updated: None,
        icon: None,
        banner: None,
        description: None,
        ap_id: Url::parse("http://example.com")?.into(),
        last_refreshed_at: Default::default(),
        inbox_url: Url::parse("http://example.com")?.into(),
        private_key: None,
        public_key: String::new(),
        instance_id: Default::default(),
        content_warning: None,
      };

      Ok(Data {
        pool: actual_pool,
        instance,
        tegan_local_user_view,
        john_local_user_view,
        bot_local_user_view,
        community,
        post,
        bot_post,
        post_with_tags,
        tag_1,
        tag_2,
        site,
      })
    }
    async fn teardown(data: Data) -> LemmyResult<()> {
      let pool = &mut data.pool2();
      // let pool = &mut (&pool).into();
      let num_deleted = Post::delete(pool, data.post.id).await?;
      Community::delete(pool, data.community.id).await?;
      Person::delete(pool, data.tegan_local_user_view.person.id).await?;
      Person::delete(pool, data.bot_local_user_view.person.id).await?;
      Person::delete(pool, data.john_local_user_view.person.id).await?;
      Instance::delete(pool, data.instance.id).await?;
      assert_eq!(1, num_deleted);

      Ok(())
    }
  }
  impl AsyncTestContext for Data {
    async fn setup() -> Self {
      Data::setup().await.expect("setup failed")
    }
    async fn teardown(self) {
      Data::teardown(self).await.expect("teardown failed")
    }
  }

  #[test_context(Data)]
  #[tokio::test]
  #[serial]
  async fn post_listing_with_person(data: &mut Data) -> LemmyResult<()> {
    let pool = &data.pool();
    let pool = &mut pool.into();

    let local_user_form = LocalUserUpdateForm {
      show_bot_accounts: Some(false),
      ..Default::default()
    };
    LocalUser::update(
      pool,
      data.tegan_local_user_view.local_user.id,
      &local_user_form,
    )
    .await?;
    data.tegan_local_user_view.local_user.show_bot_accounts = false;

    let mut read_post_listing = PostQuery {
      community_id: Some(data.community.id),
      ..data.default_post_query()
    }
    .list(&data.site, pool)
    .await?;
    // remove tags post
    read_post_listing.remove(0);

    let post_listing_single_with_person = PostView::read(
      pool,
      data.post.id,
      Some(&data.tegan_local_user_view.local_user),
      data.instance.id,
      false,
    )
    .await?;

    assert_eq!(
      vec![post_listing_single_with_person.clone()],
      read_post_listing
    );
    assert_eq!(data.post.id, post_listing_single_with_person.post.id);

    let local_user_form = LocalUserUpdateForm {
      show_bot_accounts: Some(true),
      ..Default::default()
    };
    LocalUser::update(
      pool,
      data.tegan_local_user_view.local_user.id,
      &local_user_form,
    )
    .await?;
    data.tegan_local_user_view.local_user.show_bot_accounts = true;

    let post_listings_with_bots = PostQuery {
      community_id: Some(data.community.id),
      ..data.default_post_query()
    }
    .list(&data.site, pool)
    .await?;
    // should include bot post which has "undetermined" language
    assert_eq!(
      vec![POST_WITH_TAGS, POST_BY_BOT, POST],
      names(&post_listings_with_bots)
    );
    Ok(())
  }

  #[test_context(Data)]
  #[tokio::test]
  #[serial]
  async fn post_listing_no_person(data: &mut Data) -> LemmyResult<()> {
    let pool = &data.pool();
    let pool = &mut pool.into();

    let read_post_listing_multiple_no_person = PostQuery {
      community_id: Some(data.community.id),
      local_user: None,
      ..data.default_post_query()
    }
    .list(&data.site, pool)
    .await?;

    let read_post_listing_single_no_person =
      PostView::read(pool, data.post.id, None, data.instance.id, false).await?;

    // Should be 2 posts, with the bot post, and the blocked
    assert_eq!(
      vec![POST_WITH_TAGS, POST_BY_BOT, POST, POST_BY_BLOCKED_PERSON],
      names(&read_post_listing_multiple_no_person)
    );

    assert!(read_post_listing_multiple_no_person
      .get(2)
      .is_some_and(|x| x.post.id == data.post.id));
    assert_eq!(false, read_post_listing_single_no_person.can_mod);
    Ok(())
  }

  #[test_context(Data)]
  #[tokio::test]
  #[serial]
  async fn post_listing_block_community(data: &mut Data) -> LemmyResult<()> {
    let pool = &data.pool();
    let pool = &mut pool.into();

    let community_block =
      CommunityBlockForm::new(data.community.id, data.tegan_local_user_view.person.id);
    CommunityActions::block(pool, &community_block).await?;

    let read_post_listings_with_person_after_block = PostQuery {
      community_id: Some(data.community.id),
      ..data.default_post_query()
    }
    .list(&data.site, pool)
    .await?;
    // Should be 0 posts after the community block
    assert_eq!(read_post_listings_with_person_after_block, vec![]);

    CommunityActions::unblock(pool, &community_block).await?;
    Ok(())
  }

  #[test_context(Data)]
  #[tokio::test]
  #[serial]
  async fn post_listing_like(data: &mut Data) -> LemmyResult<()> {
    let pool = &data.pool();
    let pool = &mut pool.into();

    let post_like_form = PostLikeForm::new(data.post.id, data.tegan_local_user_view.person.id, 1);

    let inserted_post_like = PostActions::like(pool, &post_like_form).await?;

    assert_eq!(
      (data.post.id, data.tegan_local_user_view.person.id, Some(1)),
      (
        inserted_post_like.post_id,
        inserted_post_like.person_id,
        inserted_post_like.like_score,
      )
    );

    let post_listing_single_with_person = PostView::read(
      pool,
      data.post.id,
      Some(&data.tegan_local_user_view.local_user),
      data.instance.id,
      false,
    )
    .await?;

    assert_eq!(
      (true, 1, 1, 1),
      (
        post_listing_single_with_person
          .post_actions
          .is_some_and(|t| t.like_score == Some(1)),
        post_listing_single_with_person.post.score,
        post_listing_single_with_person.post.upvotes,
        post_listing_single_with_person.creator.post_score,
      )
    );

    let local_user_form = LocalUserUpdateForm {
      show_bot_accounts: Some(false),
      ..Default::default()
    };
    LocalUser::update(
      pool,
      data.tegan_local_user_view.local_user.id,
      &local_user_form,
    )
    .await?;
    data.tegan_local_user_view.local_user.show_bot_accounts = false;

    let mut read_post_listing = PostQuery {
      community_id: Some(data.community.id),
      ..data.default_post_query()
    }
    .list(&data.site, pool)
    .await?;
    read_post_listing.remove(0);
    assert_eq!(
      post_listing_single_with_person.post.id,
      read_post_listing[0].post.id
    );

    let like_removed =
      PostActions::remove_like(pool, data.tegan_local_user_view.person.id, data.post.id).await?;
    assert_eq!(uplete::Count::only_deleted(1), like_removed);
    Ok(())
  }

  #[test_context(Data)]
  #[tokio::test]
  #[serial]
  async fn post_listing_liked_only(data: &mut Data) -> LemmyResult<()> {
    let pool = &data.pool();
    let pool = &mut pool.into();

    // Like both the bot post, and your own
    // The liked_only should not show your own post
    let post_like_form = PostLikeForm::new(data.post.id, data.tegan_local_user_view.person.id, 1);
    PostActions::like(pool, &post_like_form).await?;

    let bot_post_like_form =
      PostLikeForm::new(data.bot_post.id, data.tegan_local_user_view.person.id, 1);
    PostActions::like(pool, &bot_post_like_form).await?;

    // Read the liked only
    let read_liked_post_listing = PostQuery {
      community_id: Some(data.community.id),
      liked_only: Some(true),
      ..data.default_post_query()
    }
    .list(&data.site, pool)
    .await?;

    // This should only include the bot post, not the one you created
    assert_eq!(vec![POST_BY_BOT], names(&read_liked_post_listing));

    let read_disliked_post_listing = PostQuery {
      community_id: Some(data.community.id),
      disliked_only: Some(true),
      ..data.default_post_query()
    }
    .list(&data.site, pool)
    .await?;

    // Should be no posts
    assert_eq!(read_disliked_post_listing, vec![]);

    Ok(())
  }

  #[test_context(Data)]
  #[tokio::test]
  #[serial]
  async fn post_listing_read_only(data: &mut Data) -> LemmyResult<()> {
    let pool = &data.pool();
    let pool = &mut pool.into();

    // Mark the bot post, then the tags post as read
    let bot_post_read_form =
      PostReadForm::new(data.bot_post.id, data.tegan_local_user_view.person.id);
    PostActions::mark_as_read(pool, &bot_post_read_form).await?;

    let tag_post_read_form =
      PostReadForm::new(data.post_with_tags.id, data.tegan_local_user_view.person.id);
    PostActions::mark_as_read(pool, &tag_post_read_form).await?;

    let read_read_post_listing =
      PostView::list_read(pool, &data.tegan_local_user_view.person, None, None, None).await?;

    // This should be ordered from most recently read
    assert_eq!(
      vec![POST_WITH_TAGS, POST_BY_BOT],
      names(&read_read_post_listing)
    );

    Ok(())
  }

  #[test_context(Data)]
  #[tokio::test]
  #[serial]
  async fn creator_info(data: &mut Data) -> LemmyResult<()> {
    let pool = &data.pool();
    let pool = &mut pool.into();
    let community_id = data.community.id;

    let tegan_listings = PostQuery {
      community_id: Some(community_id),
      ..data.default_post_query()
    }
    .list(&data.site, pool)
    .await?
    .into_iter()
    .map(|p| {
      (
        p.creator.name,
        p.creator_community_actions
          .map(|x| x.became_moderator.is_some())
          .unwrap_or(false),
        p.can_mod,
      )
    })
    .collect::<Vec<_>>();

    // Tegan is an admin, so can_mod should be always true
    let expected_post_listing = vec![
      ("tegan".to_owned(), false, true),
      ("mybot".to_owned(), false, true),
      ("tegan".to_owned(), false, true),
    ];
    assert_eq!(expected_post_listing, tegan_listings);

    // Have john become a moderator, then the bot
    let john_mod_form =
      CommunityModeratorForm::new(community_id, data.john_local_user_view.person.id);
    CommunityActions::join(pool, &john_mod_form).await?;

    let bot_mod_form =
      CommunityModeratorForm::new(community_id, data.bot_local_user_view.person.id);
    CommunityActions::join(pool, &bot_mod_form).await?;

    let john_listings = PostQuery {
      sort: Some(PostSortType::New),
      local_user: Some(&data.john_local_user_view.local_user),
      ..Default::default()
    }
    .list(&data.site, pool)
    .await?
    .into_iter()
    .map(|p| {
      (
        p.creator.name,
        p.creator_community_actions
          .map(|x| x.became_moderator.is_some())
          .unwrap_or(false),
        p.can_mod,
      )
    })
    .collect::<Vec<_>>();

    // John is a mod, so he can_mod the bots (and his own) posts, but not tegans.
    let expected_post_listing = vec![
      ("tegan".to_owned(), false, false),
      ("mybot".to_owned(), true, true),
      ("tegan".to_owned(), false, false),
      ("john".to_owned(), true, true),
    ];
    assert_eq!(expected_post_listing, john_listings);

    // Bot is also a mod, but was added after john, so can't mod anything
    let bot_listings = PostQuery {
      sort: Some(PostSortType::New),
      local_user: Some(&data.bot_local_user_view.local_user),
      ..Default::default()
    }
    .list(&data.site, pool)
    .await?
    .into_iter()
    .map(|p| {
      (
        p.creator.name,
        p.creator_community_actions
          .map(|x| x.became_moderator.is_some())
          .unwrap_or(false),
        p.can_mod,
      )
    })
    .collect::<Vec<_>>();

    let expected_post_listing = vec![
      ("tegan".to_owned(), false, false),
      ("mybot".to_owned(), true, true),
      ("tegan".to_owned(), false, false),
      ("john".to_owned(), true, false),
    ];
    assert_eq!(expected_post_listing, bot_listings);

    // Make the bot leave the mod team, and make sure it can_mod is false.
    CommunityActions::leave(pool, &bot_mod_form).await?;

    let bot_listings = PostQuery {
      sort: Some(PostSortType::New),
      local_user: Some(&data.bot_local_user_view.local_user),
      ..Default::default()
    }
    .list(&data.site, pool)
    .await?
    .into_iter()
    .map(|p| {
      (
        p.creator.name,
        p.creator_community_actions
          .map(|x| x.became_moderator.is_some())
          .unwrap_or(false),
        p.can_mod,
      )
    })
    .collect::<Vec<_>>();

    let expected_post_listing = vec![
      ("tegan".to_owned(), false, false),
      ("mybot".to_owned(), false, false),
      ("tegan".to_owned(), false, false),
      ("john".to_owned(), true, false),
    ];
    assert_eq!(expected_post_listing, bot_listings);

    Ok(())
  }

  #[test_context(Data)]
  #[tokio::test]
  #[serial]
  async fn post_listing_person_language(data: &mut Data) -> LemmyResult<()> {
    const EL_POSTO: &str = "el posto";

    let pool = &data.pool();
    let pool = &mut pool.into();

    let spanish_id = Language::read_id_from_code(pool, "es").await?;

    let french_id = Language::read_id_from_code(pool, "fr").await?;

    let post_spanish = PostInsertForm {
      language_id: Some(spanish_id),
      ..PostInsertForm::new(
        EL_POSTO.to_string(),
        data.tegan_local_user_view.person.id,
        data.community.id,
      )
    };
    Post::create(pool, &post_spanish).await?;

    let post_listings_all = data.default_post_query().list(&data.site, pool).await?;

    // no language filters specified, all posts should be returned
    assert_eq!(
      vec![EL_POSTO, POST_WITH_TAGS, POST_BY_BOT, POST],
      names(&post_listings_all)
    );

    LocalUserLanguage::update(
      pool,
      vec![french_id],
      data.tegan_local_user_view.local_user.id,
    )
    .await?;

    let post_listing_french = data.default_post_query().list(&data.site, pool).await?;

    // only one post in french and one undetermined should be returned
    assert_eq!(vec![POST_WITH_TAGS, POST], names(&post_listing_french));
    assert_eq!(
      Some(french_id),
      post_listing_french.get(1).map(|p| p.post.language_id)
    );

    LocalUserLanguage::update(
      pool,
      vec![french_id, UNDETERMINED_ID],
      data.tegan_local_user_view.local_user.id,
    )
    .await?;
    let post_listings_french_und = data
      .default_post_query()
      .list(&data.site, pool)
      .await?
      .into_iter()
      .map(|p| (p.post.name, p.post.language_id))
      .collect::<Vec<_>>();
    let expected_post_listings_french_und = vec![
      (POST_WITH_TAGS.to_owned(), french_id),
      (POST_BY_BOT.to_owned(), UNDETERMINED_ID),
      (POST.to_owned(), french_id),
    ];

    // french post and undetermined language post should be returned
    assert_eq!(expected_post_listings_french_und, post_listings_french_und);

    Ok(())
  }

  #[test_context(Data)]
  #[tokio::test]
  #[serial]
  async fn post_listings_removed(data: &mut Data) -> LemmyResult<()> {
    let pool = &data.pool();
    let pool = &mut pool.into();

    // Remove the post
    Post::update(
      pool,
      data.bot_post.id,
      &PostUpdateForm {
        removed: Some(true),
        ..Default::default()
      },
    )
    .await?;

    // Make sure you don't see the removed post in the results
    data.tegan_local_user_view.local_user.admin = false;
    let post_listings_no_admin = data.default_post_query().list(&data.site, pool).await?;
    assert_eq!(vec![POST_WITH_TAGS, POST], names(&post_listings_no_admin));

    // Removed bot post is shown to admins
    data.tegan_local_user_view.local_user.admin = true;
    let post_listings_is_admin = data.default_post_query().list(&data.site, pool).await?;
    assert_eq!(
      vec![POST_WITH_TAGS, POST_BY_BOT, POST],
      names(&post_listings_is_admin)
    );

    Ok(())
  }

  #[test_context(Data)]
  #[tokio::test]
  #[serial]
  async fn post_listings_deleted(data: &mut Data) -> LemmyResult<()> {
    let pool = &data.pool();
    let pool = &mut pool.into();

    // Delete the post
    Post::update(
      pool,
      data.post.id,
      &PostUpdateForm {
        deleted: Some(true),
        ..Default::default()
      },
    )
    .await?;

    // Deleted post is only shown to creator
    for (local_user, expect_contains_deleted) in [
      (None, false),
      (Some(&data.john_local_user_view.local_user), false),
      (Some(&data.tegan_local_user_view.local_user), true),
    ] {
      let contains_deleted = PostQuery {
        local_user,
        ..data.default_post_query()
      }
      .list(&data.site, pool)
      .await?
      .iter()
      .any(|p| p.post.id == data.post.id);

      assert_eq!(expect_contains_deleted, contains_deleted);
    }

    Ok(())
  }

  #[test_context(Data)]
  #[tokio::test]
  #[serial]
  async fn post_listings_hidden_community(data: &mut Data) -> LemmyResult<()> {
    let pool = &data.pool();
    let pool = &mut pool.into();

    Community::update(
      pool,
      data.community.id,
      &CommunityUpdateForm {
        visibility: Some(CommunityVisibility::Unlisted),
        ..Default::default()
      },
    )
    .await?;

    let posts = PostQuery::default().list(&data.site, pool).await?;
    assert!(posts.is_empty());

    let posts = data.default_post_query().list(&data.site, pool).await?;
    assert!(posts.is_empty());

    // Follow the community
    let form = CommunityFollowerForm::new(
      data.community.id,
      data.tegan_local_user_view.person.id,
      CommunityFollowerState::Accepted,
    );
    CommunityActions::follow(pool, &form).await?;

    let posts = data.default_post_query().list(&data.site, pool).await?;
    assert!(!posts.is_empty());

    Ok(())
  }

  #[test_context(Data)]
  #[tokio::test]
  #[serial]
  async fn post_listing_instance_block(data: &mut Data) -> LemmyResult<()> {
    const POST_FROM_BLOCKED_INSTANCE: &str = "post on blocked instance";
    const POST_LISTING_WITH_BLOCKED: [&str; 4] = [
      POST_FROM_BLOCKED_INSTANCE,
      POST_WITH_TAGS,
      POST_BY_BOT,
      POST,
    ];

    let pool = &data.pool();
    let pool = &mut pool.into();

    let blocked_instance = Instance::read_or_create(pool, "another_domain.tld".to_string()).await?;

    let community_form = CommunityInsertForm::new(
      blocked_instance.id,
      "test_community_4".to_string(),
      "none".to_owned(),
      "pubkey".to_string(),
    );
    let inserted_community = Community::create(pool, &community_form).await?;

    let post_form = PostInsertForm {
      language_id: Some(LanguageId(1)),
      ..PostInsertForm::new(
        POST_FROM_BLOCKED_INSTANCE.to_string(),
        data.bot_local_user_view.person.id,
        inserted_community.id,
      )
    };
    let post_from_blocked_instance = Post::create(pool, &post_form).await?;

    // no instance block, should return all posts
    let post_listings_all = data.default_post_query().list(&data.site, pool).await?;
    assert_eq!(POST_LISTING_WITH_BLOCKED, *names(&post_listings_all));

    // block the instance
    let block_form =
      InstanceBlockForm::new(data.tegan_local_user_view.person.id, blocked_instance.id);
    InstanceActions::block(pool, &block_form).await?;

    // now posts from communities on that instance should be hidden
    let post_listings_blocked = data.default_post_query().list(&data.site, pool).await?;
    assert_eq!(
      vec![POST_WITH_TAGS, POST_BY_BOT, POST],
      names(&post_listings_blocked)
    );
    assert!(post_listings_blocked
      .iter()
      .all(|p| p.post.id != post_from_blocked_instance.id));

    // Follow community from the blocked instance to see posts anyway
    let follow_form = CommunityFollowerForm::new(
      inserted_community.id,
      data.tegan_local_user_view.person.id,
      CommunityFollowerState::Accepted,
    );
    CommunityActions::follow(pool, &follow_form).await?;
    let post_listings_bypass = data.default_post_query().list(&data.site, pool).await?;
    assert_eq!(POST_LISTING_WITH_BLOCKED, *names(&post_listings_bypass));
    CommunityActions::unfollow(
      pool,
      data.tegan_local_user_view.person.id,
      inserted_community.id,
    )
    .await?;

    // after unblocking it should return all posts again
    InstanceActions::unblock(pool, &block_form).await?;
    let post_listings_blocked = data.default_post_query().list(&data.site, pool).await?;
    assert_eq!(POST_LISTING_WITH_BLOCKED, *names(&post_listings_blocked));

    Instance::delete(pool, blocked_instance.id).await?;
    Ok(())
  }

  #[test_context(Data)]
  #[tokio::test]
  #[serial]
  async fn pagination_includes_each_post_once(data: &mut Data) -> LemmyResult<()> {
    let pool = &data.pool();
    let pool = &mut pool.into();

    let community_form = CommunityInsertForm::new(
      data.instance.id,
      "yes".to_string(),
      "yes".to_owned(),
      "pubkey".to_string(),
    );
    let inserted_community = Community::create(pool, &community_form).await?;

    let mut inserted_post_ids = vec![];
    let mut inserted_comment_ids = vec![];

    // Create 150 posts with varying non-correlating values for publish date, number of comments,
    // and featured
    for comments in 0..10 {
      for _ in 0..15 {
        let post_form = PostInsertForm {
          featured_local: Some((comments % 2) == 0),
          featured_community: Some((comments % 2) == 0),
          published: Some(Utc::now() - Duration::from_secs(comments % 3)),
          ..PostInsertForm::new(
            "keep Christ in Christmas".to_owned(),
            data.tegan_local_user_view.person.id,
            inserted_community.id,
          )
        };
        let inserted_post = Post::create(pool, &post_form).await?;
        inserted_post_ids.push(inserted_post.id);

        for _ in 0..comments {
          let comment_form = CommentInsertForm::new(
            data.tegan_local_user_view.person.id,
            inserted_post.id,
            "yes".to_owned(),
          );
          let inserted_comment = Comment::create(pool, &comment_form, None).await?;
          inserted_comment_ids.push(inserted_comment.id);
        }
      }
    }

    let options = PostQuery {
      community_id: Some(inserted_community.id),
      sort: Some(PostSortType::MostComments),
      limit: Some(10),
      ..Default::default()
    };

    let mut listed_post_ids = vec![];
    let mut cursor_data = None;
    loop {
      let post_listings = PostQuery {
        cursor_data,
        ..options.clone()
      }
      .list(&data.site, pool)
      .await?;

      listed_post_ids.extend(post_listings.iter().map(|p| p.post.id));

      if let Some(p) = post_listings.into_iter().next_back() {
        cursor_data = Some(p.post);
      } else {
        break;
      }
    }

    // Check that backward pagination matches forward pagination
    let mut listed_post_ids_forward = listed_post_ids.clone();
    let mut cursor_data_before = None;
    loop {
      let post_listings = PostQuery {
        cursor_data: cursor_data_before,
        page_back: Some(true),
        ..options.clone()
      }
      .list(&data.site, pool)
      .await?;

      let listed_post_ids = post_listings.iter().map(|p| p.post.id).collect::<Vec<_>>();

      let index = listed_post_ids_forward.len() - listed_post_ids.len();
      assert_eq!(
        listed_post_ids_forward.get(index..),
        listed_post_ids.get(..)
      );
      listed_post_ids_forward.truncate(index);

      if let Some(p) = post_listings.into_iter().next() {
        cursor_data_before = Some(p.post);
      } else {
        break;
      }
    }

    inserted_post_ids.sort_unstable_by_key(|id| id.0);
    listed_post_ids.sort_unstable_by_key(|id| id.0);

    assert_eq!(inserted_post_ids, listed_post_ids);

    Community::delete(pool, inserted_community.id).await?;
    Ok(())
  }

  #[test_context(Data)]
  #[tokio::test]
  #[serial]
  async fn post_listings_hide_read(data: &mut Data) -> LemmyResult<()> {
    let pool = &data.pool();
    let pool = &mut pool.into();

    // Make sure local user hides read posts
    let local_user_form = LocalUserUpdateForm {
      show_read_posts: Some(false),
      ..Default::default()
    };
    LocalUser::update(
      pool,
      data.tegan_local_user_view.local_user.id,
      &local_user_form,
    )
    .await?;
    data.tegan_local_user_view.local_user.show_read_posts = false;

    // Mark a post as read
    let read_form = PostReadForm::new(data.bot_post.id, data.tegan_local_user_view.person.id);
    PostActions::mark_as_read(pool, &read_form).await?;

    // Make sure you don't see the read post in the results
    let post_listings_hide_read = data.default_post_query().list(&data.site, pool).await?;
    assert_eq!(vec![POST_WITH_TAGS, POST], names(&post_listings_hide_read));

    // Test with the show_read override as true
    let post_listings_show_read_true = PostQuery {
      show_read: Some(true),
      ..data.default_post_query()
    }
    .list(&data.site, pool)
    .await?;
    assert_eq!(
      vec![POST_WITH_TAGS, POST_BY_BOT, POST],
      names(&post_listings_show_read_true)
    );

    // Test with the show_read override as false
    let post_listings_show_read_false = PostQuery {
      show_read: Some(false),
      ..data.default_post_query()
    }
    .list(&data.site, pool)
    .await?;
    assert_eq!(
      vec![POST_WITH_TAGS, POST],
      names(&post_listings_show_read_false)
    );
    Ok(())
  }

  #[test_context(Data)]
  #[tokio::test]
  #[serial]
  async fn post_listings_hide_hidden(data: &mut Data) -> LemmyResult<()> {
    let pool = &data.pool();
    let pool = &mut pool.into();

    // Mark a post as hidden
    let hide_form = PostHideForm::new(data.bot_post.id, data.tegan_local_user_view.person.id);
    PostActions::hide(pool, &hide_form).await?;

    // Make sure you don't see the hidden post in the results
    let post_listings_hide_hidden = data.default_post_query().list(&data.site, pool).await?;
    assert_eq!(
      vec![POST_WITH_TAGS, POST],
      names(&post_listings_hide_hidden)
    );

    // Make sure it does come back with the show_hidden option
    let post_listings_show_hidden = PostQuery {
      sort: Some(PostSortType::New),
      local_user: Some(&data.tegan_local_user_view.local_user),
      show_hidden: Some(true),
      ..Default::default()
    }
    .list(&data.site, pool)
    .await?;
    assert_eq!(
      vec![POST_WITH_TAGS, POST_BY_BOT, POST],
      names(&post_listings_show_hidden)
    );

    // Make sure that hidden field is true.
    assert!(&post_listings_show_hidden
      .get(1)
      .is_some_and(|p| p.post_actions.as_ref().is_some_and(|a| a.hidden.is_some())));

    // Make sure only that one comes back for list_hidden
    let list_hidden = PostView::list_hidden(
      pool,
      data.tegan_local_user_view.person.id,
      data.instance.id,
      None,
      None,
      None,
    )
    .await?;
    assert_eq!(vec![POST_BY_BOT], names(&list_hidden));

    Ok(())
  }

  #[test_context(Data)]
  #[tokio::test]
  #[serial]
  async fn post_listings_hide_nsfw(data: &mut Data) -> LemmyResult<()> {
    let pool = &data.pool();
    let pool = &mut pool.into();

    // Mark a post as nsfw
    let update_form = PostUpdateForm {
      nsfw: Some(true),
      ..Default::default()
    };

    Post::update(pool, data.post_with_tags.id, &update_form).await?;

    // Make sure you don't see the nsfw post in the regular results
    let post_listings_hide_nsfw = data.default_post_query().list(&data.site, pool).await?;
    assert_eq!(vec![POST_BY_BOT, POST], names(&post_listings_hide_nsfw));

    // Make sure it does come back with the show_nsfw option
    let post_listings_show_nsfw = PostQuery {
      sort: Some(PostSortType::New),
      show_nsfw: Some(true),
      local_user: Some(&data.tegan_local_user_view.local_user),
      ..Default::default()
    }
    .list(&data.site, pool)
    .await?;
    assert_eq!(
      vec![POST_WITH_TAGS, POST_BY_BOT, POST],
      names(&post_listings_show_nsfw)
    );

    // Make sure that nsfw field is true.
    assert!(
      &post_listings_show_nsfw
        .first()
        .ok_or(LemmyErrorType::NotFound)?
        .post
        .nsfw
    );

    Ok(())
  }

  #[test_context(Data)]
  #[tokio::test]
  #[serial]
  async fn local_only_instance(data: &mut Data) -> LemmyResult<()> {
    let pool = &data.pool();
    let pool = &mut pool.into();

    Community::update(
      pool,
      data.community.id,
      &CommunityUpdateForm {
        visibility: Some(CommunityVisibility::LocalOnlyPrivate),
        ..Default::default()
      },
    )
    .await?;

    let unauthenticated_query = PostQuery {
      ..Default::default()
    }
    .list(&data.site, pool)
    .await?;
    assert_eq!(0, unauthenticated_query.len());

    let authenticated_query = PostQuery {
      local_user: Some(&data.tegan_local_user_view.local_user),
      ..Default::default()
    }
    .list(&data.site, pool)
    .await?;
    assert_eq!(3, authenticated_query.len());

    let unauthenticated_post =
      PostView::read(pool, data.post.id, None, data.instance.id, false).await;
    assert!(unauthenticated_post.is_err());

    let authenticated_post = PostView::read(
      pool,
      data.post.id,
      Some(&data.tegan_local_user_view.local_user),
      data.instance.id,
      false,
    )
    .await;
    assert!(authenticated_post.is_ok());

    Ok(())
  }

  #[test_context(Data)]
  #[tokio::test]
  #[serial]
  async fn post_listing_local_user_banned_from_community(data: &mut Data) -> LemmyResult<()> {
    let pool = &data.pool();
    let pool = &mut pool.into();

    // Test that post view shows if local user is blocked from community
    let banned_from_comm_person = PersonInsertForm::test_form(data.instance.id, "jill");

    let inserted_banned_from_comm_person = Person::create(pool, &banned_from_comm_person).await?;

    let inserted_banned_from_comm_local_user = LocalUser::create(
      pool,
      &LocalUserInsertForm::test_form(inserted_banned_from_comm_person.id),
      vec![],
    )
    .await?;

    CommunityActions::ban(
      pool,
      &CommunityPersonBanForm::new(data.community.id, inserted_banned_from_comm_person.id),
    )
    .await?;

    let post_view = PostView::read(
      pool,
      data.post.id,
      Some(&inserted_banned_from_comm_local_user),
      data.instance.id,
      false,
    )
    .await?;

    assert!(post_view
      .community_actions
      .is_some_and(|x| x.received_ban.is_some()));

    Person::delete(pool, inserted_banned_from_comm_person.id).await?;
    Ok(())
  }

  #[test_context(Data)]
  #[tokio::test]
  #[serial]
  async fn post_listing_local_user_not_banned_from_community(data: &mut Data) -> LemmyResult<()> {
    let pool = &data.pool();
    let pool = &mut pool.into();

    let post_view = PostView::read(
      pool,
      data.post.id,
      Some(&data.tegan_local_user_view.local_user),
      data.instance.id,
      false,
    )
    .await?;

    assert!(post_view.community_actions.is_none());

    Ok(())
  }

  #[test_context(Data)]
  #[tokio::test]
  #[serial]
  async fn post_listing_local_user_banned(data: &mut Data) -> LemmyResult<()> {
    let pool = &data.pool();
    let pool = &mut pool.into();

    let banned_person_form = PersonInsertForm::test_form(data.instance.id, "jill");

    let banned_person = Person::create(pool, &banned_person_form).await?;

    let post_form = PostInsertForm {
      language_id: Some(LanguageId(1)),
      ..PostInsertForm::new(
        "banned person post".to_string(),
        banned_person.id,
        data.community.id,
      )
    };
    let banned_post = Post::create(pool, &post_form).await?;

    InstanceActions::ban(
      pool,
      &InstanceBanForm::new(banned_person.id, data.instance.id, None),
    )
    .await?;

    // Let john read their post
    let post_view = PostView::read(
      pool,
      banned_post.id,
      Some(&data.john_local_user_view.local_user),
      data.instance.id,
      false,
    )
    .await?;

    assert!(post_view
      .creator_local_instance_actions
      .is_some_and(|x| x.received_ban.is_some()));

    assert!(post_view
      .creator_home_instance_actions
      .is_some_and(|x| x.received_ban.is_some()));

    // This should be none, since john wasn't banned, only the creator.
    assert!(post_view.instance_actions.is_none());

    assert!(post_view.creator_banned);

    Person::delete(pool, banned_person.id).await?;
    Ok(())
  }

  #[test_context(Data)]
  #[tokio::test]
  #[serial]
  async fn speed_check(data: &mut Data) -> LemmyResult<()> {
    let pool = &data.pool();
    let pool = &mut pool.into();

    // Make sure the post_view query is less than this time
    let duration_max = Duration::from_millis(80);

    // Create some dummy posts
    let num_posts = 1000;
    for x in 1..num_posts {
      let name = format!("post_{x}");
      let url = Some(Url::parse(&format!("https://google.com/{name}"))?.into());

      let post_form = PostInsertForm {
        url,
        ..PostInsertForm::new(
          name,
          data.tegan_local_user_view.person.id,
          data.community.id,
        )
      };
      Post::create(pool, &post_form).await?;
    }

    // Manually trigger and wait for a statistics update to ensure consistent and high amount of
    // accuracy in the statistics used for query planning
    println!("🧮 updating database statistics");
    let conn = &mut get_conn(pool).await?;
    conn.batch_execute("ANALYZE;").await?;

    // Time how fast the query took
    let now = Instant::now();
    PostQuery {
      sort: Some(PostSortType::Active),
      local_user: Some(&data.tegan_local_user_view.local_user),
      ..Default::default()
    }
    .list(&data.site, pool)
    .await?;

    let elapsed = now.elapsed();
    println!("Elapsed: {:.0?}", elapsed);

    assert!(
      elapsed.lt(&duration_max),
      "Query took {:.0?}, longer than the max of {:.0?}",
      elapsed,
      duration_max
    );

    Ok(())
  }

  #[test_context(Data)]
  #[tokio::test]
  #[serial]
  async fn post_listings_no_comments_only(data: &mut Data) -> LemmyResult<()> {
    let pool = &data.pool();
    let pool = &mut pool.into();

    // Create a comment for a post
    let comment_form = CommentInsertForm::new(
      data.tegan_local_user_view.person.id,
      data.post.id,
      "a comment".to_owned(),
    );
    Comment::create(pool, &comment_form, None).await?;

    // Make sure it doesnt come back with the no_comments option
    let post_listings_no_comments = PostQuery {
      sort: Some(PostSortType::New),
      no_comments_only: Some(true),
      local_user: Some(&data.tegan_local_user_view.local_user),
      ..Default::default()
    }
    .list(&data.site, pool)
    .await?;

    assert_eq!(
      vec![POST_WITH_TAGS, POST_BY_BOT],
      names(&post_listings_no_comments)
    );

    Ok(())
  }

  #[test_context(Data)]
  #[tokio::test]
  #[serial]
  async fn post_listing_private_community(data: &mut Data) -> LemmyResult<()> {
    let pool = &data.pool();
    let pool = &mut pool.into();

    // Mark community as private
    Community::update(
      pool,
      data.community.id,
      &CommunityUpdateForm {
        visibility: Some(CommunityVisibility::Private),
        ..Default::default()
      },
    )
    .await?;

    // No posts returned without auth
    let read_post_listing = PostQuery {
      community_id: Some(data.community.id),
      ..Default::default()
    }
    .list(&data.site, pool)
    .await?;
    assert_eq!(0, read_post_listing.len());
    let post_view = PostView::read(pool, data.post.id, None, data.instance.id, false).await;
    assert!(post_view.is_err());

    // No posts returned for non-follower who is not admin
    data.tegan_local_user_view.local_user.admin = false;
    let read_post_listing = PostQuery {
      community_id: Some(data.community.id),
      local_user: Some(&data.tegan_local_user_view.local_user),
      ..Default::default()
    }
    .list(&data.site, pool)
    .await?;
    assert_eq!(0, read_post_listing.len());
    let post_view = PostView::read(
      pool,
      data.post.id,
      Some(&data.tegan_local_user_view.local_user),
      data.instance.id,
      false,
    )
    .await;
    assert!(post_view.is_err());

    // Admin can view content without following
    data.tegan_local_user_view.local_user.admin = true;
    let read_post_listing = PostQuery {
      community_id: Some(data.community.id),
      local_user: Some(&data.tegan_local_user_view.local_user),
      ..Default::default()
    }
    .list(&data.site, pool)
    .await?;
    assert_eq!(3, read_post_listing.len());
    let post_view = PostView::read(
      pool,
      data.post.id,
      Some(&data.tegan_local_user_view.local_user),
      data.instance.id,
      true,
    )
    .await;
    assert!(post_view.is_ok());
    data.tegan_local_user_view.local_user.admin = false;

    // User can view after following
    let follow_form = CommunityFollowerForm::new(
      data.community.id,
      data.tegan_local_user_view.person.id,
      CommunityFollowerState::Accepted,
    );
    CommunityActions::follow(pool, &follow_form).await?;

    let read_post_listing = PostQuery {
      community_id: Some(data.community.id),
      local_user: Some(&data.tegan_local_user_view.local_user),
      ..Default::default()
    }
    .list(&data.site, pool)
    .await?;
    assert_eq!(3, read_post_listing.len());
    let post_view = PostView::read(
      pool,
      data.post.id,
      Some(&data.tegan_local_user_view.local_user),
      data.instance.id,
      true,
    )
    .await;
    assert!(post_view.is_ok());

    Ok(())
  }

  #[test_context(Data)]
  #[tokio::test]
  #[serial]
  async fn post_listings_hide_media(data: &mut Data) -> LemmyResult<()> {
    let pool = &data.pool();
    let pool = &mut pool.into();

    // Make one post an image post
    Post::update(
      pool,
      data.bot_post.id,
      &PostUpdateForm {
        url_content_type: Some(Some(String::from("image/png"))),
        ..Default::default()
      },
    )
    .await?;

    // Make sure all the posts are returned when `hide_media` is unset
    let hide_media_listing = PostQuery {
      community_id: Some(data.community.id),
      local_user: Some(&data.tegan_local_user_view.local_user),
      ..Default::default()
    }
    .list(&data.site, pool)
    .await?;
    assert_eq!(3, hide_media_listing.len());

    // Ensure the `hide_media` user setting is set
    let local_user_form = LocalUserUpdateForm {
      hide_media: Some(true),
      ..Default::default()
    };
    LocalUser::update(
      pool,
      data.tegan_local_user_view.local_user.id,
      &local_user_form,
    )
    .await?;
    data.tegan_local_user_view.local_user.hide_media = true;

    // Ensure you don't see the image post
    let hide_media_listing = PostQuery {
      community_id: Some(data.community.id),
      local_user: Some(&data.tegan_local_user_view.local_user),
      ..Default::default()
    }
    .list(&data.site, pool)
    .await?;
    assert_eq!(2, hide_media_listing.len());

    // Make sure the `hide_media` override works
    let hide_media_listing = PostQuery {
      community_id: Some(data.community.id),
      local_user: Some(&data.tegan_local_user_view.local_user),
      hide_media: Some(false),
      ..Default::default()
    }
    .list(&data.site, pool)
    .await?;
    assert_eq!(3, hide_media_listing.len());

    Ok(())
  }

  #[test_context(Data)]
  #[tokio::test]
  #[serial]
  async fn post_with_blocked_keywords(data: &mut Data) -> LemmyResult<()> {
    let pool = &data.pool();
    let pool = &mut pool.into();

    let name_blocked = format!("post_{POST_KEYWORD_BLOCKED}");
    let name_blocked2 = format!("post2_{POST_KEYWORD_BLOCKED}2");
    let url = Some(Url::parse(&format!("https://google.com/{POST_KEYWORD_BLOCKED}"))?.into());
    let body = format!("post body with {POST_KEYWORD_BLOCKED}");
    let name_not_blocked = "post_with_name_not_blocked".to_string();
    let name_not_blocked2 = "post_with_name_not_blocked2".to_string();

    let post_name_blocked = PostInsertForm::new(
      name_blocked.clone(),
      data.tegan_local_user_view.person.id,
      data.community.id,
    );

    let post_body_blocked = PostInsertForm {
      body: Some(body),
      ..PostInsertForm::new(
        name_not_blocked.clone(),
        data.tegan_local_user_view.person.id,
        data.community.id,
      )
    };

    let post_url_blocked = PostInsertForm {
      url,
      ..PostInsertForm::new(
        name_not_blocked2.clone(),
        data.tegan_local_user_view.person.id,
        data.community.id,
      )
    };

    let post_name_blocked_but_not_body_and_url = PostInsertForm {
      body: Some("Some body".to_string()),
      url: Some(Url::parse("https://google.com")?.into()),
      ..PostInsertForm::new(
        name_blocked2.clone(),
        data.tegan_local_user_view.person.id,
        data.community.id,
      )
    };
    Post::create(pool, &post_name_blocked).await?;
    Post::create(pool, &post_body_blocked).await?;
    Post::create(pool, &post_url_blocked).await?;
    Post::create(pool, &post_name_blocked_but_not_body_and_url).await?;

    let keyword_blocks =
      Some(LocalUserKeywordBlock::read(pool, data.tegan_local_user_view.local_user.id).await?);

    let post_listings = PostQuery {
      local_user: Some(&data.tegan_local_user_view.local_user),
      keyword_blocks,
      ..Default::default()
    }
    .list(&data.site, pool)
    .await?;

    // Should not have any of the posts
    assert!(!names(&post_listings).contains(&name_blocked.as_str()));
    assert!(!names(&post_listings).contains(&name_blocked2.as_str()));
    assert!(!names(&post_listings).contains(&name_not_blocked.as_str()));
    assert!(!names(&post_listings).contains(&name_not_blocked2.as_str()));

    // Should contain not blocked posts
    assert!(names(&post_listings).contains(&POST_BY_BOT));
    assert!(names(&post_listings).contains(&POST));
    Ok(())
  }
  #[test_context(Data)]
  #[tokio::test]
  #[serial]
  async fn post_tags_present(data: &mut Data) -> LemmyResult<()> {
    let pool = &data.pool();
    let pool = &mut pool.into();

    let post_view = PostView::read(
      pool,
      data.post_with_tags.id,
      Some(&data.tegan_local_user_view.local_user),
      data.instance.id,
      false,
    )
    .await?;

    assert_eq!(2, post_view.tags.0.len());
    assert_eq!(data.tag_1.display_name, post_view.tags.0[0].display_name);
    assert_eq!(data.tag_2.display_name, post_view.tags.0[1].display_name);

    let all_posts = data.default_post_query().list(&data.site, pool).await?;
    assert_eq!(2, all_posts[0].tags.0.len()); // post with tags
    assert_eq!(0, all_posts[1].tags.0.len()); // bot post
    assert_eq!(0, all_posts[2].tags.0.len()); // normal post

    Ok(())
  }
}<|MERGE_RESOLUTION|>--- conflicted
+++ resolved
@@ -196,12 +196,10 @@
       .with_lemmy_type(LemmyErrorType::NotFound)
   }
 
-<<<<<<< HEAD
   /// List all the hidden posts for your person, ordered by the hide date.
   pub async fn list_hidden(
     pool: &mut DbPool<'_>,
-    my_person_id: PersonId,
-    local_instance_id: InstanceId,
+    my_person: &Person,
     cursor_data: Option<PostActions>,
     page_back: Option<bool>,
     limit: Option<i64>,
@@ -209,8 +207,8 @@
     let conn = &mut get_conn(pool).await?;
     let limit = limit_fetch(limit)?;
 
-    let query = PostView::joins(Some(my_person_id), local_instance_id)
-      .filter(post_actions::person_id.eq(my_person_id))
+    let query = PostView::joins(Some(my_person.id), my_person.instance_id)
+      .filter(post_actions::person_id.eq(my_person.id))
       .filter(post_actions::hidden.is_not_null())
       .filter(filter_blocked())
       .select(PostView::as_select())
@@ -229,8 +227,6 @@
       .with_lemmy_type(LemmyErrorType::NotFound)
   }
 
-=======
->>>>>>> 215dfa33
   pub fn to_post_actions_cursor(&self) -> PaginationCursor {
     // This needs a person and post
     let prefixes_and_ids = [('P', self.creator.id.0), ('O', self.post.id.0)];
@@ -1685,15 +1681,8 @@
       .is_some_and(|p| p.post_actions.as_ref().is_some_and(|a| a.hidden.is_some())));
 
     // Make sure only that one comes back for list_hidden
-    let list_hidden = PostView::list_hidden(
-      pool,
-      data.tegan_local_user_view.person.id,
-      data.instance.id,
-      None,
-      None,
-      None,
-    )
-    .await?;
+    let list_hidden =
+      PostView::list_hidden(pool, &data.tegan_local_user_view.person, None, None, None).await?;
     assert_eq!(vec![POST_BY_BOT], names(&list_hidden));
 
     Ok(())
