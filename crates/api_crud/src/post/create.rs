--- conflicted
+++ resolved
@@ -109,24 +109,9 @@
       .thumbnail_url(thumbnail_url)
       .build();
 
-<<<<<<< HEAD
-    let inserted_post = match Post::create(context.pool(), &post_form).await {
-      Ok(post) => post,
-      Err(e) => {
-        let err_type = if e.to_string() == "value too long for type character varying(200)" {
-          LemmyErrorType::PostTitleTooLong
-        } else {
-          LemmyErrorType::CouldNotCreatePost
-        };
-
-        return Err(LemmyError::from_error_and_type(e, err_type));
-      }
-    };
-=======
     let inserted_post = Post::create(context.pool(), &post_form)
       .await
-      .map_err(|e| LemmyError::from_error_message(e, "couldnt_create_post"))?;
->>>>>>> 935b0bf0
+      .map_err(|e| LemmyError::from_error_and_type(e, LemmyErrorType::CouldNotCreatePost))?;
 
     let inserted_post_id = inserted_post.id;
     let protocol_and_hostname = context.settings().get_protocol_and_hostname();
