use super::convert_published_time;
use activitypub_federation::config::Data;
use actix_web::web::Json;
use lemmy_api_common::{
  build_response::build_post_response,
  context::LemmyContext,
  post::{CreatePost, PostResponse},
  request::generate_post_link_metadata,
  send_activity::SendActivityData,
  utils::{
    check_community_user_action,
    get_url_blocklist,
    honeypot_check,
    local_site_to_slur_regex,
    mark_post_as_read,
    process_markdown_opt,
  },
};
use lemmy_db_schema::{
  impls::actor_language::validate_post_language,
  source::{
    community::Community,
    local_site::LocalSite,
    post::{Post, PostInsertForm, PostLike, PostLikeForm},
  },
  traits::{Crud, Likeable},
  utils::diesel_url_create,
  CommunityVisibility,
};
use lemmy_db_views::structs::LocalUserView;
use lemmy_db_views_actor::structs::CommunityModeratorView;
use lemmy_utils::{
  error::{LemmyErrorExt, LemmyErrorType, LemmyResult},
  spawn_try_task,
  utils::{
    slurs::check_slurs,
    validation::{
      is_url_blocked,
      is_valid_alt_text_field,
      is_valid_body_field,
      is_valid_post_title,
      is_valid_url,
    },
  },
};
use tracing::Instrument;
use url::Url;
use webmention::{Webmention, WebmentionError};

#[tracing::instrument(skip(context))]
pub async fn create_post(
  data: Json<CreatePost>,
  context: Data<LemmyContext>,
  local_user_view: LocalUserView,
) -> LemmyResult<Json<PostResponse>> {
  let local_site = LocalSite::read(&mut context.pool()).await?;

  honeypot_check(&data.honeypot)?;

  let slur_regex = local_site_to_slur_regex(&local_site);
  check_slurs(&data.name, &slur_regex)?;
  let url_blocklist = get_url_blocklist(&context).await?;

  let body = process_markdown_opt(&data.body, &slur_regex, &url_blocklist, &context).await?;
  let url = diesel_url_create(data.url.as_deref())?;
  let custom_thumbnail = diesel_url_create(data.custom_thumbnail.as_deref())?;

  is_valid_post_title(&data.name)?;

  if let Some(url) = &url {
    is_url_blocked(url, &url_blocklist)?;
    is_valid_url(url)?;
  }

  if let Some(custom_thumbnail) = &custom_thumbnail {
    is_valid_url(custom_thumbnail)?;
  }

  if let Some(alt_text) = &data.alt_text {
    is_valid_alt_text_field(alt_text)?;
  }

  if let Some(body) = &body {
    is_valid_body_field(body, true)?;
  }

  let community = Community::read(&mut context.pool(), data.community_id).await?;
  check_community_user_action(&local_user_view.person, &community, &mut context.pool()).await?;

  if community.posting_restricted_to_mods {
    let community_id = data.community_id;
    CommunityModeratorView::check_is_community_moderator(
      &mut context.pool(),
      community_id,
      local_user_view.local_user.person_id,
    )
    .await?;
  }

<<<<<<< HEAD
  let language_id = validate_post_language(
    &mut context.pool(),
    data.language_id,
    community_id,
    local_user_view.local_user.id,
  )
  .await?;
=======
  // attempt to set default language if none was provided
  let language_id = match data.language_id {
    Some(lid) => lid,
    None => {
      default_post_language(
        &mut context.pool(),
        community.id,
        local_user_view.local_user.id,
      )
      .await?
    }
  };

  // Only need to check if language is allowed in case user set it explicitly. When using default
  // language, it already only returns allowed languages.
  CommunityLanguage::is_allowed_community_language(&mut context.pool(), language_id, community.id)
    .await?;
>>>>>>> 2e8687e2

  let scheduled_publish_time =
    convert_published_time(data.scheduled_publish_time, &local_user_view, &context).await?;
  let post_form = PostInsertForm {
    url: url.map(Into::into),
    body,
    alt_text: data.alt_text.clone(),
    nsfw: data.nsfw,
    language_id: Some(language_id),
    scheduled_publish_time,
    ..PostInsertForm::new(
      data.name.trim().to_string(),
      local_user_view.person.id,
      data.community_id,
    )
  };

  let inserted_post = Post::create(&mut context.pool(), &post_form)
    .await
    .with_lemmy_type(LemmyErrorType::CouldntCreatePost)?;

  let community_id = community.id;
  let federate_post = if scheduled_publish_time.is_none() {
    send_webmention(inserted_post.clone(), community);
    |post| Some(SendActivityData::CreatePost(post))
  } else {
    |_| None
  };
  generate_post_link_metadata(
    inserted_post.clone(),
    custom_thumbnail.map(Into::into),
    federate_post,
    context.reset_request_count(),
  )
  .await?;

  // They like their own post by default
  let person_id = local_user_view.person.id;
  let post_id = inserted_post.id;
  let like_form = PostLikeForm {
    post_id,
    person_id,
    score: 1,
  };

  PostLike::like(&mut context.pool(), &like_form)
    .await
    .with_lemmy_type(LemmyErrorType::CouldntLikePost)?;

  mark_post_as_read(person_id, post_id, &mut context.pool()).await?;

  build_post_response(&context, community_id, local_user_view, post_id).await
}

pub fn send_webmention(post: Post, community: Community) {
  if let Some(url) = post.url.clone() {
    if community.visibility == CommunityVisibility::Public {
      spawn_try_task(async move {
        let mut webmention = Webmention::new::<Url>(post.ap_id.clone().into(), url.clone().into())?;
        webmention.set_checked(true);
        match webmention
          .send()
          .instrument(tracing::info_span!("Sending webmention"))
          .await
        {
          Err(WebmentionError::NoEndpointDiscovered(_)) => Ok(()),
          Ok(_) => Ok(()),
          Err(e) => Err(e).with_lemmy_type(LemmyErrorType::CouldntSendWebmention),
        }
      });
    }
  };
}<|MERGE_RESOLUTION|>--- conflicted
+++ resolved
@@ -97,33 +97,13 @@
     .await?;
   }
 
-<<<<<<< HEAD
   let language_id = validate_post_language(
     &mut context.pool(),
     data.language_id,
-    community_id,
+    data.community_id,
     local_user_view.local_user.id,
   )
   .await?;
-=======
-  // attempt to set default language if none was provided
-  let language_id = match data.language_id {
-    Some(lid) => lid,
-    None => {
-      default_post_language(
-        &mut context.pool(),
-        community.id,
-        local_user_view.local_user.id,
-      )
-      .await?
-    }
-  };
-
-  // Only need to check if language is allowed in case user set it explicitly. When using default
-  // language, it already only returns allowed languages.
-  CommunityLanguage::is_allowed_community_language(&mut context.pool(), language_id, community.id)
-    .await?;
->>>>>>> 2e8687e2
 
   let scheduled_publish_time =
     convert_published_time(data.scheduled_publish_time, &local_user_view, &context).await?;
