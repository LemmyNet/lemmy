--- conflicted
+++ resolved
@@ -16,12 +16,8 @@
   },
 };
 use lemmy_db_schema::{
-<<<<<<< HEAD
-  impls::actor_language::validate_post_language,
-=======
   impls::actor_language::default_post_language,
   newtypes::PostOrCommentId,
->>>>>>> 6a7b1d41
   source::{
     community::Community,
     local_site::LocalSite,
@@ -154,10 +150,6 @@
     .await
     .with_lemmy_type(LemmyErrorType::CouldntLikePost)?;
 
-<<<<<<< HEAD
-  let read_form = PostReadForm::new(post_id, person_id);
-  PostRead::mark_as_read(&mut context.pool(), &read_form).await?;
-=======
   // Scan the post body for user mentions, add those rows
   let mentions = scrape_text_for_mentions(&inserted_post.body.clone().unwrap_or_default());
   send_local_notifs(
@@ -170,8 +162,9 @@
   )
   .await?;
 
+  // TODO 
+PostRead::mark_as_read(&mut context.pool(), &read_form).await?;
   mark_post_as_read(person_id, post_id, &mut context.pool()).await?;
->>>>>>> 6a7b1d41
 
   build_post_response(&context, community_id, local_user_view, post_id).await
 }
