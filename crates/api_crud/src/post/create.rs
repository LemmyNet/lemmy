use activitypub_federation::config::Data;
use actix_web::web::Json;
use lemmy_api_common::{
  build_response::build_post_response,
  context::LemmyContext,
  post::{CreatePost, PostResponse},
  request::generate_post_link_metadata,
  send_activity::SendActivityData,
  utils::{
    check_community_user_action,
    generate_local_apub_endpoint,
    get_url_blocklist,
    honeypot_check,
    local_site_to_slur_regex,
    mark_post_as_read,
    process_markdown_opt,
    EndpointType,
  },
};
use lemmy_db_schema::{
  impls::actor_language::default_post_language,
  source::{
    actor_language::CommunityLanguage,
    community::Community,
    local_site::LocalSite,
    post::{Post, PostInsertForm, PostLike, PostLikeForm, PostUpdateForm},
  },
  traits::{Crud, Likeable},
  utils::diesel_url_create,
  CommunityVisibility,
};
use lemmy_db_views::structs::LocalUserView;
use lemmy_db_views_actor::structs::CommunityModeratorView;
use lemmy_utils::{
  error::{LemmyErrorExt, LemmyErrorType, LemmyResult},
  spawn_try_task,
  utils::{
    slurs::check_slurs,
    validation::{
      check_url_scheme,
      is_url_blocked,
      is_valid_alt_text_field,
      is_valid_body_field,
      is_valid_post_title,
    },
  },
};
use tracing::Instrument;
use url::Url;
use webmention::{Webmention, WebmentionError};

#[tracing::instrument(skip(context))]
pub async fn create_post(
  data: Json<CreatePost>,
  context: Data<LemmyContext>,
  local_user_view: LocalUserView,
) -> LemmyResult<Json<PostResponse>> {
  let local_site = LocalSite::read(&mut context.pool()).await?;

  honeypot_check(&data.honeypot)?;

  let slur_regex = local_site_to_slur_regex(&local_site);
  check_slurs(&data.name, &slur_regex)?;
  let url_blocklist = get_url_blocklist(&context).await?;

  let body = process_markdown_opt(&data.body, &slur_regex, &url_blocklist, &context).await?;
  let url = diesel_url_create(data.url.as_deref())?;
  let custom_thumbnail = diesel_url_create(data.custom_thumbnail.as_deref())?;

  is_valid_post_title(&data.name)?;
<<<<<<< HEAD
  is_valid_body_field(&body, true)?;
  is_valid_alt_text_field(&data.alt_text)?;
  is_url_blocked(&url, &url_blocklist)?;
  check_url_scheme(&url)?;
  check_url_scheme(&custom_thumbnail)?;
=======

  if let Some(url) = &url {
    is_url_blocked(url, &url_blocklist)?;
    check_url_scheme(url)?;
  }

  if let Some(custom_thumbnail) = &custom_thumbnail {
    check_url_scheme(custom_thumbnail)?;
  }

  if let Some(alt_text) = &data.alt_text {
    is_valid_alt_text_field(alt_text)?;
  }

  if let Some(body) = &body {
    is_valid_body_field(body, true)?;
  }
>>>>>>> 4974dbb1

  check_community_user_action(
    &local_user_view.person,
    data.community_id,
    &mut context.pool(),
  )
  .await?;

  let community_id = data.community_id;
  let community = Community::read(&mut context.pool(), community_id)
    .await?
    .ok_or(LemmyErrorType::CouldntFindCommunity)?;
  if community.posting_restricted_to_mods {
    let community_id = data.community_id;
    let is_mod = CommunityModeratorView::is_community_moderator(
      &mut context.pool(),
      community_id,
      local_user_view.local_user.person_id,
    )
    .await?;
    if !is_mod {
      Err(LemmyErrorType::OnlyModsCanPostInCommunity)?
    }
  }

  // Only need to check if language is allowed in case user set it explicitly. When using default
  // language, it already only returns allowed languages.
  CommunityLanguage::is_allowed_community_language(
    &mut context.pool(),
    data.language_id,
    community_id,
  )
  .await?;

  // attempt to set default language if none was provided
  let language_id = match data.language_id {
    Some(lid) => Some(lid),
    None => {
      default_post_language(
        &mut context.pool(),
        community_id,
        local_user_view.local_user.id,
      )
      .await?
    }
  };

  let post_form = PostInsertForm::builder()
    .name(data.name.trim().to_string())
    .url(url.map(Into::into))
    .body(body)
    .alt_text(data.alt_text.clone())
    .community_id(data.community_id)
    .creator_id(local_user_view.person.id)
    .nsfw(data.nsfw)
    .language_id(language_id)
    .build();

  let inserted_post = Post::create(&mut context.pool(), &post_form)
    .await
    .with_lemmy_type(LemmyErrorType::CouldntCreatePost)?;

  let inserted_post_id = inserted_post.id;
  let protocol_and_hostname = context.settings().get_protocol_and_hostname();
  let apub_id = generate_local_apub_endpoint(
    EndpointType::Post,
    &inserted_post_id.to_string(),
    &protocol_and_hostname,
  )?;
  let updated_post = Post::update(
    &mut context.pool(),
    inserted_post_id,
    &PostUpdateForm {
      ap_id: Some(apub_id),
      ..Default::default()
    },
  )
  .await
  .with_lemmy_type(LemmyErrorType::CouldntCreatePost)?;

  generate_post_link_metadata(
    updated_post.clone(),
<<<<<<< HEAD
    custom_thumbnail,
=======
    custom_thumbnail.map(Into::into),
>>>>>>> 4974dbb1
    |post| Some(SendActivityData::CreatePost(post)),
    Some(local_site),
    context.reset_request_count(),
  )
  .await?;

  // They like their own post by default
  let person_id = local_user_view.person.id;
  let post_id = inserted_post.id;
  let like_form = PostLikeForm {
    post_id,
    person_id,
    score: 1,
  };

  PostLike::like(&mut context.pool(), &like_form)
    .await
    .with_lemmy_type(LemmyErrorType::CouldntLikePost)?;

  mark_post_as_read(person_id, post_id, &mut context.pool()).await?;

  if let Some(url) = updated_post.url.clone() {
    if community.visibility == CommunityVisibility::Public {
      spawn_try_task(async move {
        let mut webmention =
          Webmention::new::<Url>(updated_post.ap_id.clone().into(), url.clone().into())?;
        webmention.set_checked(true);
        match webmention
          .send()
          .instrument(tracing::info_span!("Sending webmention"))
          .await
        {
          Err(WebmentionError::NoEndpointDiscovered(_)) => Ok(()),
          Ok(_) => Ok(()),
          Err(e) => Err(e).with_lemmy_type(LemmyErrorType::CouldntSendWebmention),
        }
      });
    }
  };

  build_post_response(&context, community_id, &local_user_view.person, post_id).await
}<|MERGE_RESOLUTION|>--- conflicted
+++ resolved
@@ -68,13 +68,6 @@
   let custom_thumbnail = diesel_url_create(data.custom_thumbnail.as_deref())?;
 
   is_valid_post_title(&data.name)?;
-<<<<<<< HEAD
-  is_valid_body_field(&body, true)?;
-  is_valid_alt_text_field(&data.alt_text)?;
-  is_url_blocked(&url, &url_blocklist)?;
-  check_url_scheme(&url)?;
-  check_url_scheme(&custom_thumbnail)?;
-=======
 
   if let Some(url) = &url {
     is_url_blocked(url, &url_blocklist)?;
@@ -92,7 +85,6 @@
   if let Some(body) = &body {
     is_valid_body_field(body, true)?;
   }
->>>>>>> 4974dbb1
 
   check_community_user_action(
     &local_user_view.person,
@@ -175,11 +167,7 @@
 
   generate_post_link_metadata(
     updated_post.clone(),
-<<<<<<< HEAD
-    custom_thumbnail,
-=======
     custom_thumbnail.map(Into::into),
->>>>>>> 4974dbb1
     |post| Some(SendActivityData::CreatePost(post)),
     Some(local_site),
     context.reset_request_count(),
