--- conflicted
+++ resolved
@@ -50,12 +50,9 @@
 ) -> LemmyResult<Json<PostResponse>> {
   honeypot_check(&data.honeypot)?;
 
-<<<<<<< HEAD
   check_nsfw_allowed(data.nsfw, Some(&local_site))?;
-  let slur_regex = local_site_to_slur_regex(&local_site);
-=======
   let slur_regex = slur_regex(&context).await?;
->>>>>>> 493734d1
+
   check_slurs(&data.name, &slur_regex)?;
   let url_blocklist = get_url_blocklist(&context).await?;
 
