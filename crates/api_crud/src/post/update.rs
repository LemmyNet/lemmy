--- conflicted
+++ resolved
@@ -37,11 +37,7 @@
 use lemmy_db_views_post::PostView;
 use lemmy_db_views_site::SiteView;
 use lemmy_utils::{
-<<<<<<< HEAD
   error::{LemmyError, LemmyErrorExt, LemmyErrorType, LemmyResult},
-=======
-  error::{LemmyErrorType, LemmyResult},
->>>>>>> c840c9b2
   utils::{
     mention::scrape_text_for_mentions,
     slurs::check_slurs,
@@ -169,7 +165,6 @@
   post_form = plugin_hook_before("before_update_local_post", post_form).await?;
 
   let post_id = data.post_id;
-<<<<<<< HEAD
   // let updated_post = Post::update(&mut context.pool(), post_id, &post_form)
   //   .await
   //   .with_lemmy_type(LemmyErrorType::CouldntUpdatePost)?;
@@ -203,10 +198,6 @@
     .await?;
 
   plugin_hook_after("after_update_local_post", &updated_post.clone())?;
-=======
-  let updated_post = Post::update(&mut context.pool(), post_id, &post_form).await?;
-  plugin_hook_after("after_update_local_post", &post_form)?;
->>>>>>> c840c9b2
 
   // Scan the post body for user mentions, add those rows
   let mentions = scrape_text_for_mentions(&updated_post.body.clone().unwrap_or_default());
