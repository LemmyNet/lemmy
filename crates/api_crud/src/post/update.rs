use actix_web::web::Data;
use lemmy_api_common::{
  post::{EditPost, PostResponse},
  request::fetch_site_data,
  utils::{
    blocking,
    check_community_ban,
    check_community_deleted_or_removed,
    get_local_user_view_from_jwt,
  },
};
use lemmy_apub::protocol::activities::{
  create_or_update::post::CreateOrUpdatePost,
  CreateOrUpdateType,
};
use lemmy_db_schema::{
  source::{
    language::Language,
    post::{Post, PostForm},
  },
  traits::Crud,
  utils::{diesel_option_overwrite, naive_now},
};
use lemmy_utils::{
  error::LemmyError,
  utils::{check_slurs_opt, clean_url_params, is_valid_post_title},
  ConnectionId,
};
use lemmy_websocket::{send::send_post_ws_message, LemmyContext, UserOperationCrud};

use crate::PerformCrud;

#[async_trait::async_trait(?Send)]
impl PerformCrud for EditPost {
  type Response = PostResponse;

  #[tracing::instrument(skip(context, websocket_id))]
  async fn perform(
    &self,
    context: &Data<LemmyContext>,
    websocket_id: Option<ConnectionId>,
  ) -> Result<PostResponse, LemmyError> {
    let data: &EditPost = self;
    let local_user_view =
      get_local_user_view_from_jwt(&data.auth, context.pool(), context.secret()).await?;

    let data_url = data.url.as_ref();

    // TODO No good way to handle a clear.
    // Issue link: https://github.com/LemmyNet/lemmy/issues/2287
    let url = Some(data_url.map(clean_url_params).map(Into::into));
    let body = diesel_option_overwrite(&data.body);

    let slur_regex = &context.settings().slur_regex();
    check_slurs_opt(&data.name, slur_regex)?;
    check_slurs_opt(&data.body, slur_regex)?;

    if let Some(name) = &data.name {
      if !is_valid_post_title(name) {
        return Err(LemmyError::from_message("invalid_post_title"));
      }
    }

    let post_id = data.post_id;
    let orig_post = blocking(context.pool(), move |conn| Post::read(conn, post_id)).await??;

    check_community_ban(
      local_user_view.person.id,
      orig_post.community_id,
      context.pool(),
    )
    .await?;
    check_community_deleted_or_removed(orig_post.community_id, context.pool()).await?;

    // Verify that only the creator can edit
    if !Post::is_post_creator(local_user_view.person.id, orig_post.creator_id) {
      return Err(LemmyError::from_message("no_post_edit_allowed"));
    }

    // Fetch post links and Pictrs cached image
    let data_url = data.url.as_ref();
    let (metadata_res, thumbnail_url) =
      fetch_site_data(context.client(), context.settings(), data_url).await;
    let (embed_title, embed_description, embed_video_url) = metadata_res
      .map(|u| (Some(u.title), Some(u.description), Some(u.embed_video_url)))
      .unwrap_or_default();

    let language_id = Some(
      data.language_id.unwrap_or(
        blocking(context.pool(), move |conn| {
          Language::read_undetermined(conn)
        })
        .await??,
      ),
    );

    let post_form = PostForm {
      creator_id: orig_post.creator_id.to_owned(),
      community_id: orig_post.community_id,
      name: data.name.to_owned().unwrap_or(orig_post.name),
      url,
      body,
      nsfw: data.nsfw,
      updated: Some(naive_now()),
      embed_title,
      embed_description,
      embed_video_url,
<<<<<<< HEAD
      thumbnail_url,
      language_id,
=======
      thumbnail_url: Some(thumbnail_url),
>>>>>>> becb8b4f
      ..PostForm::default()
    };

    let post_id = data.post_id;
    let res = blocking(context.pool(), move |conn| {
      Post::update(conn, post_id, &post_form)
    })
    .await?;
    let updated_post: Post = match res {
      Ok(post) => post,
      Err(e) => {
        let err_type = if e.to_string() == "value too long for type character varying(200)" {
          "post_title_too_long"
        } else {
          "couldnt_update_post"
        };

        return Err(LemmyError::from_error_message(e, err_type));
      }
    };

    // Send apub update
    CreateOrUpdatePost::send(
      updated_post.into(),
      &local_user_view.person.clone().into(),
      CreateOrUpdateType::Update,
      context,
    )
    .await?;

    send_post_ws_message(
      data.post_id,
      UserOperationCrud::EditPost,
      websocket_id,
      Some(local_user_view.person.id),
      context,
    )
    .await
  }
}<|MERGE_RESOLUTION|>--- conflicted
+++ resolved
@@ -105,12 +105,8 @@
       embed_title,
       embed_description,
       embed_video_url,
-<<<<<<< HEAD
-      thumbnail_url,
       language_id,
-=======
       thumbnail_url: Some(thumbnail_url),
->>>>>>> becb8b4f
       ..PostForm::default()
     };
 
