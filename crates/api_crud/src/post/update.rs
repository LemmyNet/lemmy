--- conflicted
+++ resolved
@@ -16,11 +16,8 @@
   },
 };
 use lemmy_db_schema::{
-<<<<<<< HEAD
+  newtypes::PostOrCommentId,
   impls::actor_language::validate_post_language,
-=======
-  newtypes::PostOrCommentId,
->>>>>>> 6a7b1d41
   source::{
     community::Community,
     local_site::LocalSite,
