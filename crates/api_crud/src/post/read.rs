use actix_web::web::{Data, Json, Query};
use lemmy_api_common::{
  context::LemmyContext,
  post::{GetPost, GetPostResponse},
  utils::{check_private_instance, is_mod_or_admin_opt, mark_post_as_read, update_read_comments},
};
use lemmy_db_schema::{
  source::{comment::Comment, post::Post},
  traits::Crud,
};
use lemmy_db_views::{
  post_view::PostQuery,
  structs::{LocalUserView, PostView, SiteView},
};
use lemmy_db_views_actor::structs::{CommunityModeratorView, CommunityView};
use lemmy_utils::error::{LemmyErrorType, LemmyResult};

#[tracing::instrument(skip(context))]
pub async fn get_post(
  data: Query<GetPost>,
  context: Data<LemmyContext>,
  local_user_view: Option<LocalUserView>,
) -> LemmyResult<Json<GetPostResponse>> {
  let local_site = SiteView::read_local(&mut context.pool())
    .await?
    .ok_or(LemmyErrorType::LocalSiteNotSetup)?;

  check_private_instance(&local_user_view, &local_site.local_site)?;

  let person_id = local_user_view.as_ref().map(|u| u.person.id);

  // I'd prefer fetching the post_view by a comment join, but it adds a lot of boilerplate
  let post_id = if let Some(id) = data.id {
    id
  } else if let Some(comment_id) = data.comment_id {
    Comment::read(&mut context.pool(), comment_id)
      .await?
      .ok_or(LemmyErrorType::CouldntFindComment)?
      .post_id
  } else {
    Err(LemmyErrorType::CouldntFindPost)?
  };

  // Check to see if the person is a mod or admin, to show deleted / removed
  let community_id = Post::read(&mut context.pool(), post_id)
    .await?
    .ok_or(LemmyErrorType::CouldntFindPost)?
    .community_id;

  let is_mod_or_admin = is_mod_or_admin_opt(
    &mut context.pool(),
    local_user_view.as_ref(),
    Some(community_id),
  )
  .await
  .is_ok();

  let post_view = PostView::read(&mut context.pool(), post_id, person_id, is_mod_or_admin)
    .await?
    .ok_or(LemmyErrorType::CouldntFindPost)?;

  let post_id = post_view.post.id;
  if let Some(person_id) = person_id {
    mark_post_as_read(person_id, post_id, &mut context.pool()).await?;

    update_read_comments(
      person_id,
      post_id,
      post_view.counts.comments,
      &mut context.pool(),
    )
    .await?;
  }

  // Necessary for the sidebar subscribed
  let community_view = CommunityView::read(
    &mut context.pool(),
    community_id,
    person_id,
    is_mod_or_admin,
  )
  .await?
  .ok_or(LemmyErrorType::CouldntFindCommunity)?;

<<<<<<< HEAD
  // Insert into PersonPostAggregates
  // to update the read_comments count
  if let Some(person_id) = person_id {
    let read_comments = post_view.counts.comments;
    let person_post_agg_form = PersonPostAggregatesForm {
      person_id,
      post_id,
      read_comments,
    };
    PersonPostAggregates::upsert(&mut context.pool(), &person_post_agg_form)
      .await
      .with_lemmy_type(LemmyErrorType::CouldntFindPost)?;
  }

=======
>>>>>>> fd6a1283
  let moderators = CommunityModeratorView::for_community(&mut context.pool(), community_id).await?;

  // Fetch the cross_posts
  let cross_posts = if let Some(url) = &post_view.post.url {
    let mut x_posts = PostQuery {
      url_search: Some(url.inner().as_str().into()),
      ..Default::default()
    }
    .list(&local_site.site, &mut context.pool())
    .await?;

    // Don't return this post as one of the cross_posts
    x_posts.retain(|x| x.post.id != post_id);
    x_posts
  } else {
    Vec::new()
  };

  // Return the jwt
  Ok(Json(GetPostResponse {
    post_view,
    community_view,
    moderators,
    cross_posts,
  }))
}<|MERGE_RESOLUTION|>--- conflicted
+++ resolved
@@ -82,23 +82,6 @@
   .await?
   .ok_or(LemmyErrorType::CouldntFindCommunity)?;
 
-<<<<<<< HEAD
-  // Insert into PersonPostAggregates
-  // to update the read_comments count
-  if let Some(person_id) = person_id {
-    let read_comments = post_view.counts.comments;
-    let person_post_agg_form = PersonPostAggregatesForm {
-      person_id,
-      post_id,
-      read_comments,
-    };
-    PersonPostAggregates::upsert(&mut context.pool(), &person_post_agg_form)
-      .await
-      .with_lemmy_type(LemmyErrorType::CouldntFindPost)?;
-  }
-
-=======
->>>>>>> fd6a1283
   let moderators = CommunityModeratorView::for_community(&mut context.pool(), community_id).await?;
 
   // Fetch the cross_posts
