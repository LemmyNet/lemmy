use actix_web::web::{Data, Json, Query};
use lemmy_api_common::{
  context::LemmyContext,
  post::{GetPost, GetPostResponse},
  utils::{check_private_instance, is_mod_or_admin_opt, update_read_comments},
};
use lemmy_db_schema::{
  source::{
    comment::Comment,
    post::{Post, PostActions, PostReadForm},
  },
  traits::{Crud, Readable},
  SearchType,
};
use lemmy_db_views::{
  combined::search_combined_view::SearchCombinedQuery,
  structs::{CommunityView, LocalUserView, PostView, SiteView},
};
use lemmy_utils::error::{LemmyErrorType, LemmyResult};

pub async fn get_post(
  data: Query<GetPost>,
  context: Data<LemmyContext>,
  local_user_view: Option<LocalUserView>,
) -> LemmyResult<Json<GetPostResponse>> {
  let site_view = SiteView::read_local(&mut context.pool()).await?;
  let local_site = site_view.local_site;
  let local_instance_id = site_view.site.instance_id;

  check_private_instance(&local_user_view, &local_site)?;

  let person_id = local_user_view.as_ref().map(|u| u.person.id);
  let local_user = local_user_view.as_ref().map(|l| l.local_user.clone());

  // I'd prefer fetching the post_view by a comment join, but it adds a lot of boilerplate
  let post_id = if let Some(id) = data.id {
    id
  } else if let Some(comment_id) = data.comment_id {
    Comment::read(&mut context.pool(), comment_id)
      .await?
      .post_id
  } else {
    Err(LemmyErrorType::NotFound)?
  };

  // Check to see if the person is a mod or admin, to show deleted / removed
  let community_id = Post::read_xx(&mut context.pool(), post_id)
    .await?
    .community_id;

  let is_mod_or_admin = is_mod_or_admin_opt(
    &mut context.pool(),
    local_user_view.as_ref(),
    Some(community_id),
  )
  .await
  .is_ok();
  let post_view = PostView::read(
    &mut context.pool(),
    post_id,
    local_user.as_ref(),
    local_instance_id,
    is_mod_or_admin,
  )
  .await?;

  let post_id = post_view.post.id;
  if let Some(person_id) = person_id {
    let read_form = PostReadForm::new(post_id, person_id);
    PostActions::mark_as_read(&mut context.pool(), &read_form).await?;

    update_read_comments(
      person_id,
      post_id,
      post_view.post.comments,
      &mut context.pool(),
    )
    .await?;
  }

  // Necessary for the sidebar subscribed
  let community_view = CommunityView::read(
    &mut context.pool(),
    community_id,
    local_user.as_ref(),
    is_mod_or_admin,
  )
  .await?;

  // Fetch the cross_posts
  let cross_posts = if let Some(url) = &post_view.post.url {
    SearchCombinedQuery {
      search_term: Some(url.inner().as_str().into()),
      post_url_only: Some(true),
      type_: Some(SearchType::Posts),
      ..Default::default()
    }
<<<<<<< HEAD
    .list(&mut context.pool(), &local_user_view)
    .await?
    .iter()
    // Filter map to collect posts
    .filter_map(|f| f.to_post_view())
=======
    .list(&site_view.site, &mut context.pool())
    .await?;

>>>>>>> 2f7ce1cb
    // Don't return this post as one of the cross_posts
    .filter(|x| x.post.id != post_id)
    .cloned()
    .collect::<Vec<PostView>>()
  } else {
    Vec::new()
  };

  // Return the jwt
  Ok(Json(GetPostResponse {
    post_view,
    community_view,
    cross_posts,
  }))
}<|MERGE_RESOLUTION|>--- conflicted
+++ resolved
@@ -95,17 +95,11 @@
       type_: Some(SearchType::Posts),
       ..Default::default()
     }
-<<<<<<< HEAD
     .list(&mut context.pool(), &local_user_view)
     .await?
     .iter()
     // Filter map to collect posts
     .filter_map(|f| f.to_post_view())
-=======
-    .list(&site_view.site, &mut context.pool())
-    .await?;
-
->>>>>>> 2f7ce1cb
     // Don't return this post as one of the cross_posts
     .filter(|x| x.post.id != post_id)
     .cloned()
