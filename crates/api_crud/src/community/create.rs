use super::check_community_visibility_allowed;
use activitypub_federation::{config::Data, http_signatures::generate_actor_keypair};
use actix_web::web::Json;
use lemmy_api_common::{
  build_response::build_community_response,
  community::{CommunityResponse, CreateCommunity},
  context::LemmyContext,
  utils::{
    check_nsfw_allowed,
    generate_followers_url,
    generate_inbox_url,
    get_url_blocklist,
    is_admin,
    process_markdown_opt,
    slur_regex,
  },
};
use lemmy_db_schema::{
  source::{
    actor_language::{CommunityLanguage, LocalUserLanguage, SiteLanguage},
    community::{
      Community,
      CommunityActions,
      CommunityFollowerForm,
      CommunityFollowerState,
      CommunityInsertForm,
      CommunityModeratorForm,
    },
  },
  traits::{ApubActor, Crud, Followable, Joinable},
};
use lemmy_db_views::structs::{LocalUserView, SiteView};
use lemmy_utils::{
  error::{LemmyErrorExt, LemmyErrorType, LemmyResult},
  utils::{
    slurs::check_slurs,
    validation::{
      is_valid_actor_name,
      is_valid_body_field,
      site_or_community_description_length_check,
    },
  },
};

pub async fn create_community(
  data: Json<CreateCommunity>,
  context: Data<LemmyContext>,
  local_user_view: LocalUserView,
) -> LemmyResult<Json<CommunityResponse>> {
  let site_view = SiteView::read_local(&mut context.pool()).await?;
  let local_site = site_view.local_site;

  if local_site.community_creation_admin_only && is_admin(&local_user_view).is_err() {
    Err(LemmyErrorType::OnlyAdminsCanCreateCommunities)?
  }

  check_nsfw_allowed(data.nsfw, Some(&local_site))?;
  let slur_regex = slur_regex(&context).await?;
  let url_blocklist = get_url_blocklist(&context).await?;
  check_slurs(&data.name, &slur_regex)?;
  check_slurs(&data.title, &slur_regex)?;
  let sidebar = process_markdown_opt(&data.sidebar, &slur_regex, &url_blocklist, &context).await?;

  // Ensure that the sidebar has fewer than the max num characters...
  if let Some(sidebar) = &sidebar {
    is_valid_body_field(sidebar, false)?;
  }

  let description = data.description.clone();
  if let Some(desc) = &description {
    site_or_community_description_length_check(desc)?;
    check_slurs(desc, &slur_regex)?;
  }

  is_valid_actor_name(&data.name, local_site.actor_name_max_length as usize)?;

  if let Some(desc) = &data.description {
    is_valid_body_field(desc, false)?;
  }

  check_community_visibility_allowed(data.visibility, &local_user_view)?;

  // Double check for duplicate community actor_ids
  let community_ap_id = Community::local_url(&data.name, context.settings())?;
  let community_dupe = Community::read_from_apub_id(&mut context.pool(), &community_ap_id).await?;
  if community_dupe.is_some() {
    Err(LemmyErrorType::CommunityAlreadyExists)?
  }

  // When you create a community, make sure the user becomes a moderator and a follower
  let keypair = generate_actor_keypair()?;

  let community_form = CommunityInsertForm {
    sidebar,
    description,
    nsfw: data.nsfw,
    ap_id: Some(community_ap_id.clone()),
    private_key: Some(keypair.private_key),
    followers_url: Some(generate_followers_url(&community_ap_id)?),
    inbox_url: Some(generate_inbox_url()?),
    posting_restricted_to_mods: data.posting_restricted_to_mods,
    visibility: data.visibility,
    ..CommunityInsertForm::new(
      site_view.site.instance_id,
      data.name.clone(),
      data.title.clone(),
      keypair.public_key,
    )
  };

  let inserted_community = Community::create(&mut context.pool(), &community_form)
    .await
    .with_lemmy_type(LemmyErrorType::CommunityAlreadyExists)?;
  let community_id = inserted_community.id;

  // The community creator becomes a moderator
<<<<<<< HEAD
  let community_moderator_form =
    CommunityModeratorForm::new(inserted_community.id, local_user_view.person.id);
=======
  let community_moderator_form = CommunityModeratorForm {
    community_id,
    person_id: local_user_view.person.id,
  };
>>>>>>> b6f46cd3

  CommunityActions::join(&mut context.pool(), &community_moderator_form).await?;

  // Follow your own community
<<<<<<< HEAD
  let community_follower_form = CommunityFollowerForm::new(
    inserted_community.id,
    local_user_view.person.id,
    CommunityFollowerState::Accepted,
  );
=======
  let community_follower_form = CommunityFollowerForm {
    community_id,
    person_id: local_user_view.person.id,
    state: Some(CommunityFollowerState::Accepted),
    approver_id: None,
  };
>>>>>>> b6f46cd3

  CommunityActions::follow(&mut context.pool(), &community_follower_form).await?;

  // Update the discussion_languages if that's provided
  let site_languages = SiteLanguage::read_local_raw(&mut context.pool()).await?;
  let languages = if let Some(languages) = data.discussion_languages.clone() {
    // check that community languages are a subset of site languages
    // https://stackoverflow.com/a/64227550
    let is_subset = languages.iter().all(|item| site_languages.contains(item));
    if !is_subset {
      Err(LemmyErrorType::LanguageNotAllowed)?
    }
    languages
  } else {
    // Copy languages from creator
    LocalUserLanguage::read(&mut context.pool(), local_user_view.local_user.id)
      .await?
      .into_iter()
      .filter(|l| site_languages.contains(l))
      .collect()
  };
  CommunityLanguage::update(&mut context.pool(), languages, community_id).await?;

  build_community_response(&context, local_user_view, community_id).await
}<|MERGE_RESOLUTION|>--- conflicted
+++ resolved
@@ -114,33 +114,17 @@
   let community_id = inserted_community.id;
 
   // The community creator becomes a moderator
-<<<<<<< HEAD
   let community_moderator_form =
-    CommunityModeratorForm::new(inserted_community.id, local_user_view.person.id);
-=======
-  let community_moderator_form = CommunityModeratorForm {
-    community_id,
-    person_id: local_user_view.person.id,
-  };
->>>>>>> b6f46cd3
+    CommunityModeratorForm::new(community_id, local_user_view.person.id);
 
   CommunityActions::join(&mut context.pool(), &community_moderator_form).await?;
 
   // Follow your own community
-<<<<<<< HEAD
   let community_follower_form = CommunityFollowerForm::new(
-    inserted_community.id,
+    community_id,
     local_user_view.person.id,
     CommunityFollowerState::Accepted,
   );
-=======
-  let community_follower_form = CommunityFollowerForm {
-    community_id,
-    person_id: local_user_view.person.id,
-    state: Some(CommunityFollowerState::Accepted),
-    approver_id: None,
-  };
->>>>>>> b6f46cd3
 
   CommunityActions::follow(&mut context.pool(), &community_follower_form).await?;
 
