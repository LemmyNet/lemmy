--- conflicted
+++ resolved
@@ -55,12 +55,8 @@
     Err(LemmyErrorType::OnlyAdminsCanCreateCommunities)?
   }
 
-<<<<<<< HEAD
   check_nsfw_allowed(data.nsfw, Some(&local_site))?;
-  let slur_regex = local_site_to_slur_regex(&local_site);
-=======
   let slur_regex = slur_regex(&context).await?;
->>>>>>> 493734d1
   let url_blocklist = get_url_blocklist(&context).await?;
   check_slurs(&data.name, &slur_regex)?;
   check_slurs(&data.title, &slur_regex)?;
