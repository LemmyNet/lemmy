--- conflicted
+++ resolved
@@ -105,16 +105,10 @@
 
     // Create the comment
     let parent_path = parent_opt.clone().map(|t| t.path);
-<<<<<<< HEAD
     let inserted_comment =
       Comment::create(&mut context.pool(), &comment_form, parent_path.as_ref())
         .await
-        .map_err(|e| LemmyError::from_error_message(e, "couldnt_create_comment"))?;
-=======
-    let inserted_comment = Comment::create(context.pool(), &comment_form, parent_path.as_ref())
-      .await
-      .with_lemmy_type(LemmyErrorType::CouldntCreateComment)?;
->>>>>>> 9c2490d4
+        .with_lemmy_type(LemmyErrorType::CouldntCreateComment)?;
 
     // Necessary to update the ap_id
     let inserted_comment_id = inserted_comment.id;
