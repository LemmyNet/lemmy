use crate::PerformCrud;
use actix_web::web::Data;
use lemmy_api_common::{
  comment::{CommentResponse, EditComment},
  context::LemmyContext,
<<<<<<< HEAD
  utils::{
    check_community_ban,
    check_community_deleted_or_removed,
    check_post_deleted_or_removed,
    check_user_approved,
    get_local_user_view_from_jwt,
    is_mod_or_admin,
    local_site_to_slur_regex,
  },
=======
  utils::{check_community_ban, get_local_user_view_from_jwt, local_site_to_slur_regex},
>>>>>>> 66b0ddbb
  websocket::{
    send::{send_comment_ws_message, send_local_notifs},
    UserOperationCrud,
  },
};
use lemmy_db_schema::{
  source::{
    actor_language::CommunityLanguage,
    comment::{Comment, CommentUpdateForm},
    local_site::LocalSite,
  },
  traits::Crud,
  utils::naive_now,
};
use lemmy_db_views::structs::CommentView;
use lemmy_utils::{
  error::LemmyError,
  utils::{mention::scrape_text_for_mentions, slurs::remove_slurs},
  ConnectionId,
};

#[async_trait::async_trait(?Send)]
impl PerformCrud for EditComment {
  type Response = CommentResponse;

  #[tracing::instrument(skip(context, websocket_id))]
  async fn perform(
    &self,
    context: &Data<LemmyContext>,
    websocket_id: Option<ConnectionId>,
  ) -> Result<CommentResponse, LemmyError> {
    let data: &EditComment = self;
    let local_user_view =
      get_local_user_view_from_jwt(&data.auth, context.pool(), context.secret()).await?;
    let local_site = LocalSite::read(context.pool()).await?;
    check_user_approved(&local_user_view, &local_site)?;

    let comment_id = data.comment_id;
    let orig_comment = CommentView::read(context.pool(), comment_id, None).await?;

    check_community_ban(
      local_user_view.person.id,
      orig_comment.community.id,
      context.pool(),
    )
    .await?;

    // Verify that only the creator can edit
    if local_user_view.person.id != orig_comment.creator.id {
      return Err(LemmyError::from_message("no_comment_edit_allowed"));
    }

    let language_id = self.language_id;
    CommunityLanguage::is_allowed_community_language(
      context.pool(),
      language_id,
      orig_comment.community.id,
    )
    .await?;

    // Update the Content
    let content_slurs_removed = data
      .content
      .as_ref()
      .map(|c| remove_slurs(c, &local_site_to_slur_regex(&local_site)));
    let comment_id = data.comment_id;
    let form = CommentUpdateForm::builder()
      .content(content_slurs_removed)
      .language_id(data.language_id)
      .updated(Some(Some(naive_now())))
      .build();
    let updated_comment = Comment::update(context.pool(), comment_id, &form)
      .await
      .map_err(|e| LemmyError::from_error_message(e, "couldnt_update_comment"))?;

    // Do the mentions / recipients
    let updated_comment_content = updated_comment.content.clone();
    let mentions = scrape_text_for_mentions(&updated_comment_content);
    let recipient_ids = send_local_notifs(
      mentions,
      &updated_comment,
      &local_user_view.person,
      &orig_comment.post,
      false,
      context,
    )
    .await?;

    send_comment_ws_message(
      data.comment_id,
      UserOperationCrud::EditComment,
      websocket_id,
      data.form_id.clone(),
      None,
      recipient_ids,
      context,
    )
    .await
  }
}<|MERGE_RESOLUTION|>--- conflicted
+++ resolved
@@ -3,19 +3,12 @@
 use lemmy_api_common::{
   comment::{CommentResponse, EditComment},
   context::LemmyContext,
-<<<<<<< HEAD
   utils::{
     check_community_ban,
-    check_community_deleted_or_removed,
-    check_post_deleted_or_removed,
     check_user_approved,
     get_local_user_view_from_jwt,
-    is_mod_or_admin,
     local_site_to_slur_regex,
   },
-=======
-  utils::{check_community_ban, get_local_user_view_from_jwt, local_site_to_slur_regex},
->>>>>>> 66b0ddbb
   websocket::{
     send::{send_comment_ws_message, send_local_notifs},
     UserOperationCrud,
