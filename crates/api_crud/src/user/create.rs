--- conflicted
+++ resolved
@@ -484,10 +484,7 @@
   let mut language_ids = HashSet::new();
 
   // Enable site languages. Ignored if all languages are enabled.
-<<<<<<< HEAD
   let discussion_languages = SiteLanguage::read(conn_, local_site.site_id).await?;
-=======
-  let discussion_languages = SiteLanguage::read(&mut context.pool(), local_site.site_id).await?;
 
   // Enable languages from `Accept-Language` header only if no site languages are set. Otherwise it
   // is possible that browser languages are only set to e.g. French, and the user won't see any
@@ -499,7 +496,6 @@
       }
     }
   }
->>>>>>> b8de9a51
   language_ids.extend(discussion_languages);
 
   let language_ids = language_ids.into_iter().collect();
