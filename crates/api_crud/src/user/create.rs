--- conflicted
+++ resolved
@@ -102,13 +102,8 @@
     )?;
 
     if let Some(email) = &data.email {
-<<<<<<< HEAD
       if LocalUser::is_email_taken(&mut context.pool(), email).await? {
-        return Err(LemmyError::from_message("email_already_exists"));
-=======
-      if LocalUser::is_email_taken(context.pool(), email).await? {
         return Err(LemmyErrorType::EmailAlreadyExists)?;
->>>>>>> 9c2490d4
       }
     }
 
