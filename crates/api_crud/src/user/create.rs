--- conflicted
+++ resolved
@@ -197,8 +197,7 @@
     }
   }
 
-<<<<<<< HEAD
-  Ok(res.json(login_response))
+  Ok(Json(login_response))
 }
 
 #[tracing::instrument(skip(context))]
@@ -254,7 +253,4 @@
 
   let inserted_local_user = LocalUser::create(&mut context.pool(), &local_user_form).await?;
   Ok(inserted_local_user)
-=======
-  Ok(Json(login_response))
->>>>>>> c85e680a
 }