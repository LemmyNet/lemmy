--- conflicted
+++ resolved
@@ -142,11 +142,8 @@
     .show_nsfw(Some(data.show_nsfw))
     .accepted_application(accepted_application)
     .default_listing_type(Some(local_site.default_post_listing_type))
-<<<<<<< HEAD
     .post_listing_mode(Some(local_site.default_post_listing_mode))
-=======
     .interface_language(language_tag)
->>>>>>> a3bf2f1c
     // If its the initial site setup, they are an admin
     .admin(Some(!local_site.site_setup))
     .build();
