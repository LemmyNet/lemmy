use activitypub_federation::{config::Data, http_signatures::generate_actor_keypair};
use actix_web::{web::Json, HttpRequest};
use lemmy_api_common::{
  claims::Claims,
  context::LemmyContext,
  oauth_provider::AuthenticateWithOauth,
  person::{LoginResponse, Register},
  utils::{
    check_email_verified,
    check_registration_application,
    check_user_valid,
    generate_inbox_url,
    honeypot_check,
    local_site_to_slur_regex,
    local_url,
    password_length_check,
    send_new_applicant_email_to_admins,
    send_verification_email,
    ObjectType,
  },
};
use lemmy_db_schema::{
  aggregates::structs::PersonAggregates,
  newtypes::{InstanceId, OAuthProviderId},
  source::{
    actor_language::SiteLanguage,
    captcha_answer::{CaptchaAnswer, CheckCaptchaAnswer},
    language::Language,
    local_site::LocalSite,
    local_user::{LocalUser, LocalUserInsertForm},
    local_user_vote_display_mode::LocalUserVoteDisplayMode,
    oauth_account::{OAuthAccount, OAuthAccountInsertForm},
    oauth_provider::OAuthProvider,
    person::{Person, PersonInsertForm},
    registration_application::{RegistrationApplication, RegistrationApplicationInsertForm},
  },
  traits::Crud,
  RegistrationMode,
};
use lemmy_db_views::structs::{LocalUserView, SiteView};
use lemmy_utils::{
  error::{LemmyError, LemmyErrorExt, LemmyErrorType, LemmyResult},
  utils::{
    slurs::{check_slurs, check_slurs_opt},
    validation::is_valid_actor_name,
  },
};
use regex::Regex;
use serde::{Deserialize, Serialize};
use serde_with::skip_serializing_none;
use std::{collections::HashSet, sync::LazyLock};

#[skip_serializing_none]
#[derive(Debug, Serialize, Deserialize, Clone, Default)]
/// Response from OAuth token endpoint
struct TokenResponse {
  pub access_token: String,
  pub token_type: String,
  pub expires_in: Option<i64>,
  pub refresh_token: Option<String>,
  pub scope: Option<String>,
}

pub async fn register(
  data: Json<Register>,
  req: HttpRequest,
  context: Data<LemmyContext>,
) -> LemmyResult<Json<LoginResponse>> {
  let site_view = SiteView::read_local(&mut context.pool()).await?;
  let local_site = site_view.local_site;
  let require_registration_application =
    local_site.registration_mode == RegistrationMode::RequireApplication;

  if local_site.registration_mode == RegistrationMode::Closed {
    Err(LemmyErrorType::RegistrationClosed)?
  }

  password_length_check(&data.password)?;
  honeypot_check(&data.honeypot)?;

  if local_site.require_email_verification && data.email.is_none() {
    Err(LemmyErrorType::EmailRequired)?
  }

  // make sure the registration answer is provided when the registration application is required
  if local_site.site_setup {
    validate_registration_answer(require_registration_application, &data.answer)?;
  }

  // Make sure passwords match
  if data.password != data.password_verify {
    Err(LemmyErrorType::PasswordsDoNotMatch)?
  }

  if local_site.site_setup && local_site.captcha_enabled {
    let uuid = uuid::Uuid::parse_str(&data.captcha_uuid.clone().unwrap_or_default())?;
    CaptchaAnswer::check_captcha(
      &mut context.pool(),
      CheckCaptchaAnswer {
        uuid,
        answer: data.captcha_answer.clone().unwrap_or_default(),
      },
    )
    .await?;
  }

  let slur_regex = local_site_to_slur_regex(&local_site);
  check_slurs(&data.username, &slur_regex)?;
  check_slurs_opt(&data.answer, &slur_regex)?;

  Person::check_username_taken(&mut context.pool(), &data.username).await?;

  if let Some(email) = &data.email {
    LocalUser::check_is_email_taken(&mut context.pool(), email).await?;
  }

  // We have to create both a person, and local_user
  let inserted_person = create_person(
    data.username.clone(),
    &local_site,
    site_view.site.instance_id,
    &context,
  )
  .await?;

  // Automatically set their application as accepted, if they created this with open registration.
  // Also fixes a bug which allows users to log in when registrations are changed to closed.
  let accepted_application = Some(!require_registration_application);

  // Show nsfw content if param is true, or if content_warning exists
  let show_nsfw = data
    .show_nsfw
    .unwrap_or(site_view.site.content_warning.is_some());

  let language_tags = get_language_tags(&req);

  // Create the local user
  let local_user_form = LocalUserInsertForm {
    email: data.email.as_deref().map(str::to_lowercase),
    show_nsfw: Some(show_nsfw),
    accepted_application,
    ..LocalUserInsertForm::new(inserted_person.id, Some(data.password.to_string()))
  };

  let inserted_local_user =
    create_local_user(&context, language_tags, local_user_form, &local_site).await?;

  if local_site.site_setup && require_registration_application {
    if let Some(answer) = data.answer.clone() {
      // Create the registration application
      let form = RegistrationApplicationInsertForm {
        local_user_id: inserted_local_user.id,
        answer,
      };

      RegistrationApplication::create(&mut context.pool(), &form).await?;
    }
  }

  // Email the admins, only if email verification is not required
  if local_site.application_email_admins && !local_site.require_email_verification {
    send_new_applicant_email_to_admins(&data.username, &mut context.pool(), context.settings())
      .await?;
  }

  let mut login_response = LoginResponse {
    jwt: None,
    registration_created: false,
    verify_email_sent: false,
  };

  // Log the user in directly if the site is not setup, or email verification and application aren't
  // required
  if !local_site.site_setup
    || (!require_registration_application && !local_site.require_email_verification)
  {
    let jwt = Claims::generate(inserted_local_user.id, req, &context).await?;
    login_response.jwt = Some(jwt);
  } else {
    login_response.verify_email_sent = send_verification_email_if_required(
      &context,
      &local_site,
      &inserted_local_user,
      &inserted_person,
    )
    .await?;

    if require_registration_application {
      login_response.registration_created = true;
    }
  }

  Ok(Json(login_response))
}

pub async fn authenticate_with_oauth(
  data: Json<AuthenticateWithOauth>,
  req: HttpRequest,
  context: Data<LemmyContext>,
) -> LemmyResult<Json<LoginResponse>> {
  let site_view = SiteView::read_local(&mut context.pool()).await?;
  let local_site = site_view.local_site.clone();

  // validate inputs
  if data.oauth_provider_id == OAuthProviderId(0) || data.code.is_empty() || data.code.len() > 300 {
    return Err(LemmyErrorType::OauthAuthorizationInvalid)?;
  }

  // validate the redirect_uri
  let redirect_uri = &data.redirect_uri;
  if redirect_uri.host_str().unwrap_or("").is_empty()
    || !redirect_uri.path().eq(&String::from("/oauth/callback"))
    || !redirect_uri.query().unwrap_or("").is_empty()
  {
    Err(LemmyErrorType::OauthAuthorizationInvalid)?
  }

  // validate the PKCE challenge
  if let Some(code_verifier) = &data.pkce_code_verifier {
    check_code_verifier(code_verifier)?;
  }

  // Fetch the OAUTH provider and make sure it's enabled
  let oauth_provider_id = data.oauth_provider_id;
  let oauth_provider = OAuthProvider::read(&mut context.pool(), oauth_provider_id)
    .await
    .ok()
    .ok_or(LemmyErrorType::OauthAuthorizationInvalid)?;

  if !oauth_provider.enabled {
    return Err(LemmyErrorType::OauthAuthorizationInvalid)?;
  }

  let token_response = oauth_request_access_token(
    &context,
    &oauth_provider,
    &data.code,
    data.pkce_code_verifier.as_deref(),
    redirect_uri.as_str(),
  )
  .await?;

  let user_info = oidc_get_user_info(
    &context,
    &oauth_provider,
    token_response.access_token.as_str(),
  )
  .await?;

  let oauth_user_id = read_user_info(&user_info, oauth_provider.id_claim.as_str())?;

  let mut login_response = LoginResponse {
    jwt: None,
    registration_created: false,
    verify_email_sent: false,
  };

  // Lookup user by oauth_user_id
  let mut local_user_view =
    LocalUserView::find_by_oauth_id(&mut context.pool(), oauth_provider.id, &oauth_user_id).await;

  let local_user: LocalUser;
  if let Ok(user_view) = local_user_view {
    // user found by oauth_user_id => Login user
    local_user = user_view.clone().local_user;

    check_user_valid(&user_view.person)?;
    check_email_verified(&user_view, &site_view)?;
    check_registration_application(&user_view, &site_view.local_site, &mut context.pool()).await?;
  } else {
    // user has never previously registered using oauth

    // prevent registration if registration is closed
    if local_site.registration_mode == RegistrationMode::Closed {
      Err(LemmyErrorType::RegistrationClosed)?
    }

    // prevent registration if registration is closed for OAUTH providers
    if !local_site.oauth_registration {
      return Err(LemmyErrorType::OauthRegistrationClosed)?;
    }

    // Extract the OAUTH email claim from the returned user_info
    let email = read_user_info(&user_info, "email")?;

    let require_registration_application =
      local_site.registration_mode == RegistrationMode::RequireApplication;

    // Lookup user by OAUTH email and link accounts
    local_user_view = LocalUserView::find_by_email(&mut context.pool(), &email).await;

    let person;
    if let Ok(user_view) = local_user_view {
      // user found by email => link and login if linking is allowed

      // we only allow linking by email when email_verification is required otherwise emails cannot
      // be trusted
      if oauth_provider.account_linking_enabled && site_view.local_site.require_email_verification {
        // WARNING:
        // If an admin switches the require_email_verification config from false to true,
        // users who signed up before the switch could have accounts with unverified emails falsely
        // marked as verified.

        check_user_valid(&user_view.person)?;
        check_email_verified(&user_view, &site_view)?;
        check_registration_application(&user_view, &site_view.local_site, &mut context.pool())
          .await?;

        // Link with OAUTH => Login user
        let oauth_account_form =
          OAuthAccountInsertForm::new(user_view.local_user.id, oauth_provider.id, oauth_user_id);

        OAuthAccount::create(&mut context.pool(), &oauth_account_form)
          .await
          .with_lemmy_type(LemmyErrorType::OauthLoginFailed)?;

        local_user = user_view.local_user.clone();
      } else {
        return Err(LemmyErrorType::EmailAlreadyExists)?;
      }
    } else {
      // No user was found by email => Register as new user

      // make sure the registration answer is provided when the registration application is required
      validate_registration_answer(require_registration_application, &data.answer)?;

      // make sure the username is provided
      let username = data
        .username
        .as_ref()
        .ok_or(LemmyErrorType::RegistrationUsernameRequired)?;

      let slur_regex = local_site_to_slur_regex(&local_site);
      check_slurs(username, &slur_regex)?;
      check_slurs_opt(&data.answer, &slur_regex)?;

      Person::check_username_taken(&mut context.pool(), username).await?;

      // We have to create a person, a local_user, and an oauth_account
      person = create_person(
        username.clone(),
        &local_site,
        site_view.site.instance_id,
        &context,
      )
      .await?;

      // Show nsfw content if param is true, or if content_warning exists
      let show_nsfw = data
        .show_nsfw
        .unwrap_or(site_view.site.content_warning.is_some());

      let language_tags = get_language_tags(&req);

      // Create the local user
      let local_user_form = LocalUserInsertForm {
        email: Some(str::to_lowercase(&email)),
        show_nsfw: Some(show_nsfw),
        accepted_application: Some(!require_registration_application),
        email_verified: Some(oauth_provider.auto_verify_email),
        ..LocalUserInsertForm::new(person.id, None)
      };

      local_user = create_local_user(&context, language_tags, local_user_form, &local_site).await?;

      // Create the oauth account
      let oauth_account_form =
        OAuthAccountInsertForm::new(local_user.id, oauth_provider.id, oauth_user_id);

      OAuthAccount::create(&mut context.pool(), &oauth_account_form)
        .await
        .with_lemmy_type(LemmyErrorType::IncorrectLogin)?;

      // prevent sign in until application is accepted
      if local_site.site_setup
        && require_registration_application
        && !local_user.accepted_application
        && !local_user.admin
      {
        if let Some(answer) = data.answer.clone() {
          // Create the registration application
          RegistrationApplication::create(
            &mut context.pool(),
            &RegistrationApplicationInsertForm {
              local_user_id: local_user.id,
              answer,
            },
          )
          .await?;

          login_response.registration_created = true;
        }
      }

      // Check email is verified when required
      login_response.verify_email_sent =
        send_verification_email_if_required(&context, &local_site, &local_user, &person).await?;
    }
  }

  if !login_response.registration_created && !login_response.verify_email_sent {
    let jwt = Claims::generate(local_user.id, req, &context).await?;
    login_response.jwt = Some(jwt);
  }

  Ok(Json(login_response))
}

async fn create_person(
  username: String,
  local_site: &LocalSite,
  instance_id: InstanceId,
  context: &Data<LemmyContext>,
) -> Result<Person, LemmyError> {
  let actor_keypair = generate_actor_keypair()?;
  is_valid_actor_name(&username, local_site.actor_name_max_length as usize)?;
<<<<<<< HEAD
  let actor_id = local_url(ObjectType::Person(username.clone()), context.settings())?;
=======
  let ap_id = generate_local_apub_endpoint(
    EndpointType::Person,
    &username,
    &context.settings().get_protocol_and_hostname(),
  )?;
>>>>>>> 865f0734

  // Register the new person
  let person_form = PersonInsertForm {
    ap_id: Some(ap_id.clone()),
    inbox_url: Some(generate_inbox_url()?),
    private_key: Some(actor_keypair.private_key),
    ..PersonInsertForm::new(username.clone(), actor_keypair.public_key, instance_id)
  };

  // insert the person
  let inserted_person = Person::create(&mut context.pool(), &person_form)
    .await
    .with_lemmy_type(LemmyErrorType::UserAlreadyExists)?;

  Ok(inserted_person)
}

fn get_language_tags(req: &HttpRequest) -> Vec<String> {
  req
    .headers()
    .get("Accept-Language")
    .map(|hdr| accept_language::parse(hdr.to_str().unwrap_or_default()))
    .iter()
    .flatten()
    // Remove the optional region code
    .map(|lang_str| lang_str.split('-').next().unwrap_or_default().to_string())
    .collect::<Vec<String>>()
}

async fn create_local_user(
  context: &Data<LemmyContext>,
  language_tags: Vec<String>,
  mut local_user_form: LocalUserInsertForm,
  local_site: &LocalSite,
) -> Result<LocalUser, LemmyError> {
  let all_languages = Language::read_all(&mut context.pool()).await?;
  // use hashset to avoid duplicates
  let mut language_ids = HashSet::new();

  // Enable languages from `Accept-Language` header
  for l in &language_tags {
    if let Some(found) = all_languages.iter().find(|all| &all.code == l) {
      language_ids.insert(found.id);
    }
  }

  // Enable site languages. Ignored if all languages are enabled.
  let discussion_languages = SiteLanguage::read(&mut context.pool(), local_site.site_id).await?;
  language_ids.extend(discussion_languages);

  let language_ids = language_ids.into_iter().collect();

  local_user_form.default_listing_type = Some(local_site.default_post_listing_type);
  local_user_form.post_listing_mode = Some(local_site.default_post_listing_mode);
  // If its the initial site setup, they are an admin
  local_user_form.admin = Some(!local_site.site_setup);
  local_user_form.interface_language = language_tags.first().cloned();
  let inserted_local_user =
    LocalUser::create(&mut context.pool(), &local_user_form, language_ids).await?;

  Ok(inserted_local_user)
}

async fn send_verification_email_if_required(
  context: &Data<LemmyContext>,
  local_site: &LocalSite,
  local_user: &LocalUser,
  person: &Person,
) -> LemmyResult<bool> {
  let mut sent = false;
  if !local_user.admin && local_site.require_email_verification && !local_user.email_verified {
    let local_user_view = LocalUserView {
      local_user: local_user.clone(),
      local_user_vote_display_mode: LocalUserVoteDisplayMode::default(),
      person: person.clone(),
      counts: PersonAggregates::default(),
    };

    send_verification_email(
      &local_user_view,
      &local_user
        .email
        .clone()
        .ok_or(LemmyErrorType::EmailRequired)?,
      &mut context.pool(),
      context.settings(),
    )
    .await?;

    sent = true;
  }
  Ok(sent)
}

fn validate_registration_answer(
  require_registration_application: bool,
  answer: &Option<String>,
) -> LemmyResult<()> {
  if require_registration_application && answer.is_none() {
    Err(LemmyErrorType::RegistrationApplicationAnswerRequired)?
  }

  Ok(())
}

async fn oauth_request_access_token(
  context: &Data<LemmyContext>,
  oauth_provider: &OAuthProvider,
  code: &str,
  pkce_code_verifier: Option<&str>,
  redirect_uri: &str,
) -> LemmyResult<TokenResponse> {
  let mut form = vec![
    ("client_id", &*oauth_provider.client_id),
    ("client_secret", &*oauth_provider.client_secret),
    ("code", code),
    ("grant_type", "authorization_code"),
    ("redirect_uri", redirect_uri),
  ];

  if let Some(code_verifier) = pkce_code_verifier {
    form.push(("code_verifier", code_verifier));
  }

  // Request an Access Token from the OAUTH provider
  let response = context
    .client()
    .post(oauth_provider.token_endpoint.as_str())
    .header("Accept", "application/json")
    .form(&form[..])
    .send()
    .await
    .with_lemmy_type(LemmyErrorType::OauthLoginFailed)?
    .error_for_status()
    .with_lemmy_type(LemmyErrorType::OauthLoginFailed)?;

  // Extract the access token
  let token_response = response
    .json::<TokenResponse>()
    .await
    .with_lemmy_type(LemmyErrorType::OauthLoginFailed)?;

  Ok(token_response)
}

async fn oidc_get_user_info(
  context: &Data<LemmyContext>,
  oauth_provider: &OAuthProvider,
  access_token: &str,
) -> LemmyResult<serde_json::Value> {
  // Request the user info from the OAUTH provider
  let response = context
    .client()
    .get(oauth_provider.userinfo_endpoint.as_str())
    .header("Accept", "application/json")
    .bearer_auth(access_token)
    .send()
    .await
    .with_lemmy_type(LemmyErrorType::OauthLoginFailed)?
    .error_for_status()
    .with_lemmy_type(LemmyErrorType::OauthLoginFailed)?;

  // Extract the OAUTH user_id claim from the returned user_info
  let user_info = response
    .json::<serde_json::Value>()
    .await
    .with_lemmy_type(LemmyErrorType::OauthLoginFailed)?;

  Ok(user_info)
}

fn read_user_info(user_info: &serde_json::Value, key: &str) -> LemmyResult<String> {
  if let Some(value) = user_info.get(key) {
    let result = serde_json::from_value::<String>(value.clone())
      .with_lemmy_type(LemmyErrorType::OauthLoginFailed)?;
    return Ok(result);
  }
  Err(LemmyErrorType::OauthLoginFailed)?
}

#[allow(clippy::expect_used)]
fn check_code_verifier(code_verifier: &str) -> LemmyResult<()> {
  static VALID_CODE_VERIFIER_REGEX: LazyLock<Regex> =
    LazyLock::new(|| Regex::new(r"^[a-zA-Z0-9\-._~]{43,128}$").expect("compile regex"));

  let check = VALID_CODE_VERIFIER_REGEX.is_match(code_verifier);

  if check {
    Ok(())
  } else {
    Err(LemmyErrorType::InvalidCodeVerifier.into())
  }
}<|MERGE_RESOLUTION|>--- conflicted
+++ resolved
@@ -414,15 +414,7 @@
 ) -> Result<Person, LemmyError> {
   let actor_keypair = generate_actor_keypair()?;
   is_valid_actor_name(&username, local_site.actor_name_max_length as usize)?;
-<<<<<<< HEAD
-  let actor_id = local_url(ObjectType::Person(username.clone()), context.settings())?;
-=======
-  let ap_id = generate_local_apub_endpoint(
-    EndpointType::Person,
-    &username,
-    &context.settings().get_protocol_and_hostname(),
-  )?;
->>>>>>> 865f0734
+  let ap_id = local_url(ObjectType::Person(username.clone()), context.settings())?;
 
   // Register the new person
   let person_form = PersonInsertForm {
