--- conflicted
+++ resolved
@@ -1,13 +1,4 @@
 use actix_web::web::{Data, Json};
-<<<<<<< HEAD
-use lemmy_api_common::{context::LemmyContext, site::MyUserInfo, utils::check_user_valid};
-use lemmy_db_schema::source::{
-  actor_language::LocalUserLanguage,
-  community_block::CommunityBlock,
-  instance_block::InstanceBlock,
-  person_block::PersonBlock,
-  keyword_block::LocalUserKeywordBlock,
-=======
 use lemmy_api_common::{context::LemmyContext, site::MyUserInfo, utils::check_local_user_valid};
 use lemmy_db_schema::{
   source::{
@@ -15,9 +6,9 @@
     community::CommunityActions,
     instance::InstanceActions,
     person::PersonActions,
+    keyword_block::LocalUserKeywordBlock,
   },
   traits::Blockable,
->>>>>>> 19234423
 };
 use lemmy_db_views::structs::{CommunityFollowerView, CommunityModeratorView, LocalUserView};
 use lemmy_utils::error::{LemmyErrorExt, LemmyErrorType, LemmyResult};
@@ -33,37 +24,17 @@
   let local_user_id = local_user_view.local_user.id;
   let pool = &mut context.pool();
 
-<<<<<<< HEAD
-  let (
-    follows,
-    community_blocks,
-    instance_blocks,
-    person_blocks,
-    keyword_blocks,
-    moderates,
-    discussion_languages,
-  ) = lemmy_db_schema::try_join_with_pool!(pool => (
-    |pool| CommunityFollowerView::for_person(pool, person_id),
-    |pool| CommunityBlock::for_person(pool, person_id),
-    |pool| InstanceBlock::for_person(pool, person_id),
-    |pool| PersonBlock::for_person(pool, person_id),
-    |pool| LocalUserKeywordBlock::read(pool, local_user_id),
-    |pool| CommunityModeratorView::for_person(pool, person_id, Some(&local_user_view.local_user)),
-    |pool| LocalUserLanguage::read(pool, local_user_id)
-  ))
-  .with_lemmy_type(LemmyErrorType::SystemErrLogin)?;
-=======
-  let (follows, community_blocks, instance_blocks, person_blocks, moderates, discussion_languages) =
+  let (follows, community_blocks, instance_blocks, keyword_blocks, person_blocks, moderates, discussion_languages) =
     lemmy_db_schema::try_join_with_pool!(pool => (
       |pool| CommunityFollowerView::for_person(pool, person_id),
       |pool| CommunityActions::read_blocks_for_person(pool, person_id),
       |pool| InstanceActions::read_blocks_for_person(pool, person_id),
       |pool| PersonActions::read_blocks_for_person(pool, person_id),
+        |pool| LocalUserKeywordBlock::read(pool, local_user_id),
       |pool| CommunityModeratorView::for_person(pool, person_id, Some(&local_user_view.local_user)),
       |pool| LocalUserLanguage::read(pool, local_user_id)
     ))
     .with_lemmy_type(LemmyErrorType::SystemErrLogin)?;
->>>>>>> 19234423
 
   Ok(Json(MyUserInfo {
     local_user_view: local_user_view.clone(),
