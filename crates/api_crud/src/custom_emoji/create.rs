use activitypub_federation::config::Data;
use actix_web::web::Json;
use lemmy_api_common::{
  context::LemmyContext,
  custom_emoji::{CreateCustomEmoji, CustomEmojiResponse},
  utils::is_admin,
};
use lemmy_db_schema::{
  source::{
    custom_emoji::{CustomEmoji, CustomEmojiInsertForm},
    custom_emoji_keyword::{CustomEmojiKeyword, CustomEmojiKeywordInsertForm},
  },
  traits::Crud,
};
use lemmy_db_views::structs::{CustomEmojiView, LocalUserView};
use lemmy_utils::error::LemmyResult;

#[tracing::instrument(skip(context))]
pub async fn create_custom_emoji(
  data: Json<CreateCustomEmoji>,
  context: Data<LemmyContext>,
  local_user_view: LocalUserView,
) -> LemmyResult<Json<CustomEmojiResponse>> {
  // Make sure user is an admin
  is_admin(&local_user_view)?;

<<<<<<< HEAD
  let emoji_form = CustomEmojiInsertForm::new(
    local_site.id,
    data.shortcode.to_lowercase().trim().to_string(),
    data.clone().image_url.into(),
    data.alt_text.to_string(),
    data.category.to_string(),
  );
=======
  let emoji_form = CustomEmojiInsertForm::builder()
    .shortcode(data.shortcode.to_lowercase().trim().to_string())
    .alt_text(data.alt_text.to_string())
    .category(data.category.to_string())
    .image_url(data.clone().image_url.into())
    .build();
>>>>>>> 5a722146
  let emoji = CustomEmoji::create(&mut context.pool(), &emoji_form).await?;
  let mut keywords = vec![];
  for keyword in &data.keywords {
    let keyword_form =
      CustomEmojiKeywordInsertForm::new(emoji.id, keyword.to_lowercase().trim().to_string());
    keywords.push(keyword_form);
  }
  CustomEmojiKeyword::create(&mut context.pool(), keywords).await?;
  let view = CustomEmojiView::get(&mut context.pool(), emoji.id).await?;
  Ok(Json(CustomEmojiResponse { custom_emoji: view }))
}<|MERGE_RESOLUTION|>--- conflicted
+++ resolved
@@ -24,22 +24,12 @@
   // Make sure user is an admin
   is_admin(&local_user_view)?;
 
-<<<<<<< HEAD
   let emoji_form = CustomEmojiInsertForm::new(
-    local_site.id,
     data.shortcode.to_lowercase().trim().to_string(),
     data.clone().image_url.into(),
     data.alt_text.to_string(),
     data.category.to_string(),
   );
-=======
-  let emoji_form = CustomEmojiInsertForm::builder()
-    .shortcode(data.shortcode.to_lowercase().trim().to_string())
-    .alt_text(data.alt_text.to_string())
-    .category(data.category.to_string())
-    .image_url(data.clone().image_url.into())
-    .build();
->>>>>>> 5a722146
   let emoji = CustomEmoji::create(&mut context.pool(), &emoji_form).await?;
   let mut keywords = vec![];
   for keyword in &data.keywords {
