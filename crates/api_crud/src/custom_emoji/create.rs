use activitypub_federation::config::Data;
use actix_web::web::Json;
use lemmy_api_common::{
  context::LemmyContext,
  custom_emoji::{CreateCustomEmoji, CustomEmojiResponse},
  utils::is_admin,
};
use lemmy_db_schema::{
  source::{
    custom_emoji::{CustomEmoji, CustomEmojiInsertForm},
    custom_emoji_keyword::{CustomEmojiKeyword, CustomEmojiKeywordInsertForm},
  },
  traits::Crud,
};
use lemmy_db_views::structs::{CustomEmojiView, LocalUserView};
use lemmy_utils::error::LemmyResult;

#[tracing::instrument(skip(context))]
pub async fn create_custom_emoji(
  data: Json<CreateCustomEmoji>,
  context: Data<LemmyContext>,
  local_user_view: LocalUserView,
<<<<<<< HEAD
) -> Result<Json<CustomEmojiResponse>, LemmyError> {
=======
) -> LemmyResult<Json<CustomEmojiResponse>> {
  let local_site = LocalSite::read(&mut context.pool()).await?;
>>>>>>> d075acce
  // Make sure user is an admin
  is_admin(&local_user_view)?;

  let emoji_form = CustomEmojiInsertForm::builder()
    .shortcode(data.shortcode.to_lowercase().trim().to_string())
    .alt_text(data.alt_text.to_string())
    .category(data.category.to_string())
    .image_url(data.clone().image_url.into())
    .build();
  let emoji = CustomEmoji::create(&mut context.pool(), &emoji_form).await?;
  let mut keywords = vec![];
  for keyword in &data.keywords {
    let keyword_form = CustomEmojiKeywordInsertForm::builder()
      .custom_emoji_id(emoji.id)
      .keyword(keyword.to_lowercase().trim().to_string())
      .build();
    keywords.push(keyword_form);
  }
  CustomEmojiKeyword::create(&mut context.pool(), keywords).await?;
  let view = CustomEmojiView::get(&mut context.pool(), emoji.id).await?;
  Ok(Json(CustomEmojiResponse { custom_emoji: view }))
}<|MERGE_RESOLUTION|>--- conflicted
+++ resolved
@@ -20,12 +20,7 @@
   data: Json<CreateCustomEmoji>,
   context: Data<LemmyContext>,
   local_user_view: LocalUserView,
-<<<<<<< HEAD
-) -> Result<Json<CustomEmojiResponse>, LemmyError> {
-=======
 ) -> LemmyResult<Json<CustomEmojiResponse>> {
-  let local_site = LocalSite::read(&mut context.pool()).await?;
->>>>>>> d075acce
   // Make sure user is an admin
   is_admin(&local_user_view)?;
 
