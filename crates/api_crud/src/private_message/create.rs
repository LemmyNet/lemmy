use activitypub_federation::config::Data;
use actix_web::web::Json;
use lemmy_api_common::{
  context::LemmyContext,
  plugins::{plugin_hook_after, plugin_hook_before},
  private_message::{CreatePrivateMessage, PrivateMessageResponse},
  send_activity::{ActivityChannel, SendActivityData},
  utils::{check_private_messages_enabled, get_url_blocklist, process_markdown, slur_regex},
};
use lemmy_db_schema::{
  source::{
    person::PersonActions,
    private_message::{PrivateMessage, PrivateMessageInsertForm},
  },
  traits::{Blockable, Crud},
};
use lemmy_db_views::structs::{LocalUserView, PrivateMessageView};
use lemmy_email::notifications::send_private_message_email;
use lemmy_utils::{
<<<<<<< HEAD
  error::LemmyResult,
  utils::{markdown::markdown_to_html, validation::is_valid_body_field},
=======
  error::{LemmyErrorExt, LemmyErrorType, LemmyResult},
  utils::validation::is_valid_body_field,
>>>>>>> 2f7ce1cb
};

pub async fn create_private_message(
  data: Json<CreatePrivateMessage>,
  context: Data<LemmyContext>,
  local_user_view: LocalUserView,
) -> LemmyResult<Json<PrivateMessageResponse>> {
  let slur_regex = slur_regex(&context).await?;
  let url_blocklist = get_url_blocklist(&context).await?;
  let content = process_markdown(&data.content, &slur_regex, &url_blocklist, &context).await?;
  is_valid_body_field(&content, false)?;

  PersonActions::read_block(
    &mut context.pool(),
    data.recipient_id,
    local_user_view.person.id,
  )
  .await?;

  check_private_messages_enabled(&local_user_view)?;

  // Don't allow local sends to people who have private messages disabled
  let recipient_local_user_opt = LocalUserView::read_person(&mut context.pool(), data.recipient_id)
    .await
    .ok();
  if let Some(recipient_local_user) = recipient_local_user_opt {
    check_private_messages_enabled(&recipient_local_user)?;
  }

  let mut form = PrivateMessageInsertForm::new(
    local_user_view.person.id,
    data.recipient_id,
    content.clone(),
  );

<<<<<<< HEAD
  let inserted_private_message =
    PrivateMessage::create(&mut context.pool(), &private_message_form).await?;
=======
  form = plugin_hook_before("before_create_local_private_message", form).await?;
  let inserted_private_message = PrivateMessage::create(&mut context.pool(), &form)
    .await
    .with_lemmy_type(LemmyErrorType::CouldntCreatePrivateMessage)?;
  plugin_hook_after(
    "after_create_local_private_message",
    &inserted_private_message,
  )?;
>>>>>>> 2f7ce1cb

  let view = PrivateMessageView::read(&mut context.pool(), inserted_private_message.id).await?;

  // Send email to the local recipient, if one exists
  if view.recipient.local {
    let local_recipient =
      LocalUserView::read_person(&mut context.pool(), data.recipient_id).await?;
    send_private_message_email(
      &local_user_view,
      &local_recipient,
      &content,
      context.settings(),
    )
    .await;
  }

  ActivityChannel::submit_activity(
    SendActivityData::CreatePrivateMessage(view.clone()),
    &context,
  )?;

  Ok(Json(PrivateMessageResponse {
    private_message_view: view,
  }))
}<|MERGE_RESOLUTION|>--- conflicted
+++ resolved
@@ -17,13 +17,8 @@
 use lemmy_db_views::structs::{LocalUserView, PrivateMessageView};
 use lemmy_email::notifications::send_private_message_email;
 use lemmy_utils::{
-<<<<<<< HEAD
-  error::LemmyResult,
-  utils::{markdown::markdown_to_html, validation::is_valid_body_field},
-=======
   error::{LemmyErrorExt, LemmyErrorType, LemmyResult},
   utils::validation::is_valid_body_field,
->>>>>>> 2f7ce1cb
 };
 
 pub async fn create_private_message(
@@ -59,19 +54,13 @@
     content.clone(),
   );
 
-<<<<<<< HEAD
-  let inserted_private_message =
-    PrivateMessage::create(&mut context.pool(), &private_message_form).await?;
-=======
   form = plugin_hook_before("before_create_local_private_message", form).await?;
   let inserted_private_message = PrivateMessage::create(&mut context.pool(), &form)
-    .await
-    .with_lemmy_type(LemmyErrorType::CouldntCreatePrivateMessage)?;
+    .await?;
   plugin_hook_after(
     "after_create_local_private_message",
     &inserted_private_message,
   )?;
->>>>>>> 2f7ce1cb
 
   let view = PrivateMessageView::read(&mut context.pool(), inserted_private_message.id).await?;
 
