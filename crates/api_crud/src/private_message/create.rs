--- conflicted
+++ resolved
@@ -5,12 +5,7 @@
   private_message::{CreatePrivateMessage, PrivateMessageResponse},
   send_activity::{ActivityChannel, SendActivityData},
   utils::{
-<<<<<<< HEAD
-    check_person_block,
     check_private_messages_enabled,
-    generate_local_apub_endpoint,
-=======
->>>>>>> 02ba54c5
     get_interface_language,
     get_url_blocklist,
     local_site_to_slur_regex,
@@ -52,7 +47,6 @@
   )
   .await?;
 
-<<<<<<< HEAD
   check_private_messages_enabled(&local_user_view)?;
 
   // Don't allow local sends to people who have private messages disabled
@@ -63,18 +57,11 @@
     check_private_messages_enabled(&recipient_local_user)?;
   }
 
-  let private_message_form = PrivateMessageInsertForm::builder()
-    .content(content.clone())
-    .creator_id(local_user_view.person.id)
-    .recipient_id(data.recipient_id)
-    .build();
-=======
   let private_message_form = PrivateMessageInsertForm::new(
     local_user_view.person.id,
     data.recipient_id,
     content.clone(),
   );
->>>>>>> 02ba54c5
 
   let inserted_private_message = PrivateMessage::create(&mut context.pool(), &private_message_form)
     .await
