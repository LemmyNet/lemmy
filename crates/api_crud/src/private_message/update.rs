use activitypub_federation::config::Data;
use actix_web::web::Json;
use chrono::Utc;
use lemmy_api_common::{
  context::LemmyContext,
  plugins::{plugin_hook_after, plugin_hook_before},
  private_message::{EditPrivateMessage, PrivateMessageResponse},
  send_activity::{ActivityChannel, SendActivityData},
  utils::{get_url_blocklist, process_markdown, slur_regex},
};
use lemmy_db_schema::{
  source::private_message::{PrivateMessage, PrivateMessageUpdateForm},
  traits::Crud,
};
use lemmy_db_views::structs::{LocalUserView, PrivateMessageView};
use lemmy_utils::{
  error::{LemmyErrorType, LemmyResult},
  utils::validation::is_valid_body_field,
};

pub async fn update_private_message(
  data: Json<EditPrivateMessage>,
  context: Data<LemmyContext>,
  local_user_view: LocalUserView,
) -> LemmyResult<Json<PrivateMessageResponse>> {
  // Checking permissions
  let private_message_id = data.private_message_id;
  let orig_private_message = PrivateMessage::read(&mut context.pool(), private_message_id).await?;
  if local_user_view.person.id != orig_private_message.creator_id {
    Err(LemmyErrorType::EditPrivateMessageNotAllowed)?
  }

  // Doing the update
  let slur_regex = slur_regex(&context).await?;
  let url_blocklist = get_url_blocklist(&context).await?;
  let content = process_markdown(&data.content, &slur_regex, &url_blocklist, &context).await?;
  is_valid_body_field(&content, false)?;

  let private_message_id = data.private_message_id;
<<<<<<< HEAD
  PrivateMessage::update(
    &mut context.pool(),
    private_message_id,
    &PrivateMessageUpdateForm {
      content: Some(content),
      updated: Some(Some(Utc::now())),
      ..Default::default()
    },
  )
  .await?;
=======
  let mut form = PrivateMessageUpdateForm {
    content: Some(content),
    updated: Some(Some(Utc::now())),
    ..Default::default()
  };
  form = plugin_hook_before("before_update_local_private_message", form).await?;
  let private_message = PrivateMessage::update(&mut context.pool(), private_message_id, &form)
    .await
    .with_lemmy_type(LemmyErrorType::CouldntUpdatePrivateMessage)?;
  plugin_hook_after("after_update_local_private_message", &private_message)?;
>>>>>>> 2f7ce1cb

  let view = PrivateMessageView::read(&mut context.pool(), private_message_id).await?;

  ActivityChannel::submit_activity(
    SendActivityData::UpdatePrivateMessage(view.clone()),
    &context,
  )?;

  Ok(Json(PrivateMessageResponse {
    private_message_view: view,
  }))
}<|MERGE_RESOLUTION|>--- conflicted
+++ resolved
@@ -37,18 +37,6 @@
   is_valid_body_field(&content, false)?;
 
   let private_message_id = data.private_message_id;
-<<<<<<< HEAD
-  PrivateMessage::update(
-    &mut context.pool(),
-    private_message_id,
-    &PrivateMessageUpdateForm {
-      content: Some(content),
-      updated: Some(Some(Utc::now())),
-      ..Default::default()
-    },
-  )
-  .await?;
-=======
   let mut form = PrivateMessageUpdateForm {
     content: Some(content),
     updated: Some(Some(Utc::now())),
@@ -56,10 +44,8 @@
   };
   form = plugin_hook_before("before_update_local_private_message", form).await?;
   let private_message = PrivateMessage::update(&mut context.pool(), private_message_id, &form)
-    .await
-    .with_lemmy_type(LemmyErrorType::CouldntUpdatePrivateMessage)?;
+    .await?;
   plugin_hook_after("after_update_local_private_message", &private_message)?;
->>>>>>> 2f7ce1cb
 
   let view = PrivateMessageView::read(&mut context.pool(), private_message_id).await?;
 
