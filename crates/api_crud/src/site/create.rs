--- conflicted
+++ resolved
@@ -4,18 +4,14 @@
 use lemmy_api_common::{
   context::LemmyContext,
   site::{CreateSite, SiteResponse},
-<<<<<<< HEAD
   utils::{
-    generate_site_inbox_url,
+    generate_shared_inbox_url,
     is_admin,
     local_site_rate_limit_to_rate_limit_config,
     local_site_to_slur_regex,
     process_markdown_opt,
     proxy_image_link_opt_api,
   },
-=======
-  utils::{generate_shared_inbox_url, is_admin, local_site_rate_limit_to_rate_limit_config},
->>>>>>> cafeb14f
 };
 use lemmy_db_schema::{
   newtypes::DbUrl,
