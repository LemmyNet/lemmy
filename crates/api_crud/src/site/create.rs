use crate::site::{application_question_check, site_default_post_listing_type_check};
use activitypub_federation::{config::Data, http_signatures::generate_actor_keypair};
use actix_web::web::Json;
use lemmy_api_common::{
  context::LemmyContext,
  site::{CreateSite, SiteResponse},
  utils::{
    generate_shared_inbox_url,
    get_url_blocklist,
    is_admin,
    local_site_rate_limit_to_rate_limit_config,
    local_site_to_slur_regex,
    process_markdown_opt,
    proxy_image_link_api,
  },
};
use lemmy_db_schema::{
  newtypes::DbUrl,
  source::{
    local_site::{LocalSite, LocalSiteUpdateForm},
    local_site_rate_limit::{LocalSiteRateLimit, LocalSiteRateLimitUpdateForm},
    site::{Site, SiteUpdateForm},
    tagline::Tagline,
  },
  traits::Crud,
  utils::{diesel_string_update, diesel_url_create, naive_now},
};
use lemmy_db_views::structs::{LocalUserView, SiteView};
use lemmy_utils::{
  error::{LemmyErrorType, LemmyResult},
  utils::{
    slurs::{check_slurs, check_slurs_opt},
    validation::{
      build_and_check_regex,
      check_site_visibility_valid,
      is_valid_body_field,
      site_description_length_check,
      site_name_length_check,
    },
  },
};
use url::Url;

#[tracing::instrument(skip(context))]
pub async fn create_site(
  data: Json<CreateSite>,
  context: Data<LemmyContext>,
  local_user_view: LocalUserView,
) -> LemmyResult<Json<SiteResponse>> {
  let local_site = LocalSite::read(&mut context.pool()).await?;

  // Make sure user is an admin; other types of users should not create site data...
  is_admin(&local_user_view)?;

  validate_create_payload(&local_site, &data)?;

  let actor_id: DbUrl = Url::parse(&context.settings().get_protocol_and_hostname())?.into();
  let inbox_url = Some(generate_shared_inbox_url(context.settings())?);
  let keypair = generate_actor_keypair()?;

  let slur_regex = local_site_to_slur_regex(&local_site);
  let url_blocklist = get_url_blocklist(&context).await?;
  let sidebar = process_markdown_opt(&data.sidebar, &slur_regex, &url_blocklist, &context).await?;

  let icon = diesel_url_create(data.icon.as_deref())?;
  let icon = proxy_image_link_api(icon, &context).await?;

  let banner = diesel_url_create(data.banner.as_deref())?;
  let banner = proxy_image_link_api(banner, &context).await?;

  let site_form = SiteUpdateForm {
    name: Some(data.name.clone()),
    sidebar: diesel_string_update(sidebar.as_deref()),
    description: diesel_string_update(data.description.as_deref()),
    icon: Some(icon),
    banner: Some(banner),
    actor_id: Some(actor_id),
    last_refreshed_at: Some(naive_now()),
    inbox_url,
    private_key: Some(Some(keypair.private_key)),
    public_key: Some(keypair.public_key),
    content_warning: diesel_string_update(data.content_warning.as_deref()),
    ..Default::default()
  };

  let site_id = local_site.site_id;

  Site::update(&mut context.pool(), site_id, &site_form).await?;

  let local_site_form = LocalSiteUpdateForm {
    // Set the site setup to true
    site_setup: Some(true),
    enable_downvotes: data.enable_downvotes,
    registration_mode: data.registration_mode,
    community_creation_admin_only: data.community_creation_admin_only,
    require_email_verification: data.require_email_verification,
    application_question: diesel_string_update(data.application_question.as_deref()),
    private_instance: data.private_instance,
    default_theme: data.default_theme.clone(),
    default_post_listing_type: data.default_post_listing_type,
    default_post_sort_type: data.default_post_sort_type,
    default_comment_sort_type: data.default_comment_sort_type,
    legal_information: diesel_string_update(data.legal_information.as_deref()),
    application_email_admins: data.application_email_admins,
    hide_modlog_mod_names: data.hide_modlog_mod_names,
    updated: Some(Some(naive_now())),
    slur_filter_regex: diesel_string_update(data.slur_filter_regex.as_deref()),
    actor_name_max_length: data.actor_name_max_length,
    federation_enabled: data.federation_enabled,
    captcha_enabled: data.captcha_enabled,
    captcha_difficulty: data.captcha_difficulty.clone(),
    default_post_listing_mode: data.default_post_listing_mode,
    ..Default::default()
  };

  LocalSite::update(&mut context.pool(), &local_site_form).await?;

  let local_site_rate_limit_form = LocalSiteRateLimitUpdateForm {
    message: data.rate_limit_message,
    message_per_second: data.rate_limit_message_per_second,
    post: data.rate_limit_post,
    post_per_second: data.rate_limit_post_per_second,
    register: data.rate_limit_register,
    register_per_second: data.rate_limit_register_per_second,
    image: data.rate_limit_image,
    image_per_second: data.rate_limit_image_per_second,
    comment: data.rate_limit_comment,
    comment_per_second: data.rate_limit_comment_per_second,
    search: data.rate_limit_search,
    search_per_second: data.rate_limit_search_per_second,
    ..Default::default()
  };

  LocalSiteRateLimit::update(&mut context.pool(), &local_site_rate_limit_form).await?;

  let site_view = SiteView::read_local(&mut context.pool()).await?;

  let new_taglines = data.taglines.clone();
  let taglines = Tagline::replace(&mut context.pool(), local_site.id, new_taglines).await?;

  let rate_limit_config =
    local_site_rate_limit_to_rate_limit_config(&site_view.local_site_rate_limit);
  context.rate_limit_cell().set_config(rate_limit_config);

  Ok(Json(SiteResponse {
    site_view,
    taglines,
  }))
}

fn validate_create_payload(local_site: &LocalSite, create_site: &CreateSite) -> LemmyResult<()> {
  // Make sure the site hasn't already been set up...
  if local_site.site_setup {
    Err(LemmyErrorType::SiteAlreadyExists)?
  };

  // Check that the slur regex compiles, and returns the regex if valid...
  // Prioritize using new slur regex from the request; if not provided, use the existing regex.
  let slur_regex = build_and_check_regex(
    &create_site
      .slur_filter_regex
      .as_deref()
      .or(local_site.slur_filter_regex.as_deref()),
  )?;

  site_name_length_check(&create_site.name)?;
  check_slurs(&create_site.name, &slur_regex)?;

  if let Some(desc) = &create_site.description {
    site_description_length_check(desc)?;
    check_slurs_opt(&create_site.description, &slur_regex)?;
  }

  site_default_post_listing_type_check(&create_site.default_post_listing_type)?;

  check_site_visibility_valid(
    local_site.private_instance,
    local_site.federation_enabled,
    &create_site.private_instance,
    &create_site.federation_enabled,
  )?;

  // Ensure that the sidebar has fewer than the max num characters...
  if let Some(body) = &create_site.sidebar {
    is_valid_body_field(body, false)?;
  }

  application_question_check(
    &local_site.application_question,
    &create_site.application_question,
    create_site
      .registration_mode
      .unwrap_or(local_site.registration_mode),
  )
}

#[cfg(test)]
#[allow(clippy::unwrap_used)]
#[allow(clippy::indexing_slicing)]
mod tests {

  use crate::site::create::validate_create_payload;
  use lemmy_api_common::site::CreateSite;
  use lemmy_db_schema::{
    source::local_site::LocalSite,
    CommentSortType,
    ListingType,
    PostSortType,
    RegistrationMode,
  };
  use lemmy_utils::error::LemmyErrorType;

  #[test]
  fn test_validate_invalid_create_payload() {
    let invalid_payloads = [
      (
        "CreateSite attempted on set up LocalSite",
        LemmyErrorType::SiteAlreadyExists,
<<<<<<< HEAD
        &LocalSite {
          site_setup: true,
          private_instance: true,
          federation_enabled: false,
          registration_mode: RegistrationMode::Open,
          ..Default::default()
        },
        &CreateSite {
          name: String::from("site_name"),
          ..Default::default()
        },
=======
        &generate_local_site(
          true,
          None::<String>,
          true,
          false,
          None::<String>,
          RegistrationMode::Open,
        ),
        &generate_create_site(
          String::from("site_name"),
          None::<String>,
          None::<String>,
          None::<ListingType>,
          None::<PostSortType>,
          None::<CommentSortType>,
          None::<String>,
          None::<bool>,
          None::<bool>,
          None::<String>,
          None::<RegistrationMode>,
        ),
>>>>>>> 6b6457cc
      ),
      (
        "CreateSite name matches LocalSite slur filter",
        LemmyErrorType::Slurs,
<<<<<<< HEAD
        &LocalSite {
          site_setup: false,
          private_instance: true,
          slur_filter_regex: Some(String::from("(foo|bar)")),
          federation_enabled: false,
          registration_mode: RegistrationMode::Open,
          ..Default::default()
        },
        &CreateSite {
          name: String::from("foo site_name"),
          ..Default::default()
        },
=======
        &generate_local_site(
          false,
          Some(String::from("(foo|bar)")),
          true,
          false,
          None::<String>,
          RegistrationMode::Open,
        ),
        &generate_create_site(
          String::from("foo site_name"),
          None::<String>,
          None::<String>,
          None::<ListingType>,
          None::<PostSortType>,
          None::<CommentSortType>,
          None::<String>,
          None::<bool>,
          None::<bool>,
          None::<String>,
          None::<RegistrationMode>,
        ),
>>>>>>> 6b6457cc
      ),
      (
        "CreateSite name matches new slur filter",
        LemmyErrorType::Slurs,
<<<<<<< HEAD
        &LocalSite {
          site_setup: false,
          private_instance: true,
          slur_filter_regex: Some(String::from("(foo|bar)")),
          federation_enabled: false,
          registration_mode: RegistrationMode::Open,
          ..Default::default()
        },
        &CreateSite {
          name: String::from("zeta site_name"),
          slur_filter_regex: Some(String::from("(zeta|alpha)")),
          ..Default::default()
        },
=======
        &generate_local_site(
          false,
          Some(String::from("(foo|bar)")),
          true,
          false,
          None::<String>,
          RegistrationMode::Open,
        ),
        &generate_create_site(
          String::from("zeta site_name"),
          None::<String>,
          None::<String>,
          None::<ListingType>,
          None::<PostSortType>,
          None::<CommentSortType>,
          Some(String::from("(zeta|alpha)")),
          None::<bool>,
          None::<bool>,
          None::<String>,
          None::<RegistrationMode>,
        ),
>>>>>>> 6b6457cc
      ),
      (
        "CreateSite listing type is Subscribed, which is invalid",
        LemmyErrorType::InvalidDefaultPostListingType,
<<<<<<< HEAD
        &LocalSite {
          site_setup: false,
          private_instance: true,
          federation_enabled: false,
          registration_mode: RegistrationMode::Open,
          ..Default::default()
        },
        &CreateSite {
          name: String::from("site_name"),
          default_post_listing_type: Some(ListingType::Subscribed),
          ..Default::default()
        },
=======
        &generate_local_site(
          false,
          None::<String>,
          true,
          false,
          None::<String>,
          RegistrationMode::Open,
        ),
        &generate_create_site(
          String::from("site_name"),
          None::<String>,
          None::<String>,
          Some(ListingType::Subscribed),
          None::<PostSortType>,
          None::<CommentSortType>,
          None::<String>,
          None::<bool>,
          None::<bool>,
          None::<String>,
          None::<RegistrationMode>,
        ),
>>>>>>> 6b6457cc
      ),
      (
        "CreateSite is both private and federated",
        LemmyErrorType::CantEnablePrivateInstanceAndFederationTogether,
<<<<<<< HEAD
        &LocalSite {
          site_setup: false,
          private_instance: true,
          federation_enabled: false,
          ..Default::default()
        },
        &CreateSite {
          name: String::from("site_name"),
          private_instance: Some(true),
          federation_enabled: Some(true),
          ..Default::default()
        },
=======
        &generate_local_site(
          false,
          None::<String>,
          true,
          false,
          None::<String>,
          RegistrationMode::Open,
        ),
        &generate_create_site(
          String::from("site_name"),
          None::<String>,
          None::<String>,
          None::<ListingType>,
          None::<PostSortType>,
          None::<CommentSortType>,
          None::<String>,
          Some(true),
          Some(true),
          None::<String>,
          None::<RegistrationMode>,
        ),
>>>>>>> 6b6457cc
      ),
      (
        "LocalSite is private, but CreateSite also makes it federated",
        LemmyErrorType::CantEnablePrivateInstanceAndFederationTogether,
<<<<<<< HEAD
        &LocalSite {
          site_setup: false,
          private_instance: true,
          federation_enabled: false,
          registration_mode: RegistrationMode::Open,
          ..Default::default()
        },
        &CreateSite {
          name: String::from("site_name"),
          federation_enabled: Some(true),
          ..Default::default()
        },
=======
        &generate_local_site(
          false,
          None::<String>,
          true,
          false,
          None::<String>,
          RegistrationMode::Open,
        ),
        &generate_create_site(
          String::from("site_name"),
          None::<String>,
          None::<String>,
          None::<ListingType>,
          None::<PostSortType>,
          None::<CommentSortType>,
          None::<String>,
          None::<bool>,
          Some(true),
          None::<String>,
          None::<RegistrationMode>,
        ),
>>>>>>> 6b6457cc
      ),
      (
        "CreateSite requires application, but neither it nor LocalSite has an application question",
        LemmyErrorType::ApplicationQuestionRequired,
<<<<<<< HEAD
        &LocalSite {
          site_setup: false,
          private_instance: true,
          federation_enabled: false,
          registration_mode: RegistrationMode::Open,
          ..Default::default()
        },
        &CreateSite {
          name: String::from("site_name"),
          registration_mode: Some(RegistrationMode::RequireApplication),
          ..Default::default()
        },
=======
        &generate_local_site(
          false,
          None::<String>,
          true,
          false,
          None::<String>,
          RegistrationMode::Open,
        ),
        &generate_create_site(
          String::from("site_name"),
          None::<String>,
          None::<String>,
          None::<ListingType>,
          None::<PostSortType>,
          None::<CommentSortType>,
          None::<String>,
          None::<bool>,
          None::<bool>,
          None::<String>,
          Some(RegistrationMode::RequireApplication),
        ),
>>>>>>> 6b6457cc
      ),
    ];

    invalid_payloads.iter().enumerate().for_each(
      |(
         idx,
         &(reason, ref expected_err, local_site, create_site),
       )| {
        match validate_create_payload(
          local_site,
          create_site,
        ) {
          Ok(_) => {
            panic!(
              "Got Ok, but validation should have failed with error: {} for reason: {}. invalid_payloads.nth({})",
              expected_err, reason, idx
            )
          }
          Err(error) => {
            assert!(
              error.error_type.eq(&expected_err.clone()),
              "Got Err {:?}, but should have failed with message: {} for reason: {}. invalid_payloads.nth({})",
              error.error_type,
              expected_err,
              reason,
              idx
            )
          }
        }
      },
    );
  }

  #[test]
  fn test_validate_valid_create_payload() {
    let valid_payloads = [
      (
        "No changes between LocalSite and CreateSite",
<<<<<<< HEAD
        &LocalSite {
          site_setup: false,
          private_instance: true,
          federation_enabled: false,
          registration_mode: RegistrationMode::Open,
          ..Default::default()
        },
        &CreateSite {
          name: String::from("site_name"),
          ..Default::default()
        },
      ),
      (
        "CreateSite allows clearing and changing values",
        &LocalSite {
          site_setup: false,
          private_instance: true,
          federation_enabled: false,
          registration_mode: RegistrationMode::Open,
          ..Default::default()
        },
        &CreateSite {
          name: String::from("site_name"),
          sidebar: Some(String::new()),
          description: Some(String::new()),
          application_question: Some(String::new()),
          private_instance: Some(false),
          default_post_listing_type: Some(ListingType::All),
          default_sort_type: Some(SortType::Active),
          slur_filter_regex: Some(String::new()),
          federation_enabled: Some(true),
          registration_mode: Some(RegistrationMode::Open),
          ..Default::default()
        },
      ),
      (
        "CreateSite clears existing slur filter regex",
        &LocalSite {
          site_setup: false,
          private_instance: true,
          slur_filter_regex: Some(String::from("(foo|bar)")),
          federation_enabled: false,
          registration_mode: RegistrationMode::Open,
          ..Default::default()
        },
        &CreateSite {
          name: String::from("foo site_name"),
          slur_filter_regex: Some(String::new()),
          ..Default::default()
        },
      ),
      (
        "LocalSite has application question and CreateSite now requires applications,",
        &LocalSite {
          site_setup: false,
          application_question: Some(String::from("question")),
          private_instance: true,
          federation_enabled: false,
          registration_mode: RegistrationMode::Open,
          ..Default::default()
        },
        &CreateSite {
          name: String::from("site_name"),
          registration_mode: Some(RegistrationMode::RequireApplication),
          ..Default::default()
        },
=======
        &generate_local_site(
          false,
          None::<String>,
          true,
          false,
          None::<String>,
          RegistrationMode::Open,
        ),
        &generate_create_site(
          String::from("site_name"),
          None::<String>,
          None::<String>,
          None::<ListingType>,
          None::<PostSortType>,
          None::<CommentSortType>,
          None::<String>,
          None::<bool>,
          None::<bool>,
          None::<String>,
          None::<RegistrationMode>,
        ),
      ),
      (
        "CreateSite allows clearing and changing values",
        &generate_local_site(
          false,
          None::<String>,
          true,
          false,
          None::<String>,
          RegistrationMode::Open,
        ),
        &generate_create_site(
          String::from("site_name"),
          Some(String::new()),
          Some(String::new()),
          Some(ListingType::All),
          Some(PostSortType::Active),
          Some(CommentSortType::Hot),
          Some(String::new()),
          Some(false),
          Some(true),
          Some(String::new()),
          Some(RegistrationMode::Open),
        ),
      ),
      (
        "CreateSite clears existing slur filter regex",
        &generate_local_site(
          false,
          Some(String::from("(foo|bar)")),
          true,
          false,
          None::<String>,
          RegistrationMode::Open,
        ),
        &generate_create_site(
          String::from("foo site_name"),
          None::<String>,
          None::<String>,
          None::<ListingType>,
          None::<PostSortType>,
          None::<CommentSortType>,
          Some(String::new()),
          None::<bool>,
          None::<bool>,
          None::<String>,
          None::<RegistrationMode>,
        ),
      ),
      (
        "LocalSite has application question and CreateSite now requires applications,",
        &generate_local_site(
          false,
          None::<String>,
          true,
          false,
          Some(String::from("question")),
          RegistrationMode::Open,
        ),
        &generate_create_site(
          String::from("site_name"),
          None::<String>,
          None::<String>,
          None::<ListingType>,
          None::<PostSortType>,
          None::<CommentSortType>,
          None::<String>,
          None::<bool>,
          None::<bool>,
          None::<String>,
          Some(RegistrationMode::RequireApplication),
        ),
>>>>>>> 6b6457cc
      ),
    ];

    valid_payloads
      .iter()
      .enumerate()
      .for_each(|(idx, &(reason, local_site, edit_site))| {
        assert!(
          validate_create_payload(local_site, edit_site).is_ok(),
          "Got Err, but should have got Ok for reason: {}. valid_payloads.nth({})",
          reason,
          idx
        );
      })
  }
<<<<<<< HEAD
=======

  fn generate_local_site(
    site_setup: bool,
    site_slur_filter_regex: Option<String>,
    site_is_private: bool,
    site_is_federated: bool,
    site_application_question: Option<String>,
    site_registration_mode: RegistrationMode,
  ) -> LocalSite {
    LocalSite {
      site_setup,
      application_question: site_application_question,
      private_instance: site_is_private,
      slur_filter_regex: site_slur_filter_regex,
      federation_enabled: site_is_federated,
      registration_mode: site_registration_mode,
      ..Default::default()
    }
  }

  // Allow the test helper function to have too many arguments.
  // It's either this or generate the entire struct each time for testing.
  #[allow(clippy::too_many_arguments)]
  fn generate_create_site(
    site_name: String,
    site_description: Option<String>,
    site_sidebar: Option<String>,
    site_listing_type: Option<ListingType>,
    site_post_sort_type: Option<PostSortType>,
    site_comment_sort_type: Option<CommentSortType>,
    site_slur_filter_regex: Option<String>,
    site_is_private: Option<bool>,
    site_is_federated: Option<bool>,
    site_application_question: Option<String>,
    site_registration_mode: Option<RegistrationMode>,
  ) -> CreateSite {
    CreateSite {
      name: site_name,
      sidebar: site_sidebar,
      description: site_description,
      icon: None,
      banner: None,
      enable_downvotes: None,
      enable_nsfw: None,
      community_creation_admin_only: None,
      require_email_verification: None,
      application_question: site_application_question,
      private_instance: site_is_private,
      default_theme: None,
      default_post_listing_type: site_listing_type,
      default_post_sort_type: site_post_sort_type,
      default_comment_sort_type: site_comment_sort_type,
      legal_information: None,
      application_email_admins: None,
      hide_modlog_mod_names: None,
      discussion_languages: None,
      slur_filter_regex: site_slur_filter_regex,
      actor_name_max_length: None,
      rate_limit_message: None,
      rate_limit_message_per_second: None,
      rate_limit_post: None,
      rate_limit_post_per_second: None,
      rate_limit_register: None,
      rate_limit_register_per_second: None,
      rate_limit_image: None,
      rate_limit_image_per_second: None,
      rate_limit_comment: None,
      rate_limit_comment_per_second: None,
      rate_limit_search: None,
      rate_limit_search_per_second: None,
      federation_enabled: site_is_federated,
      federation_debug: None,
      captcha_enabled: None,
      captcha_difficulty: None,
      allowed_instances: None,
      blocked_instances: None,
      taglines: None,
      registration_mode: site_registration_mode,
      oauth_registration: None,
      content_warning: None,
      default_post_listing_mode: None,
    }
  }
>>>>>>> 6b6457cc
}<|MERGE_RESOLUTION|>--- conflicted
+++ resolved
@@ -203,7 +203,6 @@
   use lemmy_api_common::site::CreateSite;
   use lemmy_db_schema::{
     source::local_site::LocalSite,
-    CommentSortType,
     ListingType,
     PostSortType,
     RegistrationMode,
@@ -216,7 +215,6 @@
       (
         "CreateSite attempted on set up LocalSite",
         LemmyErrorType::SiteAlreadyExists,
-<<<<<<< HEAD
         &LocalSite {
           site_setup: true,
           private_instance: true,
@@ -228,34 +226,10 @@
           name: String::from("site_name"),
           ..Default::default()
         },
-=======
-        &generate_local_site(
-          true,
-          None::<String>,
-          true,
-          false,
-          None::<String>,
-          RegistrationMode::Open,
-        ),
-        &generate_create_site(
-          String::from("site_name"),
-          None::<String>,
-          None::<String>,
-          None::<ListingType>,
-          None::<PostSortType>,
-          None::<CommentSortType>,
-          None::<String>,
-          None::<bool>,
-          None::<bool>,
-          None::<String>,
-          None::<RegistrationMode>,
-        ),
->>>>>>> 6b6457cc
       ),
       (
         "CreateSite name matches LocalSite slur filter",
         LemmyErrorType::Slurs,
-<<<<<<< HEAD
         &LocalSite {
           site_setup: false,
           private_instance: true,
@@ -268,34 +242,10 @@
           name: String::from("foo site_name"),
           ..Default::default()
         },
-=======
-        &generate_local_site(
-          false,
-          Some(String::from("(foo|bar)")),
-          true,
-          false,
-          None::<String>,
-          RegistrationMode::Open,
-        ),
-        &generate_create_site(
-          String::from("foo site_name"),
-          None::<String>,
-          None::<String>,
-          None::<ListingType>,
-          None::<PostSortType>,
-          None::<CommentSortType>,
-          None::<String>,
-          None::<bool>,
-          None::<bool>,
-          None::<String>,
-          None::<RegistrationMode>,
-        ),
->>>>>>> 6b6457cc
       ),
       (
         "CreateSite name matches new slur filter",
         LemmyErrorType::Slurs,
-<<<<<<< HEAD
         &LocalSite {
           site_setup: false,
           private_instance: true,
@@ -309,34 +259,10 @@
           slur_filter_regex: Some(String::from("(zeta|alpha)")),
           ..Default::default()
         },
-=======
-        &generate_local_site(
-          false,
-          Some(String::from("(foo|bar)")),
-          true,
-          false,
-          None::<String>,
-          RegistrationMode::Open,
-        ),
-        &generate_create_site(
-          String::from("zeta site_name"),
-          None::<String>,
-          None::<String>,
-          None::<ListingType>,
-          None::<PostSortType>,
-          None::<CommentSortType>,
-          Some(String::from("(zeta|alpha)")),
-          None::<bool>,
-          None::<bool>,
-          None::<String>,
-          None::<RegistrationMode>,
-        ),
->>>>>>> 6b6457cc
       ),
       (
         "CreateSite listing type is Subscribed, which is invalid",
         LemmyErrorType::InvalidDefaultPostListingType,
-<<<<<<< HEAD
         &LocalSite {
           site_setup: false,
           private_instance: true,
@@ -349,34 +275,10 @@
           default_post_listing_type: Some(ListingType::Subscribed),
           ..Default::default()
         },
-=======
-        &generate_local_site(
-          false,
-          None::<String>,
-          true,
-          false,
-          None::<String>,
-          RegistrationMode::Open,
-        ),
-        &generate_create_site(
-          String::from("site_name"),
-          None::<String>,
-          None::<String>,
-          Some(ListingType::Subscribed),
-          None::<PostSortType>,
-          None::<CommentSortType>,
-          None::<String>,
-          None::<bool>,
-          None::<bool>,
-          None::<String>,
-          None::<RegistrationMode>,
-        ),
->>>>>>> 6b6457cc
       ),
       (
         "CreateSite is both private and federated",
         LemmyErrorType::CantEnablePrivateInstanceAndFederationTogether,
-<<<<<<< HEAD
         &LocalSite {
           site_setup: false,
           private_instance: true,
@@ -389,34 +291,10 @@
           federation_enabled: Some(true),
           ..Default::default()
         },
-=======
-        &generate_local_site(
-          false,
-          None::<String>,
-          true,
-          false,
-          None::<String>,
-          RegistrationMode::Open,
-        ),
-        &generate_create_site(
-          String::from("site_name"),
-          None::<String>,
-          None::<String>,
-          None::<ListingType>,
-          None::<PostSortType>,
-          None::<CommentSortType>,
-          None::<String>,
-          Some(true),
-          Some(true),
-          None::<String>,
-          None::<RegistrationMode>,
-        ),
->>>>>>> 6b6457cc
       ),
       (
         "LocalSite is private, but CreateSite also makes it federated",
         LemmyErrorType::CantEnablePrivateInstanceAndFederationTogether,
-<<<<<<< HEAD
         &LocalSite {
           site_setup: false,
           private_instance: true,
@@ -429,34 +307,10 @@
           federation_enabled: Some(true),
           ..Default::default()
         },
-=======
-        &generate_local_site(
-          false,
-          None::<String>,
-          true,
-          false,
-          None::<String>,
-          RegistrationMode::Open,
-        ),
-        &generate_create_site(
-          String::from("site_name"),
-          None::<String>,
-          None::<String>,
-          None::<ListingType>,
-          None::<PostSortType>,
-          None::<CommentSortType>,
-          None::<String>,
-          None::<bool>,
-          Some(true),
-          None::<String>,
-          None::<RegistrationMode>,
-        ),
->>>>>>> 6b6457cc
       ),
       (
         "CreateSite requires application, but neither it nor LocalSite has an application question",
         LemmyErrorType::ApplicationQuestionRequired,
-<<<<<<< HEAD
         &LocalSite {
           site_setup: false,
           private_instance: true,
@@ -469,29 +323,6 @@
           registration_mode: Some(RegistrationMode::RequireApplication),
           ..Default::default()
         },
-=======
-        &generate_local_site(
-          false,
-          None::<String>,
-          true,
-          false,
-          None::<String>,
-          RegistrationMode::Open,
-        ),
-        &generate_create_site(
-          String::from("site_name"),
-          None::<String>,
-          None::<String>,
-          None::<ListingType>,
-          None::<PostSortType>,
-          None::<CommentSortType>,
-          None::<String>,
-          None::<bool>,
-          None::<bool>,
-          None::<String>,
-          Some(RegistrationMode::RequireApplication),
-        ),
->>>>>>> 6b6457cc
       ),
     ];
 
@@ -530,7 +361,6 @@
     let valid_payloads = [
       (
         "No changes between LocalSite and CreateSite",
-<<<<<<< HEAD
         &LocalSite {
           site_setup: false,
           private_instance: true,
@@ -559,7 +389,7 @@
           application_question: Some(String::new()),
           private_instance: Some(false),
           default_post_listing_type: Some(ListingType::All),
-          default_sort_type: Some(SortType::Active),
+          default_post_sort_type: Some(PostSortType::Active),
           slur_filter_regex: Some(String::new()),
           federation_enabled: Some(true),
           registration_mode: Some(RegistrationMode::Open),
@@ -597,101 +427,6 @@
           registration_mode: Some(RegistrationMode::RequireApplication),
           ..Default::default()
         },
-=======
-        &generate_local_site(
-          false,
-          None::<String>,
-          true,
-          false,
-          None::<String>,
-          RegistrationMode::Open,
-        ),
-        &generate_create_site(
-          String::from("site_name"),
-          None::<String>,
-          None::<String>,
-          None::<ListingType>,
-          None::<PostSortType>,
-          None::<CommentSortType>,
-          None::<String>,
-          None::<bool>,
-          None::<bool>,
-          None::<String>,
-          None::<RegistrationMode>,
-        ),
-      ),
-      (
-        "CreateSite allows clearing and changing values",
-        &generate_local_site(
-          false,
-          None::<String>,
-          true,
-          false,
-          None::<String>,
-          RegistrationMode::Open,
-        ),
-        &generate_create_site(
-          String::from("site_name"),
-          Some(String::new()),
-          Some(String::new()),
-          Some(ListingType::All),
-          Some(PostSortType::Active),
-          Some(CommentSortType::Hot),
-          Some(String::new()),
-          Some(false),
-          Some(true),
-          Some(String::new()),
-          Some(RegistrationMode::Open),
-        ),
-      ),
-      (
-        "CreateSite clears existing slur filter regex",
-        &generate_local_site(
-          false,
-          Some(String::from("(foo|bar)")),
-          true,
-          false,
-          None::<String>,
-          RegistrationMode::Open,
-        ),
-        &generate_create_site(
-          String::from("foo site_name"),
-          None::<String>,
-          None::<String>,
-          None::<ListingType>,
-          None::<PostSortType>,
-          None::<CommentSortType>,
-          Some(String::new()),
-          None::<bool>,
-          None::<bool>,
-          None::<String>,
-          None::<RegistrationMode>,
-        ),
-      ),
-      (
-        "LocalSite has application question and CreateSite now requires applications,",
-        &generate_local_site(
-          false,
-          None::<String>,
-          true,
-          false,
-          Some(String::from("question")),
-          RegistrationMode::Open,
-        ),
-        &generate_create_site(
-          String::from("site_name"),
-          None::<String>,
-          None::<String>,
-          None::<ListingType>,
-          None::<PostSortType>,
-          None::<CommentSortType>,
-          None::<String>,
-          None::<bool>,
-          None::<bool>,
-          None::<String>,
-          Some(RegistrationMode::RequireApplication),
-        ),
->>>>>>> 6b6457cc
       ),
     ];
 
@@ -707,90 +442,4 @@
         );
       })
   }
-<<<<<<< HEAD
-=======
-
-  fn generate_local_site(
-    site_setup: bool,
-    site_slur_filter_regex: Option<String>,
-    site_is_private: bool,
-    site_is_federated: bool,
-    site_application_question: Option<String>,
-    site_registration_mode: RegistrationMode,
-  ) -> LocalSite {
-    LocalSite {
-      site_setup,
-      application_question: site_application_question,
-      private_instance: site_is_private,
-      slur_filter_regex: site_slur_filter_regex,
-      federation_enabled: site_is_federated,
-      registration_mode: site_registration_mode,
-      ..Default::default()
-    }
-  }
-
-  // Allow the test helper function to have too many arguments.
-  // It's either this or generate the entire struct each time for testing.
-  #[allow(clippy::too_many_arguments)]
-  fn generate_create_site(
-    site_name: String,
-    site_description: Option<String>,
-    site_sidebar: Option<String>,
-    site_listing_type: Option<ListingType>,
-    site_post_sort_type: Option<PostSortType>,
-    site_comment_sort_type: Option<CommentSortType>,
-    site_slur_filter_regex: Option<String>,
-    site_is_private: Option<bool>,
-    site_is_federated: Option<bool>,
-    site_application_question: Option<String>,
-    site_registration_mode: Option<RegistrationMode>,
-  ) -> CreateSite {
-    CreateSite {
-      name: site_name,
-      sidebar: site_sidebar,
-      description: site_description,
-      icon: None,
-      banner: None,
-      enable_downvotes: None,
-      enable_nsfw: None,
-      community_creation_admin_only: None,
-      require_email_verification: None,
-      application_question: site_application_question,
-      private_instance: site_is_private,
-      default_theme: None,
-      default_post_listing_type: site_listing_type,
-      default_post_sort_type: site_post_sort_type,
-      default_comment_sort_type: site_comment_sort_type,
-      legal_information: None,
-      application_email_admins: None,
-      hide_modlog_mod_names: None,
-      discussion_languages: None,
-      slur_filter_regex: site_slur_filter_regex,
-      actor_name_max_length: None,
-      rate_limit_message: None,
-      rate_limit_message_per_second: None,
-      rate_limit_post: None,
-      rate_limit_post_per_second: None,
-      rate_limit_register: None,
-      rate_limit_register_per_second: None,
-      rate_limit_image: None,
-      rate_limit_image_per_second: None,
-      rate_limit_comment: None,
-      rate_limit_comment_per_second: None,
-      rate_limit_search: None,
-      rate_limit_search_per_second: None,
-      federation_enabled: site_is_federated,
-      federation_debug: None,
-      captcha_enabled: None,
-      captcha_difficulty: None,
-      allowed_instances: None,
-      blocked_instances: None,
-      taglines: None,
-      registration_mode: site_registration_mode,
-      oauth_registration: None,
-      content_warning: None,
-      default_post_listing_mode: None,
-    }
-  }
->>>>>>> 6b6457cc
 }