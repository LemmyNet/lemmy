--- conflicted
+++ resolved
@@ -76,11 +76,8 @@
       public_key: Some(keypair.public_key),
       default_theme: data.default_theme.clone(),
       default_post_listing_type: data.default_post_listing_type.clone(),
-<<<<<<< HEAD
       application_email_admins: data.application_email_admins,
-=======
       hide_modlog_mod_names: data.hide_modlog_mod_names,
->>>>>>> 4e6409f3
       ..SiteForm::default()
     };
 
