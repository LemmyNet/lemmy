use crate::{site::check_application_question, PerformCrud};
use activitypub_federation::http_signatures::generate_actor_keypair;
use actix_web::web::Data;
use lemmy_api_common::{
  context::LemmyContext,
  site::{CreateSite, SiteResponse},
  utils::{
    generate_site_inbox_url,
    is_admin,
    local_site_rate_limit_to_rate_limit_config,
    local_user_view_from_jwt,
  },
};
use lemmy_db_schema::{
  newtypes::DbUrl,
  source::{
    local_site::{LocalSite, LocalSiteUpdateForm},
    local_site_rate_limit::{LocalSiteRateLimit, LocalSiteRateLimitUpdateForm},
    site::{Site, SiteUpdateForm},
    tagline::Tagline,
  },
  traits::Crud,
  utils::{diesel_option_overwrite, diesel_option_overwrite_to_url, naive_now},
};
use lemmy_db_views::structs::SiteView;
use lemmy_utils::{
  error::{LemmyError, LemmyResult},
  utils::{
    slurs::{check_slurs, check_slurs_opt},
    validation::{
      build_and_check_regex,
      check_site_visibility_valid,
      is_valid_body_field,
      site_description_length_check,
      site_name_length_check,
    },
  },
};
use url::Url;

#[async_trait::async_trait(?Send)]
impl PerformCrud for CreateSite {
  type Response = SiteResponse;

  #[tracing::instrument(skip(context))]
  async fn perform(&self, context: &Data<LemmyContext>) -> Result<SiteResponse, LemmyError> {
    let data: &CreateSite = self;
    let local_user_view = local_user_view_from_jwt(&data.auth, context).await?;
    let local_site = LocalSite::read(context.pool()).await?;

    // Make sure user is an admin; other types of users should not create site data...
    is_admin(&local_user_view)?;

    validate_create_payload(local_site.site_setup, local_site.slur_filter_regex, data)?;

    check_site_visibility_valid(
      local_site.private_instance,
      local_site.federation_enabled,
      &data.private_instance,
      &data.federation_enabled,
    )?;

<<<<<<< HEAD
=======
    let sidebar = diesel_option_overwrite(&data.sidebar);
    let description = diesel_option_overwrite(&data.description);
    let icon = diesel_option_overwrite_to_url(&data.icon)?;
    let banner = diesel_option_overwrite_to_url(&data.banner)?;

    let slur_regex = local_site_to_slur_regex(&local_site);
    check_slurs(&data.name, &slur_regex)?;
    check_slurs_opt(&data.description, &slur_regex)?;

    if let Some(Some(desc)) = &description {
      site_description_length_check(desc)?;
    }

    is_valid_body_field(&data.sidebar, false)?;

>>>>>>> f5209fff
    let application_question = diesel_option_overwrite(&data.application_question);
    check_application_question(
      &application_question,
      data
        .registration_mode
        .unwrap_or(local_site.registration_mode),
    )?;

    let actor_id: DbUrl = Url::parse(&context.settings().get_protocol_and_hostname())?.into();
    let inbox_url = Some(generate_site_inbox_url(&actor_id)?);
    let keypair = generate_actor_keypair()?;
    let site_form = SiteUpdateForm::builder()
      .name(Some(data.name.clone()))
      .sidebar(diesel_option_overwrite(&data.sidebar))
      .description(diesel_option_overwrite(&data.description))
      .icon(diesel_option_overwrite_to_url(&data.icon)?)
      .banner(diesel_option_overwrite_to_url(&data.banner)?)
      .actor_id(Some(actor_id))
      .last_refreshed_at(Some(naive_now()))
      .inbox_url(inbox_url)
      .private_key(Some(Some(keypair.private_key)))
      .public_key(Some(keypair.public_key))
      .build();

    let site_id = local_site.site_id;

    Site::update(context.pool(), site_id, &site_form).await?;

    let local_site_form = LocalSiteUpdateForm::builder()
      // Set the site setup to true
      .site_setup(Some(true))
      .enable_downvotes(data.enable_downvotes)
      .registration_mode(data.registration_mode)
      .enable_nsfw(data.enable_nsfw)
      .community_creation_admin_only(data.community_creation_admin_only)
      .require_email_verification(data.require_email_verification)
      .application_question(application_question)
      .private_instance(data.private_instance)
      .default_theme(data.default_theme.clone())
      .default_post_listing_type(data.default_post_listing_type)
      .legal_information(diesel_option_overwrite(&data.legal_information))
      .application_email_admins(data.application_email_admins)
      .hide_modlog_mod_names(data.hide_modlog_mod_names)
      .updated(Some(Some(naive_now())))
      .slur_filter_regex(diesel_option_overwrite(&data.slur_filter_regex))
      .actor_name_max_length(data.actor_name_max_length)
      .federation_enabled(data.federation_enabled)
      .captcha_enabled(data.captcha_enabled)
      .captcha_difficulty(data.captcha_difficulty.clone())
      .build();

    LocalSite::update(context.pool(), &local_site_form).await?;

    let local_site_rate_limit_form = LocalSiteRateLimitUpdateForm::builder()
      .message(data.rate_limit_message)
      .message_per_second(data.rate_limit_message_per_second)
      .post(data.rate_limit_post)
      .post_per_second(data.rate_limit_post_per_second)
      .register(data.rate_limit_register)
      .register_per_second(data.rate_limit_register_per_second)
      .image(data.rate_limit_image)
      .image_per_second(data.rate_limit_image_per_second)
      .comment(data.rate_limit_comment)
      .comment_per_second(data.rate_limit_comment_per_second)
      .search(data.rate_limit_search)
      .search_per_second(data.rate_limit_search_per_second)
      .build();

    LocalSiteRateLimit::update(context.pool(), &local_site_rate_limit_form).await?;

    let site_view = SiteView::read_local(context.pool()).await?;

    let new_taglines = data.taglines.clone();
    let taglines = Tagline::replace(context.pool(), local_site.id, new_taglines).await?;

    let rate_limit_config =
      local_site_rate_limit_to_rate_limit_config(&site_view.local_site_rate_limit);
    context
      .settings_updated_channel()
      .send(rate_limit_config)
      .await?;

    Ok(SiteResponse {
      site_view,
      taglines,
    })
  }
}

fn validate_create_payload(
  is_site_setup: bool,
  local_site_slur_filter_regex: Option<String>,
  create_site: &CreateSite,
) -> LemmyResult<()> {
  // Make sure the site hasn't already been set up...
  if is_site_setup {
    return Err(LemmyError::from_message("site_already_exists"));
  };

  // Check that the slur regex compiles, and returns the regex if valid...
  // Prioritize using new slur regex from the request; if not provided, use the existing regex.
  let slur_regex = build_and_check_regex(
    &create_site
      .slur_filter_regex
      .as_deref()
      .or(local_site_slur_filter_regex.as_deref()),
  )?;

  // Validate the site name...
  site_name_length_check(&create_site.name)?;
  check_slurs(&create_site.name, &slur_regex)?;

  // If provided, validate the site description...
  if let Some(desc) = &create_site.description {
    site_description_length_check(desc)?;
    check_slurs_opt(&create_site.description, &slur_regex)?;
  }

  // Ensure that the sidebar has fewer than the max num characters...
  is_valid_body_field(&create_site.sidebar)
}

#[cfg(test)]
mod tests {
  use crate::site::create::validate_create_payload;
  use lemmy_api_common::site::CreateSite;

  #[test]
  fn test_validate_create() {
    fn create_payload(
      site_name: String,
      site_description: Option<String>,
      site_sidebar: Option<String>,
      site_slur_filter_regex: Option<String>,
    ) -> CreateSite {
      CreateSite {
        name: site_name,
        sidebar: site_sidebar,
        description: site_description,
        icon: None,
        banner: None,
        enable_downvotes: None,
        enable_nsfw: None,
        community_creation_admin_only: None,
        require_email_verification: None,
        application_question: None,
        private_instance: None,
        default_theme: None,
        default_post_listing_type: None,
        legal_information: None,
        application_email_admins: None,
        hide_modlog_mod_names: None,
        discussion_languages: None,
        slur_filter_regex: site_slur_filter_regex,
        actor_name_max_length: None,
        rate_limit_message: None,
        rate_limit_message_per_second: None,
        rate_limit_post: None,
        rate_limit_post_per_second: None,
        rate_limit_register: None,
        rate_limit_register_per_second: None,
        rate_limit_image: None,
        rate_limit_image_per_second: None,
        rate_limit_comment: None,
        rate_limit_comment_per_second: None,
        rate_limit_search: None,
        rate_limit_search_per_second: None,
        federation_enabled: None,
        federation_debug: None,
        federation_worker_count: None,
        captcha_enabled: None,
        captcha_difficulty: None,
        allowed_instances: None,
        blocked_instances: None,
        taglines: None,
        registration_mode: None,
        auth: Default::default(),
      }
    }

    let invalid_payloads = [
      (
        false,
        &Some(String::from("(foo|bar)")),
        &create_payload(
          String::from("foo site_name"),
          None::<String>,
          None::<String>,
          None::<String>,
        ),
        "slurs",
      ),
      (
        false,
        &Some(String::from("(foo|bar)")),
        &create_payload(
          String::from("zeta site_name"),
          None::<String>,
          None::<String>,
          Some(String::from("(zeta|alpha)")),
        ),
        "slurs",
      ),
      (
        true,
        &None::<String>,
        &create_payload(
          String::from("site_name"),
          None::<String>,
          None::<String>,
          None::<String>,
        ),
        "site_already_exists",
      ),
    ];
    let valid_payloads = [
      (
        false,
        &None::<String>,
        &create_payload(
          String::from("site_name"),
          None::<String>,
          None::<String>,
          None::<String>,
        ),
      ),
      (
        false,
        &None::<String>,
        &create_payload(
          String::from("site_name"),
          Some(String::new()),
          Some(String::new()),
          None::<String>,
        ),
      ),
      (
        false,
        &Some(String::from("(foo|bar)")),
        &create_payload(
          String::from("foo site_name"),
          Some(String::new()),
          Some(String::new()),
          Some(String::new()),
        ),
      ),
    ];

    invalid_payloads.iter().enumerate().for_each(
      |(idx, &(is_site_setup, local_slur_filter_regex, create_site, expected_err))| {
        match validate_create_payload(is_site_setup, local_slur_filter_regex.clone(), create_site) {
          Ok(_) => {
            panic!(
            "Got Ok, but validation should have failed with error: {} for invalid_payloads.nth({})",
            expected_err, idx
          )
          }
          Err(error) => {
            assert!(
              error.message.eq(&Some(String::from(expected_err))),
              "Got Err {:?}, but should have failed with message: {} for invalid_payloads.nth({})",
              error.message,
              expected_err,
              idx
            )
          }
        }
      },
    );

    valid_payloads.iter().enumerate().for_each(
      |(idx, &(is_site_setup, local_slur_filter_regex, create_site))| {
        assert!(
          validate_create_payload(is_site_setup, local_slur_filter_regex.clone(), create_site)
            .is_ok(),
          "Got Err, but should have got Ok for valid_payloads.nth({})",
          idx
        );
      },
    )
  }
}<|MERGE_RESOLUTION|>--- conflicted
+++ resolved
@@ -60,24 +60,6 @@
       &data.federation_enabled,
     )?;
 
-<<<<<<< HEAD
-=======
-    let sidebar = diesel_option_overwrite(&data.sidebar);
-    let description = diesel_option_overwrite(&data.description);
-    let icon = diesel_option_overwrite_to_url(&data.icon)?;
-    let banner = diesel_option_overwrite_to_url(&data.banner)?;
-
-    let slur_regex = local_site_to_slur_regex(&local_site);
-    check_slurs(&data.name, &slur_regex)?;
-    check_slurs_opt(&data.description, &slur_regex)?;
-
-    if let Some(Some(desc)) = &description {
-      site_description_length_check(desc)?;
-    }
-
-    is_valid_body_field(&data.sidebar, false)?;
-
->>>>>>> f5209fff
     let application_question = diesel_option_overwrite(&data.application_question);
     check_application_question(
       &application_question,
@@ -197,7 +179,7 @@
   }
 
   // Ensure that the sidebar has fewer than the max num characters...
-  is_valid_body_field(&create_site.sidebar)
+  is_valid_body_field(&create_site.sidebar, false)
 }
 
 #[cfg(test)]
@@ -247,7 +229,6 @@
         rate_limit_search_per_second: None,
         federation_enabled: None,
         federation_debug: None,
-        federation_worker_count: None,
         captcha_enabled: None,
         captcha_difficulty: None,
         allowed_instances: None,
