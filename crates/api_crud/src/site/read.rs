--- conflicted
+++ resolved
@@ -20,12 +20,8 @@
 };
 use lemmy_utils::{
   error::{LemmyError, LemmyErrorExt, LemmyErrorType},
-<<<<<<< HEAD
-  version,
   CACHE_DURATION_SHORT,
-=======
   VERSION,
->>>>>>> 4d9c16a3
 };
 use moka::future::Cache;
 use once_cell::sync::Lazy;
