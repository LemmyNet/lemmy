use actix_web::web::{Data, Json};
use lemmy_api_common::{context::LemmyContext, site::GetSiteResponse};
use lemmy_db_schema::source::{
  actor_language::SiteLanguage,
  language::Language,
  local_site_url_blocklist::LocalSiteUrlBlocklist,
  oauth_provider::OAuthProvider,
  tagline::Tagline,
};
use lemmy_db_views::structs::{LocalUserView, SiteView};
use lemmy_db_views_actor::structs::PersonView;
use lemmy_utils::{
<<<<<<< HEAD
  error::{LemmyError, LemmyResult},
  CACHE_DURATION_API,
=======
  build_cache,
  error::{LemmyErrorExt, LemmyErrorType, LemmyResult},
  CacheLock,
>>>>>>> 7ee7b069
  VERSION,
};
use std::sync::LazyLock;

#[tracing::instrument(skip(context))]
pub async fn get_site(
  local_user_view: Option<LocalUserView>,
  context: Data<LemmyContext>,
) -> LemmyResult<Json<GetSiteResponse>> {
  // This data is independent from the user account so we can cache it across requests
  static CACHE: CacheLock<GetSiteResponse> = LazyLock::new(build_cache);
  let mut site_response = CACHE
<<<<<<< HEAD
    .try_get_with::<_, LemmyError>((), async {
      let site_view = SiteView::read_local(&mut context.pool()).await?;
      let admins = PersonView::admins(&mut context.pool()).await?;
      let all_languages = Language::read_all(&mut context.pool()).await?;
      let discussion_languages = SiteLanguage::read_local_raw(&mut context.pool()).await?;
      let blocked_urls = LocalSiteUrlBlocklist::get_all(&mut context.pool()).await?;
      let tagline = Tagline::get_random(&mut context.pool()).await.ok();
      let admin_oauth_providers = OAuthProvider::get_all(&mut context.pool()).await?;
      let oauth_providers =
        OAuthProvider::convert_providers_to_public(admin_oauth_providers.clone());

      Ok(GetSiteResponse {
        site_view,
        admins,
        version: VERSION.to_string(),
        all_languages,
        discussion_languages,
        blocked_urls,
        tagline,
        oauth_providers: Some(oauth_providers),
        admin_oauth_providers: Some(admin_oauth_providers),
      })
    })
=======
    .try_get_with((), read_site(&context))
>>>>>>> 7ee7b069
    .await
    .map_err(|e| anyhow::anyhow!("Failed to construct site response: {e}"))?;

  // filter oauth_providers for public access
  if !local_user_view
    .map(|l| l.local_user.admin)
    .unwrap_or_default()
  {
    site_response.admin_oauth_providers = None;
  }

  Ok(Json(site_response))
}

async fn read_site(context: &LemmyContext) -> LemmyResult<GetSiteResponse> {
  let site_view = SiteView::read_local(&mut context.pool()).await?;
  let admins = PersonView::admins(&mut context.pool()).await?;
  let all_languages = Language::read_all(&mut context.pool()).await?;
  let discussion_languages = SiteLanguage::read_local_raw(&mut context.pool()).await?;
  let blocked_urls = LocalSiteUrlBlocklist::get_all(&mut context.pool()).await?;
  let tagline = Tagline::get_random(&mut context.pool()).await.ok();
  let admin_oauth_providers = OAuthProvider::get_all(&mut context.pool()).await?;
  let oauth_providers = OAuthProvider::convert_providers_to_public(admin_oauth_providers.clone());

  Ok(GetSiteResponse {
    site_view,
    admins,
    version: VERSION.to_string(),
    my_user: None,
    all_languages,
    discussion_languages,
    blocked_urls,
    tagline,
    oauth_providers: Some(oauth_providers),
    admin_oauth_providers: Some(admin_oauth_providers),
    taglines: vec![],
    custom_emojis: vec![],
  })
}<|MERGE_RESOLUTION|>--- conflicted
+++ resolved
@@ -9,17 +9,7 @@
 };
 use lemmy_db_views::structs::{LocalUserView, SiteView};
 use lemmy_db_views_actor::structs::PersonView;
-use lemmy_utils::{
-<<<<<<< HEAD
-  error::{LemmyError, LemmyResult},
-  CACHE_DURATION_API,
-=======
-  build_cache,
-  error::{LemmyErrorExt, LemmyErrorType, LemmyResult},
-  CacheLock,
->>>>>>> 7ee7b069
-  VERSION,
-};
+use lemmy_utils::{build_cache, error::LemmyResult, CacheLock, VERSION};
 use std::sync::LazyLock;
 
 #[tracing::instrument(skip(context))]
@@ -30,33 +20,7 @@
   // This data is independent from the user account so we can cache it across requests
   static CACHE: CacheLock<GetSiteResponse> = LazyLock::new(build_cache);
   let mut site_response = CACHE
-<<<<<<< HEAD
-    .try_get_with::<_, LemmyError>((), async {
-      let site_view = SiteView::read_local(&mut context.pool()).await?;
-      let admins = PersonView::admins(&mut context.pool()).await?;
-      let all_languages = Language::read_all(&mut context.pool()).await?;
-      let discussion_languages = SiteLanguage::read_local_raw(&mut context.pool()).await?;
-      let blocked_urls = LocalSiteUrlBlocklist::get_all(&mut context.pool()).await?;
-      let tagline = Tagline::get_random(&mut context.pool()).await.ok();
-      let admin_oauth_providers = OAuthProvider::get_all(&mut context.pool()).await?;
-      let oauth_providers =
-        OAuthProvider::convert_providers_to_public(admin_oauth_providers.clone());
-
-      Ok(GetSiteResponse {
-        site_view,
-        admins,
-        version: VERSION.to_string(),
-        all_languages,
-        discussion_languages,
-        blocked_urls,
-        tagline,
-        oauth_providers: Some(oauth_providers),
-        admin_oauth_providers: Some(admin_oauth_providers),
-      })
-    })
-=======
     .try_get_with((), read_site(&context))
->>>>>>> 7ee7b069
     .await
     .map_err(|e| anyhow::anyhow!("Failed to construct site response: {e}"))?;
 
