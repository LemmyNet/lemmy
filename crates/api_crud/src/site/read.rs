--- conflicted
+++ resolved
@@ -77,17 +77,10 @@
       discussion_languages,
     ) = lemmy_db_schema::try_join_with_pool!(pool => (
       |pool| CommunityFollowerView::for_person(pool, person_id),
-<<<<<<< HEAD
       |pool| CommunityBlock::for_person(pool, person_id),
       |pool| InstanceBlock::for_person(pool, person_id),
       |pool| PersonBlock::for_person(pool, person_id),
-      |pool| CommunityModeratorView::for_person(pool, person_id, true),
-=======
-      |pool| CommunityBlockView::for_person(pool, person_id),
-      |pool| InstanceBlockView::for_person(pool, person_id),
-      |pool| PersonBlockView::for_person(pool, person_id),
       |pool| CommunityModeratorView::for_person(pool, person_id, Some(&local_user_view.local_user)),
->>>>>>> c90ee309
       |pool| LocalUserLanguage::read(pool, local_user_id)
     ))
     .with_lemmy_type(LemmyErrorType::SystemErrLogin)?;
