--- conflicted
+++ resolved
@@ -58,20 +58,6 @@
       data,
     )?;
 
-<<<<<<< HEAD
-=======
-    let slur_regex = local_site_to_slur_regex(&local_site);
-
-    check_slurs_opt(&data.name, &slur_regex)?;
-    check_slurs_opt(&data.description, &slur_regex)?;
-
-    if let Some(desc) = &data.description {
-      site_description_length_check(desc)?;
-    }
-
-    is_valid_body_field(&data.sidebar, false)?;
-
->>>>>>> f5209fff
     let application_question = diesel_option_overwrite(&data.application_question);
     check_application_question(
       &application_question,
@@ -241,7 +227,7 @@
   )?;
 
   // Ensure that the sidebar has fewer than the max num characters...
-  is_valid_body_field(&edit_site.sidebar)
+  is_valid_body_field(&edit_site.sidebar, false)
 }
 
 #[cfg(test)]
@@ -295,7 +281,6 @@
         rate_limit_search_per_second: None,
         federation_enabled: site_is_federated,
         federation_debug: None,
-        federation_worker_count: None,
         captcha_enabled: None,
         captcha_difficulty: None,
         allowed_instances: None,
