#![cfg(test)]
#![expect(clippy::expect_used)]
use itertools::Itertools;
use lemmy_utils::settings::SETTINGS;
use pathfinding::matrix::Matrix;
use std::{
  borrow::Cow,
  process::{Command, Stdio},
};

// It's not possible to call `export_snapshot()` for each dump and run the dumps in parallel with
// the `--snapshot` flag. Don't waste your time!!!!

/// Returns almost all things currently in the database, represented as SQL statements that would
/// recreate them.
pub(crate) fn get_dump() -> String {
  let db_url = SETTINGS.get_database_url();
  let output = Command::new("pg_dump")
    .args([
      // Specify database URL
      "--dbname",
      &db_url,
      // Allow differences in row data and old fast tables
      "--schema-only",
      "--exclude-table=comment_aggregates_fast",
      "--exclude-table=community_aggregates_fast",
      "--exclude-table=post_aggregates_fast",
      "--exclude-table=user_fast",
      // Ignore some things to reduce the amount of queries done by pg_dump
      "--no-owner",
      "--no-privileges",
      "--no-comments",
      "--no-publications",
      "--no-security-labels",
      "--no-subscriptions",
      "--no-table-access-method",
      "--no-tablespaces",
      "--no-large-objects",
    ])
    .stderr(Stdio::inherit())
    .output()
    .expect("failed to start pg_dump process");

  // TODO: use exit_ok method when it's stable
  assert!(output.status.success());

  String::from_utf8(output.stdout).expect("pg_dump output is not valid UTF-8 text")
}

/// Checks dumps returned by [`get_dump`] and panics if they differ in a way that indicates a
/// mistake in whatever was run in between the dumps.
///
/// The panic message shows `label_of_change_from_0_to_1` and a diff from `dumps[0]` to `dumps[1]`.
/// For example, if something only exists in `dumps[1]`, then the diff represents the addition of
/// that thing.
///
/// `label_of_change_from_0_to_1` must say something about the change from `dumps[0]` to `dumps[1]`,
/// not `dumps[1]` to `dumps[0]`. This requires the two `dumps` elements being in an order that fits
/// with `label_of_change_from_0_to_1`. This does not necessarily match the order in which the dumps
/// were created.
pub(crate) fn check_dump_diff(dumps: [&str; 2], label_of_change_from_0_to_1: &str) {
  let [sorted_statements_in_0, sorted_statements_in_1] = dumps.map(|dump| {
    dump
      .split("\n\n")
      .map(str::trim_start)
      .filter(|&chunk| !(is_ignored_trigger(chunk) || is_view(chunk) || is_comment(chunk)))
      .map(remove_ignored_uniqueness_from_statement)
      .sorted_unstable()
      .collect::<Vec<_>>()
  });
  let mut statements_only_in_0 = Vec::new();
  let mut statements_only_in_1 = Vec::new();
  for diff in diff::slice(&sorted_statements_in_0, &sorted_statements_in_1) {
    match diff {
      diff::Result::Left(statement) => statements_only_in_0.push(&**statement),
      diff::Result::Right(statement) => statements_only_in_1.push(&**statement),
      diff::Result::Both(_, _) => {}
    }
  }

  if !(statements_only_in_0.is_empty() && statements_only_in_1.is_empty()) {
    let (a, b): (String, String) = select_pairs([&statements_only_in_0, &statements_only_in_1])
      .flat_map(|[a, b]| [(a, b), ("\n\n", "\n\n")])
      .unzip();
    let diff = unified_diff::diff(a.as_bytes(), "", b.as_bytes(), "", 10000);
    panic!(
      "{label_of_change_from_0_to_1}\n\n{}",
      String::from_utf8_lossy(&diff)
    );
  }
}

fn is_ignored_trigger(chunk: &str) -> bool {
  [
    "refresh_comment_like",
    "refresh_comment",
    "refresh_community_follower",
    "refresh_community_user_ban",
    "refresh_community",
    "refresh_post_like",
    "refresh_post",
    "refresh_private_message",
    "refresh_user",
  ]
  .into_iter()
  .any(|trigger_name| {
    [("CREATE FUNCTION public.", '('), ("CREATE TRIGGER ", ' ')]
      .into_iter()
      .any(|(before, after)| {
        chunk
          .strip_prefix(before)
          .and_then(|s| s.strip_prefix(trigger_name))
          .is_some_and(|s| s.starts_with(after))
      })
  })
}

fn is_view(chunk: &str) -> bool {
  [
    "CREATE VIEW ",
    "CREATE OR REPLACE VIEW ",
    "CREATE MATERIALIZED VIEW ",
  ]
  .into_iter()
  .any(|prefix| chunk.starts_with(prefix))
}

fn is_comment(s: &str) -> bool {
  s.lines().all(|line| line.starts_with("--"))
}

fn remove_ignored_uniqueness_from_statement(statement: &str) -> Cow<'_, str> {
  // Sort column names, so differences in column order are ignored
  if statement.starts_with("CREATE TABLE ") {
    let mut lines = statement
      .lines()
      .map(|line| line.strip_suffix(',').unwrap_or(line))
      .collect::<Vec<_>>();

    sort_within_sections(&mut lines, |line| {
      match line.chars().next() {
        // CREATE
        Some('C') => 0,
        // Indented column name
        Some(' ') => 1,
        // End of column list
        Some(')') => 2,
        _ => panic!("unrecognized part of `CREATE TABLE` statement: {line}"),
      }
    });

    Cow::Owned(lines.join("\n"))
  } else {
    Cow::Borrowed(statement)
  }
}

fn sort_within_sections<T: Ord + ?Sized>(vec: &mut [&T], mut section: impl FnMut(&T) -> u8) {
  vec.sort_unstable_by_key(|&i| (section(i), i));
}

/// For each string in list 0, makes a guess of which string in list 1 is a variant of it (or vice
/// versa).
fn select_pairs<'a>([a, b]: [&'a [&'a str]; 2]) -> impl Iterator<Item = [&'a str; 2]> {
  let len = std::cmp::max(a.len(), b.len());
  let get_candidate_pair_at =
    |(row, column)| [a.get(row), b.get(column)].map(|item| *item.unwrap_or(&""));
  let difference_amounts = Matrix::from_fn(len, len, |position| {
    amount_of_difference_between(get_candidate_pair_at(position))
  });
  pathfinding::kuhn_munkres::kuhn_munkres_min(&difference_amounts)
    .1
    .into_iter()
    .enumerate()
    .map(get_candidate_pair_at)
}

/// Computes string distance, using the already required [`diff`] crate to avoid adding another
/// dependency.
fn amount_of_difference_between([a, b]: [&str; 2]) -> isize {
  diff::chars(a, b)
    .into_iter()
    .filter(|i| !matches!(i, diff::Result::Both(_, _)))
    .fold(0, |count, _| count.saturating_add(1))
}

<<<<<<< HEAD
=======
/// Returns a string representation of the change from string 0 to string 1.
fn display_change([before, after]: [&str; 2]) -> impl Iterator<Item = &str> {
  diff::lines(before, after)
    .into_iter()
    .flat_map(|line| match line {
      diff::Result::Left(s) => ["- ", s, "\n"],
      diff::Result::Right(s) => ["+ ", s, "\n"],
      diff::Result::Both(s, _) => ["  ", s, "\n"],
    })
}

/// Makes sure the after dump does not contain any DEFERRABLE constraints.
pub(crate) fn deferr_constraint_check(dump: &str) {
  if dump.contains(" DEFERR") {
    panic!("Schema should not have DEFER constraints.")
  }
}

>>>>>>> e07e251a
// `#[cfg(test)]` would be redundant here
mod tests {
  #[test]
  fn test_select_pairs() {
    let x = "Cupcake";
    let x_variant = "Cupcaaaaake";
    let y = "eee";
    let y_variant = "ee";
    let z = "bruh";
    assert_eq!(
      super::select_pairs([&[x, y, z], &[y_variant, x_variant]]).collect::<Vec<_>>(),
      vec![[x, x_variant], [y, y_variant], [z, ""]]
    );
  }
}<|MERGE_RESOLUTION|>--- conflicted
+++ resolved
@@ -184,19 +184,6 @@
     .fold(0, |count, _| count.saturating_add(1))
 }
 
-<<<<<<< HEAD
-=======
-/// Returns a string representation of the change from string 0 to string 1.
-fn display_change([before, after]: [&str; 2]) -> impl Iterator<Item = &str> {
-  diff::lines(before, after)
-    .into_iter()
-    .flat_map(|line| match line {
-      diff::Result::Left(s) => ["- ", s, "\n"],
-      diff::Result::Right(s) => ["+ ", s, "\n"],
-      diff::Result::Both(s, _) => ["  ", s, "\n"],
-    })
-}
-
 /// Makes sure the after dump does not contain any DEFERRABLE constraints.
 pub(crate) fn deferr_constraint_check(dump: &str) {
   if dump.contains(" DEFERR") {
@@ -204,7 +191,6 @@
   }
 }
 
->>>>>>> e07e251a
 // `#[cfg(test)]` would be redundant here
 mod tests {
   #[test]
