--- conflicted
+++ resolved
@@ -450,11 +450,8 @@
         users_active_week -> Int8,
         users_active_month -> Int8,
         users_active_half_year -> Int8,
-<<<<<<< HEAD
+        disable_email_notifications -> Bool,
         featured_communities -> Nullable<Int4>,
-=======
-        disable_email_notifications -> Bool,
->>>>>>> 6b745f21
     }
 }
 
