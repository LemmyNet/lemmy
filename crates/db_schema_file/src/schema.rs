// @generated automatically by Diesel CLI.

pub mod sql_types {
  #[derive(diesel::query_builder::QueryId, diesel::sql_types::SqlType)]
  #[diesel(postgres_type(name = "actor_type_enum"))]
  pub struct ActorTypeEnum;

  #[derive(diesel::query_builder::QueryId, diesel::sql_types::SqlType)]
  #[diesel(postgres_type(name = "comment_sort_type_enum"))]
  pub struct CommentSortTypeEnum;

  #[derive(diesel::query_builder::QueryId, diesel::sql_types::SqlType)]
  #[diesel(postgres_type(name = "community_follower_state"))]
  pub struct CommunityFollowerState;

  #[derive(diesel::query_builder::QueryId, diesel::sql_types::SqlType)]
  #[diesel(postgres_type(name = "community_notifications_mode_enum"))]
  pub struct CommunityNotificationsModeEnum;

  #[derive(diesel::query_builder::QueryId, diesel::sql_types::SqlType)]
  #[diesel(postgres_type(name = "community_visibility"))]
  pub struct CommunityVisibility;

  #[derive(diesel::query_builder::QueryId, diesel::sql_types::SqlType)]
  #[diesel(postgres_type(name = "federation_mode_enum"))]
  pub struct FederationModeEnum;

  #[derive(diesel::query_builder::QueryId, diesel::sql_types::SqlType)]
  #[diesel(postgres_type(name = "listing_type_enum"))]
  pub struct ListingTypeEnum;

  #[derive(diesel::query_builder::QueryId, diesel::sql_types::SqlType)]
  #[diesel(postgres_type(name = "ltree"))]
  pub struct Ltree;

  #[derive(diesel::query_builder::QueryId, diesel::sql_types::SqlType)]
  #[diesel(postgres_type(name = "notification_type_enum"))]
  pub struct NotificationTypeEnum;

  #[derive(diesel::query_builder::QueryId, diesel::sql_types::SqlType)]
  #[diesel(postgres_type(name = "post_listing_mode_enum"))]
  pub struct PostListingModeEnum;

  #[derive(diesel::query_builder::QueryId, diesel::sql_types::SqlType)]
  #[diesel(postgres_type(name = "post_notifications_mode_enum"))]
  pub struct PostNotificationsModeEnum;

  #[derive(diesel::query_builder::QueryId, diesel::sql_types::SqlType)]
  #[diesel(postgres_type(name = "post_sort_type_enum"))]
  pub struct PostSortTypeEnum;

  #[derive(diesel::query_builder::QueryId, diesel::sql_types::SqlType)]
  #[diesel(postgres_type(name = "registration_mode_enum"))]
  pub struct RegistrationModeEnum;

  #[derive(diesel::query_builder::QueryId, diesel::sql_types::SqlType)]
  #[diesel(postgres_type(name = "vote_show_enum"))]
  pub struct VoteShowEnum;
}

diesel::table! {
    admin_allow_instance (id) {
        id -> Int4,
        instance_id -> Int4,
        admin_person_id -> Int4,
        allowed -> Bool,
        reason -> Nullable<Text>,
        published_at -> Timestamptz,
    }
}

diesel::table! {
    admin_block_instance (id) {
        id -> Int4,
        instance_id -> Int4,
        admin_person_id -> Int4,
        blocked -> Bool,
        reason -> Nullable<Text>,
        expires_at -> Nullable<Timestamptz>,
        published_at -> Timestamptz,
    }
}

diesel::table! {
    admin_purge_comment (id) {
        id -> Int4,
        admin_person_id -> Int4,
        post_id -> Int4,
        reason -> Nullable<Text>,
        published_at -> Timestamptz,
    }
}

diesel::table! {
    admin_purge_community (id) {
        id -> Int4,
        admin_person_id -> Int4,
        reason -> Nullable<Text>,
        published_at -> Timestamptz,
    }
}

diesel::table! {
    admin_purge_person (id) {
        id -> Int4,
        admin_person_id -> Int4,
        reason -> Nullable<Text>,
        published_at -> Timestamptz,
    }
}

diesel::table! {
    admin_purge_post (id) {
        id -> Int4,
        admin_person_id -> Int4,
        community_id -> Int4,
        reason -> Nullable<Text>,
        published_at -> Timestamptz,
    }
}

diesel::table! {
    captcha_answer (uuid) {
        uuid -> Uuid,
        answer -> Text,
        published_at -> Timestamptz,
    }
}

diesel::table! {
    use diesel::sql_types::*;
    use diesel_ltree::sql_types::Ltree;

    comment (id) {
        id -> Int4,
        creator_id -> Int4,
        post_id -> Int4,
        content -> Text,
        removed -> Bool,
        published_at -> Timestamptz,
        updated_at -> Nullable<Timestamptz>,
        deleted -> Bool,
        #[max_length = 255]
        ap_id -> Varchar,
        local -> Bool,
        path -> Ltree,
        distinguished -> Bool,
        language_id -> Int4,
<<<<<<< HEAD
        upvotes -> Nullable<Int4>,
        downvotes -> Nullable<Int4>,
        child_count -> Nullable<Int4>,
        age -> Nullable<Int2>,
        report_count -> Nullable<Int2>,
        unresolved_report_count -> Nullable<Int2>,
=======
        score -> Int4,
        upvotes -> Int4,
        downvotes -> Int4,
        child_count -> Int4,
        hot_rank -> Float8,
        controversy_rank -> Float8,
        report_count -> Int2,
        unresolved_report_count -> Int2,
>>>>>>> 04cbabf6
        federation_pending -> Bool,
    }
}

diesel::table! {
    comment_actions (person_id, comment_id) {
        liked_at -> Nullable<Timestamptz>,
        saved_at -> Nullable<Timestamptz>,
        person_id -> Int4,
        comment_id -> Int4,
        like_score_is_positive -> Nullable<Bool>,
    }
}

diesel::table! {
    comment_report (id) {
        id -> Int4,
        creator_id -> Int4,
        comment_id -> Int4,
        original_comment_text -> Text,
        reason -> Text,
        resolved -> Bool,
        resolver_id -> Nullable<Int4>,
        published_at -> Timestamptz,
        updated_at -> Nullable<Timestamptz>,
        violates_instance_rules -> Bool,
    }
}

diesel::table! {
    use diesel::sql_types::*;
    use super::sql_types::CommunityVisibility;

    community (id) {
        id -> Int4,
        #[max_length = 255]
        name -> Varchar,
        #[max_length = 255]
        title -> Varchar,
        sidebar -> Nullable<Text>,
        removed -> Bool,
        published_at -> Timestamptz,
        updated_at -> Nullable<Timestamptz>,
        deleted -> Bool,
        nsfw -> Bool,
        #[max_length = 255]
        ap_id -> Varchar,
        local -> Bool,
        private_key -> Nullable<Text>,
        public_key -> Text,
        last_refreshed_at -> Timestamptz,
        icon -> Nullable<Text>,
        banner -> Nullable<Text>,
        #[max_length = 255]
        followers_url -> Nullable<Varchar>,
        #[max_length = 255]
        inbox_url -> Varchar,
        posting_restricted_to_mods -> Bool,
        instance_id -> Int4,
        #[max_length = 255]
        moderators_url -> Nullable<Varchar>,
        #[max_length = 255]
        featured_url -> Nullable<Varchar>,
        visibility -> CommunityVisibility,
        #[max_length = 150]
        description -> Nullable<Varchar>,
        random_number -> Int2,
<<<<<<< HEAD
        subscribers -> Nullable<Int4>,
        posts -> Nullable<Int4>,
        comments -> Nullable<Int4>,
        users_active_day -> Nullable<Int4>,
        users_active_week -> Nullable<Int4>,
        users_active_month -> Nullable<Int4>,
        users_active_half_year -> Nullable<Int4>,
        subscribers_local -> Nullable<Int4>,
        interactions_month -> Nullable<Int4>,
        age -> Nullable<Int2>,
        report_count -> Nullable<Int2>,
        unresolved_report_count -> Nullable<Int2>,
=======
        subscribers -> Int4,
        posts -> Int4,
        comments -> Int4,
        users_active_day -> Int4,
        users_active_week -> Int4,
        users_active_month -> Int4,
        users_active_half_year -> Int4,
        hot_rank -> Float8,
        subscribers_local -> Int4,
        report_count -> Int2,
        unresolved_report_count -> Int2,
        interactions_month -> Int4,
>>>>>>> 04cbabf6
        local_removed -> Bool,
    }
}

diesel::table! {
    use diesel::sql_types::*;
    use super::sql_types::CommunityFollowerState;
    use super::sql_types::CommunityNotificationsModeEnum;

    community_actions (person_id, community_id) {
<<<<<<< HEAD
=======
        person_id -> Int4,
        community_id -> Int4,
>>>>>>> 04cbabf6
        followed_at -> Nullable<Timestamptz>,
        blocked_at -> Nullable<Timestamptz>,
        became_moderator_at -> Nullable<Timestamptz>,
        received_ban_at -> Nullable<Timestamptz>,
        ban_expires_at -> Nullable<Timestamptz>,
        community_id -> Int4,
        person_id -> Int4,
        follow_state -> Nullable<CommunityFollowerState>,
        follow_approver_id -> Nullable<Int4>,
        notifications -> Nullable<CommunityNotificationsModeEnum>,
    }
}

diesel::table! {
<<<<<<< HEAD
    community_community_follow (target_id, community_id) {
        target_id -> Int4,
        community_id -> Int4,
=======
    community_community_follow (community_id, target_id) {
        target_id -> Int4,
        community_id -> Int4,
        published_at -> Timestamptz,
>>>>>>> 04cbabf6
    }
}

diesel::table! {
    community_language (community_id, language_id) {
        community_id -> Int4,
        language_id -> Int4,
    }
}

diesel::table! {
    community_report (id) {
        id -> Int4,
        creator_id -> Int4,
        community_id -> Int4,
        original_community_name -> Text,
        original_community_title -> Text,
        original_community_description -> Nullable<Text>,
        original_community_sidebar -> Nullable<Text>,
        original_community_icon -> Nullable<Text>,
        original_community_banner -> Nullable<Text>,
        reason -> Text,
        resolved -> Bool,
        resolver_id -> Nullable<Int4>,
        published_at -> Timestamptz,
        updated_at -> Nullable<Timestamptz>,
    }
}

diesel::table! {
    custom_emoji (id) {
        id -> Int4,
        #[max_length = 128]
        shortcode -> Varchar,
        image_url -> Text,
        alt_text -> Text,
        category -> Text,
        published_at -> Timestamptz,
        updated_at -> Nullable<Timestamptz>,
    }
}

diesel::table! {
    custom_emoji_keyword (custom_emoji_id, keyword) {
        custom_emoji_id -> Int4,
        #[max_length = 128]
        keyword -> Varchar,
    }
}

diesel::table! {
    email_verification (id) {
        id -> Int4,
        local_user_id -> Int4,
        email -> Text,
        verification_token -> Text,
        published_at -> Timestamptz,
    }
}

diesel::table! {
    federation_allowlist (instance_id) {
        instance_id -> Int4,
        published_at -> Timestamptz,
        updated_at -> Nullable<Timestamptz>,
    }
}

diesel::table! {
    federation_blocklist (instance_id) {
        instance_id -> Int4,
        published_at -> Timestamptz,
        updated_at -> Nullable<Timestamptz>,
        expires_at -> Nullable<Timestamptz>,
    }
}

diesel::table! {
    federation_queue_state (instance_id) {
        instance_id -> Int4,
        last_successful_id -> Nullable<Int8>,
        fail_count -> Int4,
        last_retry_at -> Nullable<Timestamptz>,
        last_successful_published_time_at -> Nullable<Timestamptz>,
    }
}

diesel::table! {
    image_details (link) {
        link -> Text,
        width -> Int4,
        height -> Int4,
        content_type -> Text,
        #[max_length = 50]
        blurhash -> Nullable<Varchar>,
    }
}

diesel::table! {
    instance (id) {
        id -> Int4,
        #[max_length = 255]
        domain -> Varchar,
        published_at -> Timestamptz,
        updated_at -> Nullable<Timestamptz>,
        #[max_length = 255]
        software -> Nullable<Varchar>,
        #[max_length = 255]
        version -> Nullable<Varchar>,
    }
}

diesel::table! {
    instance_actions (person_id, instance_id) {
        blocked_at -> Nullable<Timestamptz>,
        received_ban_at -> Nullable<Timestamptz>,
        ban_expires_at -> Nullable<Timestamptz>,
        person_id -> Int4,
        instance_id -> Int4,
    }
}

diesel::table! {
    language (id) {
        id -> Int4,
        #[max_length = 3]
        code -> Varchar,
        name -> Text,
    }
}

diesel::table! {
    local_image (pictrs_alias) {
        pictrs_alias -> Text,
        published_at -> Timestamptz,
        person_id -> Nullable<Int4>,
        thumbnail_for_post_id -> Nullable<Int4>,
    }
}

diesel::table! {
    use diesel::sql_types::*;
    use super::sql_types::ListingTypeEnum;
    use super::sql_types::RegistrationModeEnum;
    use super::sql_types::PostListingModeEnum;
    use super::sql_types::PostSortTypeEnum;
    use super::sql_types::CommentSortTypeEnum;
    use super::sql_types::FederationModeEnum;

    local_site (id) {
        id -> Int4,
        site_id -> Int4,
        site_setup -> Bool,
        community_creation_admin_only -> Bool,
        require_email_verification -> Bool,
        application_question -> Nullable<Text>,
        private_instance -> Bool,
        default_theme -> Text,
        default_post_listing_type -> ListingTypeEnum,
        legal_information -> Nullable<Text>,
        application_email_admins -> Bool,
        slur_filter_regex -> Nullable<Text>,
        actor_name_max_length -> Int4,
        federation_enabled -> Bool,
        captcha_enabled -> Bool,
        #[max_length = 255]
        captcha_difficulty -> Varchar,
        published_at -> Timestamptz,
        updated_at -> Nullable<Timestamptz>,
        registration_mode -> RegistrationModeEnum,
        reports_email_admins -> Bool,
        federation_signed_fetch -> Bool,
        default_post_listing_mode -> PostListingModeEnum,
        default_post_sort_type -> PostSortTypeEnum,
        default_comment_sort_type -> CommentSortTypeEnum,
        oauth_registration -> Bool,
        post_upvotes -> FederationModeEnum,
        post_downvotes -> FederationModeEnum,
        comment_upvotes -> FederationModeEnum,
        comment_downvotes -> FederationModeEnum,
        default_post_time_range_seconds -> Nullable<Int4>,
        disallow_nsfw_content -> Bool,
        users -> Int4,
        posts -> Int4,
        comments -> Int4,
        communities -> Int4,
        users_active_day -> Int4,
        users_active_week -> Int4,
        users_active_month -> Int4,
        users_active_half_year -> Int4,
        disable_email_notifications -> Bool,
        suggested_communities -> Nullable<Int4>,
        multi_comm_follower -> Int4,
    }
}

diesel::table! {
    local_site_rate_limit (local_site_id) {
        local_site_id -> Int4,
        message_max_requests -> Int4,
        message_interval_seconds -> Int4,
        post_max_requests -> Int4,
        post_interval_seconds -> Int4,
        register_max_requests -> Int4,
        register_interval_seconds -> Int4,
        image_max_requests -> Int4,
        image_interval_seconds -> Int4,
        comment_max_requests -> Int4,
        comment_interval_seconds -> Int4,
        search_max_requests -> Int4,
        search_interval_seconds -> Int4,
        published_at -> Timestamptz,
        updated_at -> Nullable<Timestamptz>,
        import_user_settings_max_requests -> Int4,
        import_user_settings_interval_seconds -> Int4,
    }
}

diesel::table! {
    local_site_url_blocklist (id) {
        id -> Int4,
        url -> Text,
        published_at -> Timestamptz,
        updated_at -> Nullable<Timestamptz>,
    }
}

diesel::table! {
    use diesel::sql_types::*;
    use super::sql_types::PostSortTypeEnum;
    use super::sql_types::ListingTypeEnum;
    use super::sql_types::PostListingModeEnum;
    use super::sql_types::CommentSortTypeEnum;
    use super::sql_types::VoteShowEnum;

    local_user (id) {
        id -> Int4,
        person_id -> Int4,
        password_encrypted -> Nullable<Text>,
        email -> Nullable<Text>,
        show_nsfw -> Bool,
        theme -> Text,
        default_post_sort_type -> PostSortTypeEnum,
        default_listing_type -> ListingTypeEnum,
        #[max_length = 20]
        interface_language -> Varchar,
        show_avatars -> Bool,
        send_notifications_to_email -> Bool,
        show_bot_accounts -> Bool,
        show_read_posts -> Bool,
        email_verified -> Bool,
        accepted_application -> Bool,
        totp_2fa_secret -> Nullable<Text>,
        open_links_in_new_tab -> Bool,
        blur_nsfw -> Bool,
        infinite_scroll_enabled -> Bool,
        admin -> Bool,
        post_listing_mode -> PostListingModeEnum,
        totp_2fa_enabled -> Bool,
        enable_keyboard_navigation -> Bool,
        enable_animated_images -> Bool,
        enable_private_messages -> Bool,
        collapse_bot_comments -> Bool,
        default_comment_sort_type -> CommentSortTypeEnum,
        auto_mark_fetched_posts_as_read -> Bool,
        last_donation_notification_at -> Timestamptz,
        hide_media -> Bool,
        default_post_time_range_seconds -> Nullable<Int4>,
        show_score -> Bool,
        show_upvotes -> Bool,
        show_downvotes -> VoteShowEnum,
        show_upvote_percentage -> Bool,
        show_person_votes -> Bool,
    }
}

diesel::table! {
    local_user_keyword_block (local_user_id, keyword) {
        local_user_id -> Int4,
        #[max_length = 50]
        keyword -> Varchar,
    }
}

diesel::table! {
    local_user_language (local_user_id, language_id) {
        local_user_id -> Int4,
        language_id -> Int4,
    }
}

diesel::table! {
    login_token (token) {
        token -> Text,
        user_id -> Int4,
        published_at -> Timestamptz,
        ip -> Nullable<Text>,
        user_agent -> Nullable<Text>,
    }
}

diesel::table! {
    mod_add (id) {
        id -> Int4,
        mod_person_id -> Int4,
        other_person_id -> Int4,
        removed -> Bool,
        published_at -> Timestamptz,
    }
}

diesel::table! {
    mod_add_community (id) {
        id -> Int4,
        mod_person_id -> Int4,
        other_person_id -> Int4,
        community_id -> Int4,
        removed -> Bool,
        published_at -> Timestamptz,
    }
}

diesel::table! {
    mod_ban (id) {
        id -> Int4,
        mod_person_id -> Int4,
        other_person_id -> Int4,
        reason -> Nullable<Text>,
        banned -> Bool,
        expires_at -> Nullable<Timestamptz>,
        published_at -> Timestamptz,
        instance_id -> Int4,
    }
}

diesel::table! {
    mod_ban_from_community (id) {
        id -> Int4,
        mod_person_id -> Int4,
        other_person_id -> Int4,
        community_id -> Int4,
        reason -> Nullable<Text>,
        banned -> Bool,
        expires_at -> Nullable<Timestamptz>,
        published_at -> Timestamptz,
    }
}

diesel::table! {
    use diesel::sql_types::*;
    use super::sql_types::CommunityVisibility;

    mod_change_community_visibility (id) {
        id -> Int4,
        community_id -> Int4,
        mod_person_id -> Int4,
        published_at -> Timestamptz,
        visibility -> CommunityVisibility,
    }
}

diesel::table! {
    mod_feature_post (id) {
        id -> Int4,
        mod_person_id -> Int4,
        post_id -> Int4,
        featured -> Bool,
        published_at -> Timestamptz,
        is_featured_community -> Bool,
    }
}

diesel::table! {
    mod_lock_post (id) {
        id -> Int4,
        mod_person_id -> Int4,
        post_id -> Int4,
        locked -> Bool,
        published_at -> Timestamptz,
        reason -> Nullable<Text>,
    }
}

diesel::table! {
    mod_remove_comment (id) {
        id -> Int4,
        mod_person_id -> Int4,
        comment_id -> Int4,
        reason -> Nullable<Text>,
        removed -> Bool,
        published_at -> Timestamptz,
    }
}

diesel::table! {
    mod_remove_community (id) {
        id -> Int4,
        mod_person_id -> Int4,
        community_id -> Int4,
        reason -> Nullable<Text>,
        removed -> Bool,
        published_at -> Timestamptz,
    }
}

diesel::table! {
    mod_remove_post (id) {
        id -> Int4,
        mod_person_id -> Int4,
        post_id -> Int4,
        reason -> Nullable<Text>,
        removed -> Bool,
        published_at -> Timestamptz,
    }
}

diesel::table! {
    mod_transfer_community (id) {
        id -> Int4,
        mod_person_id -> Int4,
        other_person_id -> Int4,
        community_id -> Int4,
        published_at -> Timestamptz,
    }
}

diesel::table! {
    modlog_combined (id) {
        id -> Int4,
        published_at -> Timestamptz,
        admin_allow_instance_id -> Nullable<Int4>,
        admin_block_instance_id -> Nullable<Int4>,
        admin_purge_comment_id -> Nullable<Int4>,
        admin_purge_community_id -> Nullable<Int4>,
        admin_purge_person_id -> Nullable<Int4>,
        admin_purge_post_id -> Nullable<Int4>,
        mod_add_id -> Nullable<Int4>,
        mod_add_community_id -> Nullable<Int4>,
        mod_ban_id -> Nullable<Int4>,
        mod_ban_from_community_id -> Nullable<Int4>,
        mod_feature_post_id -> Nullable<Int4>,
        mod_lock_post_id -> Nullable<Int4>,
        mod_remove_comment_id -> Nullable<Int4>,
        mod_remove_community_id -> Nullable<Int4>,
        mod_remove_post_id -> Nullable<Int4>,
        mod_transfer_community_id -> Nullable<Int4>,
        mod_change_community_visibility_id -> Nullable<Int4>,
    }
}

diesel::table! {
    multi_community (id) {
        id -> Int4,
        creator_id -> Int4,
        instance_id -> Int4,
        #[max_length = 255]
        name -> Varchar,
        #[max_length = 255]
        title -> Nullable<Varchar>,
        #[max_length = 255]
        description -> Nullable<Varchar>,
        local -> Bool,
        deleted -> Bool,
        ap_id -> Text,
        public_key -> Text,
        private_key -> Nullable<Text>,
        inbox_url -> Text,
        last_refreshed_at -> Timestamptz,
        following_url -> Text,
        published_at -> Timestamptz,
        updated_at -> Nullable<Timestamptz>,
    }
}

diesel::table! {
    multi_community_entry (multi_community_id, community_id) {
        multi_community_id -> Int4,
        community_id -> Int4,
    }
}

diesel::table! {
    use diesel::sql_types::*;
    use super::sql_types::CommunityFollowerState;

    multi_community_follow (person_id, multi_community_id) {
        multi_community_id -> Int4,
        person_id -> Int4,
        follow_state -> CommunityFollowerState,
    }
}

diesel::table! {
    use diesel::sql_types::*;
    use super::sql_types::NotificationTypeEnum;

    notification (id) {
        id -> Int4,
        recipient_id -> Int4,
        comment_id -> Nullable<Int4>,
        read -> Bool,
        published_at -> Timestamptz,
        kind -> NotificationTypeEnum,
        post_id -> Nullable<Int4>,
        private_message_id -> Nullable<Int4>,
    }
}

diesel::table! {
    oauth_account (oauth_provider_id, local_user_id) {
        local_user_id -> Int4,
        oauth_provider_id -> Int4,
        oauth_user_id -> Text,
        published_at -> Timestamptz,
        updated_at -> Nullable<Timestamptz>,
    }
}

diesel::table! {
    oauth_provider (id) {
        id -> Int4,
        display_name -> Text,
        issuer -> Text,
        authorization_endpoint -> Text,
        token_endpoint -> Text,
        userinfo_endpoint -> Text,
        id_claim -> Text,
        client_id -> Text,
        client_secret -> Text,
        scopes -> Text,
        auto_verify_email -> Bool,
        account_linking_enabled -> Bool,
        enabled -> Bool,
        published_at -> Timestamptz,
        updated_at -> Nullable<Timestamptz>,
        use_pkce -> Bool,
    }
}

diesel::table! {
    password_reset_request (id) {
        id -> Int4,
        token -> Text,
        published_at -> Timestamptz,
        local_user_id -> Int4,
    }
}

diesel::table! {
    person (id) {
        id -> Int4,
        #[max_length = 255]
        name -> Varchar,
        #[max_length = 255]
        display_name -> Nullable<Varchar>,
        avatar -> Nullable<Text>,
        published_at -> Timestamptz,
        updated_at -> Nullable<Timestamptz>,
        #[max_length = 255]
        ap_id -> Varchar,
        bio -> Nullable<Text>,
        local -> Bool,
        private_key -> Nullable<Text>,
        public_key -> Text,
        last_refreshed_at -> Timestamptz,
        banner -> Nullable<Text>,
        deleted -> Bool,
        #[max_length = 255]
        inbox_url -> Varchar,
        matrix_user_id -> Nullable<Text>,
        bot_account -> Bool,
        instance_id -> Int4,
<<<<<<< HEAD
        post_count -> Nullable<Int4>,
        post_score -> Nullable<Int4>,
        comment_count -> Nullable<Int4>,
        comment_score -> Nullable<Int4>,
=======
        post_count -> Int4,
        post_score -> Int4,
        comment_count -> Int4,
        comment_score -> Int4,
>>>>>>> 04cbabf6
    }
}

diesel::table! {
    person_actions (person_id, target_id) {
<<<<<<< HEAD
=======
        person_id -> Int4,
        target_id -> Int4,
>>>>>>> 04cbabf6
        followed_at -> Nullable<Timestamptz>,
        blocked_at -> Nullable<Timestamptz>,
        noted_at -> Nullable<Timestamptz>,
        voted_at -> Nullable<Timestamptz>,
        target_id -> Int4,
        person_id -> Int4,
        upvotes -> Nullable<Int4>,
        downvotes -> Nullable<Int4>,
        note -> Nullable<Text>,
        follow_pending -> Nullable<Bool>,
    }
}

diesel::table! {
    person_content_combined (id) {
        published_at -> Timestamptz,
        post_id -> Nullable<Int4>,
        comment_id -> Nullable<Int4>,
        id -> Int4,
    }
}

diesel::table! {
    person_liked_combined (id) {
        liked_at -> Timestamptz,
        id -> Int4,
        person_id -> Int4,
        post_id -> Nullable<Int4>,
        comment_id -> Nullable<Int4>,
<<<<<<< HEAD
        like_score_is_positive -> Bool,
=======
        id -> Int4,
>>>>>>> 04cbabf6
    }
}

diesel::table! {
    person_saved_combined (id) {
        saved_at -> Timestamptz,
        person_id -> Int4,
        post_id -> Nullable<Int4>,
        comment_id -> Nullable<Int4>,
        id -> Int4,
    }
}

diesel::table! {
    post (id) {
        id -> Int4,
        #[max_length = 200]
        name -> Varchar,
        #[max_length = 2000]
        url -> Nullable<Varchar>,
        body -> Nullable<Text>,
        creator_id -> Int4,
        community_id -> Int4,
        removed -> Bool,
        locked -> Bool,
        published_at -> Timestamptz,
        updated_at -> Nullable<Timestamptz>,
        deleted -> Bool,
        nsfw -> Bool,
        embed_title -> Nullable<Text>,
        embed_description -> Nullable<Text>,
        thumbnail_url -> Nullable<Text>,
        #[max_length = 255]
        ap_id -> Varchar,
        local -> Bool,
        embed_video_url -> Nullable<Text>,
        language_id -> Int4,
        featured_community -> Bool,
        featured_local -> Bool,
        url_content_type -> Nullable<Text>,
        alt_text -> Nullable<Text>,
        scheduled_publish_time_at -> Nullable<Timestamptz>,
<<<<<<< HEAD
        newest_comment_time_necro_at -> Nullable<Timestamptz>,
        newest_comment_time_at -> Nullable<Timestamptz>,
        community_interactions_month -> Nullable<Int4>,
        comments -> Nullable<Int4>,
        upvotes -> Nullable<Int4>,
        downvotes -> Nullable<Int4>,
        age -> Nullable<Int2>,
        report_count -> Nullable<Int2>,
        unresolved_report_count -> <Int2>,
=======
        comments -> Int4,
        score -> Int4,
        upvotes -> Int4,
        downvotes -> Int4,
        newest_comment_time_necro_at -> Timestamptz,
        newest_comment_time_at -> Timestamptz,
        hot_rank -> Float8,
        hot_rank_active -> Float8,
        controversy_rank -> Float8,
        scaled_rank -> Float8,
        report_count -> Int2,
        unresolved_report_count -> Int2,
>>>>>>> 04cbabf6
        federation_pending -> Bool,
    }
}

diesel::table! {
    use diesel::sql_types::*;
    use super::sql_types::PostNotificationsModeEnum;

    post_actions (person_id, post_id) {
<<<<<<< HEAD
        read_at -> Nullable<Timestamptz>,
        read_comments_at -> Nullable<Timestamptz>,
=======
        person_id -> Int4,
        post_id -> Int4,
        read_at -> Nullable<Timestamptz>,
        read_comments_at -> Nullable<Timestamptz>,
        read_comments_amount -> Nullable<Int4>,
>>>>>>> 04cbabf6
        saved_at -> Nullable<Timestamptz>,
        liked_at -> Nullable<Timestamptz>,
        hidden_at -> Nullable<Timestamptz>,
        post_id -> Int4,
        person_id -> Int4,
        read_comments_amount -> Nullable<Int4>,
        notifications -> Nullable<PostNotificationsModeEnum>,
        like_score_is_positive -> Nullable<Bool>,
    }
}

diesel::table! {
    post_report (id) {
        id -> Int4,
        creator_id -> Int4,
        post_id -> Int4,
        #[max_length = 200]
        original_post_name -> Varchar,
        original_post_url -> Nullable<Text>,
        original_post_body -> Nullable<Text>,
        reason -> Text,
        resolved -> Bool,
        resolver_id -> Nullable<Int4>,
        published_at -> Timestamptz,
        updated_at -> Nullable<Timestamptz>,
        violates_instance_rules -> Bool,
    }
}

diesel::table! {
    post_tag (post_id, tag_id) {
        post_id -> Int4,
        tag_id -> Int4,
        published_at -> Timestamptz,
    }
}

diesel::table! {
    private_message (id) {
        id -> Int4,
        creator_id -> Int4,
        recipient_id -> Int4,
        content -> Text,
        deleted -> Bool,
        published_at -> Timestamptz,
        updated_at -> Nullable<Timestamptz>,
        #[max_length = 255]
        ap_id -> Varchar,
        local -> Bool,
        removed -> Bool,
    }
}

diesel::table! {
    private_message_report (id) {
        id -> Int4,
        creator_id -> Int4,
        private_message_id -> Int4,
        original_pm_text -> Text,
        reason -> Text,
        resolved -> Bool,
        resolver_id -> Nullable<Int4>,
        published_at -> Timestamptz,
        updated_at -> Nullable<Timestamptz>,
    }
}

diesel::table! {
    received_activity (ap_id) {
        ap_id -> Text,
        published_at -> Timestamptz,
    }
}

diesel::table! {
    registration_application (id) {
        id -> Int4,
        local_user_id -> Int4,
        answer -> Text,
        admin_id -> Nullable<Int4>,
        deny_reason -> Nullable<Text>,
        published_at -> Timestamptz,
    }
}

diesel::table! {
    remote_image (link) {
        link -> Text,
        published_at -> Timestamptz,
    }
}

diesel::table! {
    report_combined (id) {
        id -> Int4,
        published_at -> Timestamptz,
        post_report_id -> Nullable<Int4>,
        comment_report_id -> Nullable<Int4>,
        private_message_report_id -> Nullable<Int4>,
        community_report_id -> Nullable<Int4>,
    }
}

diesel::table! {
    search_combined (id) {
        published_at -> Timestamptz,
<<<<<<< HEAD
        score -> Nullable<Int4>,
=======
        score -> Int4,
>>>>>>> 04cbabf6
        post_id -> Nullable<Int4>,
        comment_id -> Nullable<Int4>,
        community_id -> Nullable<Int4>,
        person_id -> Nullable<Int4>,
        id -> Int4,
        multi_community_id -> Nullable<Int4>,
    }
}

diesel::table! {
    secret (id) {
        id -> Int4,
        jwt_secret -> Varchar,
    }
}

diesel::table! {
    use diesel::sql_types::*;
    use super::sql_types::ActorTypeEnum;

    sent_activity (id) {
        id -> Int8,
        ap_id -> Text,
        data -> Json,
        sensitive -> Bool,
        published_at -> Timestamptz,
        send_inboxes -> Array<Nullable<Text>>,
        send_community_followers_of -> Nullable<Int4>,
        send_all_instances -> Bool,
        actor_type -> ActorTypeEnum,
        actor_apub_id -> Nullable<Text>,
    }
}

diesel::table! {
    site (id) {
        id -> Int4,
        #[max_length = 20]
        name -> Varchar,
        sidebar -> Nullable<Text>,
        published_at -> Timestamptz,
        updated_at -> Nullable<Timestamptz>,
        icon -> Nullable<Text>,
        banner -> Nullable<Text>,
        #[max_length = 150]
        description -> Nullable<Varchar>,
        #[max_length = 255]
        ap_id -> Varchar,
        last_refreshed_at -> Timestamptz,
        #[max_length = 255]
        inbox_url -> Varchar,
        private_key -> Nullable<Text>,
        public_key -> Text,
        instance_id -> Int4,
        content_warning -> Nullable<Text>,
    }
}

diesel::table! {
    site_language (site_id, language_id) {
        site_id -> Int4,
        language_id -> Int4,
    }
}

diesel::table! {
    tag (id) {
        id -> Int4,
        ap_id -> Text,
        display_name -> Text,
        community_id -> Int4,
        published_at -> Timestamptz,
        updated_at -> Nullable<Timestamptz>,
        deleted -> Bool,
    }
}

diesel::table! {
    tagline (id) {
        id -> Int4,
        content -> Text,
        published_at -> Timestamptz,
        updated_at -> Nullable<Timestamptz>,
    }
}

diesel::joinable!(admin_allow_instance -> instance (instance_id));
diesel::joinable!(admin_allow_instance -> person (admin_person_id));
diesel::joinable!(admin_block_instance -> instance (instance_id));
diesel::joinable!(admin_block_instance -> person (admin_person_id));
diesel::joinable!(admin_purge_comment -> person (admin_person_id));
diesel::joinable!(admin_purge_comment -> post (post_id));
diesel::joinable!(admin_purge_community -> person (admin_person_id));
diesel::joinable!(admin_purge_person -> person (admin_person_id));
diesel::joinable!(admin_purge_post -> community (community_id));
diesel::joinable!(admin_purge_post -> person (admin_person_id));
diesel::joinable!(comment -> language (language_id));
diesel::joinable!(comment -> person (creator_id));
diesel::joinable!(comment -> post (post_id));
diesel::joinable!(comment_actions -> comment (comment_id));
diesel::joinable!(comment_actions -> person (person_id));
diesel::joinable!(comment_report -> comment (comment_id));
diesel::joinable!(community -> instance (instance_id));
diesel::joinable!(community_actions -> community (community_id));
diesel::joinable!(community_language -> community (community_id));
diesel::joinable!(community_language -> language (language_id));
diesel::joinable!(community_report -> community (community_id));
diesel::joinable!(custom_emoji_keyword -> custom_emoji (custom_emoji_id));
diesel::joinable!(email_verification -> local_user (local_user_id));
diesel::joinable!(federation_allowlist -> instance (instance_id));
diesel::joinable!(federation_blocklist -> instance (instance_id));
diesel::joinable!(federation_queue_state -> instance (instance_id));
diesel::joinable!(instance_actions -> instance (instance_id));
diesel::joinable!(instance_actions -> person (person_id));
diesel::joinable!(local_image -> person (person_id));
diesel::joinable!(local_image -> post (thumbnail_for_post_id));
diesel::joinable!(local_site -> multi_community (suggested_communities));
diesel::joinable!(local_site -> person (multi_comm_follower));
diesel::joinable!(local_site -> site (site_id));
diesel::joinable!(local_site_rate_limit -> local_site (local_site_id));
diesel::joinable!(local_user -> person (person_id));
diesel::joinable!(local_user_keyword_block -> local_user (local_user_id));
diesel::joinable!(local_user_language -> language (language_id));
diesel::joinable!(local_user_language -> local_user (local_user_id));
diesel::joinable!(login_token -> local_user (user_id));
diesel::joinable!(mod_add_community -> community (community_id));
diesel::joinable!(mod_ban -> instance (instance_id));
diesel::joinable!(mod_ban_from_community -> community (community_id));
diesel::joinable!(mod_change_community_visibility -> community (community_id));
diesel::joinable!(mod_change_community_visibility -> person (mod_person_id));
diesel::joinable!(mod_feature_post -> person (mod_person_id));
diesel::joinable!(mod_feature_post -> post (post_id));
diesel::joinable!(mod_lock_post -> person (mod_person_id));
diesel::joinable!(mod_lock_post -> post (post_id));
diesel::joinable!(mod_remove_comment -> comment (comment_id));
diesel::joinable!(mod_remove_comment -> person (mod_person_id));
diesel::joinable!(mod_remove_community -> community (community_id));
diesel::joinable!(mod_remove_community -> person (mod_person_id));
diesel::joinable!(mod_remove_post -> person (mod_person_id));
diesel::joinable!(mod_remove_post -> post (post_id));
diesel::joinable!(mod_transfer_community -> community (community_id));
diesel::joinable!(modlog_combined -> admin_allow_instance (admin_allow_instance_id));
diesel::joinable!(modlog_combined -> admin_block_instance (admin_block_instance_id));
diesel::joinable!(modlog_combined -> admin_purge_comment (admin_purge_comment_id));
diesel::joinable!(modlog_combined -> admin_purge_community (admin_purge_community_id));
diesel::joinable!(modlog_combined -> admin_purge_person (admin_purge_person_id));
diesel::joinable!(modlog_combined -> admin_purge_post (admin_purge_post_id));
diesel::joinable!(modlog_combined -> mod_add (mod_add_id));
diesel::joinable!(modlog_combined -> mod_add_community (mod_add_community_id));
diesel::joinable!(modlog_combined -> mod_ban (mod_ban_id));
diesel::joinable!(modlog_combined -> mod_ban_from_community (mod_ban_from_community_id));
diesel::joinable!(modlog_combined -> mod_change_community_visibility (mod_change_community_visibility_id));
diesel::joinable!(modlog_combined -> mod_feature_post (mod_feature_post_id));
diesel::joinable!(modlog_combined -> mod_lock_post (mod_lock_post_id));
diesel::joinable!(modlog_combined -> mod_remove_comment (mod_remove_comment_id));
diesel::joinable!(modlog_combined -> mod_remove_community (mod_remove_community_id));
diesel::joinable!(modlog_combined -> mod_remove_post (mod_remove_post_id));
diesel::joinable!(modlog_combined -> mod_transfer_community (mod_transfer_community_id));
diesel::joinable!(multi_community -> instance (instance_id));
diesel::joinable!(multi_community -> person (creator_id));
diesel::joinable!(multi_community_entry -> community (community_id));
diesel::joinable!(multi_community_entry -> multi_community (multi_community_id));
diesel::joinable!(multi_community_follow -> multi_community (multi_community_id));
diesel::joinable!(multi_community_follow -> person (person_id));
diesel::joinable!(notification -> comment (comment_id));
diesel::joinable!(notification -> person (recipient_id));
diesel::joinable!(notification -> post (post_id));
diesel::joinable!(notification -> private_message (private_message_id));
diesel::joinable!(oauth_account -> local_user (local_user_id));
diesel::joinable!(oauth_account -> oauth_provider (oauth_provider_id));
diesel::joinable!(password_reset_request -> local_user (local_user_id));
diesel::joinable!(person -> instance (instance_id));
diesel::joinable!(person_content_combined -> comment (comment_id));
diesel::joinable!(person_content_combined -> post (post_id));
diesel::joinable!(person_liked_combined -> comment (comment_id));
diesel::joinable!(person_liked_combined -> person (person_id));
diesel::joinable!(person_liked_combined -> post (post_id));
diesel::joinable!(person_saved_combined -> comment (comment_id));
diesel::joinable!(person_saved_combined -> person (person_id));
diesel::joinable!(person_saved_combined -> post (post_id));
diesel::joinable!(post -> community (community_id));
diesel::joinable!(post -> language (language_id));
diesel::joinable!(post -> person (creator_id));
diesel::joinable!(post_actions -> person (person_id));
diesel::joinable!(post_actions -> post (post_id));
diesel::joinable!(post_report -> post (post_id));
diesel::joinable!(post_tag -> post (post_id));
diesel::joinable!(post_tag -> tag (tag_id));
diesel::joinable!(private_message_report -> private_message (private_message_id));
diesel::joinable!(registration_application -> local_user (local_user_id));
diesel::joinable!(registration_application -> person (admin_id));
diesel::joinable!(report_combined -> comment_report (comment_report_id));
diesel::joinable!(report_combined -> community_report (community_report_id));
diesel::joinable!(report_combined -> post_report (post_report_id));
diesel::joinable!(report_combined -> private_message_report (private_message_report_id));
diesel::joinable!(search_combined -> comment (comment_id));
diesel::joinable!(search_combined -> community (community_id));
diesel::joinable!(search_combined -> multi_community (multi_community_id));
diesel::joinable!(search_combined -> person (person_id));
diesel::joinable!(search_combined -> post (post_id));
diesel::joinable!(site -> instance (instance_id));
diesel::joinable!(site_language -> language (language_id));
diesel::joinable!(site_language -> site (site_id));
diesel::joinable!(tag -> community (community_id));

diesel::allow_tables_to_appear_in_same_query!(
  admin_allow_instance,
  admin_block_instance,
  admin_purge_comment,
  admin_purge_community,
  admin_purge_person,
  admin_purge_post,
  captcha_answer,
  comment,
  comment_actions,
  comment_report,
  community,
  community_actions,
  community_community_follow,
  community_language,
  community_report,
  custom_emoji,
  custom_emoji_keyword,
  email_verification,
  federation_allowlist,
  federation_blocklist,
  federation_queue_state,
  image_details,
  instance,
  instance_actions,
  language,
  local_image,
  local_site,
  local_site_rate_limit,
  local_site_url_blocklist,
  local_user,
  local_user_keyword_block,
  local_user_language,
  login_token,
  mod_add,
  mod_add_community,
  mod_ban,
  mod_ban_from_community,
  mod_change_community_visibility,
  mod_feature_post,
  mod_lock_post,
  mod_remove_comment,
  mod_remove_community,
  mod_remove_post,
  mod_transfer_community,
  modlog_combined,
  multi_community,
  multi_community_entry,
  multi_community_follow,
  notification,
  oauth_account,
  oauth_provider,
  password_reset_request,
  person,
  person_actions,
  person_content_combined,
  person_liked_combined,
  person_saved_combined,
  post,
  post_actions,
  post_report,
  post_tag,
  private_message,
  private_message_report,
  received_activity,
  registration_application,
  remote_image,
  report_combined,
  search_combined,
  secret,
  sent_activity,
  site,
  site_language,
  tag,
  tagline,
);<|MERGE_RESOLUTION|>--- conflicted
+++ resolved
@@ -146,23 +146,12 @@
         path -> Ltree,
         distinguished -> Bool,
         language_id -> Int4,
-<<<<<<< HEAD
         upvotes -> Nullable<Int4>,
         downvotes -> Nullable<Int4>,
         child_count -> Nullable<Int4>,
         age -> Nullable<Int2>,
         report_count -> Nullable<Int2>,
         unresolved_report_count -> Nullable<Int2>,
-=======
-        score -> Int4,
-        upvotes -> Int4,
-        downvotes -> Int4,
-        child_count -> Int4,
-        hot_rank -> Float8,
-        controversy_rank -> Float8,
-        report_count -> Int2,
-        unresolved_report_count -> Int2,
->>>>>>> 04cbabf6
         federation_pending -> Bool,
     }
 }
@@ -230,7 +219,6 @@
         #[max_length = 150]
         description -> Nullable<Varchar>,
         random_number -> Int2,
-<<<<<<< HEAD
         subscribers -> Nullable<Int4>,
         posts -> Nullable<Int4>,
         comments -> Nullable<Int4>,
@@ -243,20 +231,6 @@
         age -> Nullable<Int2>,
         report_count -> Nullable<Int2>,
         unresolved_report_count -> Nullable<Int2>,
-=======
-        subscribers -> Int4,
-        posts -> Int4,
-        comments -> Int4,
-        users_active_day -> Int4,
-        users_active_week -> Int4,
-        users_active_month -> Int4,
-        users_active_half_year -> Int4,
-        hot_rank -> Float8,
-        subscribers_local -> Int4,
-        report_count -> Int2,
-        unresolved_report_count -> Int2,
-        interactions_month -> Int4,
->>>>>>> 04cbabf6
         local_removed -> Bool,
     }
 }
@@ -267,18 +241,13 @@
     use super::sql_types::CommunityNotificationsModeEnum;
 
     community_actions (person_id, community_id) {
-<<<<<<< HEAD
-=======
-        person_id -> Int4,
-        community_id -> Int4,
->>>>>>> 04cbabf6
         followed_at -> Nullable<Timestamptz>,
         blocked_at -> Nullable<Timestamptz>,
         became_moderator_at -> Nullable<Timestamptz>,
         received_ban_at -> Nullable<Timestamptz>,
         ban_expires_at -> Nullable<Timestamptz>,
+        person_id -> Int4,
         community_id -> Int4,
-        person_id -> Int4,
         follow_state -> Nullable<CommunityFollowerState>,
         follow_approver_id -> Nullable<Int4>,
         notifications -> Nullable<CommunityNotificationsModeEnum>,
@@ -286,16 +255,10 @@
 }
 
 diesel::table! {
-<<<<<<< HEAD
-    community_community_follow (target_id, community_id) {
-        target_id -> Int4,
-        community_id -> Int4,
-=======
     community_community_follow (community_id, target_id) {
         target_id -> Int4,
         community_id -> Int4,
         published_at -> Timestamptz,
->>>>>>> 04cbabf6
     }
 }
 
@@ -868,33 +831,21 @@
         matrix_user_id -> Nullable<Text>,
         bot_account -> Bool,
         instance_id -> Int4,
-<<<<<<< HEAD
         post_count -> Nullable<Int4>,
         post_score -> Nullable<Int4>,
         comment_count -> Nullable<Int4>,
         comment_score -> Nullable<Int4>,
-=======
-        post_count -> Int4,
-        post_score -> Int4,
-        comment_count -> Int4,
-        comment_score -> Int4,
->>>>>>> 04cbabf6
     }
 }
 
 diesel::table! {
     person_actions (person_id, target_id) {
-<<<<<<< HEAD
-=======
-        person_id -> Int4,
-        target_id -> Int4,
->>>>>>> 04cbabf6
         followed_at -> Nullable<Timestamptz>,
         blocked_at -> Nullable<Timestamptz>,
         noted_at -> Nullable<Timestamptz>,
         voted_at -> Nullable<Timestamptz>,
+        person_id -> Int4,
         target_id -> Int4,
-        person_id -> Int4,
         upvotes -> Nullable<Int4>,
         downvotes -> Nullable<Int4>,
         note -> Nullable<Text>,
@@ -918,11 +869,8 @@
         person_id -> Int4,
         post_id -> Nullable<Int4>,
         comment_id -> Nullable<Int4>,
-<<<<<<< HEAD
+        id -> Int4,
         like_score_is_positive -> Bool,
-=======
-        id -> Int4,
->>>>>>> 04cbabf6
     }
 }
 
@@ -965,7 +913,6 @@
         url_content_type -> Nullable<Text>,
         alt_text -> Nullable<Text>,
         scheduled_publish_time_at -> Nullable<Timestamptz>,
-<<<<<<< HEAD
         newest_comment_time_necro_at -> Nullable<Timestamptz>,
         newest_comment_time_at -> Nullable<Timestamptz>,
         community_interactions_month -> Nullable<Int4>,
@@ -975,20 +922,6 @@
         age -> Nullable<Int2>,
         report_count -> Nullable<Int2>,
         unresolved_report_count -> <Int2>,
-=======
-        comments -> Int4,
-        score -> Int4,
-        upvotes -> Int4,
-        downvotes -> Int4,
-        newest_comment_time_necro_at -> Timestamptz,
-        newest_comment_time_at -> Timestamptz,
-        hot_rank -> Float8,
-        hot_rank_active -> Float8,
-        controversy_rank -> Float8,
-        scaled_rank -> Float8,
-        report_count -> Int2,
-        unresolved_report_count -> Int2,
->>>>>>> 04cbabf6
         federation_pending -> Bool,
     }
 }
@@ -998,21 +931,13 @@
     use super::sql_types::PostNotificationsModeEnum;
 
     post_actions (person_id, post_id) {
-<<<<<<< HEAD
         read_at -> Nullable<Timestamptz>,
         read_comments_at -> Nullable<Timestamptz>,
-=======
-        person_id -> Int4,
-        post_id -> Int4,
-        read_at -> Nullable<Timestamptz>,
-        read_comments_at -> Nullable<Timestamptz>,
-        read_comments_amount -> Nullable<Int4>,
->>>>>>> 04cbabf6
         saved_at -> Nullable<Timestamptz>,
         liked_at -> Nullable<Timestamptz>,
         hidden_at -> Nullable<Timestamptz>,
+        person_id -> Int4,
         post_id -> Int4,
-        person_id -> Int4,
         read_comments_amount -> Nullable<Int4>,
         notifications -> Nullable<PostNotificationsModeEnum>,
         like_score_is_positive -> Nullable<Bool>,
@@ -1114,11 +1039,7 @@
 diesel::table! {
     search_combined (id) {
         published_at -> Timestamptz,
-<<<<<<< HEAD
         score -> Nullable<Int4>,
-=======
-        score -> Int4,
->>>>>>> 04cbabf6
         post_id -> Nullable<Int4>,
         comment_id -> Nullable<Int4>,
         community_id -> Nullable<Int4>,
