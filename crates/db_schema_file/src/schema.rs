// @generated automatically by Diesel CLI.

pub mod sql_types {
  #[derive(diesel::query_builder::QueryId, diesel::sql_types::SqlType)]
  #[diesel(postgres_type(name = "actor_type_enum"))]
  pub struct ActorTypeEnum;

  #[derive(diesel::query_builder::QueryId, diesel::sql_types::SqlType)]
  #[diesel(postgres_type(name = "comment_sort_type_enum"))]
  pub struct CommentSortTypeEnum;

  #[derive(diesel::query_builder::QueryId, diesel::sql_types::SqlType)]
  #[diesel(postgres_type(name = "community_follower_state"))]
  pub struct CommunityFollowerState;

  #[derive(diesel::query_builder::QueryId, diesel::sql_types::SqlType)]
  #[diesel(postgres_type(name = "community_notifications_mode_enum"))]
  pub struct CommunityNotificationsModeEnum;

  #[derive(diesel::query_builder::QueryId, diesel::sql_types::SqlType)]
  #[diesel(postgres_type(name = "community_visibility"))]
  pub struct CommunityVisibility;

  #[derive(diesel::query_builder::QueryId, diesel::sql_types::SqlType)]
  #[diesel(postgres_type(name = "federation_mode_enum"))]
  pub struct FederationModeEnum;

  #[derive(diesel::query_builder::QueryId, diesel::sql_types::SqlType)]
  #[diesel(postgres_type(name = "listing_type_enum"))]
  pub struct ListingTypeEnum;

  #[derive(diesel::query_builder::QueryId, diesel::sql_types::SqlType)]
  #[diesel(postgres_type(name = "ltree"))]
  pub struct Ltree;

  #[derive(diesel::query_builder::QueryId, diesel::sql_types::SqlType)]
  #[diesel(postgres_type(name = "notification_type_enum"))]
  pub struct NotificationTypeEnum;

  #[derive(diesel::query_builder::QueryId, diesel::sql_types::SqlType)]
  #[diesel(postgres_type(name = "post_listing_mode_enum"))]
  pub struct PostListingModeEnum;

  #[derive(diesel::query_builder::QueryId, diesel::sql_types::SqlType)]
  #[diesel(postgres_type(name = "post_notifications_mode_enum"))]
  pub struct PostNotificationsModeEnum;

  #[derive(diesel::query_builder::QueryId, diesel::sql_types::SqlType)]
  #[diesel(postgres_type(name = "post_sort_type_enum"))]
  pub struct PostSortTypeEnum;

  #[derive(diesel::query_builder::QueryId, diesel::sql_types::SqlType)]
  #[diesel(postgres_type(name = "registration_mode_enum"))]
  pub struct RegistrationModeEnum;

  #[derive(diesel::query_builder::QueryId, diesel::sql_types::SqlType)]
  #[diesel(postgres_type(name = "vote_show_enum"))]
  pub struct VoteShowEnum;
}

diesel::table! {
    admin_allow_instance (id) {
        id -> Int4,
        instance_id -> Int4,
        admin_person_id -> Int4,
        allowed -> Bool,
        reason -> Nullable<Text>,
        published_at -> Timestamptz,
    }
}

diesel::table! {
    admin_block_instance (id) {
        id -> Int4,
        instance_id -> Int4,
        admin_person_id -> Int4,
        blocked -> Bool,
        reason -> Nullable<Text>,
        expires_at -> Nullable<Timestamptz>,
        published_at -> Timestamptz,
    }
}

diesel::table! {
    admin_purge_comment (id) {
        id -> Int4,
        admin_person_id -> Int4,
        post_id -> Int4,
        reason -> Nullable<Text>,
        published_at -> Timestamptz,
    }
}

diesel::table! {
    admin_purge_community (id) {
        id -> Int4,
        admin_person_id -> Int4,
        reason -> Nullable<Text>,
        published_at -> Timestamptz,
    }
}

diesel::table! {
    admin_purge_person (id) {
        id -> Int4,
        admin_person_id -> Int4,
        reason -> Nullable<Text>,
        published_at -> Timestamptz,
    }
}

diesel::table! {
    admin_purge_post (id) {
        id -> Int4,
        admin_person_id -> Int4,
        community_id -> Int4,
        reason -> Nullable<Text>,
        published_at -> Timestamptz,
    }
}

diesel::table! {
    captcha_answer (uuid) {
        uuid -> Uuid,
        answer -> Text,
        published_at -> Timestamptz,
    }
}

diesel::table! {
    use diesel::sql_types::*;
    use diesel_ltree::sql_types::Ltree;

    comment (id) {
        id -> Int4,
        creator_id -> Int4,
        post_id -> Int4,
        content -> Text,
        removed -> Bool,
        published_at -> Timestamptz,
        updated_at -> Nullable<Timestamptz>,
        deleted -> Bool,
        #[max_length = 255]
        ap_id -> Varchar,
        local -> Bool,
        path -> Ltree,
        distinguished -> Bool,
        language_id -> Int4,
        score -> Int4,
        upvotes -> Int4,
        downvotes -> Int4,
        child_count -> Int4,
        hot_rank -> Float8,
        controversy_rank -> Float8,
        report_count -> Int2,
        unresolved_report_count -> Int2,
        federation_pending -> Bool,
    }
}

diesel::table! {
    comment_actions (person_id, comment_id) {
        id -> Int4,
        person_id -> Int4,
        comment_id -> Int4,
        like_score -> Nullable<Int2>,
        liked_at -> Nullable<Timestamptz>,
        saved_at -> Nullable<Timestamptz>,
    }
}

diesel::table! {
<<<<<<< HEAD
    comment_aggregates (comment_id) {
        comment_id -> Int4,
        score -> Int8,
        upvotes -> Int8,
        downvotes -> Int8,
        published -> Timestamptz,
        child_count -> Int4,
        hot_rank -> Float8,
        controversy_rank -> Float8,
        report_count -> Int2,
        unresolved_report_count -> Int2,
    }
}

diesel::table! {
    comment_like (person_id, comment_id) {
        person_id -> Int4,
        comment_id -> Int4,
        score -> Int2,
        published -> Timestamptz,
    }
}

diesel::table! {
    comment_reply (id) {
        id -> Int4,
        recipient_id -> Int4,
        comment_id -> Int4,
        read -> Bool,
        published_at -> Timestamptz,
    }
}

diesel::table! {
=======
>>>>>>> 72d254b4
    comment_report (id) {
        id -> Int4,
        creator_id -> Int4,
        comment_id -> Int4,
        original_comment_text -> Text,
        reason -> Text,
        resolved -> Bool,
        resolver_id -> Nullable<Int4>,
        published_at -> Timestamptz,
        updated_at -> Nullable<Timestamptz>,
        violates_instance_rules -> Bool,
    }
}

diesel::table! {
    use diesel::sql_types::*;
    use super::sql_types::CommunityVisibility;

    community (id) {
        id -> Int4,
        #[max_length = 255]
        name -> Varchar,
        #[max_length = 255]
        title -> Varchar,
        sidebar -> Nullable<Text>,
        removed -> Bool,
        published_at -> Timestamptz,
        updated_at -> Nullable<Timestamptz>,
        deleted -> Bool,
        nsfw -> Bool,
        #[max_length = 255]
        ap_id -> Varchar,
        local -> Bool,
        private_key -> Nullable<Text>,
        public_key -> Text,
        last_refreshed_at -> Timestamptz,
        icon -> Nullable<Text>,
        banner -> Nullable<Text>,
        #[max_length = 255]
        followers_url -> Nullable<Varchar>,
        #[max_length = 255]
        inbox_url -> Varchar,
        posting_restricted_to_mods -> Bool,
        instance_id -> Int4,
        #[max_length = 255]
        moderators_url -> Nullable<Varchar>,
        #[max_length = 255]
        featured_url -> Nullable<Varchar>,
        visibility -> CommunityVisibility,
        #[max_length = 150]
        description -> Nullable<Varchar>,
        random_number -> Int2,
        subscribers -> Int4,
        posts -> Int4,
        comments -> Int4,
        users_active_day -> Int4,
        users_active_week -> Int4,
        users_active_month -> Int4,
        users_active_half_year -> Int4,
        hot_rank -> Float8,
        subscribers_local -> Int4,
        report_count -> Int2,
        unresolved_report_count -> Int2,
        interactions_month -> Int4,
        local_removed -> Bool,
    }
}

diesel::table! {
    use diesel::sql_types::*;
    use super::sql_types::CommunityFollowerState;
    use super::sql_types::CommunityNotificationsModeEnum;

    community_actions (person_id, community_id) {
        id -> Int4,
        person_id -> Int4,
        community_id -> Int4,
        followed_at -> Nullable<Timestamptz>,
        follow_state -> Nullable<CommunityFollowerState>,
        follow_approver_id -> Nullable<Int4>,
        blocked_at -> Nullable<Timestamptz>,
        became_moderator_at -> Nullable<Timestamptz>,
        received_ban_at -> Nullable<Timestamptz>,
        ban_expires_at -> Nullable<Timestamptz>,
        notifications -> Nullable<CommunityNotificationsModeEnum>,
    }
}

diesel::table! {
    community_language (community_id, language_id) {
        community_id -> Int4,
        language_id -> Int4,
    }
}

diesel::table! {
    community_report (id) {
        id -> Int4,
        creator_id -> Int4,
        community_id -> Int4,
        original_community_name -> Text,
        original_community_title -> Text,
        original_community_description -> Nullable<Text>,
        original_community_sidebar -> Nullable<Text>,
        original_community_icon -> Nullable<Text>,
        original_community_banner -> Nullable<Text>,
        reason -> Text,
        resolved -> Bool,
        resolver_id -> Nullable<Int4>,
        published_at -> Timestamptz,
        updated_at -> Nullable<Timestamptz>,
    }
}

diesel::table! {
    custom_emoji (id) {
        id -> Int4,
        #[max_length = 128]
        shortcode -> Varchar,
        image_url -> Text,
        alt_text -> Text,
        category -> Text,
        published_at -> Timestamptz,
        updated_at -> Nullable<Timestamptz>,
    }
}

diesel::table! {
    custom_emoji_keyword (custom_emoji_id, keyword) {
        custom_emoji_id -> Int4,
        #[max_length = 128]
        keyword -> Varchar,
    }
}

diesel::table! {
    email_verification (id) {
        id -> Int4,
        local_user_id -> Int4,
        email -> Text,
        verification_token -> Text,
        published_at -> Timestamptz,
    }
}

diesel::table! {
    federation_allowlist (instance_id) {
        instance_id -> Int4,
        published_at -> Timestamptz,
        updated_at -> Nullable<Timestamptz>,
    }
}

diesel::table! {
    federation_blocklist (instance_id) {
        instance_id -> Int4,
        published_at -> Timestamptz,
        updated_at -> Nullable<Timestamptz>,
        expires_at -> Nullable<Timestamptz>,
    }
}

diesel::table! {
    federation_queue_state (instance_id) {
        instance_id -> Int4,
        last_successful_id -> Nullable<Int8>,
        fail_count -> Int4,
        last_retry_at -> Nullable<Timestamptz>,
        last_successful_published_time_at -> Nullable<Timestamptz>,
    }
}

diesel::table! {
    history_status (source, dest) {
        id -> Int4,
        source -> Text,
        dest -> Text,
        last_scanned_id -> Nullable<Int4>,
        last_scanned_timestamp -> Nullable<Timestamptz>,
    }
}

diesel::table! {
    image_details (link) {
        link -> Text,
        width -> Int4,
        height -> Int4,
        content_type -> Text,
        #[max_length = 50]
        blurhash -> Nullable<Varchar>,
    }
}

diesel::table! {
    instance (id) {
        id -> Int4,
        #[max_length = 255]
        domain -> Varchar,
        published_at -> Timestamptz,
        updated_at -> Nullable<Timestamptz>,
        #[max_length = 255]
        software -> Nullable<Varchar>,
        #[max_length = 255]
        version -> Nullable<Varchar>,
    }
}

diesel::table! {
    instance_actions (person_id, instance_id) {
        id -> Int4,
        person_id -> Int4,
        instance_id -> Int4,
        blocked_at -> Nullable<Timestamptz>,
        received_ban_at -> Nullable<Timestamptz>,
        ban_expires_at -> Nullable<Timestamptz>,
    }
}

diesel::table! {
    language (id) {
        id -> Int4,
        #[max_length = 3]
        code -> Varchar,
        name -> Text,
    }
}

diesel::table! {
    local_image (pictrs_alias) {
        pictrs_alias -> Text,
        published_at -> Timestamptz,
        person_id -> Nullable<Int4>,
        thumbnail_for_post_id -> Nullable<Int4>,
    }
}

diesel::table! {
    use diesel::sql_types::*;
    use super::sql_types::ListingTypeEnum;
    use super::sql_types::RegistrationModeEnum;
    use super::sql_types::PostListingModeEnum;
    use super::sql_types::PostSortTypeEnum;
    use super::sql_types::CommentSortTypeEnum;
    use super::sql_types::FederationModeEnum;

    local_site (id) {
        id -> Int4,
        site_id -> Int4,
        site_setup -> Bool,
        community_creation_admin_only -> Bool,
        require_email_verification -> Bool,
        application_question -> Nullable<Text>,
        private_instance -> Bool,
        default_theme -> Text,
        default_post_listing_type -> ListingTypeEnum,
        legal_information -> Nullable<Text>,
        application_email_admins -> Bool,
        slur_filter_regex -> Nullable<Text>,
        actor_name_max_length -> Int4,
        federation_enabled -> Bool,
        captcha_enabled -> Bool,
        #[max_length = 255]
        captcha_difficulty -> Varchar,
        published_at -> Timestamptz,
        updated_at -> Nullable<Timestamptz>,
        registration_mode -> RegistrationModeEnum,
        reports_email_admins -> Bool,
        federation_signed_fetch -> Bool,
        default_post_listing_mode -> PostListingModeEnum,
        default_post_sort_type -> PostSortTypeEnum,
        default_comment_sort_type -> CommentSortTypeEnum,
        oauth_registration -> Bool,
        post_upvotes -> FederationModeEnum,
        post_downvotes -> FederationModeEnum,
        comment_upvotes -> FederationModeEnum,
        comment_downvotes -> FederationModeEnum,
        default_post_time_range_seconds -> Nullable<Int4>,
        disallow_nsfw_content -> Bool,
        users -> Int4,
        posts -> Int4,
        comments -> Int4,
        communities -> Int4,
        users_active_day -> Int4,
        users_active_week -> Int4,
        users_active_month -> Int4,
        users_active_half_year -> Int4,
        disable_email_notifications -> Bool,
        suggested_communities -> Nullable<Int4>,
        multi_comm_follower -> Int4,
    }
}

diesel::table! {
    local_site_rate_limit (local_site_id) {
        local_site_id -> Int4,
        message_max_requests -> Int4,
        message_interval_seconds -> Int4,
        post_max_requests -> Int4,
        post_interval_seconds -> Int4,
        register_max_requests -> Int4,
        register_interval_seconds -> Int4,
        image_max_requests -> Int4,
        image_interval_seconds -> Int4,
        comment_max_requests -> Int4,
        comment_interval_seconds -> Int4,
        search_max_requests -> Int4,
        search_interval_seconds -> Int4,
        published_at -> Timestamptz,
        updated_at -> Nullable<Timestamptz>,
        import_user_settings_max_requests -> Int4,
        import_user_settings_interval_seconds -> Int4,
    }
}

diesel::table! {
    local_site_url_blocklist (id) {
        id -> Int4,
        url -> Text,
        published_at -> Timestamptz,
        updated_at -> Nullable<Timestamptz>,
    }
}

diesel::table! {
    use diesel::sql_types::*;
    use super::sql_types::PostSortTypeEnum;
    use super::sql_types::ListingTypeEnum;
    use super::sql_types::PostListingModeEnum;
    use super::sql_types::CommentSortTypeEnum;
    use super::sql_types::VoteShowEnum;

    local_user (id) {
        id -> Int4,
        person_id -> Int4,
        password_encrypted -> Nullable<Text>,
        email -> Nullable<Text>,
        show_nsfw -> Bool,
        theme -> Text,
        default_post_sort_type -> PostSortTypeEnum,
        default_listing_type -> ListingTypeEnum,
        #[max_length = 20]
        interface_language -> Varchar,
        show_avatars -> Bool,
        send_notifications_to_email -> Bool,
        show_bot_accounts -> Bool,
        show_read_posts -> Bool,
        email_verified -> Bool,
        accepted_application -> Bool,
        totp_2fa_secret -> Nullable<Text>,
        open_links_in_new_tab -> Bool,
        blur_nsfw -> Bool,
        infinite_scroll_enabled -> Bool,
        admin -> Bool,
        post_listing_mode -> PostListingModeEnum,
        totp_2fa_enabled -> Bool,
        enable_keyboard_navigation -> Bool,
        enable_animated_images -> Bool,
        enable_private_messages -> Bool,
        collapse_bot_comments -> Bool,
        default_comment_sort_type -> CommentSortTypeEnum,
        auto_mark_fetched_posts_as_read -> Bool,
        last_donation_notification_at -> Timestamptz,
        hide_media -> Bool,
        default_post_time_range_seconds -> Nullable<Int4>,
        show_score -> Bool,
        show_upvotes -> Bool,
        show_downvotes -> VoteShowEnum,
        show_upvote_percentage -> Bool,
        show_person_votes -> Bool,
    }
}

diesel::table! {
    local_user_keyword_block (local_user_id, keyword) {
        local_user_id -> Int4,
        #[max_length = 50]
        keyword -> Varchar,
    }
}

diesel::table! {
    local_user_language (local_user_id, language_id) {
        local_user_id -> Int4,
        language_id -> Int4,
    }
}

diesel::table! {
    login_token (token) {
        token -> Text,
        user_id -> Int4,
        published_at -> Timestamptz,
        ip -> Nullable<Text>,
        user_agent -> Nullable<Text>,
    }
}

diesel::table! {
    mod_add (id) {
        id -> Int4,
        mod_person_id -> Int4,
        other_person_id -> Int4,
        removed -> Bool,
        published_at -> Timestamptz,
    }
}

diesel::table! {
    mod_add_community (id) {
        id -> Int4,
        mod_person_id -> Int4,
        other_person_id -> Int4,
        community_id -> Int4,
        removed -> Bool,
        published_at -> Timestamptz,
    }
}

diesel::table! {
    mod_ban (id) {
        id -> Int4,
        mod_person_id -> Int4,
        other_person_id -> Int4,
        reason -> Nullable<Text>,
        banned -> Bool,
        expires_at -> Nullable<Timestamptz>,
        published_at -> Timestamptz,
        instance_id -> Int4,
    }
}

diesel::table! {
    mod_ban_from_community (id) {
        id -> Int4,
        mod_person_id -> Int4,
        other_person_id -> Int4,
        community_id -> Int4,
        reason -> Nullable<Text>,
        banned -> Bool,
        expires_at -> Nullable<Timestamptz>,
        published_at -> Timestamptz,
    }
}

diesel::table! {
    use diesel::sql_types::*;
    use super::sql_types::CommunityVisibility;

    mod_change_community_visibility (id) {
        id -> Int4,
        community_id -> Int4,
        mod_person_id -> Int4,
        published_at -> Timestamptz,
        visibility -> CommunityVisibility,
    }
}

diesel::table! {
    mod_feature_post (id) {
        id -> Int4,
        mod_person_id -> Int4,
        post_id -> Int4,
        featured -> Bool,
        published_at -> Timestamptz,
        is_featured_community -> Bool,
    }
}

diesel::table! {
    mod_lock_post (id) {
        id -> Int4,
        mod_person_id -> Int4,
        post_id -> Int4,
        locked -> Bool,
        published_at -> Timestamptz,
        reason -> Nullable<Text>,
    }
}

diesel::table! {
    mod_remove_comment (id) {
        id -> Int4,
        mod_person_id -> Int4,
        comment_id -> Int4,
        reason -> Nullable<Text>,
        removed -> Bool,
        published_at -> Timestamptz,
    }
}

diesel::table! {
    mod_remove_community (id) {
        id -> Int4,
        mod_person_id -> Int4,
        community_id -> Int4,
        reason -> Nullable<Text>,
        removed -> Bool,
        published_at -> Timestamptz,
    }
}

diesel::table! {
    mod_remove_post (id) {
        id -> Int4,
        mod_person_id -> Int4,
        post_id -> Int4,
        reason -> Nullable<Text>,
        removed -> Bool,
        published_at -> Timestamptz,
    }
}

diesel::table! {
    mod_transfer_community (id) {
        id -> Int4,
        mod_person_id -> Int4,
        other_person_id -> Int4,
        community_id -> Int4,
        published_at -> Timestamptz,
    }
}

diesel::table! {
    modlog_combined (id) {
        id -> Int4,
        published_at -> Timestamptz,
        admin_allow_instance_id -> Nullable<Int4>,
        admin_block_instance_id -> Nullable<Int4>,
        admin_purge_comment_id -> Nullable<Int4>,
        admin_purge_community_id -> Nullable<Int4>,
        admin_purge_person_id -> Nullable<Int4>,
        admin_purge_post_id -> Nullable<Int4>,
        mod_add_id -> Nullable<Int4>,
        mod_add_community_id -> Nullable<Int4>,
        mod_ban_id -> Nullable<Int4>,
        mod_ban_from_community_id -> Nullable<Int4>,
        mod_feature_post_id -> Nullable<Int4>,
        mod_lock_post_id -> Nullable<Int4>,
        mod_remove_comment_id -> Nullable<Int4>,
        mod_remove_community_id -> Nullable<Int4>,
        mod_remove_post_id -> Nullable<Int4>,
        mod_transfer_community_id -> Nullable<Int4>,
        mod_change_community_visibility_id -> Nullable<Int4>,
    }
}

diesel::table! {
    multi_community (id) {
        id -> Int4,
        creator_id -> Int4,
        instance_id -> Int4,
        #[max_length = 255]
        name -> Varchar,
        #[max_length = 255]
        title -> Nullable<Varchar>,
        #[max_length = 255]
        description -> Nullable<Varchar>,
        local -> Bool,
        deleted -> Bool,
        ap_id -> Text,
        public_key -> Text,
        private_key -> Nullable<Text>,
        inbox_url -> Text,
        last_refreshed_at -> Timestamptz,
        following_url -> Text,
        published_at -> Timestamptz,
        updated_at -> Nullable<Timestamptz>,
    }
}

diesel::table! {
    multi_community_entry (multi_community_id, community_id) {
        multi_community_id -> Int4,
        community_id -> Int4,
    }
}

diesel::table! {
    use diesel::sql_types::*;
    use super::sql_types::CommunityFollowerState;

    multi_community_follow (person_id, multi_community_id) {
        multi_community_id -> Int4,
        person_id -> Int4,
        follow_state -> CommunityFollowerState,
    }
}

diesel::table! {
    use diesel::sql_types::*;
    use super::sql_types::NotificationTypeEnum;

    notification (id) {
        id -> Int4,
        recipient_id -> Int4,
        comment_id -> Nullable<Int4>,
        read -> Bool,
        published_at -> Timestamptz,
        kind -> NotificationTypeEnum,
        post_id -> Nullable<Int4>,
        private_message_id -> Nullable<Int4>,
    }
}

diesel::table! {
    oauth_account (oauth_provider_id, local_user_id) {
        local_user_id -> Int4,
        oauth_provider_id -> Int4,
        oauth_user_id -> Text,
        published_at -> Timestamptz,
        updated_at -> Nullable<Timestamptz>,
    }
}

diesel::table! {
    oauth_provider (id) {
        id -> Int4,
        display_name -> Text,
        issuer -> Text,
        authorization_endpoint -> Text,
        token_endpoint -> Text,
        userinfo_endpoint -> Text,
        id_claim -> Text,
        client_id -> Text,
        client_secret -> Text,
        scopes -> Text,
        auto_verify_email -> Bool,
        account_linking_enabled -> Bool,
        enabled -> Bool,
        published_at -> Timestamptz,
        updated_at -> Nullable<Timestamptz>,
        use_pkce -> Bool,
    }
}

diesel::table! {
    password_reset_request (id) {
        id -> Int4,
        token -> Text,
        published_at -> Timestamptz,
        local_user_id -> Int4,
    }
}

diesel::table! {
    person (id) {
        id -> Int4,
        #[max_length = 255]
        name -> Varchar,
        #[max_length = 255]
        display_name -> Nullable<Varchar>,
        avatar -> Nullable<Text>,
        published_at -> Timestamptz,
        updated_at -> Nullable<Timestamptz>,
        #[max_length = 255]
        ap_id -> Varchar,
        bio -> Nullable<Text>,
        local -> Bool,
        private_key -> Nullable<Text>,
        public_key -> Text,
        last_refreshed_at -> Timestamptz,
        banner -> Nullable<Text>,
        deleted -> Bool,
        #[max_length = 255]
        inbox_url -> Varchar,
        matrix_user_id -> Nullable<Text>,
        bot_account -> Bool,
        instance_id -> Int4,
        post_count -> Int4,
        post_score -> Int4,
        comment_count -> Int4,
        comment_score -> Int4,
    }
}

diesel::table! {
    person_actions (person_id, target_id) {
        id -> Int4,
        person_id -> Int4,
        target_id -> Int4,
        followed_at -> Nullable<Timestamptz>,
        follow_pending -> Nullable<Bool>,
        blocked_at -> Nullable<Timestamptz>,
        noted_at -> Nullable<Timestamptz>,
        note -> Nullable<Text>,
        voted_at -> Nullable<Timestamptz>,
        upvotes -> Nullable<Int4>,
        downvotes -> Nullable<Int4>,
    }
}

diesel::table! {
    person_content_combined (id) {
        id -> Int4,
        published_at -> Timestamptz,
        post_id -> Nullable<Int4>,
        comment_id -> Nullable<Int4>,
    }
}

diesel::table! {
    person_liked_combined (id) {
        id -> Int4,
        liked_at -> Timestamptz,
        like_score -> Int2,
        person_id -> Int4,
        post_id -> Nullable<Int4>,
        comment_id -> Nullable<Int4>,
    }
}

diesel::table! {
<<<<<<< HEAD
    person_post_aggregates (person_id, post_id) {
        person_id -> Int4,
        post_id -> Int4,
        read_comments -> Int8,
        published -> Timestamptz,
    }
}

diesel::table! {
    person_post_mention (id) {
        id -> Int4,
        recipient_id -> Int4,
        post_id -> Int4,
        read -> Bool,
        published_at -> Timestamptz,
    }
}

diesel::table! {
=======
>>>>>>> 72d254b4
    person_saved_combined (id) {
        id -> Int4,
        saved_at -> Timestamptz,
        person_id -> Int4,
        post_id -> Nullable<Int4>,
        comment_id -> Nullable<Int4>,
    }
}

diesel::table! {
    post (id) {
        id -> Int4,
        #[max_length = 200]
        name -> Varchar,
        #[max_length = 2000]
        url -> Nullable<Varchar>,
        body -> Nullable<Text>,
        creator_id -> Int4,
        community_id -> Int4,
        removed -> Bool,
        locked -> Bool,
        published_at -> Timestamptz,
        updated_at -> Nullable<Timestamptz>,
        deleted -> Bool,
        nsfw -> Bool,
        embed_title -> Nullable<Text>,
        embed_description -> Nullable<Text>,
        thumbnail_url -> Nullable<Text>,
        #[max_length = 255]
        ap_id -> Varchar,
        local -> Bool,
        embed_video_url -> Nullable<Text>,
        language_id -> Int4,
        featured_community -> Bool,
        featured_local -> Bool,
        url_content_type -> Nullable<Text>,
        alt_text -> Nullable<Text>,
        scheduled_publish_time_at -> Nullable<Timestamptz>,
        comments -> Int4,
        score -> Int4,
        upvotes -> Int4,
        downvotes -> Int4,
        newest_comment_time_necro_at -> Timestamptz,
        newest_comment_time_at -> Timestamptz,
        hot_rank -> Float8,
        hot_rank_active -> Float8,
        controversy_rank -> Float8,
        scaled_rank -> Float8,
        report_count -> Int2,
        unresolved_report_count -> Int2,
        federation_pending -> Bool,
    }
}

diesel::table! {
    use diesel::sql_types::*;
    use super::sql_types::PostNotificationsModeEnum;

    post_actions (person_id, post_id) {
        id -> Int4,
        person_id -> Int4,
        post_id -> Int4,
        read_at -> Nullable<Timestamptz>,
        read_comments_at -> Nullable<Timestamptz>,
        read_comments_amount -> Nullable<Int4>,
        saved_at -> Nullable<Timestamptz>,
        liked_at -> Nullable<Timestamptz>,
        like_score -> Nullable<Int2>,
        hidden_at -> Nullable<Timestamptz>,
        notifications -> Nullable<PostNotificationsModeEnum>,
    }
}

diesel::table! {
    post_aggregates (post_id) {
        post_id -> Int4,
        comments -> Int8,
        score -> Int8,
        upvotes -> Int8,
        downvotes -> Int8,
        published -> Timestamptz,
        newest_comment_time_necro -> Timestamptz,
        newest_comment_time -> Timestamptz,
        featured_community -> Bool,
        featured_local -> Bool,
        hot_rank -> Float8,
        hot_rank_active -> Float8,
        community_id -> Int4,
        creator_id -> Int4,
        controversy_rank -> Float8,
        instance_id -> Int4,
        scaled_rank -> Float8,
        report_count -> Int2,
        unresolved_report_count -> Int2,
    }
}

diesel::table! {
    post_like (person_id, post_id) {
        post_id -> Int4,
        person_id -> Int4,
        score -> Int2,
        published -> Timestamptz,
    }
}

diesel::table! {
    post_read (person_id, post_id) {
        post_id -> Int4,
        person_id -> Int4,
        published -> Timestamptz,
    }
}

diesel::table! {
    post_report (id) {
        id -> Int4,
        creator_id -> Int4,
        post_id -> Int4,
        #[max_length = 200]
        original_post_name -> Varchar,
        original_post_url -> Nullable<Text>,
        original_post_body -> Nullable<Text>,
        reason -> Text,
        resolved -> Bool,
        resolver_id -> Nullable<Int4>,
        published_at -> Timestamptz,
        updated_at -> Nullable<Timestamptz>,
        violates_instance_rules -> Bool,
    }
}

diesel::table! {
    post_tag (post_id, tag_id) {
        post_id -> Int4,
        tag_id -> Int4,
        published_at -> Timestamptz,
    }
}

diesel::table! {
    private_message (id) {
        id -> Int4,
        creator_id -> Int4,
        recipient_id -> Int4,
        content -> Text,
        deleted -> Bool,
        published_at -> Timestamptz,
        updated_at -> Nullable<Timestamptz>,
        #[max_length = 255]
        ap_id -> Varchar,
        local -> Bool,
        removed -> Bool,
    }
}

diesel::table! {
    private_message_report (id) {
        id -> Int4,
        creator_id -> Int4,
        private_message_id -> Int4,
        original_pm_text -> Text,
        reason -> Text,
        resolved -> Bool,
        resolver_id -> Nullable<Int4>,
        published_at -> Timestamptz,
        updated_at -> Nullable<Timestamptz>,
    }
}

diesel::table! {
    received_activity (ap_id) {
        ap_id -> Text,
        published_at -> Timestamptz,
    }
}

diesel::table! {
    registration_application (id) {
        id -> Int4,
        local_user_id -> Int4,
        answer -> Text,
        admin_id -> Nullable<Int4>,
        deny_reason -> Nullable<Text>,
        published_at -> Timestamptz,
    }
}

diesel::table! {
    remote_image (link) {
        link -> Text,
        published_at -> Timestamptz,
    }
}

diesel::table! {
    report_combined (id) {
        id -> Int4,
        published_at -> Timestamptz,
        post_report_id -> Nullable<Int4>,
        comment_report_id -> Nullable<Int4>,
        private_message_report_id -> Nullable<Int4>,
        community_report_id -> Nullable<Int4>,
    }
}

diesel::table! {
    search_combined (id) {
        id -> Int4,
        published_at -> Timestamptz,
        score -> Int4,
        post_id -> Nullable<Int4>,
        comment_id -> Nullable<Int4>,
        community_id -> Nullable<Int4>,
        person_id -> Nullable<Int4>,
        multi_community_id -> Nullable<Int4>,
    }
}

diesel::table! {
    secret (id) {
        id -> Int4,
        jwt_secret -> Varchar,
    }
}

diesel::table! {
    use diesel::sql_types::*;
    use super::sql_types::ActorTypeEnum;

    sent_activity (id) {
        id -> Int8,
        ap_id -> Text,
        data -> Json,
        sensitive -> Bool,
        published_at -> Timestamptz,
        send_inboxes -> Array<Nullable<Text>>,
        send_community_followers_of -> Nullable<Int4>,
        send_all_instances -> Bool,
        actor_type -> ActorTypeEnum,
        actor_apub_id -> Nullable<Text>,
    }
}

diesel::table! {
    site (id) {
        id -> Int4,
        #[max_length = 20]
        name -> Varchar,
        sidebar -> Nullable<Text>,
        published_at -> Timestamptz,
        updated_at -> Nullable<Timestamptz>,
        icon -> Nullable<Text>,
        banner -> Nullable<Text>,
        #[max_length = 150]
        description -> Nullable<Varchar>,
        #[max_length = 255]
        ap_id -> Varchar,
        last_refreshed_at -> Timestamptz,
        #[max_length = 255]
        inbox_url -> Varchar,
        private_key -> Nullable<Text>,
        public_key -> Text,
        instance_id -> Int4,
        content_warning -> Nullable<Text>,
    }
}

diesel::table! {
    site_language (site_id, language_id) {
        site_id -> Int4,
        language_id -> Int4,
    }
}

diesel::table! {
    tag (id) {
        id -> Int4,
        ap_id -> Text,
        display_name -> Text,
        community_id -> Int4,
        published_at -> Timestamptz,
        updated_at -> Nullable<Timestamptz>,
        deleted -> Bool,
    }
}

diesel::table! {
    tagline (id) {
        id -> Int4,
        content -> Text,
        published_at -> Timestamptz,
        updated_at -> Nullable<Timestamptz>,
    }
}

diesel::joinable!(admin_allow_instance -> instance (instance_id));
diesel::joinable!(admin_allow_instance -> person (admin_person_id));
diesel::joinable!(admin_block_instance -> instance (instance_id));
diesel::joinable!(admin_block_instance -> person (admin_person_id));
diesel::joinable!(admin_purge_comment -> person (admin_person_id));
diesel::joinable!(admin_purge_comment -> post (post_id));
diesel::joinable!(admin_purge_community -> person (admin_person_id));
diesel::joinable!(admin_purge_person -> person (admin_person_id));
diesel::joinable!(admin_purge_post -> community (community_id));
diesel::joinable!(admin_purge_post -> person (admin_person_id));
diesel::joinable!(comment -> language (language_id));
diesel::joinable!(comment -> person (creator_id));
diesel::joinable!(comment -> post (post_id));
diesel::joinable!(comment_actions -> comment (comment_id));
diesel::joinable!(comment_actions -> person (person_id));
<<<<<<< HEAD
diesel::joinable!(comment_aggregates -> comment (comment_id));
diesel::joinable!(comment_like -> comment (comment_id));
diesel::joinable!(comment_like -> person (person_id));
diesel::joinable!(comment_reply -> comment (comment_id));
diesel::joinable!(comment_reply -> person (recipient_id));
=======
>>>>>>> 72d254b4
diesel::joinable!(comment_report -> comment (comment_id));
diesel::joinable!(community -> instance (instance_id));
diesel::joinable!(community_actions -> community (community_id));
diesel::joinable!(community_language -> community (community_id));
diesel::joinable!(community_language -> language (language_id));
diesel::joinable!(community_report -> community (community_id));
diesel::joinable!(custom_emoji_keyword -> custom_emoji (custom_emoji_id));
diesel::joinable!(email_verification -> local_user (local_user_id));
diesel::joinable!(federation_allowlist -> instance (instance_id));
diesel::joinable!(federation_blocklist -> instance (instance_id));
diesel::joinable!(federation_queue_state -> instance (instance_id));
diesel::joinable!(instance_actions -> instance (instance_id));
diesel::joinable!(instance_actions -> person (person_id));
diesel::joinable!(local_image -> person (person_id));
diesel::joinable!(local_image -> post (thumbnail_for_post_id));
diesel::joinable!(local_site -> multi_community (suggested_communities));
diesel::joinable!(local_site -> person (multi_comm_follower));
diesel::joinable!(local_site -> site (site_id));
diesel::joinable!(local_site_rate_limit -> local_site (local_site_id));
diesel::joinable!(local_user -> person (person_id));
diesel::joinable!(local_user_keyword_block -> local_user (local_user_id));
diesel::joinable!(local_user_language -> language (language_id));
diesel::joinable!(local_user_language -> local_user (local_user_id));
diesel::joinable!(login_token -> local_user (user_id));
diesel::joinable!(mod_add_community -> community (community_id));
diesel::joinable!(mod_ban -> instance (instance_id));
diesel::joinable!(mod_ban_from_community -> community (community_id));
diesel::joinable!(mod_change_community_visibility -> community (community_id));
diesel::joinable!(mod_change_community_visibility -> person (mod_person_id));
diesel::joinable!(mod_feature_post -> person (mod_person_id));
diesel::joinable!(mod_feature_post -> post (post_id));
diesel::joinable!(mod_lock_post -> person (mod_person_id));
diesel::joinable!(mod_lock_post -> post (post_id));
diesel::joinable!(mod_remove_comment -> comment (comment_id));
diesel::joinable!(mod_remove_comment -> person (mod_person_id));
diesel::joinable!(mod_remove_community -> community (community_id));
diesel::joinable!(mod_remove_community -> person (mod_person_id));
diesel::joinable!(mod_remove_post -> person (mod_person_id));
diesel::joinable!(mod_remove_post -> post (post_id));
diesel::joinable!(mod_transfer_community -> community (community_id));
diesel::joinable!(modlog_combined -> admin_allow_instance (admin_allow_instance_id));
diesel::joinable!(modlog_combined -> admin_block_instance (admin_block_instance_id));
diesel::joinable!(modlog_combined -> admin_purge_comment (admin_purge_comment_id));
diesel::joinable!(modlog_combined -> admin_purge_community (admin_purge_community_id));
diesel::joinable!(modlog_combined -> admin_purge_person (admin_purge_person_id));
diesel::joinable!(modlog_combined -> admin_purge_post (admin_purge_post_id));
diesel::joinable!(modlog_combined -> mod_add (mod_add_id));
diesel::joinable!(modlog_combined -> mod_add_community (mod_add_community_id));
diesel::joinable!(modlog_combined -> mod_ban (mod_ban_id));
diesel::joinable!(modlog_combined -> mod_ban_from_community (mod_ban_from_community_id));
diesel::joinable!(modlog_combined -> mod_change_community_visibility (mod_change_community_visibility_id));
diesel::joinable!(modlog_combined -> mod_feature_post (mod_feature_post_id));
diesel::joinable!(modlog_combined -> mod_lock_post (mod_lock_post_id));
diesel::joinable!(modlog_combined -> mod_remove_comment (mod_remove_comment_id));
diesel::joinable!(modlog_combined -> mod_remove_community (mod_remove_community_id));
diesel::joinable!(modlog_combined -> mod_remove_post (mod_remove_post_id));
diesel::joinable!(modlog_combined -> mod_transfer_community (mod_transfer_community_id));
diesel::joinable!(multi_community -> instance (instance_id));
diesel::joinable!(multi_community -> person (creator_id));
diesel::joinable!(multi_community_entry -> community (community_id));
diesel::joinable!(multi_community_entry -> multi_community (multi_community_id));
diesel::joinable!(multi_community_follow -> multi_community (multi_community_id));
diesel::joinable!(multi_community_follow -> person (person_id));
diesel::joinable!(notification -> comment (comment_id));
diesel::joinable!(notification -> person (recipient_id));
diesel::joinable!(notification -> post (post_id));
diesel::joinable!(notification -> private_message (private_message_id));
diesel::joinable!(oauth_account -> local_user (local_user_id));
diesel::joinable!(oauth_account -> oauth_provider (oauth_provider_id));
diesel::joinable!(password_reset_request -> local_user (local_user_id));
diesel::joinable!(person -> instance (instance_id));
diesel::joinable!(person_content_combined -> comment (comment_id));
diesel::joinable!(person_content_combined -> post (post_id));
diesel::joinable!(person_liked_combined -> comment (comment_id));
diesel::joinable!(person_liked_combined -> person (person_id));
diesel::joinable!(person_liked_combined -> post (post_id));
<<<<<<< HEAD
diesel::joinable!(person_post_aggregates -> person (person_id));
diesel::joinable!(person_post_aggregates -> post (post_id));
diesel::joinable!(person_post_mention -> person (recipient_id));
diesel::joinable!(person_post_mention -> post (post_id));
=======
>>>>>>> 72d254b4
diesel::joinable!(person_saved_combined -> comment (comment_id));
diesel::joinable!(person_saved_combined -> person (person_id));
diesel::joinable!(person_saved_combined -> post (post_id));
diesel::joinable!(post -> community (community_id));
diesel::joinable!(post -> language (language_id));
diesel::joinable!(post -> person (creator_id));
diesel::joinable!(post_actions -> person (person_id));
diesel::joinable!(post_actions -> post (post_id));
diesel::joinable!(post_aggregates -> community (community_id));
diesel::joinable!(post_aggregates -> instance (instance_id));
diesel::joinable!(post_aggregates -> person (creator_id));
diesel::joinable!(post_aggregates -> post (post_id));
diesel::joinable!(post_like -> person (person_id));
diesel::joinable!(post_like -> post (post_id));
diesel::joinable!(post_read -> person (person_id));
diesel::joinable!(post_read -> post (post_id));
diesel::joinable!(post_report -> post (post_id));
diesel::joinable!(post_tag -> post (post_id));
diesel::joinable!(post_tag -> tag (tag_id));
diesel::joinable!(private_message_report -> private_message (private_message_id));
diesel::joinable!(registration_application -> local_user (local_user_id));
diesel::joinable!(registration_application -> person (admin_id));
diesel::joinable!(report_combined -> comment_report (comment_report_id));
diesel::joinable!(report_combined -> community_report (community_report_id));
diesel::joinable!(report_combined -> post_report (post_report_id));
diesel::joinable!(report_combined -> private_message_report (private_message_report_id));
diesel::joinable!(search_combined -> comment (comment_id));
diesel::joinable!(search_combined -> community (community_id));
diesel::joinable!(search_combined -> multi_community (multi_community_id));
diesel::joinable!(search_combined -> person (person_id));
diesel::joinable!(search_combined -> post (post_id));
diesel::joinable!(site -> instance (instance_id));
diesel::joinable!(site_language -> language (language_id));
diesel::joinable!(site_language -> site (site_id));
diesel::joinable!(tag -> community (community_id));

diesel::allow_tables_to_appear_in_same_query!(
  admin_allow_instance,
  admin_block_instance,
  admin_purge_comment,
  admin_purge_community,
  admin_purge_person,
  admin_purge_post,
  captcha_answer,
  comment,
  comment_actions,
<<<<<<< HEAD
  comment_aggregates,
  comment_like,
  comment_reply,
=======
>>>>>>> 72d254b4
  comment_report,
  community,
  community_actions,
  community_language,
  community_report,
  custom_emoji,
  custom_emoji_keyword,
  email_verification,
  federation_allowlist,
  federation_blocklist,
  federation_queue_state,
  history_status,
  image_details,
  instance,
  instance_actions,
  language,
  local_image,
  local_site,
  local_site_rate_limit,
  local_site_url_blocklist,
  local_user,
  local_user_keyword_block,
  local_user_language,
  login_token,
  mod_add,
  mod_add_community,
  mod_ban,
  mod_ban_from_community,
  mod_change_community_visibility,
  mod_feature_post,
  mod_lock_post,
  mod_remove_comment,
  mod_remove_community,
  mod_remove_post,
  mod_transfer_community,
  modlog_combined,
  multi_community,
  multi_community_entry,
  multi_community_follow,
  notification,
  oauth_account,
  oauth_provider,
  password_reset_request,
  person,
  person_actions,
  person_content_combined,
  person_liked_combined,
<<<<<<< HEAD
  person_post_aggregates,
  person_post_mention,
=======
>>>>>>> 72d254b4
  person_saved_combined,
  post,
  post_actions,
  post_aggregates,
  post_like,
  post_read,
  post_report,
  post_tag,
  private_message,
  private_message_report,
  received_activity,
  registration_application,
  remote_image,
  report_combined,
  search_combined,
  secret,
  sent_activity,
  site,
  site_language,
  tag,
  tagline,
);<|MERGE_RESOLUTION|>--- conflicted
+++ resolved
@@ -170,7 +170,6 @@
 }
 
 diesel::table! {
-<<<<<<< HEAD
     comment_aggregates (comment_id) {
         comment_id -> Int4,
         score -> Int8,
@@ -195,18 +194,6 @@
 }
 
 diesel::table! {
-    comment_reply (id) {
-        id -> Int4,
-        recipient_id -> Int4,
-        comment_id -> Int4,
-        read -> Bool,
-        published_at -> Timestamptz,
-    }
-}
-
-diesel::table! {
-=======
->>>>>>> 72d254b4
     comment_report (id) {
         id -> Int4,
         creator_id -> Int4,
@@ -919,7 +906,6 @@
 }
 
 diesel::table! {
-<<<<<<< HEAD
     person_post_aggregates (person_id, post_id) {
         person_id -> Int4,
         post_id -> Int4,
@@ -929,18 +915,6 @@
 }
 
 diesel::table! {
-    person_post_mention (id) {
-        id -> Int4,
-        recipient_id -> Int4,
-        post_id -> Int4,
-        read -> Bool,
-        published_at -> Timestamptz,
-    }
-}
-
-diesel::table! {
-=======
->>>>>>> 72d254b4
     person_saved_combined (id) {
         id -> Int4,
         saved_at -> Timestamptz,
@@ -1252,14 +1226,9 @@
 diesel::joinable!(comment -> post (post_id));
 diesel::joinable!(comment_actions -> comment (comment_id));
 diesel::joinable!(comment_actions -> person (person_id));
-<<<<<<< HEAD
 diesel::joinable!(comment_aggregates -> comment (comment_id));
 diesel::joinable!(comment_like -> comment (comment_id));
 diesel::joinable!(comment_like -> person (person_id));
-diesel::joinable!(comment_reply -> comment (comment_id));
-diesel::joinable!(comment_reply -> person (recipient_id));
-=======
->>>>>>> 72d254b4
 diesel::joinable!(comment_report -> comment (comment_id));
 diesel::joinable!(community -> instance (instance_id));
 diesel::joinable!(community_actions -> community (community_id));
@@ -1336,13 +1305,10 @@
 diesel::joinable!(person_liked_combined -> comment (comment_id));
 diesel::joinable!(person_liked_combined -> person (person_id));
 diesel::joinable!(person_liked_combined -> post (post_id));
-<<<<<<< HEAD
 diesel::joinable!(person_post_aggregates -> person (person_id));
 diesel::joinable!(person_post_aggregates -> post (post_id));
 diesel::joinable!(person_post_mention -> person (recipient_id));
 diesel::joinable!(person_post_mention -> post (post_id));
-=======
->>>>>>> 72d254b4
 diesel::joinable!(person_saved_combined -> comment (comment_id));
 diesel::joinable!(person_saved_combined -> person (person_id));
 diesel::joinable!(person_saved_combined -> post (post_id));
@@ -1389,12 +1355,10 @@
   captcha_answer,
   comment,
   comment_actions,
-<<<<<<< HEAD
   comment_aggregates,
   comment_like,
   comment_reply,
-=======
->>>>>>> 72d254b4
+  comment_reply,
   comment_report,
   community,
   community_actions,
@@ -1442,11 +1406,7 @@
   person_actions,
   person_content_combined,
   person_liked_combined,
-<<<<<<< HEAD
   person_post_aggregates,
-  person_post_mention,
-=======
->>>>>>> 72d254b4
   person_saved_combined,
   post,
   post_actions,
