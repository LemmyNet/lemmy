--- conflicted
+++ resolved
@@ -1,15 +1,11 @@
 use crate::{util::CancellableTask, worker::InstanceWorker};
 use activitypub_federation::config::FederationConfig;
-<<<<<<< HEAD
 use chrono::{Local, Timelike};
 use lemmy_api_common::{
   context::LemmyContext,
   federate_retry_sleep_duration,
   lemmy_utils::settings::structs::FederationWorkerConfig,
 };
-=======
-use lemmy_api_common::context::LemmyContext;
->>>>>>> 13ff059f
 use lemmy_db_schema::{
   newtypes::InstanceId,
   source::{federation_queue_state::FederationQueueState, instance::Instance},
@@ -25,12 +21,9 @@
 use tokio_util::sync::CancellationToken;
 use tracing::info;
 
-<<<<<<< HEAD
 mod inboxes;
 mod send;
-=======
 mod stats;
->>>>>>> 13ff059f
 mod util;
 mod worker;
 
@@ -50,49 +43,19 @@
 
 pub struct SendManager {
   opts: Opts,
-<<<<<<< HEAD
-  pool: ActualDbPool,
-  federation_lib_config: FederationConfig<LemmyContext>,
-  federation_worker_config: FederationWorkerConfig,
-  cancel: CancellationToken,
-) -> anyhow::Result<()> {
-  let mut workers = HashMap::<InstanceId, CancellableTask>::new();
-
-  let (stats_sender, stats_receiver) = unbounded_channel();
-  let exit_print = tokio::spawn(receive_print_stats(pool.clone(), stats_receiver));
-  let pool2 = &mut DbPool::Pool(&pool);
-  let process_index = opts.process_index - 1;
-  let local_domain = federation_lib_config
-    .settings()
-    .get_hostname_without_port()?;
-  loop {
-    let mut total_count = 0;
-    let mut dead_count = 0;
-    let mut disallowed_count = 0;
-    for (instance, allowed, is_dead) in
-      Instance::read_federated_with_blocked_and_dead(pool2).await?
-    {
-      if instance.domain == local_domain {
-        continue;
-      }
-      if instance.id.inner() % opts.process_count != process_index {
-        continue;
-      }
-      total_count += 1;
-      if !allowed {
-        disallowed_count += 1;
-      }
-      if is_dead {
-        dead_count += 1;
-=======
   workers: HashMap<InstanceId, CancellableTask>,
   context: FederationConfig<LemmyContext>,
   stats_sender: UnboundedSender<(InstanceId, FederationQueueState)>,
   exit_print: JoinHandle<()>,
+  federation_worker_config: FederationWorkerConfig,
 }
 
 impl SendManager {
-  fn new(opts: Opts, context: FederationConfig<LemmyContext>) -> Self {
+  fn new(
+    opts: Opts,
+    context: FederationConfig<LemmyContext>,
+    federation_worker_config: FederationWorkerConfig,
+  ) -> Self {
     assert!(opts.process_count > 0);
     assert!(opts.process_index > 0);
     assert!(opts.process_index <= opts.process_count);
@@ -107,14 +70,15 @@
         stats_receiver,
       )),
       context,
-    }
-  }
-
-  pub fn run(opts: Opts, context: FederationConfig<LemmyContext>) -> CancellableTask {
+      federation_worker_config,
+    }
+  }
+
+  pub fn run(opts: Opts, context: FederationConfig<LemmyContext>, config: FederationWorkerConfig) -> CancellableTask {
     CancellableTask::spawn(WORKER_EXIT_TIMEOUT, move |cancel| {
       let opts = opts.clone();
       let context = context.clone();
-      let mut manager = Self::new(opts, context);
+      let mut manager = Self::new(opts, context, config);
       async move {
         let result = manager.do_loop(cancel).await;
         // the loop function will only return if there is (a) an internal error (e.g. db connection
@@ -130,7 +94,6 @@
         LemmyResult::Ok(())
         // if the task was not intentionally cancelled, then this whole lambda will be run again by
         // CancellableTask after this
->>>>>>> 13ff059f
       }
     })
   }
@@ -153,28 +116,6 @@
         if instance.domain == local_domain {
           continue;
         }
-<<<<<<< HEAD
-        // create new worker
-        let config = federation_lib_config.clone();
-        let stats_sender = stats_sender.clone();
-        let federation_worker_config = federation_worker_config.clone();
-        workers.insert(
-          instance.id,
-          CancellableTask::spawn(WORKER_EXIT_TIMEOUT, move |stop| {
-            InstanceWorker::init_and_loop(
-              instance.clone(),
-              config.clone(),
-              federation_worker_config.clone(),
-              stop,
-              stats_sender.clone(),
-            )
-          }),
-        );
-      } else if !should_federate {
-        if let Some(worker) = workers.remove(&instance.id) {
-          if let Err(e) = worker.cancel().await {
-            tracing::error!("error stopping worker: {e}");
-=======
         if instance.id.inner() % self.opts.process_count != process_index {
           continue;
         }
@@ -194,22 +135,22 @@
           // create new worker
           let context = self.context.clone();
           let stats_sender = self.stats_sender.clone();
+          let federation_worker_config = federation_worker_config.clone();
+
           self.workers.insert(
             instance.id,
             CancellableTask::spawn(WORKER_EXIT_TIMEOUT, move |stop| {
-              // if the instance worker ends unexpectedly due to internal/db errors, this lambda is rerun by cancellabletask.
+              // if the instance worker ends unexpectedly due to internal/db errors, this lambda is
+              // rerun by cancellabletask.
               let instance = instance.clone();
               let req_data = context.to_request_data();
-              let stats_sender = stats_sender.clone();
-              async move {
-                InstanceWorker::init_and_loop(
-                  instance,
-                  req_data,
-                  stop,
-                  stats_sender,
-                )
-                .await
-              }
+              InstanceWorker::init_and_loop(
+                instance,
+                req_data,
+                federation_worker_config.clone(),
+                stop,
+                stats_sender.clone(),
+              )
             }),
           );
         } else if !should_federate {
@@ -217,7 +158,6 @@
             if let Err(e) = worker.cancel().await {
               tracing::error!("error stopping worker: {e}");
             }
->>>>>>> 13ff059f
           }
         }
       }
@@ -229,39 +169,6 @@
       }
     }
   }
-<<<<<<< HEAD
-  drop(stats_sender);
-  tracing::warn!(
-    "Waiting for {} workers ({:.2?} max)",
-    workers.len(),
-    WORKER_EXIT_TIMEOUT
-  );
-  // the cancel futures need to be awaited concurrently for the shutdown processes to be triggered concurrently
-  futures::future::join_all(workers.into_values().map(util::CancellableTask::cancel)).await;
-  exit_print.await?;
-  Ok(())
-}
-
-/// starts and stops federation workers depending on which instances are on db
-/// await the returned future to stop/cancel all workers gracefully
-pub fn start_stop_federation_workers_cancellable(
-  opts: Opts,
-  pool: ActualDbPool,
-  config: FederationConfig<LemmyContext>,
-  federation_worker_config: FederationWorkerConfig,
-) -> CancellableTask {
-  CancellableTask::spawn(WORKER_EXIT_TIMEOUT, move |stop| {
-    start_stop_federation_workers(
-      opts.clone(),
-      pool.clone(),
-      config.clone(),
-      federation_worker_config.clone(),
-      stop,
-    )
-  })
-}
-=======
->>>>>>> 13ff059f
 
   pub async fn cancel(self) -> LemmyResult<()> {
     drop(self.stats_sender);
@@ -322,6 +229,7 @@
         .app_data(context.clone())
         .build()
         .await?;
+      let federation_worker_config = FederationWorkerConfig::default(); // TODO
 
       let pool = &mut context.pool();
       let instances = vec![
@@ -330,7 +238,7 @@
         Instance::read_or_create(pool, "gamma.com".to_string()).await?,
       ];
 
-      let send_manager = SendManager::new(opts, federation_config);
+      let send_manager = SendManager::new(opts, federation_config, federation_worker_config);
       Ok(Self {
         send_manager,
         context,
@@ -455,8 +363,4 @@
     data.cleanup().await?;
     Ok(())
   }
-<<<<<<< HEAD
-  tracing::info!("{ok_count} instances up to date. {behind_count} instances behind.");
-=======
->>>>>>> 13ff059f
 }