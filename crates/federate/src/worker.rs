--- conflicted
+++ resolved
@@ -86,11 +86,6 @@
   pub(crate) async fn init_and_loop(
     instance: Instance,
     context: Data<LemmyContext>,
-<<<<<<< HEAD
-=======
-    pool: &mut DbPool<'_>, /* in theory there's a ref to the pool in context, but i couldn't get
-                            * that to work wrt lifetimes */
->>>>>>> c96017c0
     stop: CancellationToken,
     stats_sender: UnboundedSender<(String, FederationQueueState)>,
   ) -> Result<(), anyhow::Error> {
@@ -112,17 +107,8 @@
     worker.loop_until_stopped().await
   }
   /// loop fetch new activities from db and send them to the inboxes of the given instances
-<<<<<<< HEAD
   /// this worker only returns if (a) there is an internal error or (b) the cancellation token is cancelled (graceful exit)
   pub(crate) async fn loop_until_stopped(&mut self) -> Result<(), anyhow::Error> {
-=======
-  /// this worker only returns if (a) there is an internal error or (b) the cancellation token is
-  /// cancelled (graceful exit)
-  pub(crate) async fn loop_until_stopped(
-    &mut self,
-    pool: &mut DbPool<'_>,
-  ) -> Result<(), anyhow::Error> {
->>>>>>> c96017c0
     debug!("Starting federation worker for {}", self.instance.domain);
     let save_state_every = chrono::Duration::from_std(SAVE_STATE_EVERY_TIME).expect("not negative");
 
