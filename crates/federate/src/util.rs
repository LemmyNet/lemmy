use anyhow::{anyhow, Context, Result};
use diesel::prelude::*;
use diesel_async::RunQueryDsl;
use lemmy_api_common::lemmy_utils::CACHE_DURATION_FEDERATION;
use lemmy_apub::{
  activity_lists::SharedInboxActivities,
  fetcher::{site_or_community_or_user::SiteOrCommunityOrUser, user_or_community::UserOrCommunity},
};
use lemmy_db_schema::{
  newtypes::ActivityId,
  source::{
    activity::{ActorType, SentActivity},
    community::Community,
    federation_queue_state::FederationQueueState,
    person::Person,
    site::Site,
  },
  traits::ApubActor,
  utils::{get_conn, DbPool},
};
use moka::future::Cache;
use once_cell::sync::Lazy;
use reqwest::Url;
use serde_json::Value;
use std::{fmt::Debug, future::Future, pin::Pin, sync::Arc, time::Duration};
use tokio::{task::JoinHandle, time::sleep};
use tokio_util::sync::CancellationToken;

/// Decrease the delays of the federation queue.
/// Should only be used for federation tests since it significantly increases CPU and DB load of the
/// federation queue.
pub(crate) static LEMMY_TEST_FAST_FEDERATION: Lazy<bool> = Lazy::new(|| {
  std::env::var("LEMMY_TEST_FAST_FEDERATION")
    .map(|s| !s.is_empty())
    .unwrap_or(false)
});

/// Recheck for new federation work every n seconds.
///
/// When the queue is processed faster than new activities are added and it reaches the current time
/// with an empty batch, this is the delay the queue waits before it checks if new activities have
/// been added to the sent_activities table. This delay is only applied if no federated activity
/// happens during sending activities of the last batch.
pub(crate) static WORK_FINISHED_RECHECK_DELAY: Lazy<Duration> = Lazy::new(|| {
  if *LEMMY_TEST_FAST_FEDERATION {
    Duration::from_millis(100)
  } else {
    Duration::from_secs(30)
  }
});

/// A task that will be run in an infinite loop, unless it is cancelled.
/// If the task exits without being cancelled, an error will be logged and the task will be
/// restarted.
pub struct CancellableTask {
  f: Pin<Box<dyn Future<Output = Result<(), anyhow::Error>> + Send + 'static>>,
}

impl CancellableTask {
  /// spawn a task but with graceful shutdown
  pub fn spawn<F, R>(
    timeout: Duration,
    task: impl Fn(CancellationToken) -> F + Send + 'static,
  ) -> CancellableTask
  where
    F: Future<Output = R> + Send + 'static,
<<<<<<< HEAD
    R: Send + 'static,
=======
    R: Send + Debug + 'static,
>>>>>>> d2083f79
  {
    let stop = CancellationToken::new();
    let stop2 = stop.clone();
    let task: JoinHandle<()> = tokio::spawn(async move {
      loop {
        let res = task(stop2.clone()).await;
        if stop2.is_cancelled() {
          return;
        } else {
          tracing::warn!("task exited, restarting: {res:?}");
        }
      }
    });
    let abort = task.abort_handle();
    CancellableTask {
      f: Box::pin(async move {
        stop.cancel();
        tokio::select! {
            r = task => {
              r.context("CancellableTask failed to cancel cleanly, returned error")?;
              Ok(())
            },
            _ = sleep(timeout) => {
                abort.abort();
                Err(anyhow!("CancellableTask aborted due to shutdown timeout"))
            }
        }
      }),
    }
  }

  /// cancel the cancel signal, wait for timeout for the task to stop gracefully, otherwise abort it
  pub async fn cancel(self) -> Result<(), anyhow::Error> {
    self.f.await
  }
}

/// assuming apub priv key and ids are immutable, then we don't need to have TTL
/// TODO: capacity should be configurable maybe based on memory use
pub(crate) async fn get_actor_cached(
  pool: &mut DbPool<'_>,
  actor_type: ActorType,
  actor_apub_id: &Url,
) -> Result<Arc<SiteOrCommunityOrUser>> {
  static CACHE: Lazy<Cache<Url, Arc<SiteOrCommunityOrUser>>> =
    Lazy::new(|| Cache::builder().max_capacity(10000).build());
  CACHE
    .try_get_with(actor_apub_id.clone(), async {
      let url = actor_apub_id.clone().into();
      let person = match actor_type {
        ActorType::Site => SiteOrCommunityOrUser::Site(
          Site::read_from_apub_id(pool, &url)
            .await?
            .context("apub site not found")?
            .into(),
        ),
        ActorType::Community => SiteOrCommunityOrUser::UserOrCommunity(UserOrCommunity::Community(
          Community::read_from_apub_id(pool, &url)
            .await?
            .context("apub community not found")?
            .into(),
        )),
        ActorType::Person => SiteOrCommunityOrUser::UserOrCommunity(UserOrCommunity::User(
          Person::read_from_apub_id(pool, &url)
            .await?
            .context("apub person not found")?
            .into(),
        )),
      };
      Result::<_, anyhow::Error>::Ok(Arc::new(person))
    })
    .await
    .map_err(|e| anyhow::anyhow!("err getting actor {actor_type:?} {actor_apub_id}: {e:?}"))
}

type CachedActivityInfo = Option<Arc<(SentActivity, SharedInboxActivities)>>;
/// activities are immutable so cache does not need to have TTL
/// May return None if the corresponding id does not exist or is a received activity.
/// Holes in serials are expected behaviour in postgresql
/// todo: cache size should probably be configurable / dependent on desired memory usage
pub(crate) async fn get_activity_cached(
  pool: &mut DbPool<'_>,
  activity_id: ActivityId,
) -> Result<CachedActivityInfo> {
  static ACTIVITIES: Lazy<Cache<ActivityId, CachedActivityInfo>> =
    Lazy::new(|| Cache::builder().max_capacity(10000).build());
  ACTIVITIES
    .try_get_with(activity_id, async {
      let row = SentActivity::read(pool, activity_id)
        .await
        .context("could not read activity")?;
      let Some(mut row) = row else {
        return anyhow::Result::<_, anyhow::Error>::Ok(None);
      };
      // swap to avoid cloning
      let mut data = Value::Null;
      std::mem::swap(&mut row.data, &mut data);
      let activity_actual: SharedInboxActivities = serde_json::from_value(data)?;

      Ok(Some(Arc::new((row, activity_actual))))
    })
    .await
    .map_err(|e| anyhow::anyhow!("err getting activity: {e:?}"))
}

/// return the most current activity id (with 1 second cache)
pub(crate) async fn get_latest_activity_id(pool: &mut DbPool<'_>) -> Result<ActivityId> {
  static CACHE: Lazy<Cache<(), ActivityId>> = Lazy::new(|| {
    Cache::builder()
      .time_to_live(CACHE_DURATION_FEDERATION)
      .build()
  });
  CACHE
    .try_get_with((), async {
      use diesel::dsl::max;
      use lemmy_db_schema::schema::sent_activity::dsl::{id, sent_activity};
      let conn = &mut get_conn(pool).await?;
      let seq: Option<ActivityId> = sent_activity.select(max(id)).get_result(conn).await?;
      let latest_id = seq.unwrap_or(ActivityId(0));
      anyhow::Result::<_, anyhow::Error>::Ok(latest_id as ActivityId)
    })
    .await
    .map_err(|e| anyhow::anyhow!("err getting id: {e:?}"))
}

/// the domain name is needed for logging, pass it to the stats printer so it doesn't need to look
/// up the domain itself
pub(crate) struct FederationQueueStateWithDomain {
  pub domain: String,
  pub state: FederationQueueState,
}<|MERGE_RESOLUTION|>--- conflicted
+++ resolved
@@ -64,11 +64,7 @@
   ) -> CancellableTask
   where
     F: Future<Output = R> + Send + 'static,
-<<<<<<< HEAD
-    R: Send + 'static,
-=======
     R: Send + Debug + 'static,
->>>>>>> d2083f79
   {
     let stop = CancellationToken::new();
     let stop2 = stop.clone();
