use anyhow::{anyhow, Context, Result};
use diesel::prelude::*;
use diesel_async::RunQueryDsl;
use lemmy_api_common::lemmy_utils::CACHE_DURATION_FEDERATION;
use lemmy_apub::{
  activity_lists::SharedInboxActivities,
  fetcher::{site_or_community_or_user::SiteOrCommunityOrUser, user_or_community::UserOrCommunity},
};
use lemmy_db_schema::{
  newtypes::ActivityId,
  source::{
    activity::{ActorType, SentActivity},
    community::Community,
    federation_queue_state::FederationQueueState,
    person::Person,
    site::Site,
  },
  traits::ApubActor,
  utils::{get_conn, DbPool},
};
use moka::future::Cache;
use once_cell::sync::Lazy;
use reqwest::Url;
use serde_json::Value;
use std::{fmt::Debug, future::Future, pin::Pin, sync::Arc, time::Duration};
use tokio::{task::JoinHandle, time::sleep};
use tokio_util::sync::CancellationToken;

/// Decrease the delays of the federation queue.
/// Should only be used for federation tests since it significantly increases CPU and DB load of the
/// federation queue.
pub(crate) static LEMMY_TEST_FAST_FEDERATION: Lazy<bool> = Lazy::new(|| {
  std::env::var("LEMMY_TEST_FAST_FEDERATION")
    .map(|s| !s.is_empty())
    .unwrap_or(false)
});

/// Recheck for new federation work every n seconds.
///
/// When the queue is processed faster than new activities are added and it reaches the current time
/// with an empty batch, this is the delay the queue waits before it checks if new activities have
/// been added to the sent_activities table. This delay is only applied if no federated activity
/// happens during sending activities of the last batch.
pub(crate) static WORK_FINISHED_RECHECK_DELAY: Lazy<Duration> = Lazy::new(|| {
  if *LEMMY_TEST_FAST_FEDERATION {
    Duration::from_millis(100)
  } else {
    Duration::from_secs(30)
  }
});

/// A task that will be run in an infinite loop, unless it is cancelled.
/// If the task exits without being cancelled, an error will be logged and the task will be
/// restarted.
pub struct CancellableTask {
  f: Pin<Box<dyn Future<Output = Result<(), anyhow::Error>> + Send + 'static>>,
}

impl CancellableTask {
  /// spawn a task but with graceful shutdown
  pub fn spawn<F, R>(
    timeout: Duration,
    task: impl Fn(CancellationToken) -> F + Send + 'static,
  ) -> CancellableTask
  where
<<<<<<< HEAD
    F: Future<Output = R> + Send + 'static,
    R: Send + 'static,
=======
    F: Future<Output = LemmyResult<R>> + Send + 'static,
    R: Send + Debug + 'static,
>>>>>>> 7d80a3c7
  {
    let stop = CancellationToken::new();
    let stop2 = stop.clone();
    let task: JoinHandle<()> = tokio::spawn(async move {
      loop {
        let res = task(stop2.clone()).await;
        if stop2.is_cancelled() {
          return;
        } else {
          tracing::warn!("task exited, restarting: {res:?}");
        }
      }
    });
    let abort = task.abort_handle();
    CancellableTask {
      f: Box::pin(async move {
        stop.cancel();
        tokio::select! {
            r = task => {
              r.context("CancellableTask failed to cancel cleanly, returned error")?;
              Ok(())
            },
            _ = sleep(timeout) => {
                abort.abort();
                Err(anyhow!("CancellableTask aborted due to shutdown timeout"))
            }
        }
      }),
    }
  }

  /// cancel the cancel signal, wait for timeout for the task to stop gracefully, otherwise abort it
  pub async fn cancel(self) -> Result<(), anyhow::Error> {
    self.f.await
  }
}

/// assuming apub priv key and ids are immutable, then we don't need to have TTL
/// TODO: capacity should be configurable maybe based on memory use
pub(crate) async fn get_actor_cached(
  pool: &mut DbPool<'_>,
  actor_type: ActorType,
  actor_apub_id: &Url,
) -> Result<Arc<SiteOrCommunityOrUser>> {
  static CACHE: Lazy<Cache<Url, Arc<SiteOrCommunityOrUser>>> =
    Lazy::new(|| Cache::builder().max_capacity(10000).build());
  CACHE
    .try_get_with(actor_apub_id.clone(), async {
      let url = actor_apub_id.clone().into();
      let person = match actor_type {
        ActorType::Site => SiteOrCommunityOrUser::Site(
          Site::read_from_apub_id(pool, &url)
            .await?
            .context("apub site not found")?
            .into(),
        ),
        ActorType::Community => SiteOrCommunityOrUser::UserOrCommunity(UserOrCommunity::Community(
          Community::read_from_apub_id(pool, &url)
            .await?
            .context("apub community not found")?
            .into(),
        )),
        ActorType::Person => SiteOrCommunityOrUser::UserOrCommunity(UserOrCommunity::User(
          Person::read_from_apub_id(pool, &url)
            .await?
            .context("apub person not found")?
            .into(),
        )),
      };
      Result::<_, anyhow::Error>::Ok(Arc::new(person))
    })
    .await
    .map_err(|e| anyhow::anyhow!("err getting actor {actor_type:?} {actor_apub_id}: {e:?}"))
}

type CachedActivityInfo = Option<Arc<(SentActivity, SharedInboxActivities)>>;
/// activities are immutable so cache does not need to have TTL
/// May return None if the corresponding id does not exist or is a received activity.
/// Holes in serials are expected behaviour in postgresql
/// todo: cache size should probably be configurable / dependent on desired memory usage
pub(crate) async fn get_activity_cached(
  pool: &mut DbPool<'_>,
  activity_id: ActivityId,
) -> Result<CachedActivityInfo> {
  static ACTIVITIES: Lazy<Cache<ActivityId, CachedActivityInfo>> =
    Lazy::new(|| Cache::builder().max_capacity(10000).build());
  ACTIVITIES
    .try_get_with(activity_id, async {
      let row = SentActivity::read(pool, activity_id)
        .await
        .context("could not read activity")?;
      let Some(mut row) = row else {
        return anyhow::Result::<_, anyhow::Error>::Ok(None);
      };
      // swap to avoid cloning
      let mut data = Value::Null;
      std::mem::swap(&mut row.data, &mut data);
      let activity_actual: SharedInboxActivities = serde_json::from_value(data)?;

      Ok(Some(Arc::new((row, activity_actual))))
    })
    .await
    .map_err(|e| anyhow::anyhow!("err getting activity: {e:?}"))
}

/// return the most current activity id (with 1 second cache)
pub(crate) async fn get_latest_activity_id(pool: &mut DbPool<'_>) -> Result<ActivityId> {
  static CACHE: Lazy<Cache<(), ActivityId>> = Lazy::new(|| {
    Cache::builder()
      .time_to_live(CACHE_DURATION_FEDERATION)
      .build()
  });
  CACHE
    .try_get_with((), async {
      use diesel::dsl::max;
      use lemmy_db_schema::schema::sent_activity::dsl::{id, sent_activity};
      let conn = &mut get_conn(pool).await?;
      let seq: Option<ActivityId> = sent_activity.select(max(id)).get_result(conn).await?;
      let latest_id = seq.unwrap_or(ActivityId(0));
      anyhow::Result::<_, anyhow::Error>::Ok(latest_id as ActivityId)
    })
    .await
    .map_err(|e| anyhow::anyhow!("err getting id: {e:?}"))
}

/// the domain name is needed for logging, pass it to the stats printer so it doesn't need to look
/// up the domain itself
pub(crate) struct FederationQueueStateWithDomain {
  pub domain: String,
  pub state: FederationQueueState,
}<|MERGE_RESOLUTION|>--- conflicted
+++ resolved
@@ -63,13 +63,8 @@
     task: impl Fn(CancellationToken) -> F + Send + 'static,
   ) -> CancellableTask
   where
-<<<<<<< HEAD
     F: Future<Output = R> + Send + 'static,
     R: Send + 'static,
-=======
-    F: Future<Output = LemmyResult<R>> + Send + 'static,
-    R: Send + Debug + 'static,
->>>>>>> 7d80a3c7
   {
     let stop = CancellationToken::new();
     let stop2 = stop.clone();
