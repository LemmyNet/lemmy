[package]
name = "lemmy_federate"
publish = false
version.workspace = true
edition.workspace = true
description.workspace = true
license.workspace = true
homepage.workspace = true
documentation.workspace = true
repository.workspace = true

# See more keys and their definitions at https://doc.rust-lang.org/cargo/reference/manifest.html

[lints]
workspace = true

[dependencies]
lemmy_api_common.workspace = true
lemmy_apub.workspace = true
lemmy_db_schema = { workspace = true, features = ["full"] }
lemmy_db_views_actor.workspace = true
lemmy_utils.workspace = true

activitypub_federation.workspace = true
anyhow.workspace = true
futures.workspace = true
chrono.workspace = true
diesel = { workspace = true, features = ["postgres", "chrono", "serde_json"] }
diesel-async = { workspace = true, features = ["deadpool", "postgres"] }
once_cell.workspace = true
reqwest.workspace = true
serde_json.workspace = true
tokio = { workspace = true, features = ["full"] }
tracing.workspace = true
moka.workspace = true
<<<<<<< HEAD
tokio-util = "0.7.10"

[dev-dependencies]
serial_test = { workspace = true }
=======
tokio-util = "0.7.11"
>>>>>>> d8dc38eb
<|MERGE_RESOLUTION|>--- conflicted
+++ resolved
@@ -33,11 +33,7 @@
 tokio = { workspace = true, features = ["full"] }
 tracing.workspace = true
 moka.workspace = true
-<<<<<<< HEAD
-tokio-util = "0.7.10"
+tokio-util = "0.7.11"
 
 [dev-dependencies]
-serial_test = { workspace = true }
-=======
-tokio-util = "0.7.11"
->>>>>>> d8dc38eb
+serial_test = { workspace = true }