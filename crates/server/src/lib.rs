use activitypub_federation::config::{FederationConfig, FederationMiddleware};
use actix_web::{
  App,
  HttpResponse,
  HttpServer,
  dev::{ServerHandle, ServiceResponse},
  middleware::{self, Condition, ErrorHandlerResponse, ErrorHandlers},
  web::{Data, get, scope},
};
use clap::{Parser, Subcommand};
use lemmy_api::sitemap::get_sitemap;
use lemmy_api_utils::{
  context::LemmyContext,
  request::client_builder,
  send_activity::ActivityChannel,
  utils::local_site_rate_limit_to_rate_limit_config,
};
use lemmy_apub::{
  FEDERATION_HTTP_FETCH_LIMIT,
  VerifyUrlData,
  collections::fetch_community_collections,
};
use lemmy_apub_activities::handle_outgoing_activities;
use lemmy_apub_objects::objects::{community::FETCH_COMMUNITY_COLLECTIONS, instance::ApubSite};
use lemmy_apub_send::{Opts, SendManager};
use lemmy_db_schema::source::secret::Secret;
use lemmy_db_views_site::SiteView;
use lemmy_diesel_utils::connection::build_db_pool;
use lemmy_routes::{
  feeds,
  middleware::{
    idempotency::{IdempotencyMiddleware, IdempotencySet},
    session::SessionMiddleware,
  },
  nodeinfo,
  utils::{
    cors_config,
    prometheus_metrics::{new_prometheus_metrics, serve_prometheus},
    scheduled_tasks,
    setup_local_site::setup_local_site,
  },
  webfinger,
};
use lemmy_utils::{
  VERSION,
  error::{LemmyErrorType, LemmyResult},
  rate_limit::RateLimit,
  response::jsonify_plain_text_errors,
  settings::{SETTINGS, structs::Settings},
};
use reqwest_middleware::ClientBuilder;
use reqwest_tracing::TracingMiddleware;
use serde_json::json;
use std::{ops::Deref, time::Duration};
use tokio::signal::unix::SignalKind;
use tracing_actix_web::{DefaultRootSpanBuilder, TracingLogger};

#[cfg_attr(target_arch = "x86_64", global_allocator)]
#[cfg(target_arch = "x86_64")]
static GLOBAL: mimalloc::MiMalloc = mimalloc::MiMalloc;

/// Timeout for HTTP requests while sending activities. A longer timeout provides better
/// compatibility with other ActivityPub software that might allocate more time for synchronous
/// processing of incoming activities. This timeout should be slightly longer than the time we
/// expect a remote server to wait before aborting processing on its own to account for delays from
/// establishing the HTTP connection and sending the request itself.
const ACTIVITY_SENDING_TIMEOUT: Duration = Duration::from_secs(125);

#[derive(Parser, Debug)]
#[command(
  version,
  about = "A link aggregator for the fediverse",
  long_about = "A link aggregator for the fediverse.\n\nThis is the Lemmy backend API server. This will connect to a PostgreSQL database, run any pending migrations and start accepting API requests."
)]
// TODO: Instead of defining individual env vars, only specify prefix once supported by clap.
//       https://github.com/clap-rs/clap/issues/3221
pub struct CmdArgs {
  /// Don't run scheduled tasks.
  ///
  /// If you are running multiple Lemmy server processes, you probably want to disable scheduled
  /// tasks on all but one of the processes, to avoid running the tasks more often than intended.
  #[arg(long, default_value_t = false, env = "LEMMY_DISABLE_SCHEDULED_TASKS")]
  disable_scheduled_tasks: bool,
  /// Disables the HTTP server.
  ///
  /// This can be used to run a Lemmy server process that only performs scheduled tasks or activity
  /// sending.
  #[arg(long, default_value_t = false, env = "LEMMY_DISABLE_HTTP_SERVER")]
  disable_http_server: bool,
  /// Disable sending outgoing ActivityPub messages.
  ///
  /// Only pass this for horizontally scaled setups.
  /// See https://join-lemmy.org/docs/administration/horizontal_scaling.html for details.
  #[arg(long, default_value_t = false, env = "LEMMY_DISABLE_ACTIVITY_SENDING")]
  disable_activity_sending: bool,
  /// The index of this outgoing federation process.
  ///
  /// Defaults to 1/1. If you want to split the federation workload onto n servers, run each server
  /// 1≤i≤n with these args: --federate-process-index i --federate-process-count n
  ///
  /// Make you have exactly one server with each `i` running, otherwise federation will randomly
  /// send duplicates or nothing.
  ///
  /// See https://join-lemmy.org/docs/administration/horizontal_scaling.html for more detail.
  #[arg(long, default_value_t = 1, env = "LEMMY_FEDERATE_PROCESS_INDEX")]
  federate_process_index: i32,
  /// How many outgoing federation processes you are starting in total.
  ///
  /// If set, make sure to set --federate-process-index differently for each.
  #[arg(long, default_value_t = 1, env = "LEMMY_FEDERATE_PROCESS_COUNT")]
  federate_process_count: i32,
  #[command(subcommand)]
  subcommand: Option<CmdSubcommand>,
}

#[derive(Subcommand, Debug)]
enum CmdSubcommand {
  /// Do something with migrations, then exit.
  Migration {
    #[command(subcommand)]
    subcommand: MigrationSubcommand,
    /// Stop after there's no remaining migrations.
    #[arg(long, default_value_t = false)]
    all: bool,
    /// Stop after the given number of migrations.
    #[arg(long, default_value_t = 1)]
    number: u64,
  },
}

#[derive(Subcommand, Debug, PartialEq, Eq)]
enum MigrationSubcommand {
  /// Run up.sql for pending migrations, oldest to newest.
  Run,
  /// Run down.sql for non-pending migrations, newest to oldest.
  Revert,
}

/// Placing the main function in lib.rs allows other crates to import it and embed Lemmy
pub async fn start_lemmy_server(args: CmdArgs) -> LemmyResult<()> {
  if let Some(CmdSubcommand::Migration {
    subcommand,
    all,
    number,
  }) = args.subcommand
  {
    let mut options = match subcommand {
      MigrationSubcommand::Run => lemmy_diesel_utils::schema_setup::Options::default().run(),
      MigrationSubcommand::Revert => lemmy_diesel_utils::schema_setup::Options::default().revert(),
    }
    .print_output();

    if !all {
      options = options.limit(number);
    }

    lemmy_diesel_utils::schema_setup::run(options, &SETTINGS.get_database_url_with_options()?)?;

    #[cfg(debug_assertions)]
    if all && subcommand == MigrationSubcommand::Run {
      println!(
<<<<<<< HEAD
        "Warning: you probably want this command instead, which requires less crates to be compiled: cargo run --package lemmy_diesel_utils"
=======
        "Warning: you probably want this command instead, which requires less crates to be compiled: cargo run --package lemmy_db_schema_setup"
>>>>>>> 6d371171
      );
    }

    return Ok(());
  }

  // Print version number to log
  println!("Starting Lemmy v{VERSION}");

  // return error 503 while running db migrations and startup tasks
  let mut startup_server_handle = None;
  if !args.disable_http_server {
    startup_server_handle = Some(create_startup_server()?);
  }

  // Set up the connection pool
  let pool = build_db_pool()?;

  // Initialize the secrets
  let secret = Secret::init(&mut (&pool).into()).await?;

  // Make sure the local site is set up.
  let site_view = setup_local_site(&mut (&pool).into(), &SETTINGS).await?;
  let federation_enabled = site_view.local_site.federation_enabled;

  if federation_enabled {
    println!("Federation enabled, host is {}", &SETTINGS.hostname);
  }

  // Set up the rate limiter
  let rate_limit_config =
    local_site_rate_limit_to_rate_limit_config(&site_view.local_site_rate_limit);
  let rate_limit_cell = RateLimit::new(rate_limit_config);

  println!(
    "Starting HTTP server at {}:{}",
    SETTINGS.bind, SETTINGS.port
  );

  let client = ClientBuilder::new(client_builder(&SETTINGS).build()?)
    .with(TracingMiddleware::default())
    .build();
  let pictrs_client = ClientBuilder::new(client_builder(&SETTINGS).no_proxy().build()?)
    .with(TracingMiddleware::default())
    .build();
  let context = LemmyContext::create(
    pool.clone(),
    client.clone(),
    pictrs_client,
    secret.clone(),
    rate_limit_cell,
  );

  if let Some(prometheus) = SETTINGS.prometheus.clone() {
    serve_prometheus(prometheus, context.clone())?;
  }

  let mut federation_config_builder = FederationConfig::builder();
  federation_config_builder
    .domain(SETTINGS.hostname.clone())
    .app_data(context.clone())
    .client(client.clone())
    .http_fetch_limit(FEDERATION_HTTP_FETCH_LIMIT)
    .debug(cfg!(debug_assertions))
    .http_signature_compat(true)
    .url_verifier(Box::new(VerifyUrlData(context.inner_pool().clone())));
  if site_view.local_site.federation_signed_fetch {
    let site: ApubSite = site_view.site.clone().into();
    federation_config_builder.signed_fetch_actor(&site);
  }
  let federation_config = federation_config_builder.build().await?;

  FETCH_COMMUNITY_COLLECTIONS
    .set(fetch_community_collections)
    .map_err(|_e| LemmyErrorType::Unknown("couldnt set function pointer".into()))?;

  let request_data = federation_config.to_request_data();
  let outgoing_activities_task =
    tokio::task::spawn(handle_outgoing_activities(request_data.clone()));

  if !args.disable_scheduled_tasks {
    // Schedules various cleanup tasks for the DB
    let _scheduled_tasks = tokio::task::spawn(scheduled_tasks::setup(request_data.clone()));
  }

  let server = if !args.disable_http_server {
    if let Some(startup_server_handle) = startup_server_handle {
      startup_server_handle.stop(true).await;
    }

    Some(create_http_server(
      federation_config.clone(),
      SETTINGS.clone(),
      site_view,
    )?)
  } else {
    None
  };

  // This FederationConfig instance is exclusively used to send activities, so we can safely
  // increase the timeout without affecting timeouts for resolving objects anywhere.
  let federation_sender_config = if !args.disable_activity_sending {
    let mut federation_sender_config = federation_config_builder.clone();
    federation_sender_config.request_timeout(ACTIVITY_SENDING_TIMEOUT);
    Some(federation_sender_config.build().await?)
  } else {
    None
  };
  let federate = federation_sender_config.map(|cfg| {
    SendManager::run(
      Opts {
        process_index: args.federate_process_index,
        process_count: args.federate_process_count,
      },
      cfg,
      SETTINGS.federation.clone(),
    )
  });
  let mut interrupt = tokio::signal::unix::signal(SignalKind::interrupt())?;
  let mut terminate = tokio::signal::unix::signal(SignalKind::terminate())?;

  tokio::select! {
    _ = tokio::signal::ctrl_c() => {
      tracing::warn!("Received ctrl-c, shutting down gracefully...");
    }
    _ = interrupt.recv() => {
      tracing::warn!("Received interrupt, shutting down gracefully...");
    }
    _ = terminate.recv() => {
      tracing::warn!("Received terminate, shutting down gracefully...");
    }
  }
  if let Some(server) = server {
    server.stop(true).await;
  }
  if let Some(federate) = federate {
    federate.cancel().await?;
  }

  // Wait for outgoing apub sends to complete
  ActivityChannel::close(outgoing_activities_task).await?;

  Ok(())
}

/// Creates temporary HTTP server which returns status 503 for all requests.
fn create_startup_server() -> LemmyResult<ServerHandle> {
  let startup_server = HttpServer::new(move || {
    App::new().wrap(ErrorHandlers::new().default_handler(move |req| {
      let (req, _) = req.into_parts();
      let response =
        HttpResponse::ServiceUnavailable().json(json!({"error": "Lemmy is currently starting"}));
      let service_response = ServiceResponse::new(req, response);
      Ok(ErrorHandlerResponse::Response(
        service_response.map_into_right_body(),
      ))
    }))
  })
  .bind((SETTINGS.bind, SETTINGS.port))?
  .run();
  let startup_server_handle = startup_server.handle();
  tokio::task::spawn(startup_server);
  Ok(startup_server_handle)
}

fn create_http_server(
  federation_config: FederationConfig<LemmyContext>,
  settings: Settings,
  site_view: SiteView,
) -> LemmyResult<ServerHandle> {
  // These must come before HttpServer creation so they can collect data across threads.
  let prom_api_metrics = new_prometheus_metrics()?;
  let idempotency_set = IdempotencySet::default();

  // Create Http server
  let bind = (settings.bind, settings.port);
  let server = HttpServer::new(move || {
    let context: LemmyContext = federation_config.deref().clone();
    let rate_limit = federation_config.rate_limit_cell().clone();

    let cors_config = cors_config(&settings);
    let app = App::new()
      .wrap(middleware::Logger::new(
        // This is the default log format save for the usage of %{r}a over %a to guarantee to
        // record the client's (forwarded) IP and not the last peer address, since the latter is
        // frequently just a reverse proxy
        "%{r}a '%r' %s %b '%{Referer}i' '%{User-Agent}i' %T",
      ))
      .wrap(middleware::Compress::default())
      .wrap(cors_config)
      .wrap(TracingLogger::<DefaultRootSpanBuilder>::new())
      .wrap(ErrorHandlers::new().default_handler(jsonify_plain_text_errors))
      .app_data(Data::new(context.clone()))
      .wrap(FederationMiddleware::new(federation_config.clone()))
      .wrap(IdempotencyMiddleware::new(idempotency_set.clone()))
      .wrap(SessionMiddleware::new(context.clone()))
      .wrap(Condition::new(
        SETTINGS.prometheus.is_some(),
        prom_api_metrics.clone(),
      ));

    // The routes
    app
      .configure(|cfg| lemmy_api_routes::config(cfg, &rate_limit))
      .configure(|cfg| lemmy_api_routes_v3::config(cfg, &rate_limit))
      .configure(|cfg| {
        if site_view.local_site.federation_enabled {
          lemmy_apub::http::routes::config(cfg);
          webfinger::config(cfg);
        }
      })
      .configure(feeds::config)
      .configure(nodeinfo::config)
      .service(
        scope("/sitemap.xml")
          .wrap(rate_limit.message())
          .route("", get().to(get_sitemap)),
      )
  })
  .disable_signals()
  .bind(bind)?
  .run();
  let handle = server.handle();
  tokio::task::spawn(server);
  Ok(handle)
}<|MERGE_RESOLUTION|>--- conflicted
+++ resolved
@@ -159,11 +159,7 @@
     #[cfg(debug_assertions)]
     if all && subcommand == MigrationSubcommand::Run {
       println!(
-<<<<<<< HEAD
         "Warning: you probably want this command instead, which requires less crates to be compiled: cargo run --package lemmy_diesel_utils"
-=======
-        "Warning: you probably want this command instead, which requires less crates to be compiled: cargo run --package lemmy_db_schema_setup"
->>>>>>> 6d371171
       );
     }
 
