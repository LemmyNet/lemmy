--- conflicted
+++ resolved
@@ -224,41 +224,6 @@
     }
   }
 
-<<<<<<< HEAD
-  // Send notifs to the parent commenter / poster
-  match comment.parent_id {
-    Some(parent_id) => {
-      let parent_comment =
-        blocking(context.pool(), move |conn| Comment::read(conn, parent_id)).await?;
-      if let Ok(parent_comment) = parent_comment {
-        // Get the parent commenter local_user
-        let parent_creator_id = parent_comment.creator_id;
-
-        // Only add to recipients if that person isn't blocked
-        let creator_blocked = check_person_block(person.id, parent_creator_id, context.pool())
-          .await
-          .is_err();
-
-        // Don't send a notif to yourself
-        if parent_comment.creator_id != person.id && !creator_blocked {
-          let user_view = blocking(context.pool(), move |conn| {
-            LocalUserView::read_person(conn, parent_creator_id)
-          })
-          .await?;
-          if let Ok(parent_user_view) = user_view {
-            recipient_ids.push(parent_user_view.local_user.id);
-
-            if do_send_email {
-              let lang = get_interface_language(&parent_user_view);
-              send_email_to_user(
-                &parent_user_view,
-                &lang.notification_comment_reply_subject(&person.name),
-                &lang.notification_comment_reply_body(&comment.content, &inbox_link, &person.name),
-                context.settings(),
-              )
-            }
-          }
-=======
   // Send comment_reply to the parent commenter / poster
   if let Some(parent_comment_id) = comment.parent_comment_id() {
     let parent_comment = blocking(context.pool(), move |conn| {
@@ -298,14 +263,13 @@
         .ok();
 
         if do_send_email {
-          let lang = get_user_lang(&parent_user_view);
+          let lang = get_interface_language(&parent_user_view);
           send_email_to_user(
             &parent_user_view,
             &lang.notification_comment_reply_subject(&person.name),
             &lang.notification_comment_reply_body(&comment.content, &inbox_link, &person.name),
             context.settings(),
           )
->>>>>>> 9c3efe32
         }
       }
     }
@@ -336,33 +300,17 @@
         blocking(context.pool(), move |conn| {
           CommentReply::create(conn, &comment_reply_form)
         })
-<<<<<<< HEAD
-        .await?;
-        if let Ok(parent_user_view) = parent_user {
-          recipient_ids.push(parent_user_view.local_user.id);
-
-          if do_send_email {
-            let lang = get_interface_language(&parent_user_view);
-            send_email_to_user(
-              &parent_user_view,
-              &lang.notification_post_reply_subject(&person.name),
-              &lang.notification_post_reply_body(&comment.content, &inbox_link, &person.name),
-              context.settings(),
-            )
-          }
-=======
         .await?
         .ok();
 
         if do_send_email {
-          let lang = get_user_lang(&parent_user_view);
+          let lang = get_interface_language(&parent_user_view);
           send_email_to_user(
             &parent_user_view,
             &lang.notification_post_reply_subject(&person.name),
             &lang.notification_post_reply_body(&comment.content, &inbox_link, &person.name),
             context.settings(),
           )
->>>>>>> 9c3efe32
         }
       }
     }
