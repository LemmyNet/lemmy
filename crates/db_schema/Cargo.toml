--- conflicted
+++ resolved
@@ -66,6 +66,7 @@
 regex = { workspace = true, optional = true }
 once_cell = { workspace = true, optional = true }
 diesel_ltree = { workspace = true, optional = true }
+typed-builder = { workspace = true }
 async-trait = { workspace = true }
 tracing = { workspace = true }
 deadpool = { version = "0.10.0", features = ["rt_tokio_1"], optional = true }
@@ -76,12 +77,8 @@
 tokio-postgres-rustls = { workspace = true, optional = true }
 rustls = { workspace = true, optional = true }
 uuid = { workspace = true, features = ["v4"] }
-<<<<<<< HEAD
-typed-builder = "0.15.2"
-=======
 i-love-jesus = { workspace = true, optional = true }
 anyhow = { workspace = true }
->>>>>>> 1782aafd
 
 [dev-dependencies]
 serial_test = { workspace = true }
