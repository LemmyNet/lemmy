[package]
name = "lemmy_db_schema"
version.workspace = true
edition.workspace = true
description.workspace = true
license.workspace = true
homepage.workspace = true
documentation.workspace = true
repository.workspace = true

[lib]
name = "lemmy_db_schema"
path = "src/lib.rs"
doctest = false

[lints]
workspace = true

[features]
full = [
  "lemmy_utils/full",
  "diesel",
  "diesel-derive-newtype",
  "diesel-derive-enum",
  "diesel_migrations",
  "bcrypt",
  "lemmy_utils",
  "activitypub_federation",
  "regex",
  "serde_json",
  "diesel_ltree",
  "diesel-async",
  "deadpool",
  "ts-rs",
  "tokio",
  "tokio-postgres",
  "tokio-postgres-rustls",
  "rustls",
  "i-love-jesus",
  "tuplex",
  "diesel-bind-if-some",
]

[dependencies]
chrono = { workspace = true }
serde = { workspace = true }
serde_with = { workspace = true }
url = { workspace = true }
strum = { workspace = true }
serde_json = { workspace = true, optional = true }
activitypub_federation = { workspace = true, optional = true }
lemmy_utils = { workspace = true, optional = true }
bcrypt = { workspace = true, optional = true }
diesel = { workspace = true, features = [
  "chrono",
  "postgres",
  "serde_json",
  "uuid",
], optional = true }
diesel-derive-newtype = { workspace = true, optional = true }
diesel-derive-enum = { workspace = true, optional = true }
diesel_migrations = { workspace = true, optional = true }
diesel-async = { workspace = true, features = [
  "deadpool",
  "postgres",
], optional = true }
regex = { workspace = true, optional = true }
diesel_ltree = { workspace = true, optional = true }
async-trait = { workspace = true }
tracing = { workspace = true }
deadpool = { version = "0.12.1", optional = true, features = ["rt_tokio_1"] }
ts-rs = { workspace = true, optional = true }
futures-util = { workspace = true }
tokio = { workspace = true, optional = true }
tokio-postgres = { workspace = true, optional = true }
tokio-postgres-rustls = { workspace = true, optional = true }
rustls = { workspace = true, optional = true }
uuid.workspace = true
i-love-jesus = { workspace = true, optional = true }
anyhow = { workspace = true }
diesel-bind-if-some = { workspace = true, optional = true }
derive-new.workspace = true
tuplex = { workspace = true, optional = true }

[dev-dependencies]
serial_test = { workspace = true }
pretty_assertions = { workspace = true }
<<<<<<< HEAD
diff = "0.1.13"
=======
diffutils = "0.4.2"
>>>>>>> 67b36c65
<|MERGE_RESOLUTION|>--- conflicted
+++ resolved
@@ -85,8 +85,4 @@
 [dev-dependencies]
 serial_test = { workspace = true }
 pretty_assertions = { workspace = true }
-<<<<<<< HEAD
-diff = "0.1.13"
-=======
-diffutils = "0.4.2"
->>>>>>> 67b36c65
+diff = "0.1.13"