[package]
name = "lemmy_db_schema"
version.workspace = true
edition.workspace = true
description.workspace = true
license.workspace = true
homepage.workspace = true
documentation.workspace = true
repository.workspace = true

[lib]
name = "lemmy_db_schema"
path = "src/lib.rs"
doctest = false

[lints]
workspace = true

[features]
full = [
  "lemmy_utils/full",
  "diesel",
  "diesel-derive-newtype",
  "diesel-derive-enum",
  "diesel_migrations",
  "bcrypt",
  "lemmy_utils",
  "activitypub_federation",
  "regex",
  "once_cell",
  "serde_json",
  "diesel_ltree",
  "diesel-async",
  "deadpool",
  "ts-rs",
  "tokio",
  "tokio-postgres",
  "tokio-postgres-rustls",
  "rustls",
  "i-love-jesus",
]

[dependencies]
chrono = { workspace = true }
serde = { workspace = true }
serde_with = { workspace = true }
url = { workspace = true }
strum = { workspace = true }
strum_macros = { workspace = true }
serde_json = { workspace = true, optional = true }
activitypub_federation = { workspace = true, optional = true }
lemmy_utils = { workspace = true, optional = true }
bcrypt = { workspace = true, optional = true }
diesel = { workspace = true, features = [
  "postgres",
  "chrono",
  "serde_json",
  "uuid",
], optional = true }
diesel-derive-newtype = { workspace = true, optional = true }
diesel-derive-enum = { workspace = true, optional = true }
diesel_migrations = { workspace = true, optional = true }
diesel-async = { workspace = true, features = [
  "postgres",
  "deadpool",
], optional = true }
regex = { workspace = true, optional = true }
once_cell = { workspace = true, optional = true }
diesel_ltree = { workspace = true, optional = true }
typed-builder = { workspace = true }
async-trait = { workspace = true }
tracing = { workspace = true }
deadpool = { version = "0.10.0", features = ["rt_tokio_1"], optional = true }
ts-rs = { workspace = true, optional = true }
futures-util = { workspace = true }
tokio = { workspace = true, optional = true }
tokio-postgres = { workspace = true, optional = true }
tokio-postgres-rustls = { workspace = true, optional = true }
rustls = { workspace = true, optional = true }
uuid = { workspace = true, features = ["v4"] }
i-love-jesus = { workspace = true, optional = true }
anyhow = { workspace = true }
<<<<<<< HEAD
diesel-bind-if-some = { workspace = true }
=======
moka.workspace = true
>>>>>>> 705e86eb

[dev-dependencies]
serial_test = { workspace = true }
pretty_assertions = { workspace = true }

[package.metadata.cargo-machete]
ignored = ["strum"]<|MERGE_RESOLUTION|>--- conflicted
+++ resolved
@@ -80,11 +80,8 @@
 uuid = { workspace = true, features = ["v4"] }
 i-love-jesus = { workspace = true, optional = true }
 anyhow = { workspace = true }
-<<<<<<< HEAD
 diesel-bind-if-some = { workspace = true }
-=======
 moka.workspace = true
->>>>>>> 705e86eb
 
 [dev-dependencies]
 serial_test = { workspace = true }
