--- conflicted
+++ resolved
@@ -396,13 +396,10 @@
         totp_2fa_secret -> Nullable<Text>,
         totp_2fa_url -> Nullable<Text>,
         open_links_in_new_tab -> Bool,
-        infinite_scroll_enabled -> Bool,
         blur_nsfw -> Bool,
         auto_expand -> Bool,
-<<<<<<< HEAD
-=======
+        infinite_scroll_enabled -> Bool,
         admin -> Bool,
->>>>>>> 6047257b
     }
 }
 
