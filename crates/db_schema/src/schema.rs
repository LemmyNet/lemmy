--- conflicted
+++ resolved
@@ -353,11 +353,8 @@
     use diesel::sql_types::*;
     use super::sql_types::ListingTypeEnum;
     use super::sql_types::RegistrationModeEnum;
-<<<<<<< HEAD
+    use super::sql_types::PostListingModeEnum;
     use super::sql_types::SortTypeEnum;
-=======
-    use super::sql_types::PostListingModeEnum;
->>>>>>> ffcf415c
 
     local_site (id) {
         id -> Int4,
@@ -385,11 +382,8 @@
         registration_mode -> RegistrationModeEnum,
         reports_email_admins -> Bool,
         federation_signed_fetch -> Bool,
-<<<<<<< HEAD
+        default_post_listing_mode -> PostListingModeEnum,
         default_sort_type -> SortTypeEnum,
-=======
-        default_post_listing_mode -> PostListingModeEnum,
->>>>>>> ffcf415c
     }
 }
 
