// @generated automatically by Diesel CLI.

pub mod sql_types {
    #[derive(diesel::sql_types::SqlType)]
    #[diesel(postgres_type(name = "actor_type_enum"))]
    pub struct ActorTypeEnum;

    #[derive(diesel::sql_types::SqlType)]
    #[diesel(postgres_type(name = "comment_sort_type_enum"))]
    pub struct CommentSortTypeEnum;

    #[derive(diesel::sql_types::SqlType)]
    #[diesel(postgres_type(name = "community_visibility"))]
    pub struct CommunityVisibility;

    #[derive(diesel::sql_types::SqlType)]
    #[diesel(postgres_type(name = "federation_mode_enum"))]
    pub struct FederationModeEnum;

    #[derive(diesel::sql_types::SqlType)]
    #[diesel(postgres_type(name = "listing_type_enum"))]
    pub struct ListingTypeEnum;

    #[derive(diesel::sql_types::SqlType)]
    #[diesel(postgres_type(name = "ltree"))]
    pub struct Ltree;

    #[derive(diesel::sql_types::SqlType)]
    #[diesel(postgres_type(name = "post_listing_mode_enum"))]
    pub struct PostListingModeEnum;

    #[derive(diesel::sql_types::SqlType)]
    #[diesel(postgres_type(name = "post_sort_type_enum"))]
    pub struct PostSortTypeEnum;

    #[derive(diesel::sql_types::SqlType)]
    #[diesel(postgres_type(name = "registration_mode_enum"))]
    pub struct RegistrationModeEnum;
}

diesel::table! {
    admin_purge_comment (id) {
        id -> Int4,
        admin_person_id -> Int4,
        post_id -> Int4,
        reason -> Nullable<Text>,
        when_ -> Timestamptz,
    }
}

diesel::table! {
    admin_purge_community (id) {
        id -> Int4,
        admin_person_id -> Int4,
        reason -> Nullable<Text>,
        when_ -> Timestamptz,
    }
}

diesel::table! {
    admin_purge_person (id) {
        id -> Int4,
        admin_person_id -> Int4,
        reason -> Nullable<Text>,
        when_ -> Timestamptz,
    }
}

diesel::table! {
    admin_purge_post (id) {
        id -> Int4,
        admin_person_id -> Int4,
        community_id -> Int4,
        reason -> Nullable<Text>,
        when_ -> Timestamptz,
    }
}

diesel::table! {
    captcha_answer (uuid) {
        uuid -> Uuid,
        answer -> Text,
        published -> Timestamptz,
    }
}

diesel::table! {
    use diesel::sql_types::*;
    use diesel_ltree::sql_types::Ltree;

    comment (id) {
        id -> Int4,
        creator_id -> Int4,
        post_id -> Int4,
        content -> Text,
        removed -> Bool,
        published -> Timestamptz,
        updated -> Nullable<Timestamptz>,
        deleted -> Bool,
        #[max_length = 255]
        ap_id -> Varchar,
        local -> Bool,
        path -> Ltree,
        distinguished -> Bool,
        language_id -> Int4,
    }
}

diesel::table! {
    comment_aggregates (comment_id) {
        comment_id -> Int4,
        score -> Int8,
        upvotes -> Int8,
        downvotes -> Int8,
        published -> Timestamptz,
        child_count -> Int4,
        hot_rank -> Float8,
        controversy_rank -> Float8,
    }
}

diesel::table! {
    comment_like (person_id, comment_id) {
        person_id -> Int4,
        comment_id -> Int4,
        score -> Int2,
        published -> Timestamptz,
    }
}

diesel::table! {
    comment_reply (id) {
        id -> Int4,
        recipient_id -> Int4,
        comment_id -> Int4,
        read -> Bool,
        published -> Timestamptz,
    }
}

diesel::table! {
    comment_report (id) {
        id -> Int4,
        creator_id -> Int4,
        comment_id -> Int4,
        original_comment_text -> Text,
        reason -> Text,
        resolved -> Bool,
        resolver_id -> Nullable<Int4>,
        published -> Timestamptz,
        updated -> Nullable<Timestamptz>,
    }
}

diesel::table! {
    comment_saved (person_id, comment_id) {
        comment_id -> Int4,
        person_id -> Int4,
        published -> Timestamptz,
    }
}

diesel::table! {
    use diesel::sql_types::*;
    use super::sql_types::CommunityVisibility;

    community (id) {
        id -> Int4,
        #[max_length = 255]
        name -> Varchar,
        #[max_length = 255]
        title -> Varchar,
        sidebar -> Nullable<Text>,
        removed -> Bool,
        published -> Timestamptz,
        updated -> Nullable<Timestamptz>,
        deleted -> Bool,
        nsfw -> Bool,
        #[max_length = 255]
        actor_id -> Varchar,
        local -> Bool,
        private_key -> Nullable<Text>,
        public_key -> Text,
        last_refreshed_at -> Timestamptz,
        icon -> Nullable<Text>,
        banner -> Nullable<Text>,
        #[max_length = 255]
        followers_url -> Nullable<Varchar>,
        #[max_length = 255]
        inbox_url -> Varchar,
        hidden -> Bool,
        posting_restricted_to_mods -> Bool,
        instance_id -> Int4,
        #[max_length = 255]
        moderators_url -> Nullable<Varchar>,
        #[max_length = 255]
        featured_url -> Nullable<Varchar>,
        visibility -> CommunityVisibility,
        #[max_length = 150]
        description -> Nullable<Varchar>,
    }
}

diesel::table! {
    community_aggregates (community_id) {
        community_id -> Int4,
        subscribers -> Int8,
        posts -> Int8,
        comments -> Int8,
        published -> Timestamptz,
        users_active_day -> Int8,
        users_active_week -> Int8,
        users_active_month -> Int8,
        users_active_half_year -> Int8,
        hot_rank -> Float8,
        subscribers_local -> Int8,
    }
}

diesel::table! {
    community_block (person_id, community_id) {
        person_id -> Int4,
        community_id -> Int4,
        published -> Timestamptz,
    }
}

diesel::table! {
    community_follower (person_id, community_id) {
        community_id -> Int4,
        person_id -> Int4,
        published -> Timestamptz,
        pending -> Bool,
    }
}

diesel::table! {
    community_language (community_id, language_id) {
        community_id -> Int4,
        language_id -> Int4,
    }
}

diesel::table! {
    community_moderator (person_id, community_id) {
        community_id -> Int4,
        person_id -> Int4,
        published -> Timestamptz,
    }
}

diesel::table! {
    community_person_ban (person_id, community_id) {
        community_id -> Int4,
        person_id -> Int4,
        published -> Timestamptz,
        expires -> Nullable<Timestamptz>,
    }
}

diesel::table! {
    custom_emoji (id) {
        id -> Int4,
        #[max_length = 128]
        shortcode -> Varchar,
        image_url -> Text,
        alt_text -> Text,
        category -> Text,
        published -> Timestamptz,
        updated -> Nullable<Timestamptz>,
    }
}

diesel::table! {
    custom_emoji_keyword (custom_emoji_id, keyword) {
        custom_emoji_id -> Int4,
        #[max_length = 128]
        keyword -> Varchar,
    }
}

diesel::table! {
    email_verification (id) {
        id -> Int4,
        local_user_id -> Int4,
        email -> Text,
        verification_token -> Text,
        published -> Timestamptz,
    }
}

diesel::table! {
    federation_allowlist (instance_id) {
        instance_id -> Int4,
        published -> Timestamptz,
        updated -> Nullable<Timestamptz>,
    }
}

diesel::table! {
    federation_blocklist (instance_id) {
        instance_id -> Int4,
        published -> Timestamptz,
        updated -> Nullable<Timestamptz>,
    }
}

diesel::table! {
    federation_queue_state (instance_id) {
        instance_id -> Int4,
        last_successful_id -> Nullable<Int8>,
        fail_count -> Int4,
        last_retry -> Nullable<Timestamptz>,
        last_successful_published_time -> Nullable<Timestamptz>,
    }
}

diesel::table! {
    image_details (link) {
        link -> Text,
        width -> Int4,
        height -> Int4,
        content_type -> Text,
    }
}

diesel::table! {
    instance (id) {
        id -> Int4,
        #[max_length = 255]
        domain -> Varchar,
        published -> Timestamptz,
        updated -> Nullable<Timestamptz>,
        #[max_length = 255]
        software -> Nullable<Varchar>,
        #[max_length = 255]
        version -> Nullable<Varchar>,
    }
}

diesel::table! {
    instance_block (person_id, instance_id) {
        person_id -> Int4,
        instance_id -> Int4,
        published -> Timestamptz,
    }
}

diesel::table! {
    language (id) {
        id -> Int4,
        #[max_length = 3]
        code -> Varchar,
        name -> Text,
    }
}

diesel::table! {
    local_image (pictrs_alias) {
        local_user_id -> Nullable<Int4>,
        pictrs_alias -> Text,
        pictrs_delete_token -> Text,
        published -> Timestamptz,
    }
}

diesel::table! {
    use diesel::sql_types::*;
    use super::sql_types::ListingTypeEnum;
    use super::sql_types::RegistrationModeEnum;
    use super::sql_types::PostListingModeEnum;
    use super::sql_types::PostSortTypeEnum;
    use super::sql_types::CommentSortTypeEnum;
    use super::sql_types::FederationModeEnum;

    local_site (id) {
        id -> Int4,
        site_id -> Int4,
        site_setup -> Bool,
        community_creation_admin_only -> Bool,
        require_email_verification -> Bool,
        application_question -> Nullable<Text>,
        private_instance -> Bool,
        default_theme -> Text,
        default_post_listing_type -> ListingTypeEnum,
        legal_information -> Nullable<Text>,
        hide_modlog_mod_names -> Bool,
        application_email_admins -> Bool,
        slur_filter_regex -> Nullable<Text>,
        actor_name_max_length -> Int4,
        federation_enabled -> Bool,
        captcha_enabled -> Bool,
        #[max_length = 255]
        captcha_difficulty -> Varchar,
        published -> Timestamptz,
        updated -> Nullable<Timestamptz>,
        registration_mode -> RegistrationModeEnum,
        reports_email_admins -> Bool,
        federation_signed_fetch -> Bool,
        default_post_listing_mode -> PostListingModeEnum,
        default_post_sort_type -> PostSortTypeEnum,
        default_comment_sort_type -> CommentSortTypeEnum,
        oauth_registration -> Bool,
        post_upvotes -> FederationModeEnum,
        post_downvotes -> FederationModeEnum,
        comment_upvotes -> FederationModeEnum,
        comment_downvotes -> FederationModeEnum,
    }
}

diesel::table! {
    local_site_rate_limit (local_site_id) {
        local_site_id -> Int4,
        message -> Int4,
        message_per_second -> Int4,
        post -> Int4,
        post_per_second -> Int4,
        register -> Int4,
        register_per_second -> Int4,
        image -> Int4,
        image_per_second -> Int4,
        comment -> Int4,
        comment_per_second -> Int4,
        search -> Int4,
        search_per_second -> Int4,
        published -> Timestamptz,
        updated -> Nullable<Timestamptz>,
        import_user_settings -> Int4,
        import_user_settings_per_second -> Int4,
    }
}

diesel::table! {
    local_site_url_blocklist (id) {
        id -> Int4,
        url -> Text,
        published -> Timestamptz,
        updated -> Nullable<Timestamptz>,
    }
}

diesel::table! {
    use diesel::sql_types::*;
    use super::sql_types::PostSortTypeEnum;
    use super::sql_types::ListingTypeEnum;
    use super::sql_types::PostListingModeEnum;
    use super::sql_types::CommentSortTypeEnum;

    local_user (id) {
        id -> Int4,
        person_id -> Int4,
        password_encrypted -> Nullable<Text>,
        email -> Nullable<Text>,
        show_nsfw -> Bool,
        theme -> Text,
        default_post_sort_type -> PostSortTypeEnum,
        default_listing_type -> ListingTypeEnum,
        #[max_length = 20]
        interface_language -> Varchar,
        show_avatars -> Bool,
        send_notifications_to_email -> Bool,
        show_bot_accounts -> Bool,
        show_read_posts -> Bool,
        email_verified -> Bool,
        accepted_application -> Bool,
        totp_2fa_secret -> Nullable<Text>,
        open_links_in_new_tab -> Bool,
        blur_nsfw -> Bool,
        infinite_scroll_enabled -> Bool,
        admin -> Bool,
        post_listing_mode -> PostListingModeEnum,
        totp_2fa_enabled -> Bool,
        enable_keyboard_navigation -> Bool,
        enable_animated_images -> Bool,
<<<<<<< HEAD
        enable_private_messages -> Bool,
=======
        collapse_bot_comments -> Bool,
        default_comment_sort_type -> CommentSortTypeEnum,
>>>>>>> 02ba54c5
    }
}

diesel::table! {
    local_user_language (local_user_id, language_id) {
        local_user_id -> Int4,
        language_id -> Int4,
    }
}

diesel::table! {
    local_user_vote_display_mode (local_user_id) {
        local_user_id -> Int4,
        score -> Bool,
        upvotes -> Bool,
        downvotes -> Bool,
        upvote_percentage -> Bool,
    }
}

diesel::table! {
    login_token (token) {
        token -> Text,
        user_id -> Int4,
        published -> Timestamptz,
        ip -> Nullable<Text>,
        user_agent -> Nullable<Text>,
    }
}

diesel::table! {
    mod_add (id) {
        id -> Int4,
        mod_person_id -> Int4,
        other_person_id -> Int4,
        removed -> Bool,
        when_ -> Timestamptz,
    }
}

diesel::table! {
    mod_add_community (id) {
        id -> Int4,
        mod_person_id -> Int4,
        other_person_id -> Int4,
        community_id -> Int4,
        removed -> Bool,
        when_ -> Timestamptz,
    }
}

diesel::table! {
    mod_ban (id) {
        id -> Int4,
        mod_person_id -> Int4,
        other_person_id -> Int4,
        reason -> Nullable<Text>,
        banned -> Bool,
        expires -> Nullable<Timestamptz>,
        when_ -> Timestamptz,
    }
}

diesel::table! {
    mod_ban_from_community (id) {
        id -> Int4,
        mod_person_id -> Int4,
        other_person_id -> Int4,
        community_id -> Int4,
        reason -> Nullable<Text>,
        banned -> Bool,
        expires -> Nullable<Timestamptz>,
        when_ -> Timestamptz,
    }
}

diesel::table! {
    mod_feature_post (id) {
        id -> Int4,
        mod_person_id -> Int4,
        post_id -> Int4,
        featured -> Bool,
        when_ -> Timestamptz,
        is_featured_community -> Bool,
    }
}

diesel::table! {
    mod_hide_community (id) {
        id -> Int4,
        community_id -> Int4,
        mod_person_id -> Int4,
        when_ -> Timestamptz,
        reason -> Nullable<Text>,
        hidden -> Bool,
    }
}

diesel::table! {
    mod_lock_post (id) {
        id -> Int4,
        mod_person_id -> Int4,
        post_id -> Int4,
        locked -> Bool,
        when_ -> Timestamptz,
    }
}

diesel::table! {
    mod_remove_comment (id) {
        id -> Int4,
        mod_person_id -> Int4,
        comment_id -> Int4,
        reason -> Nullable<Text>,
        removed -> Bool,
        when_ -> Timestamptz,
    }
}

diesel::table! {
    mod_remove_community (id) {
        id -> Int4,
        mod_person_id -> Int4,
        community_id -> Int4,
        reason -> Nullable<Text>,
        removed -> Bool,
        when_ -> Timestamptz,
    }
}

diesel::table! {
    mod_remove_post (id) {
        id -> Int4,
        mod_person_id -> Int4,
        post_id -> Int4,
        reason -> Nullable<Text>,
        removed -> Bool,
        when_ -> Timestamptz,
    }
}

diesel::table! {
    mod_transfer_community (id) {
        id -> Int4,
        mod_person_id -> Int4,
        other_person_id -> Int4,
        community_id -> Int4,
        when_ -> Timestamptz,
    }
}

diesel::table! {
    oauth_account (oauth_provider_id, local_user_id) {
        local_user_id -> Int4,
        oauth_provider_id -> Int4,
        oauth_user_id -> Text,
        published -> Timestamptz,
        updated -> Nullable<Timestamptz>,
    }
}

diesel::table! {
    oauth_provider (id) {
        id -> Int4,
        display_name -> Text,
        issuer -> Text,
        authorization_endpoint -> Text,
        token_endpoint -> Text,
        userinfo_endpoint -> Text,
        id_claim -> Text,
        client_id -> Text,
        client_secret -> Text,
        scopes -> Text,
        auto_verify_email -> Bool,
        account_linking_enabled -> Bool,
        enabled -> Bool,
        published -> Timestamptz,
        updated -> Nullable<Timestamptz>,
    }
}

diesel::table! {
    password_reset_request (id) {
        id -> Int4,
        token -> Text,
        published -> Timestamptz,
        local_user_id -> Int4,
    }
}

diesel::table! {
    person (id) {
        id -> Int4,
        #[max_length = 255]
        name -> Varchar,
        #[max_length = 255]
        display_name -> Nullable<Varchar>,
        avatar -> Nullable<Text>,
        banned -> Bool,
        published -> Timestamptz,
        updated -> Nullable<Timestamptz>,
        #[max_length = 255]
        actor_id -> Varchar,
        bio -> Nullable<Text>,
        local -> Bool,
        private_key -> Nullable<Text>,
        public_key -> Text,
        last_refreshed_at -> Timestamptz,
        banner -> Nullable<Text>,
        deleted -> Bool,
        #[max_length = 255]
        inbox_url -> Varchar,
        matrix_user_id -> Nullable<Text>,
        bot_account -> Bool,
        ban_expires -> Nullable<Timestamptz>,
        instance_id -> Int4,
    }
}

diesel::table! {
    person_aggregates (person_id) {
        person_id -> Int4,
        post_count -> Int8,
        post_score -> Int8,
        comment_count -> Int8,
        comment_score -> Int8,
    }
}

diesel::table! {
    person_ban (person_id) {
        person_id -> Int4,
        published -> Timestamptz,
    }
}

diesel::table! {
    person_block (person_id, target_id) {
        person_id -> Int4,
        target_id -> Int4,
        published -> Timestamptz,
    }
}

diesel::table! {
    person_follower (follower_id, person_id) {
        person_id -> Int4,
        follower_id -> Int4,
        published -> Timestamptz,
        pending -> Bool,
    }
}

diesel::table! {
    person_mention (id) {
        id -> Int4,
        recipient_id -> Int4,
        comment_id -> Int4,
        read -> Bool,
        published -> Timestamptz,
    }
}

diesel::table! {
    person_post_aggregates (person_id, post_id) {
        person_id -> Int4,
        post_id -> Int4,
        read_comments -> Int8,
        published -> Timestamptz,
    }
}

diesel::table! {
    post (id) {
        id -> Int4,
        #[max_length = 200]
        name -> Varchar,
        #[max_length = 2000]
        url -> Nullable<Varchar>,
        body -> Nullable<Text>,
        creator_id -> Int4,
        community_id -> Int4,
        removed -> Bool,
        locked -> Bool,
        published -> Timestamptz,
        updated -> Nullable<Timestamptz>,
        deleted -> Bool,
        nsfw -> Bool,
        embed_title -> Nullable<Text>,
        embed_description -> Nullable<Text>,
        thumbnail_url -> Nullable<Text>,
        #[max_length = 255]
        ap_id -> Varchar,
        local -> Bool,
        embed_video_url -> Nullable<Text>,
        language_id -> Int4,
        featured_community -> Bool,
        featured_local -> Bool,
        url_content_type -> Nullable<Text>,
        alt_text -> Nullable<Text>,
        scheduled_publish_time -> Nullable<Timestamptz>,
    }
}

diesel::table! {
    post_aggregates (post_id) {
        post_id -> Int4,
        comments -> Int8,
        score -> Int8,
        upvotes -> Int8,
        downvotes -> Int8,
        published -> Timestamptz,
        newest_comment_time_necro -> Timestamptz,
        newest_comment_time -> Timestamptz,
        featured_community -> Bool,
        featured_local -> Bool,
        hot_rank -> Float8,
        hot_rank_active -> Float8,
        community_id -> Int4,
        creator_id -> Int4,
        controversy_rank -> Float8,
        instance_id -> Int4,
        scaled_rank -> Float8,
    }
}

diesel::table! {
    post_hide (person_id, post_id) {
        post_id -> Int4,
        person_id -> Int4,
        published -> Timestamptz,
    }
}

diesel::table! {
    post_like (person_id, post_id) {
        post_id -> Int4,
        person_id -> Int4,
        score -> Int2,
        published -> Timestamptz,
    }
}

diesel::table! {
    post_read (person_id, post_id) {
        post_id -> Int4,
        person_id -> Int4,
        published -> Timestamptz,
    }
}

diesel::table! {
    post_report (id) {
        id -> Int4,
        creator_id -> Int4,
        post_id -> Int4,
        #[max_length = 200]
        original_post_name -> Varchar,
        original_post_url -> Nullable<Text>,
        original_post_body -> Nullable<Text>,
        reason -> Text,
        resolved -> Bool,
        resolver_id -> Nullable<Int4>,
        published -> Timestamptz,
        updated -> Nullable<Timestamptz>,
    }
}

diesel::table! {
    post_saved (person_id, post_id) {
        post_id -> Int4,
        person_id -> Int4,
        published -> Timestamptz,
    }
}

diesel::table! {
    private_message (id) {
        id -> Int4,
        creator_id -> Int4,
        recipient_id -> Int4,
        content -> Text,
        deleted -> Bool,
        read -> Bool,
        published -> Timestamptz,
        updated -> Nullable<Timestamptz>,
        #[max_length = 255]
        ap_id -> Varchar,
        local -> Bool,
    }
}

diesel::table! {
    private_message_report (id) {
        id -> Int4,
        creator_id -> Int4,
        private_message_id -> Int4,
        original_pm_text -> Text,
        reason -> Text,
        resolved -> Bool,
        resolver_id -> Nullable<Int4>,
        published -> Timestamptz,
        updated -> Nullable<Timestamptz>,
    }
}

diesel::table! {
    received_activity (ap_id) {
        ap_id -> Text,
        published -> Timestamptz,
    }
}

diesel::table! {
    registration_application (id) {
        id -> Int4,
        local_user_id -> Int4,
        answer -> Text,
        admin_id -> Nullable<Int4>,
        deny_reason -> Nullable<Text>,
        published -> Timestamptz,
    }
}

diesel::table! {
    remote_image (link) {
        link -> Text,
        published -> Timestamptz,
    }
}

diesel::table! {
    secret (id) {
        id -> Int4,
        jwt_secret -> Varchar,
    }
}

diesel::table! {
    use diesel::sql_types::*;
    use super::sql_types::ActorTypeEnum;

    sent_activity (id) {
        id -> Int8,
        ap_id -> Text,
        data -> Json,
        sensitive -> Bool,
        published -> Timestamptz,
        send_inboxes -> Array<Nullable<Text>>,
        send_community_followers_of -> Nullable<Int4>,
        send_all_instances -> Bool,
        actor_type -> ActorTypeEnum,
        actor_apub_id -> Nullable<Text>,
    }
}

diesel::table! {
    site (id) {
        id -> Int4,
        #[max_length = 20]
        name -> Varchar,
        sidebar -> Nullable<Text>,
        published -> Timestamptz,
        updated -> Nullable<Timestamptz>,
        icon -> Nullable<Text>,
        banner -> Nullable<Text>,
        #[max_length = 150]
        description -> Nullable<Varchar>,
        #[max_length = 255]
        actor_id -> Varchar,
        last_refreshed_at -> Timestamptz,
        #[max_length = 255]
        inbox_url -> Varchar,
        private_key -> Nullable<Text>,
        public_key -> Text,
        instance_id -> Int4,
        content_warning -> Nullable<Text>,
    }
}

diesel::table! {
    site_aggregates (site_id) {
        site_id -> Int4,
        users -> Int8,
        posts -> Int8,
        comments -> Int8,
        communities -> Int8,
        users_active_day -> Int8,
        users_active_week -> Int8,
        users_active_month -> Int8,
        users_active_half_year -> Int8,
    }
}

diesel::table! {
    site_language (site_id, language_id) {
        site_id -> Int4,
        language_id -> Int4,
    }
}

diesel::table! {
    tagline (id) {
        id -> Int4,
        content -> Text,
        published -> Timestamptz,
        updated -> Nullable<Timestamptz>,
    }
}

diesel::joinable!(admin_purge_comment -> person (admin_person_id));
diesel::joinable!(admin_purge_comment -> post (post_id));
diesel::joinable!(admin_purge_community -> person (admin_person_id));
diesel::joinable!(admin_purge_person -> person (admin_person_id));
diesel::joinable!(admin_purge_post -> community (community_id));
diesel::joinable!(admin_purge_post -> person (admin_person_id));
diesel::joinable!(comment -> language (language_id));
diesel::joinable!(comment -> person (creator_id));
diesel::joinable!(comment -> post (post_id));
diesel::joinable!(comment_aggregates -> comment (comment_id));
diesel::joinable!(comment_like -> comment (comment_id));
diesel::joinable!(comment_like -> person (person_id));
diesel::joinable!(comment_reply -> comment (comment_id));
diesel::joinable!(comment_reply -> person (recipient_id));
diesel::joinable!(comment_report -> comment (comment_id));
diesel::joinable!(comment_saved -> comment (comment_id));
diesel::joinable!(comment_saved -> person (person_id));
diesel::joinable!(community -> instance (instance_id));
diesel::joinable!(community_aggregates -> community (community_id));
diesel::joinable!(community_block -> community (community_id));
diesel::joinable!(community_block -> person (person_id));
diesel::joinable!(community_follower -> community (community_id));
diesel::joinable!(community_follower -> person (person_id));
diesel::joinable!(community_language -> community (community_id));
diesel::joinable!(community_language -> language (language_id));
diesel::joinable!(community_moderator -> community (community_id));
diesel::joinable!(community_moderator -> person (person_id));
diesel::joinable!(community_person_ban -> community (community_id));
diesel::joinable!(community_person_ban -> person (person_id));
diesel::joinable!(custom_emoji_keyword -> custom_emoji (custom_emoji_id));
diesel::joinable!(email_verification -> local_user (local_user_id));
diesel::joinable!(federation_allowlist -> instance (instance_id));
diesel::joinable!(federation_blocklist -> instance (instance_id));
diesel::joinable!(federation_queue_state -> instance (instance_id));
diesel::joinable!(instance_block -> instance (instance_id));
diesel::joinable!(instance_block -> person (person_id));
diesel::joinable!(local_image -> local_user (local_user_id));
diesel::joinable!(local_site -> site (site_id));
diesel::joinable!(local_site_rate_limit -> local_site (local_site_id));
diesel::joinable!(local_user -> person (person_id));
diesel::joinable!(local_user_language -> language (language_id));
diesel::joinable!(local_user_language -> local_user (local_user_id));
diesel::joinable!(local_user_vote_display_mode -> local_user (local_user_id));
diesel::joinable!(login_token -> local_user (user_id));
diesel::joinable!(mod_add_community -> community (community_id));
diesel::joinable!(mod_ban_from_community -> community (community_id));
diesel::joinable!(mod_feature_post -> person (mod_person_id));
diesel::joinable!(mod_feature_post -> post (post_id));
diesel::joinable!(mod_hide_community -> community (community_id));
diesel::joinable!(mod_hide_community -> person (mod_person_id));
diesel::joinable!(mod_lock_post -> person (mod_person_id));
diesel::joinable!(mod_lock_post -> post (post_id));
diesel::joinable!(mod_remove_comment -> comment (comment_id));
diesel::joinable!(mod_remove_comment -> person (mod_person_id));
diesel::joinable!(mod_remove_community -> community (community_id));
diesel::joinable!(mod_remove_community -> person (mod_person_id));
diesel::joinable!(mod_remove_post -> person (mod_person_id));
diesel::joinable!(mod_remove_post -> post (post_id));
diesel::joinable!(mod_transfer_community -> community (community_id));
diesel::joinable!(oauth_account -> local_user (local_user_id));
diesel::joinable!(oauth_account -> oauth_provider (oauth_provider_id));
diesel::joinable!(password_reset_request -> local_user (local_user_id));
diesel::joinable!(person -> instance (instance_id));
diesel::joinable!(person_aggregates -> person (person_id));
diesel::joinable!(person_ban -> person (person_id));
diesel::joinable!(person_mention -> comment (comment_id));
diesel::joinable!(person_mention -> person (recipient_id));
diesel::joinable!(person_post_aggregates -> person (person_id));
diesel::joinable!(person_post_aggregates -> post (post_id));
diesel::joinable!(post -> community (community_id));
diesel::joinable!(post -> language (language_id));
diesel::joinable!(post -> person (creator_id));
diesel::joinable!(post_aggregates -> community (community_id));
diesel::joinable!(post_aggregates -> instance (instance_id));
diesel::joinable!(post_aggregates -> person (creator_id));
diesel::joinable!(post_aggregates -> post (post_id));
diesel::joinable!(post_hide -> person (person_id));
diesel::joinable!(post_hide -> post (post_id));
diesel::joinable!(post_like -> person (person_id));
diesel::joinable!(post_like -> post (post_id));
diesel::joinable!(post_read -> person (person_id));
diesel::joinable!(post_read -> post (post_id));
diesel::joinable!(post_report -> post (post_id));
diesel::joinable!(post_saved -> person (person_id));
diesel::joinable!(post_saved -> post (post_id));
diesel::joinable!(private_message_report -> private_message (private_message_id));
diesel::joinable!(registration_application -> local_user (local_user_id));
diesel::joinable!(registration_application -> person (admin_id));
diesel::joinable!(site -> instance (instance_id));
diesel::joinable!(site_aggregates -> site (site_id));
diesel::joinable!(site_language -> language (language_id));
diesel::joinable!(site_language -> site (site_id));

diesel::allow_tables_to_appear_in_same_query!(
    admin_purge_comment,
    admin_purge_community,
    admin_purge_person,
    admin_purge_post,
    captcha_answer,
    comment,
    comment_aggregates,
    comment_like,
    comment_reply,
    comment_report,
    comment_saved,
    community,
    community_aggregates,
    community_block,
    community_follower,
    community_language,
    community_moderator,
    community_person_ban,
    custom_emoji,
    custom_emoji_keyword,
    email_verification,
    federation_allowlist,
    federation_blocklist,
    federation_queue_state,
    image_details,
    instance,
    instance_block,
    language,
    local_image,
    local_site,
    local_site_rate_limit,
    local_site_url_blocklist,
    local_user,
    local_user_language,
    local_user_vote_display_mode,
    login_token,
    mod_add,
    mod_add_community,
    mod_ban,
    mod_ban_from_community,
    mod_feature_post,
    mod_hide_community,
    mod_lock_post,
    mod_remove_comment,
    mod_remove_community,
    mod_remove_post,
    mod_transfer_community,
    oauth_account,
    oauth_provider,
    password_reset_request,
    person,
    person_aggregates,
    person_ban,
    person_block,
    person_follower,
    person_mention,
    person_post_aggregates,
    post,
    post_aggregates,
    post_hide,
    post_like,
    post_read,
    post_report,
    post_saved,
    private_message,
    private_message_report,
    received_activity,
    registration_application,
    remote_image,
    secret,
    sent_activity,
    site,
    site_aggregates,
    site_language,
    tagline,
);<|MERGE_RESOLUTION|>--- conflicted
+++ resolved
@@ -472,12 +472,9 @@
         totp_2fa_enabled -> Bool,
         enable_keyboard_navigation -> Bool,
         enable_animated_images -> Bool,
-<<<<<<< HEAD
         enable_private_messages -> Bool,
-=======
         collapse_bot_comments -> Bool,
         default_comment_sort_type -> CommentSortTypeEnum,
->>>>>>> 02ba54c5
     }
 }
 
