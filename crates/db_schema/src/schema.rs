// @generated automatically by Diesel CLI.

pub mod sql_types {
    #[derive(diesel::sql_types::SqlType)]
    #[diesel(postgres_type(name = "actor_type_enum"))]
    pub struct ActorTypeEnum;

    #[derive(diesel::sql_types::SqlType)]
    #[diesel(postgres_type(name = "comment_sort_type_enum"))]
    pub struct CommentSortTypeEnum;

    #[derive(diesel::sql_types::SqlType)]
    #[diesel(postgres_type(name = "community_visibility"))]
    pub struct CommunityVisibility;

    #[derive(diesel::sql_types::SqlType)]
    #[diesel(postgres_type(name = "federation_mode_enum"))]
    pub struct FederationModeEnum;

    #[derive(diesel::sql_types::SqlType)]
    #[diesel(postgres_type(name = "listing_type_enum"))]
    pub struct ListingTypeEnum;

    #[derive(diesel::sql_types::SqlType)]
    #[diesel(postgres_type(name = "ltree"))]
    pub struct Ltree;

    #[derive(diesel::sql_types::SqlType)]
    #[diesel(postgres_type(name = "post_listing_mode_enum"))]
    pub struct PostListingModeEnum;

    #[derive(diesel::sql_types::SqlType)]
    #[diesel(postgres_type(name = "post_sort_type_enum"))]
    pub struct PostSortTypeEnum;

    #[derive(diesel::sql_types::SqlType)]
    #[diesel(postgres_type(name = "registration_mode_enum"))]
    pub struct RegistrationModeEnum;
}

diesel::table! {
    admin_purge_comment (id) {
        id -> Int4,
        admin_person_id -> Int4,
        post_id -> Int4,
        reason -> Nullable<Text>,
        when_ -> Timestamptz,
    }
}

diesel::table! {
    admin_purge_community (id) {
        id -> Int4,
        admin_person_id -> Int4,
        reason -> Nullable<Text>,
        when_ -> Timestamptz,
    }
}

diesel::table! {
    admin_purge_person (id) {
        id -> Int4,
        admin_person_id -> Int4,
        reason -> Nullable<Text>,
        when_ -> Timestamptz,
    }
}

diesel::table! {
    admin_purge_post (id) {
        id -> Int4,
        admin_person_id -> Int4,
        community_id -> Int4,
        reason -> Nullable<Text>,
        when_ -> Timestamptz,
    }
}

diesel::table! {
    captcha_answer (uuid) {
        uuid -> Uuid,
        answer -> Text,
        published -> Timestamptz,
    }
}

diesel::table! {
    use diesel::sql_types::*;
    use diesel_ltree::sql_types::Ltree;

    comment (id) {
        id -> Int4,
        creator_id -> Int4,
        post_id -> Int4,
        content -> Text,
        removed -> Bool,
        published -> Timestamptz,
        updated -> Nullable<Timestamptz>,
        deleted -> Bool,
        #[max_length = 255]
        ap_id -> Varchar,
        local -> Bool,
        path -> Ltree,
        distinguished -> Bool,
        language_id -> Int4,
    }
}

diesel::table! {
    comment_actions (person_id, comment_id) {
        person_id -> Int4,
        comment_id -> Int4,
        post_id -> Nullable<Int4>,
        like_score -> Nullable<Int2>,
        liked -> Nullable<Timestamptz>,
        saved -> Nullable<Timestamptz>,
    }
}

diesel::table! {
    comment_aggregates (comment_id) {
        comment_id -> Int4,
        score -> Int8,
        upvotes -> Int8,
        downvotes -> Int8,
        published -> Timestamptz,
        child_count -> Int4,
        hot_rank -> Float8,
        controversy_rank -> Float8,
    }
}

diesel::table! {
    comment_reply (id) {
        id -> Int4,
        recipient_id -> Int4,
        comment_id -> Int4,
        read -> Bool,
        published -> Timestamptz,
    }
}

diesel::table! {
    comment_report (id) {
        id -> Int4,
        creator_id -> Int4,
        comment_id -> Int4,
        original_comment_text -> Text,
        reason -> Text,
        resolved -> Bool,
        resolver_id -> Nullable<Int4>,
        published -> Timestamptz,
        updated -> Nullable<Timestamptz>,
    }
}

diesel::table! {
    use diesel::sql_types::*;
    use super::sql_types::CommunityVisibility;

    community (id) {
        id -> Int4,
        #[max_length = 255]
        name -> Varchar,
        #[max_length = 255]
        title -> Varchar,
        description -> Nullable<Text>,
        removed -> Bool,
        published -> Timestamptz,
        updated -> Nullable<Timestamptz>,
        deleted -> Bool,
        nsfw -> Bool,
        #[max_length = 255]
        actor_id -> Varchar,
        local -> Bool,
        private_key -> Nullable<Text>,
        public_key -> Text,
        last_refreshed_at -> Timestamptz,
        icon -> Nullable<Text>,
        banner -> Nullable<Text>,
        #[max_length = 255]
        followers_url -> Nullable<Varchar>,
        #[max_length = 255]
        inbox_url -> Varchar,
        #[max_length = 255]
        shared_inbox_url -> Nullable<Varchar>,
        hidden -> Bool,
        posting_restricted_to_mods -> Bool,
        instance_id -> Int4,
        #[max_length = 255]
        moderators_url -> Nullable<Varchar>,
        #[max_length = 255]
        featured_url -> Nullable<Varchar>,
        visibility -> CommunityVisibility,
    }
}

diesel::table! {
    community_actions (person_id, community_id) {
        community_id -> Int4,
        person_id -> Int4,
        followed -> Nullable<Timestamptz>,
        follow_pending -> Nullable<Bool>,
        blocked -> Nullable<Timestamptz>,
        became_moderator -> Nullable<Timestamptz>,
        received_ban -> Nullable<Timestamptz>,
        ban_expires -> Nullable<Timestamptz>,
    }
}

diesel::table! {
    community_aggregates (community_id) {
        community_id -> Int4,
        subscribers -> Int8,
        posts -> Int8,
        comments -> Int8,
        published -> Timestamptz,
        users_active_day -> Int8,
        users_active_week -> Int8,
        users_active_month -> Int8,
        users_active_half_year -> Int8,
        hot_rank -> Float8,
        subscribers_local -> Int8,
    }
}

diesel::table! {
    community_language (community_id, language_id) {
        community_id -> Int4,
        language_id -> Int4,
    }
}

diesel::table! {
    custom_emoji (id) {
        id -> Int4,
        #[max_length = 128]
        shortcode -> Varchar,
        image_url -> Text,
        alt_text -> Text,
        category -> Text,
        published -> Timestamptz,
        updated -> Nullable<Timestamptz>,
    }
}

diesel::table! {
    custom_emoji_keyword (custom_emoji_id, keyword) {
        custom_emoji_id -> Int4,
        #[max_length = 128]
        keyword -> Varchar,
    }
}

diesel::table! {
    email_verification (id) {
        id -> Int4,
        local_user_id -> Int4,
        email -> Text,
        verification_token -> Text,
        published -> Timestamptz,
    }
}

diesel::table! {
    federation_allowlist (instance_id) {
        instance_id -> Int4,
        published -> Timestamptz,
        updated -> Nullable<Timestamptz>,
    }
}

diesel::table! {
    federation_blocklist (instance_id) {
        instance_id -> Int4,
        published -> Timestamptz,
        updated -> Nullable<Timestamptz>,
    }
}

diesel::table! {
    federation_queue_state (instance_id) {
        instance_id -> Int4,
        last_successful_id -> Nullable<Int8>,
        fail_count -> Int4,
        last_retry -> Nullable<Timestamptz>,
        last_successful_published_time -> Nullable<Timestamptz>,
    }
}

diesel::table! {
    image_details (link) {
        link -> Text,
        width -> Int4,
        height -> Int4,
        content_type -> Text,
    }
}

diesel::table! {
    instance (id) {
        id -> Int4,
        #[max_length = 255]
        domain -> Varchar,
        published -> Timestamptz,
        updated -> Nullable<Timestamptz>,
        #[max_length = 255]
        software -> Nullable<Varchar>,
        #[max_length = 255]
        version -> Nullable<Varchar>,
    }
}

diesel::table! {
    instance_actions (person_id, instance_id) {
        person_id -> Int4,
        instance_id -> Int4,
        blocked -> Nullable<Timestamptz>,
    }
}

diesel::table! {
    language (id) {
        id -> Int4,
        #[max_length = 3]
        code -> Varchar,
        name -> Text,
    }
}

diesel::table! {
    local_image (pictrs_alias) {
        local_user_id -> Nullable<Int4>,
        pictrs_alias -> Text,
        pictrs_delete_token -> Text,
        published -> Timestamptz,
    }
}

diesel::table! {
    use diesel::sql_types::*;
    use super::sql_types::ListingTypeEnum;
    use super::sql_types::RegistrationModeEnum;
    use super::sql_types::PostListingModeEnum;
    use super::sql_types::PostSortTypeEnum;
    use super::sql_types::CommentSortTypeEnum;
    use super::sql_types::FederationModeEnum;

    local_site (id) {
        id -> Int4,
        site_id -> Int4,
        site_setup -> Bool,
        community_creation_admin_only -> Bool,
        require_email_verification -> Bool,
        application_question -> Nullable<Text>,
        private_instance -> Bool,
        default_theme -> Text,
        default_post_listing_type -> ListingTypeEnum,
        legal_information -> Nullable<Text>,
        hide_modlog_mod_names -> Bool,
        application_email_admins -> Bool,
        slur_filter_regex -> Nullable<Text>,
        actor_name_max_length -> Int4,
        federation_enabled -> Bool,
        captcha_enabled -> Bool,
        #[max_length = 255]
        captcha_difficulty -> Varchar,
        published -> Timestamptz,
        updated -> Nullable<Timestamptz>,
        registration_mode -> RegistrationModeEnum,
        reports_email_admins -> Bool,
        federation_signed_fetch -> Bool,
        default_post_listing_mode -> PostListingModeEnum,
        default_post_sort_type -> PostSortTypeEnum,
        default_comment_sort_type -> CommentSortTypeEnum,
        oauth_registration -> Bool,
        post_upvotes -> FederationModeEnum,
        post_downvotes -> FederationModeEnum,
        comment_upvotes -> FederationModeEnum,
        comment_downvotes -> FederationModeEnum,
    }
}

diesel::table! {
    local_site_rate_limit (local_site_id) {
        local_site_id -> Int4,
        message -> Int4,
        message_per_second -> Int4,
        post -> Int4,
        post_per_second -> Int4,
        register -> Int4,
        register_per_second -> Int4,
        image -> Int4,
        image_per_second -> Int4,
        comment -> Int4,
        comment_per_second -> Int4,
        search -> Int4,
        search_per_second -> Int4,
        published -> Timestamptz,
        updated -> Nullable<Timestamptz>,
        import_user_settings -> Int4,
        import_user_settings_per_second -> Int4,
    }
}

diesel::table! {
    local_site_url_blocklist (id) {
        id -> Int4,
        url -> Text,
        published -> Timestamptz,
        updated -> Nullable<Timestamptz>,
    }
}

diesel::table! {
    use diesel::sql_types::*;
    use super::sql_types::PostSortTypeEnum;
    use super::sql_types::ListingTypeEnum;
    use super::sql_types::PostListingModeEnum;
    use super::sql_types::CommentSortTypeEnum;

    local_user (id) {
        id -> Int4,
        person_id -> Int4,
        password_encrypted -> Nullable<Text>,
        email -> Nullable<Text>,
        show_nsfw -> Bool,
        theme -> Text,
        default_post_sort_type -> PostSortTypeEnum,
        default_listing_type -> ListingTypeEnum,
        #[max_length = 20]
        interface_language -> Varchar,
        show_avatars -> Bool,
        send_notifications_to_email -> Bool,
        show_bot_accounts -> Bool,
        show_read_posts -> Bool,
        email_verified -> Bool,
        accepted_application -> Bool,
        totp_2fa_secret -> Nullable<Text>,
        open_links_in_new_tab -> Bool,
        blur_nsfw -> Bool,
        infinite_scroll_enabled -> Bool,
        admin -> Bool,
        post_listing_mode -> PostListingModeEnum,
        totp_2fa_enabled -> Bool,
        enable_keyboard_navigation -> Bool,
        enable_animated_images -> Bool,
        collapse_bot_comments -> Bool,
        default_comment_sort_type -> CommentSortTypeEnum,
    }
}

diesel::table! {
    local_user_language (local_user_id, language_id) {
        local_user_id -> Int4,
        language_id -> Int4,
    }
}

diesel::table! {
    local_user_vote_display_mode (local_user_id) {
        local_user_id -> Int4,
        score -> Bool,
        upvotes -> Bool,
        downvotes -> Bool,
        upvote_percentage -> Bool,
    }
}

diesel::table! {
    login_token (token) {
        token -> Text,
        user_id -> Int4,
        published -> Timestamptz,
        ip -> Nullable<Text>,
        user_agent -> Nullable<Text>,
    }
}

diesel::table! {
    mod_add (id) {
        id -> Int4,
        mod_person_id -> Int4,
        other_person_id -> Int4,
        removed -> Bool,
        when_ -> Timestamptz,
    }
}

diesel::table! {
    mod_add_community (id) {
        id -> Int4,
        mod_person_id -> Int4,
        other_person_id -> Int4,
        community_id -> Int4,
        removed -> Bool,
        when_ -> Timestamptz,
    }
}

diesel::table! {
    mod_ban (id) {
        id -> Int4,
        mod_person_id -> Int4,
        other_person_id -> Int4,
        reason -> Nullable<Text>,
        banned -> Bool,
        expires -> Nullable<Timestamptz>,
        when_ -> Timestamptz,
    }
}

diesel::table! {
    mod_ban_from_community (id) {
        id -> Int4,
        mod_person_id -> Int4,
        other_person_id -> Int4,
        community_id -> Int4,
        reason -> Nullable<Text>,
        banned -> Bool,
        expires -> Nullable<Timestamptz>,
        when_ -> Timestamptz,
    }
}

diesel::table! {
    mod_feature_post (id) {
        id -> Int4,
        mod_person_id -> Int4,
        post_id -> Int4,
        featured -> Bool,
        when_ -> Timestamptz,
        is_featured_community -> Bool,
    }
}

diesel::table! {
    mod_hide_community (id) {
        id -> Int4,
        community_id -> Int4,
        mod_person_id -> Int4,
        when_ -> Timestamptz,
        reason -> Nullable<Text>,
        hidden -> Bool,
    }
}

diesel::table! {
    mod_lock_post (id) {
        id -> Int4,
        mod_person_id -> Int4,
        post_id -> Int4,
        locked -> Bool,
        when_ -> Timestamptz,
    }
}

diesel::table! {
    mod_remove_comment (id) {
        id -> Int4,
        mod_person_id -> Int4,
        comment_id -> Int4,
        reason -> Nullable<Text>,
        removed -> Bool,
        when_ -> Timestamptz,
    }
}

diesel::table! {
    mod_remove_community (id) {
        id -> Int4,
        mod_person_id -> Int4,
        community_id -> Int4,
        reason -> Nullable<Text>,
        removed -> Bool,
        when_ -> Timestamptz,
    }
}

diesel::table! {
    mod_remove_post (id) {
        id -> Int4,
        mod_person_id -> Int4,
        post_id -> Int4,
        reason -> Nullable<Text>,
        removed -> Bool,
        when_ -> Timestamptz,
    }
}

diesel::table! {
    mod_transfer_community (id) {
        id -> Int4,
        mod_person_id -> Int4,
        other_person_id -> Int4,
        community_id -> Int4,
        when_ -> Timestamptz,
    }
}

diesel::table! {
    oauth_account (oauth_provider_id, local_user_id) {
        local_user_id -> Int4,
        oauth_provider_id -> Int4,
        oauth_user_id -> Text,
        published -> Timestamptz,
        updated -> Nullable<Timestamptz>,
    }
}

diesel::table! {
    oauth_provider (id) {
        id -> Int4,
        display_name -> Text,
        issuer -> Text,
        authorization_endpoint -> Text,
        token_endpoint -> Text,
        userinfo_endpoint -> Text,
        id_claim -> Text,
        client_id -> Text,
        client_secret -> Text,
        scopes -> Text,
        auto_verify_email -> Bool,
        account_linking_enabled -> Bool,
        enabled -> Bool,
        published -> Timestamptz,
        updated -> Nullable<Timestamptz>,
    }
}

diesel::table! {
    password_reset_request (id) {
        id -> Int4,
        token -> Text,
        published -> Timestamptz,
        local_user_id -> Int4,
    }
}

diesel::table! {
    person (id) {
        id -> Int4,
        #[max_length = 255]
        name -> Varchar,
        #[max_length = 255]
        display_name -> Nullable<Varchar>,
        avatar -> Nullable<Text>,
        banned -> Bool,
        published -> Timestamptz,
        updated -> Nullable<Timestamptz>,
        #[max_length = 255]
        actor_id -> Varchar,
        bio -> Nullable<Text>,
        local -> Bool,
        private_key -> Nullable<Text>,
        public_key -> Text,
        last_refreshed_at -> Timestamptz,
        banner -> Nullable<Text>,
        deleted -> Bool,
        #[max_length = 255]
        inbox_url -> Varchar,
        #[max_length = 255]
        shared_inbox_url -> Nullable<Varchar>,
        matrix_user_id -> Nullable<Text>,
        bot_account -> Bool,
        ban_expires -> Nullable<Timestamptz>,
        instance_id -> Int4,
    }
}

diesel::table! {
    person_actions (person_id, target_id) {
        target_id -> Int4,
        person_id -> Int4,
        followed -> Nullable<Timestamptz>,
        follow_pending -> Nullable<Bool>,
        blocked -> Nullable<Timestamptz>,
    }
}

diesel::table! {
    person_aggregates (person_id) {
        person_id -> Int4,
        post_count -> Int8,
        post_score -> Int8,
        comment_count -> Int8,
        comment_score -> Int8,
    }
}

diesel::table! {
    person_ban (person_id) {
        person_id -> Int4,
        published -> Timestamptz,
    }
}

diesel::table! {
    person_mention (id) {
        id -> Int4,
        recipient_id -> Int4,
        comment_id -> Int4,
        read -> Bool,
        published -> Timestamptz,
    }
}

diesel::table! {
    post (id) {
        id -> Int4,
        #[max_length = 200]
        name -> Varchar,
        #[max_length = 2000]
        url -> Nullable<Varchar>,
        body -> Nullable<Text>,
        creator_id -> Int4,
        community_id -> Int4,
        removed -> Bool,
        locked -> Bool,
        published -> Timestamptz,
        updated -> Nullable<Timestamptz>,
        deleted -> Bool,
        nsfw -> Bool,
        embed_title -> Nullable<Text>,
        embed_description -> Nullable<Text>,
        thumbnail_url -> Nullable<Text>,
        #[max_length = 255]
        ap_id -> Varchar,
        local -> Bool,
        embed_video_url -> Nullable<Text>,
        language_id -> Int4,
        featured_community -> Bool,
        featured_local -> Bool,
        url_content_type -> Nullable<Text>,
        alt_text -> Nullable<Text>,
        scheduled_publish_time -> Nullable<Timestamptz>,
    }
}

diesel::table! {
    post_actions (person_id, post_id) {
        post_id -> Int4,
        person_id -> Int4,
        read -> Nullable<Timestamptz>,
        read_comments -> Nullable<Timestamptz>,
        read_comments_amount -> Nullable<Int8>,
        saved -> Nullable<Timestamptz>,
        liked -> Nullable<Timestamptz>,
        like_score -> Nullable<Int2>,
        hidden -> Nullable<Timestamptz>,
    }
}

diesel::table! {
    post_aggregates (post_id) {
        post_id -> Int4,
        comments -> Int8,
        score -> Int8,
        upvotes -> Int8,
        downvotes -> Int8,
        published -> Timestamptz,
        newest_comment_time_necro -> Timestamptz,
        newest_comment_time -> Timestamptz,
        featured_community -> Bool,
        featured_local -> Bool,
        hot_rank -> Float8,
        hot_rank_active -> Float8,
        community_id -> Int4,
        creator_id -> Int4,
        controversy_rank -> Float8,
        instance_id -> Int4,
        scaled_rank -> Float8,
    }
}

diesel::table! {
    post_report (id) {
        id -> Int4,
        creator_id -> Int4,
        post_id -> Int4,
        #[max_length = 200]
        original_post_name -> Varchar,
        original_post_url -> Nullable<Text>,
        original_post_body -> Nullable<Text>,
        reason -> Text,
        resolved -> Bool,
        resolver_id -> Nullable<Int4>,
        published -> Timestamptz,
        updated -> Nullable<Timestamptz>,
    }
}

diesel::table! {
    private_message (id) {
        id -> Int4,
        creator_id -> Int4,
        recipient_id -> Int4,
        content -> Text,
        deleted -> Bool,
        read -> Bool,
        published -> Timestamptz,
        updated -> Nullable<Timestamptz>,
        #[max_length = 255]
        ap_id -> Varchar,
        local -> Bool,
    }
}

diesel::table! {
    private_message_report (id) {
        id -> Int4,
        creator_id -> Int4,
        private_message_id -> Int4,
        original_pm_text -> Text,
        reason -> Text,
        resolved -> Bool,
        resolver_id -> Nullable<Int4>,
        published -> Timestamptz,
        updated -> Nullable<Timestamptz>,
    }
}

diesel::table! {
    received_activity (ap_id) {
        ap_id -> Text,
        published -> Timestamptz,
    }
}

diesel::table! {
    registration_application (id) {
        id -> Int4,
        local_user_id -> Int4,
        answer -> Text,
        admin_id -> Nullable<Int4>,
        deny_reason -> Nullable<Text>,
        published -> Timestamptz,
    }
}

diesel::table! {
    remote_image (link) {
        link -> Text,
        published -> Timestamptz,
    }
}

diesel::table! {
    secret (id) {
        id -> Int4,
        jwt_secret -> Varchar,
    }
}

diesel::table! {
    use diesel::sql_types::*;
    use super::sql_types::ActorTypeEnum;

    sent_activity (id) {
        id -> Int8,
        ap_id -> Text,
        data -> Json,
        sensitive -> Bool,
        published -> Timestamptz,
        send_inboxes -> Array<Nullable<Text>>,
        send_community_followers_of -> Nullable<Int4>,
        send_all_instances -> Bool,
        actor_type -> ActorTypeEnum,
        actor_apub_id -> Nullable<Text>,
    }
}

diesel::table! {
    site (id) {
        id -> Int4,
        #[max_length = 20]
        name -> Varchar,
        sidebar -> Nullable<Text>,
        published -> Timestamptz,
        updated -> Nullable<Timestamptz>,
        icon -> Nullable<Text>,
        banner -> Nullable<Text>,
        #[max_length = 150]
        description -> Nullable<Varchar>,
        #[max_length = 255]
        actor_id -> Varchar,
        last_refreshed_at -> Timestamptz,
        #[max_length = 255]
        inbox_url -> Varchar,
        private_key -> Nullable<Text>,
        public_key -> Text,
        instance_id -> Int4,
        content_warning -> Nullable<Text>,
    }
}

diesel::table! {
    site_aggregates (site_id) {
        site_id -> Int4,
        users -> Int8,
        posts -> Int8,
        comments -> Int8,
        communities -> Int8,
        users_active_day -> Int8,
        users_active_week -> Int8,
        users_active_month -> Int8,
        users_active_half_year -> Int8,
    }
}

diesel::table! {
    site_language (site_id, language_id) {
        site_id -> Int4,
        language_id -> Int4,
    }
}

diesel::table! {
    tagline (id) {
        id -> Int4,
        content -> Text,
        published -> Timestamptz,
        updated -> Nullable<Timestamptz>,
    }
}

diesel::joinable!(admin_purge_comment -> person (admin_person_id));
diesel::joinable!(admin_purge_comment -> post (post_id));
diesel::joinable!(admin_purge_community -> person (admin_person_id));
diesel::joinable!(admin_purge_person -> person (admin_person_id));
diesel::joinable!(admin_purge_post -> community (community_id));
diesel::joinable!(admin_purge_post -> person (admin_person_id));
diesel::joinable!(comment -> language (language_id));
diesel::joinable!(comment -> person (creator_id));
diesel::joinable!(comment -> post (post_id));
diesel::joinable!(comment_actions -> comment (comment_id));
diesel::joinable!(comment_actions -> person (person_id));
diesel::joinable!(comment_actions -> post (post_id));
diesel::joinable!(comment_aggregates -> comment (comment_id));
diesel::joinable!(comment_reply -> comment (comment_id));
diesel::joinable!(comment_reply -> person (recipient_id));
diesel::joinable!(comment_report -> comment (comment_id));
diesel::joinable!(community -> instance (instance_id));
diesel::joinable!(community_actions -> community (community_id));
diesel::joinable!(community_actions -> person (person_id));
diesel::joinable!(community_aggregates -> community (community_id));
diesel::joinable!(community_language -> community (community_id));
diesel::joinable!(community_language -> language (language_id));
<<<<<<< HEAD
diesel::joinable!(custom_emoji -> local_site (local_site_id));
=======
diesel::joinable!(community_moderator -> community (community_id));
diesel::joinable!(community_moderator -> person (person_id));
diesel::joinable!(community_person_ban -> community (community_id));
diesel::joinable!(community_person_ban -> person (person_id));
>>>>>>> 9509ef17
diesel::joinable!(custom_emoji_keyword -> custom_emoji (custom_emoji_id));
diesel::joinable!(email_verification -> local_user (local_user_id));
diesel::joinable!(federation_allowlist -> instance (instance_id));
diesel::joinable!(federation_blocklist -> instance (instance_id));
diesel::joinable!(federation_queue_state -> instance (instance_id));
diesel::joinable!(instance_actions -> instance (instance_id));
diesel::joinable!(instance_actions -> person (person_id));
diesel::joinable!(local_image -> local_user (local_user_id));
diesel::joinable!(local_site -> site (site_id));
diesel::joinable!(local_site_rate_limit -> local_site (local_site_id));
diesel::joinable!(local_user -> person (person_id));
diesel::joinable!(local_user_language -> language (language_id));
diesel::joinable!(local_user_language -> local_user (local_user_id));
diesel::joinable!(local_user_vote_display_mode -> local_user (local_user_id));
diesel::joinable!(login_token -> local_user (user_id));
diesel::joinable!(mod_add_community -> community (community_id));
diesel::joinable!(mod_ban_from_community -> community (community_id));
diesel::joinable!(mod_feature_post -> person (mod_person_id));
diesel::joinable!(mod_feature_post -> post (post_id));
diesel::joinable!(mod_hide_community -> community (community_id));
diesel::joinable!(mod_hide_community -> person (mod_person_id));
diesel::joinable!(mod_lock_post -> person (mod_person_id));
diesel::joinable!(mod_lock_post -> post (post_id));
diesel::joinable!(mod_remove_comment -> comment (comment_id));
diesel::joinable!(mod_remove_comment -> person (mod_person_id));
diesel::joinable!(mod_remove_community -> community (community_id));
diesel::joinable!(mod_remove_community -> person (mod_person_id));
diesel::joinable!(mod_remove_post -> person (mod_person_id));
diesel::joinable!(mod_remove_post -> post (post_id));
diesel::joinable!(mod_transfer_community -> community (community_id));
diesel::joinable!(oauth_account -> local_user (local_user_id));
diesel::joinable!(oauth_account -> oauth_provider (oauth_provider_id));
diesel::joinable!(password_reset_request -> local_user (local_user_id));
diesel::joinable!(person -> instance (instance_id));
diesel::joinable!(person_aggregates -> person (person_id));
diesel::joinable!(person_ban -> person (person_id));
diesel::joinable!(person_mention -> comment (comment_id));
diesel::joinable!(person_mention -> person (recipient_id));
diesel::joinable!(post -> community (community_id));
diesel::joinable!(post -> language (language_id));
diesel::joinable!(post -> person (creator_id));
diesel::joinable!(post_actions -> person (person_id));
diesel::joinable!(post_actions -> post (post_id));
diesel::joinable!(post_aggregates -> community (community_id));
diesel::joinable!(post_aggregates -> instance (instance_id));
diesel::joinable!(post_aggregates -> person (creator_id));
diesel::joinable!(post_aggregates -> post (post_id));
diesel::joinable!(post_report -> post (post_id));
diesel::joinable!(private_message_report -> private_message (private_message_id));
diesel::joinable!(registration_application -> local_user (local_user_id));
diesel::joinable!(registration_application -> person (admin_id));
diesel::joinable!(site -> instance (instance_id));
diesel::joinable!(site_aggregates -> site (site_id));
diesel::joinable!(site_language -> language (language_id));
diesel::joinable!(site_language -> site (site_id));

diesel::allow_tables_to_appear_in_same_query!(
    admin_purge_comment,
    admin_purge_community,
    admin_purge_person,
    admin_purge_post,
    captcha_answer,
    comment,
    comment_actions,
    comment_aggregates,
    comment_reply,
    comment_report,
    community,
    community_actions,
    community_aggregates,
    community_language,
    custom_emoji,
    custom_emoji_keyword,
    email_verification,
    federation_allowlist,
    federation_blocklist,
    federation_queue_state,
    image_details,
    instance,
    instance_actions,
    language,
    local_image,
    local_site,
    local_site_rate_limit,
    local_site_url_blocklist,
    local_user,
    local_user_language,
    local_user_vote_display_mode,
    login_token,
    mod_add,
    mod_add_community,
    mod_ban,
    mod_ban_from_community,
    mod_feature_post,
    mod_hide_community,
    mod_lock_post,
    mod_remove_comment,
    mod_remove_community,
    mod_remove_post,
    mod_transfer_community,
    oauth_account,
    oauth_provider,
    password_reset_request,
    person,
    person_actions,
    person_aggregates,
    person_ban,
    person_mention,
    post,
    post_actions,
    post_aggregates,
    post_report,
    private_message,
    private_message_report,
    received_activity,
    registration_application,
    remote_image,
    secret,
    sent_activity,
    site,
    site_aggregates,
    site_language,
    tagline,
);<|MERGE_RESOLUTION|>--- conflicted
+++ resolved
@@ -733,7 +733,6 @@
         featured_local -> Bool,
         url_content_type -> Nullable<Text>,
         alt_text -> Nullable<Text>,
-        scheduled_publish_time -> Nullable<Timestamptz>,
     }
 }
 
@@ -946,14 +945,7 @@
 diesel::joinable!(community_aggregates -> community (community_id));
 diesel::joinable!(community_language -> community (community_id));
 diesel::joinable!(community_language -> language (language_id));
-<<<<<<< HEAD
 diesel::joinable!(custom_emoji -> local_site (local_site_id));
-=======
-diesel::joinable!(community_moderator -> community (community_id));
-diesel::joinable!(community_moderator -> person (person_id));
-diesel::joinable!(community_person_ban -> community (community_id));
-diesel::joinable!(community_person_ban -> person (person_id));
->>>>>>> 9509ef17
 diesel::joinable!(custom_emoji_keyword -> custom_emoji (custom_emoji_id));
 diesel::joinable!(email_verification -> local_user (local_user_id));
 diesel::joinable!(federation_allowlist -> instance (instance_id));
