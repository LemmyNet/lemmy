// @generated automatically by Diesel CLI.

pub mod sql_types {
    #[derive(diesel::query_builder::QueryId, diesel::sql_types::SqlType)]
    #[diesel(postgres_type(name = "actor_type_enum"))]
    pub struct ActorTypeEnum;

    #[derive(diesel::query_builder::QueryId, diesel::sql_types::SqlType)]
    #[diesel(postgres_type(name = "comment_sort_type_enum"))]
    pub struct CommentSortTypeEnum;

    #[derive(diesel::query_builder::QueryId, diesel::sql_types::SqlType)]
    #[diesel(postgres_type(name = "community_follower_state"))]
    pub struct CommunityFollowerState;

    #[derive(diesel::query_builder::QueryId, diesel::sql_types::SqlType)]
    #[diesel(postgres_type(name = "community_visibility"))]
    pub struct CommunityVisibility;

    #[derive(diesel::query_builder::QueryId, diesel::sql_types::SqlType)]
    #[diesel(postgres_type(name = "federation_mode_enum"))]
    pub struct FederationModeEnum;

    #[derive(diesel::query_builder::QueryId, diesel::sql_types::SqlType)]
    #[diesel(postgres_type(name = "listing_type_enum"))]
    pub struct ListingTypeEnum;

    #[derive(diesel::query_builder::QueryId, diesel::sql_types::SqlType)]
    #[diesel(postgres_type(name = "ltree"))]
    pub struct Ltree;

    #[derive(diesel::query_builder::QueryId, diesel::sql_types::SqlType)]
    #[diesel(postgres_type(name = "post_listing_mode_enum"))]
    pub struct PostListingModeEnum;

    #[derive(diesel::query_builder::QueryId, diesel::sql_types::SqlType)]
    #[diesel(postgres_type(name = "post_sort_type_enum"))]
    pub struct PostSortTypeEnum;

    #[derive(diesel::query_builder::QueryId, diesel::sql_types::SqlType)]
    #[diesel(postgres_type(name = "registration_mode_enum"))]
    pub struct RegistrationModeEnum;
}

diesel::table! {
    admin_allow_instance (id) {
        id -> Int4,
        instance_id -> Int4,
        admin_person_id -> Int4,
        allowed -> Bool,
        reason -> Nullable<Text>,
        when_ -> Timestamptz,
    }
}

diesel::table! {
    admin_block_instance (id) {
        id -> Int4,
        instance_id -> Int4,
        admin_person_id -> Int4,
        blocked -> Bool,
        reason -> Nullable<Text>,
        expires -> Nullable<Timestamptz>,
        when_ -> Timestamptz,
    }
}

diesel::table! {
    admin_purge_comment (id) {
        id -> Int4,
        admin_person_id -> Int4,
        post_id -> Int4,
        reason -> Nullable<Text>,
        when_ -> Timestamptz,
    }
}

diesel::table! {
    admin_purge_community (id) {
        id -> Int4,
        admin_person_id -> Int4,
        reason -> Nullable<Text>,
        when_ -> Timestamptz,
    }
}

diesel::table! {
    admin_purge_person (id) {
        id -> Int4,
        admin_person_id -> Int4,
        reason -> Nullable<Text>,
        when_ -> Timestamptz,
    }
}

diesel::table! {
    admin_purge_post (id) {
        id -> Int4,
        admin_person_id -> Int4,
        community_id -> Int4,
        reason -> Nullable<Text>,
        when_ -> Timestamptz,
    }
}

diesel::table! {
    captcha_answer (uuid) {
        uuid -> Uuid,
        answer -> Text,
        published -> Timestamptz,
    }
}

diesel::table! {
    use diesel::sql_types::*;
    use diesel_ltree::sql_types::Ltree;

    comment (id) {
        id -> Int4,
        creator_id -> Int4,
        post_id -> Int4,
        content -> Text,
        removed -> Bool,
        published -> Timestamptz,
        updated -> Nullable<Timestamptz>,
        deleted -> Bool,
        #[max_length = 255]
        ap_id -> Varchar,
        local -> Bool,
        path -> Ltree,
        distinguished -> Bool,
        language_id -> Int4,
    }
}

diesel::table! {
    comment_actions (person_id, comment_id) {
        person_id -> Int4,
        comment_id -> Int4,
        like_score -> Nullable<Int2>,
        liked -> Nullable<Timestamptz>,
        saved -> Nullable<Timestamptz>,
    }
}

diesel::table! {
    comment_aggregates (comment_id) {
        comment_id -> Int4,
        score -> Int8,
        upvotes -> Int8,
        downvotes -> Int8,
        published -> Timestamptz,
        child_count -> Int4,
        hot_rank -> Float8,
        controversy_rank -> Float8,
        report_count -> Int2,
        unresolved_report_count -> Int2,
    }
}

diesel::table! {
    comment_reply (id) {
        id -> Int4,
        recipient_id -> Int4,
        comment_id -> Int4,
        read -> Bool,
        published -> Timestamptz,
    }
}

diesel::table! {
    comment_report (id) {
        id -> Int4,
        creator_id -> Int4,
        comment_id -> Int4,
        original_comment_text -> Text,
        reason -> Text,
        resolved -> Bool,
        resolver_id -> Nullable<Int4>,
        published -> Timestamptz,
        updated -> Nullable<Timestamptz>,
    }
}

diesel::table! {
    use diesel::sql_types::*;
    use super::sql_types::CommunityVisibility;

    community (id) {
        id -> Int4,
        #[max_length = 255]
        name -> Varchar,
        #[max_length = 255]
        title -> Varchar,
        sidebar -> Nullable<Text>,
        removed -> Bool,
        published -> Timestamptz,
        updated -> Nullable<Timestamptz>,
        deleted -> Bool,
        nsfw -> Bool,
        #[max_length = 255]
        actor_id -> Varchar,
        local -> Bool,
        private_key -> Nullable<Text>,
        public_key -> Text,
        last_refreshed_at -> Timestamptz,
        icon -> Nullable<Text>,
        banner -> Nullable<Text>,
        #[max_length = 255]
        followers_url -> Nullable<Varchar>,
        #[max_length = 255]
        inbox_url -> Varchar,
        hidden -> Bool,
        posting_restricted_to_mods -> Bool,
        instance_id -> Int4,
        #[max_length = 255]
        moderators_url -> Nullable<Varchar>,
        #[max_length = 255]
        featured_url -> Nullable<Varchar>,
        visibility -> CommunityVisibility,
        #[max_length = 150]
        description -> Nullable<Varchar>,
    }
}

diesel::table! {
    use diesel::sql_types::*;
    use super::sql_types::CommunityFollowerState;

    community_actions (person_id, community_id) {
        community_id -> Int4,
        person_id -> Int4,
        followed -> Nullable<Timestamptz>,
        follow_state -> Nullable<CommunityFollowerState>,
        follow_approver_id -> Nullable<Int4>,
        blocked -> Nullable<Timestamptz>,
        became_moderator -> Nullable<Timestamptz>,
        received_ban -> Nullable<Timestamptz>,
        ban_expires -> Nullable<Timestamptz>,
    }
}

diesel::table! {
    community_aggregates (community_id) {
        community_id -> Int4,
        subscribers -> Int8,
        posts -> Int8,
        comments -> Int8,
        published -> Timestamptz,
        users_active_day -> Int8,
        users_active_week -> Int8,
        users_active_month -> Int8,
        users_active_half_year -> Int8,
        hot_rank -> Float8,
        subscribers_local -> Int8,
    }
}

diesel::table! {
    community_language (community_id, language_id) {
        community_id -> Int4,
        language_id -> Int4,
    }
}

diesel::table! {
<<<<<<< HEAD
    community_moderator (person_id, community_id) {
        community_id -> Int4,
        person_id -> Int4,
        published -> Timestamptz,
    }
}

diesel::table! {
    community_person_ban (person_id, community_id) {
        community_id -> Int4,
        person_id -> Int4,
        published -> Timestamptz,
        expires -> Nullable<Timestamptz>,
    }
}

diesel::table! {
    community_report (id) {
        id -> Int4,
        creator_id -> Int4,
        community_id -> Int4,
        original_community_title -> Text,
        original_community_description -> Text,
        original_community_icon -> Text,
        original_community_banner -> Text,
        reason -> Text,
        resolved -> Bool,
        resolver_id -> Nullable<Int4>,
        published -> Timestamptz,
        updated -> Nullable<Timestamptz>,
    }
}

diesel::table! {
=======
>>>>>>> f76322e3
    custom_emoji (id) {
        id -> Int4,
        #[max_length = 128]
        shortcode -> Varchar,
        image_url -> Text,
        alt_text -> Text,
        category -> Text,
        published -> Timestamptz,
        updated -> Nullable<Timestamptz>,
    }
}

diesel::table! {
    custom_emoji_keyword (custom_emoji_id, keyword) {
        custom_emoji_id -> Int4,
        #[max_length = 128]
        keyword -> Varchar,
    }
}

diesel::table! {
    email_verification (id) {
        id -> Int4,
        local_user_id -> Int4,
        email -> Text,
        verification_token -> Text,
        published -> Timestamptz,
    }
}

diesel::table! {
    federation_allowlist (instance_id) {
        instance_id -> Int4,
        published -> Timestamptz,
        updated -> Nullable<Timestamptz>,
    }
}

diesel::table! {
    federation_blocklist (instance_id) {
        instance_id -> Int4,
        published -> Timestamptz,
        updated -> Nullable<Timestamptz>,
        expires -> Nullable<Timestamptz>,
    }
}

diesel::table! {
    federation_queue_state (instance_id) {
        instance_id -> Int4,
        last_successful_id -> Nullable<Int8>,
        fail_count -> Int4,
        last_retry -> Nullable<Timestamptz>,
        last_successful_published_time -> Nullable<Timestamptz>,
    }
}

diesel::table! {
    image_details (link) {
        link -> Text,
        width -> Int4,
        height -> Int4,
        content_type -> Text,
    }
}

diesel::table! {
    instance (id) {
        id -> Int4,
        #[max_length = 255]
        domain -> Varchar,
        published -> Timestamptz,
        updated -> Nullable<Timestamptz>,
        #[max_length = 255]
        software -> Nullable<Varchar>,
        #[max_length = 255]
        version -> Nullable<Varchar>,
    }
}

diesel::table! {
    instance_actions (person_id, instance_id) {
        person_id -> Int4,
        instance_id -> Int4,
        blocked -> Nullable<Timestamptz>,
    }
}

diesel::table! {
    language (id) {
        id -> Int4,
        #[max_length = 3]
        code -> Varchar,
        name -> Text,
    }
}

diesel::table! {
    local_image (pictrs_alias) {
        local_user_id -> Nullable<Int4>,
        pictrs_alias -> Text,
        pictrs_delete_token -> Text,
        published -> Timestamptz,
    }
}

diesel::table! {
    use diesel::sql_types::*;
    use super::sql_types::ListingTypeEnum;
    use super::sql_types::RegistrationModeEnum;
    use super::sql_types::PostListingModeEnum;
    use super::sql_types::PostSortTypeEnum;
    use super::sql_types::CommentSortTypeEnum;
    use super::sql_types::FederationModeEnum;

    local_site (id) {
        id -> Int4,
        site_id -> Int4,
        site_setup -> Bool,
        community_creation_admin_only -> Bool,
        require_email_verification -> Bool,
        application_question -> Nullable<Text>,
        private_instance -> Bool,
        default_theme -> Text,
        default_post_listing_type -> ListingTypeEnum,
        legal_information -> Nullable<Text>,
        hide_modlog_mod_names -> Bool,
        application_email_admins -> Bool,
        slur_filter_regex -> Nullable<Text>,
        actor_name_max_length -> Int4,
        federation_enabled -> Bool,
        captcha_enabled -> Bool,
        #[max_length = 255]
        captcha_difficulty -> Varchar,
        published -> Timestamptz,
        updated -> Nullable<Timestamptz>,
        registration_mode -> RegistrationModeEnum,
        reports_email_admins -> Bool,
        federation_signed_fetch -> Bool,
        default_post_listing_mode -> PostListingModeEnum,
        default_post_sort_type -> PostSortTypeEnum,
        default_comment_sort_type -> CommentSortTypeEnum,
        oauth_registration -> Bool,
        post_upvotes -> FederationModeEnum,
        post_downvotes -> FederationModeEnum,
        comment_upvotes -> FederationModeEnum,
        comment_downvotes -> FederationModeEnum,
    }
}

diesel::table! {
    local_site_rate_limit (local_site_id) {
        local_site_id -> Int4,
        message -> Int4,
        message_per_second -> Int4,
        post -> Int4,
        post_per_second -> Int4,
        register -> Int4,
        register_per_second -> Int4,
        image -> Int4,
        image_per_second -> Int4,
        comment -> Int4,
        comment_per_second -> Int4,
        search -> Int4,
        search_per_second -> Int4,
        published -> Timestamptz,
        updated -> Nullable<Timestamptz>,
        import_user_settings -> Int4,
        import_user_settings_per_second -> Int4,
    }
}

diesel::table! {
    local_site_url_blocklist (id) {
        id -> Int4,
        url -> Text,
        published -> Timestamptz,
        updated -> Nullable<Timestamptz>,
    }
}

diesel::table! {
    use diesel::sql_types::*;
    use super::sql_types::PostSortTypeEnum;
    use super::sql_types::ListingTypeEnum;
    use super::sql_types::PostListingModeEnum;
    use super::sql_types::CommentSortTypeEnum;

    local_user (id) {
        id -> Int4,
        person_id -> Int4,
        password_encrypted -> Nullable<Text>,
        email -> Nullable<Text>,
        show_nsfw -> Bool,
        theme -> Text,
        default_post_sort_type -> PostSortTypeEnum,
        default_listing_type -> ListingTypeEnum,
        #[max_length = 20]
        interface_language -> Varchar,
        show_avatars -> Bool,
        send_notifications_to_email -> Bool,
        show_bot_accounts -> Bool,
        show_read_posts -> Bool,
        email_verified -> Bool,
        accepted_application -> Bool,
        totp_2fa_secret -> Nullable<Text>,
        open_links_in_new_tab -> Bool,
        blur_nsfw -> Bool,
        infinite_scroll_enabled -> Bool,
        admin -> Bool,
        post_listing_mode -> PostListingModeEnum,
        totp_2fa_enabled -> Bool,
        enable_keyboard_navigation -> Bool,
        enable_animated_images -> Bool,
        enable_private_messages -> Bool,
        collapse_bot_comments -> Bool,
        default_comment_sort_type -> CommentSortTypeEnum,
        auto_mark_fetched_posts_as_read -> Bool,
    }
}

diesel::table! {
    local_user_language (local_user_id, language_id) {
        local_user_id -> Int4,
        language_id -> Int4,
    }
}

diesel::table! {
    local_user_vote_display_mode (local_user_id) {
        local_user_id -> Int4,
        score -> Bool,
        upvotes -> Bool,
        downvotes -> Bool,
        upvote_percentage -> Bool,
    }
}

diesel::table! {
    login_token (token) {
        token -> Text,
        user_id -> Int4,
        published -> Timestamptz,
        ip -> Nullable<Text>,
        user_agent -> Nullable<Text>,
    }
}

diesel::table! {
    mod_add (id) {
        id -> Int4,
        mod_person_id -> Int4,
        other_person_id -> Int4,
        removed -> Bool,
        when_ -> Timestamptz,
    }
}

diesel::table! {
    mod_add_community (id) {
        id -> Int4,
        mod_person_id -> Int4,
        other_person_id -> Int4,
        community_id -> Int4,
        removed -> Bool,
        when_ -> Timestamptz,
    }
}

diesel::table! {
    mod_ban (id) {
        id -> Int4,
        mod_person_id -> Int4,
        other_person_id -> Int4,
        reason -> Nullable<Text>,
        banned -> Bool,
        expires -> Nullable<Timestamptz>,
        when_ -> Timestamptz,
    }
}

diesel::table! {
    mod_ban_from_community (id) {
        id -> Int4,
        mod_person_id -> Int4,
        other_person_id -> Int4,
        community_id -> Int4,
        reason -> Nullable<Text>,
        banned -> Bool,
        expires -> Nullable<Timestamptz>,
        when_ -> Timestamptz,
    }
}

diesel::table! {
    mod_feature_post (id) {
        id -> Int4,
        mod_person_id -> Int4,
        post_id -> Int4,
        featured -> Bool,
        when_ -> Timestamptz,
        is_featured_community -> Bool,
    }
}

diesel::table! {
    mod_hide_community (id) {
        id -> Int4,
        community_id -> Int4,
        mod_person_id -> Int4,
        when_ -> Timestamptz,
        reason -> Nullable<Text>,
        hidden -> Bool,
    }
}

diesel::table! {
    mod_lock_post (id) {
        id -> Int4,
        mod_person_id -> Int4,
        post_id -> Int4,
        locked -> Bool,
        when_ -> Timestamptz,
    }
}

diesel::table! {
    mod_remove_comment (id) {
        id -> Int4,
        mod_person_id -> Int4,
        comment_id -> Int4,
        reason -> Nullable<Text>,
        removed -> Bool,
        when_ -> Timestamptz,
    }
}

diesel::table! {
    mod_remove_community (id) {
        id -> Int4,
        mod_person_id -> Int4,
        community_id -> Int4,
        reason -> Nullable<Text>,
        removed -> Bool,
        when_ -> Timestamptz,
    }
}

diesel::table! {
    mod_remove_post (id) {
        id -> Int4,
        mod_person_id -> Int4,
        post_id -> Int4,
        reason -> Nullable<Text>,
        removed -> Bool,
        when_ -> Timestamptz,
    }
}

diesel::table! {
    mod_transfer_community (id) {
        id -> Int4,
        mod_person_id -> Int4,
        other_person_id -> Int4,
        community_id -> Int4,
        when_ -> Timestamptz,
    }
}

diesel::table! {
    oauth_account (oauth_provider_id, local_user_id) {
        local_user_id -> Int4,
        oauth_provider_id -> Int4,
        oauth_user_id -> Text,
        published -> Timestamptz,
        updated -> Nullable<Timestamptz>,
    }
}

diesel::table! {
    oauth_provider (id) {
        id -> Int4,
        display_name -> Text,
        issuer -> Text,
        authorization_endpoint -> Text,
        token_endpoint -> Text,
        userinfo_endpoint -> Text,
        id_claim -> Text,
        client_id -> Text,
        client_secret -> Text,
        scopes -> Text,
        auto_verify_email -> Bool,
        account_linking_enabled -> Bool,
        enabled -> Bool,
        published -> Timestamptz,
        updated -> Nullable<Timestamptz>,
        use_pkce -> Bool,
    }
}

diesel::table! {
    password_reset_request (id) {
        id -> Int4,
        token -> Text,
        published -> Timestamptz,
        local_user_id -> Int4,
    }
}

diesel::table! {
    person (id) {
        id -> Int4,
        #[max_length = 255]
        name -> Varchar,
        #[max_length = 255]
        display_name -> Nullable<Varchar>,
        avatar -> Nullable<Text>,
        banned -> Bool,
        published -> Timestamptz,
        updated -> Nullable<Timestamptz>,
        #[max_length = 255]
        actor_id -> Varchar,
        bio -> Nullable<Text>,
        local -> Bool,
        private_key -> Nullable<Text>,
        public_key -> Text,
        last_refreshed_at -> Timestamptz,
        banner -> Nullable<Text>,
        deleted -> Bool,
        #[max_length = 255]
        inbox_url -> Varchar,
        matrix_user_id -> Nullable<Text>,
        bot_account -> Bool,
        ban_expires -> Nullable<Timestamptz>,
        instance_id -> Int4,
    }
}

diesel::table! {
    person_actions (person_id, target_id) {
        target_id -> Int4,
        person_id -> Int4,
        followed -> Nullable<Timestamptz>,
        follow_pending -> Nullable<Bool>,
        blocked -> Nullable<Timestamptz>,
    }
}

diesel::table! {
    person_aggregates (person_id) {
        person_id -> Int4,
        post_count -> Int8,
        post_score -> Int8,
        comment_count -> Int8,
        comment_score -> Int8,
    }
}

diesel::table! {
    person_ban (person_id) {
        person_id -> Int4,
        published -> Timestamptz,
    }
}

diesel::table! {
    person_mention (id) {
        id -> Int4,
        recipient_id -> Int4,
        comment_id -> Int4,
        read -> Bool,
        published -> Timestamptz,
    }
}

diesel::table! {
    post (id) {
        id -> Int4,
        #[max_length = 200]
        name -> Varchar,
        #[max_length = 2000]
        url -> Nullable<Varchar>,
        body -> Nullable<Text>,
        creator_id -> Int4,
        community_id -> Int4,
        removed -> Bool,
        locked -> Bool,
        published -> Timestamptz,
        updated -> Nullable<Timestamptz>,
        deleted -> Bool,
        nsfw -> Bool,
        embed_title -> Nullable<Text>,
        embed_description -> Nullable<Text>,
        thumbnail_url -> Nullable<Text>,
        #[max_length = 255]
        ap_id -> Varchar,
        local -> Bool,
        embed_video_url -> Nullable<Text>,
        language_id -> Int4,
        featured_community -> Bool,
        featured_local -> Bool,
        url_content_type -> Nullable<Text>,
        alt_text -> Nullable<Text>,
        scheduled_publish_time -> Nullable<Timestamptz>,
    }
}

diesel::table! {
    post_actions (person_id, post_id) {
        post_id -> Int4,
        person_id -> Int4,
        read -> Nullable<Timestamptz>,
        read_comments -> Nullable<Timestamptz>,
        read_comments_amount -> Nullable<Int8>,
        saved -> Nullable<Timestamptz>,
        liked -> Nullable<Timestamptz>,
        like_score -> Nullable<Int2>,
        hidden -> Nullable<Timestamptz>,
    }
}

diesel::table! {
    post_aggregates (post_id) {
        post_id -> Int4,
        comments -> Int8,
        score -> Int8,
        upvotes -> Int8,
        downvotes -> Int8,
        published -> Timestamptz,
        newest_comment_time_necro -> Timestamptz,
        newest_comment_time -> Timestamptz,
        featured_community -> Bool,
        featured_local -> Bool,
        hot_rank -> Float8,
        hot_rank_active -> Float8,
        community_id -> Int4,
        creator_id -> Int4,
        controversy_rank -> Float8,
        instance_id -> Int4,
        scaled_rank -> Float8,
        report_count -> Int2,
        unresolved_report_count -> Int2,
    }
}

diesel::table! {
    post_report (id) {
        id -> Int4,
        creator_id -> Int4,
        post_id -> Int4,
        #[max_length = 200]
        original_post_name -> Varchar,
        original_post_url -> Nullable<Text>,
        original_post_body -> Nullable<Text>,
        reason -> Text,
        resolved -> Bool,
        resolver_id -> Nullable<Int4>,
        published -> Timestamptz,
        updated -> Nullable<Timestamptz>,
    }
}

diesel::table! {
    post_tag (post_id, tag_id) {
        post_id -> Int4,
        tag_id -> Int4,
        published -> Timestamptz,
    }
}

diesel::table! {
    private_message (id) {
        id -> Int4,
        creator_id -> Int4,
        recipient_id -> Int4,
        content -> Text,
        deleted -> Bool,
        read -> Bool,
        published -> Timestamptz,
        updated -> Nullable<Timestamptz>,
        #[max_length = 255]
        ap_id -> Varchar,
        local -> Bool,
    }
}

diesel::table! {
    private_message_report (id) {
        id -> Int4,
        creator_id -> Int4,
        private_message_id -> Int4,
        original_pm_text -> Text,
        reason -> Text,
        resolved -> Bool,
        resolver_id -> Nullable<Int4>,
        published -> Timestamptz,
        updated -> Nullable<Timestamptz>,
    }
}

diesel::table! {
    received_activity (ap_id) {
        ap_id -> Text,
        published -> Timestamptz,
    }
}

diesel::table! {
    registration_application (id) {
        id -> Int4,
        local_user_id -> Int4,
        answer -> Text,
        admin_id -> Nullable<Int4>,
        deny_reason -> Nullable<Text>,
        published -> Timestamptz,
    }
}

diesel::table! {
    remote_image (link) {
        link -> Text,
        published -> Timestamptz,
    }
}

diesel::table! {
    report_combined (id) {
        id -> Int4,
        published -> Timestamptz,
        post_report_id -> Nullable<Int4>,
        comment_report_id -> Nullable<Int4>,
        private_message_report_id -> Nullable<Int4>,
    }
}

diesel::table! {
    secret (id) {
        id -> Int4,
        jwt_secret -> Varchar,
    }
}

diesel::table! {
    use diesel::sql_types::*;
    use super::sql_types::ActorTypeEnum;

    sent_activity (id) {
        id -> Int8,
        ap_id -> Text,
        data -> Json,
        sensitive -> Bool,
        published -> Timestamptz,
        send_inboxes -> Array<Nullable<Text>>,
        send_community_followers_of -> Nullable<Int4>,
        send_all_instances -> Bool,
        actor_type -> ActorTypeEnum,
        actor_apub_id -> Nullable<Text>,
    }
}

diesel::table! {
    site (id) {
        id -> Int4,
        #[max_length = 20]
        name -> Varchar,
        sidebar -> Nullable<Text>,
        published -> Timestamptz,
        updated -> Nullable<Timestamptz>,
        icon -> Nullable<Text>,
        banner -> Nullable<Text>,
        #[max_length = 150]
        description -> Nullable<Varchar>,
        #[max_length = 255]
        actor_id -> Varchar,
        last_refreshed_at -> Timestamptz,
        #[max_length = 255]
        inbox_url -> Varchar,
        private_key -> Nullable<Text>,
        public_key -> Text,
        instance_id -> Int4,
        content_warning -> Nullable<Text>,
    }
}

diesel::table! {
    site_aggregates (site_id) {
        site_id -> Int4,
        users -> Int8,
        posts -> Int8,
        comments -> Int8,
        communities -> Int8,
        users_active_day -> Int8,
        users_active_week -> Int8,
        users_active_month -> Int8,
        users_active_half_year -> Int8,
    }
}

diesel::table! {
    site_language (site_id, language_id) {
        site_id -> Int4,
        language_id -> Int4,
    }
}

diesel::table! {
    tag (id) {
        id -> Int4,
        ap_id -> Text,
        name -> Text,
        community_id -> Int4,
        published -> Timestamptz,
        updated -> Nullable<Timestamptz>,
        deleted -> Bool,
    }
}

diesel::table! {
    tagline (id) {
        id -> Int4,
        content -> Text,
        published -> Timestamptz,
        updated -> Nullable<Timestamptz>,
    }
}

diesel::joinable!(admin_allow_instance -> instance (instance_id));
diesel::joinable!(admin_allow_instance -> person (admin_person_id));
diesel::joinable!(admin_block_instance -> instance (instance_id));
diesel::joinable!(admin_block_instance -> person (admin_person_id));
diesel::joinable!(admin_purge_comment -> person (admin_person_id));
diesel::joinable!(admin_purge_comment -> post (post_id));
diesel::joinable!(admin_purge_community -> person (admin_person_id));
diesel::joinable!(admin_purge_person -> person (admin_person_id));
diesel::joinable!(admin_purge_post -> community (community_id));
diesel::joinable!(admin_purge_post -> person (admin_person_id));
diesel::joinable!(comment -> language (language_id));
diesel::joinable!(comment -> person (creator_id));
diesel::joinable!(comment -> post (post_id));
diesel::joinable!(comment_actions -> comment (comment_id));
diesel::joinable!(comment_actions -> person (person_id));
diesel::joinable!(comment_aggregates -> comment (comment_id));
diesel::joinable!(comment_reply -> comment (comment_id));
diesel::joinable!(comment_reply -> person (recipient_id));
diesel::joinable!(comment_report -> comment (comment_id));
diesel::joinable!(community -> instance (instance_id));
diesel::joinable!(community_actions -> community (community_id));
diesel::joinable!(community_aggregates -> community (community_id));
diesel::joinable!(community_language -> community (community_id));
diesel::joinable!(community_language -> language (language_id));
<<<<<<< HEAD
diesel::joinable!(community_moderator -> community (community_id));
diesel::joinable!(community_moderator -> person (person_id));
diesel::joinable!(community_person_ban -> community (community_id));
diesel::joinable!(community_person_ban -> person (person_id));
diesel::joinable!(community_report -> community (community_id));
diesel::joinable!(custom_emoji -> local_site (local_site_id));
=======
>>>>>>> f76322e3
diesel::joinable!(custom_emoji_keyword -> custom_emoji (custom_emoji_id));
diesel::joinable!(email_verification -> local_user (local_user_id));
diesel::joinable!(federation_allowlist -> instance (instance_id));
diesel::joinable!(federation_blocklist -> instance (instance_id));
diesel::joinable!(federation_queue_state -> instance (instance_id));
diesel::joinable!(instance_actions -> instance (instance_id));
diesel::joinable!(instance_actions -> person (person_id));
diesel::joinable!(local_image -> local_user (local_user_id));
diesel::joinable!(local_site -> site (site_id));
diesel::joinable!(local_site_rate_limit -> local_site (local_site_id));
diesel::joinable!(local_user -> person (person_id));
diesel::joinable!(local_user_language -> language (language_id));
diesel::joinable!(local_user_language -> local_user (local_user_id));
diesel::joinable!(local_user_vote_display_mode -> local_user (local_user_id));
diesel::joinable!(login_token -> local_user (user_id));
diesel::joinable!(mod_add_community -> community (community_id));
diesel::joinable!(mod_ban_from_community -> community (community_id));
diesel::joinable!(mod_feature_post -> person (mod_person_id));
diesel::joinable!(mod_feature_post -> post (post_id));
diesel::joinable!(mod_hide_community -> community (community_id));
diesel::joinable!(mod_hide_community -> person (mod_person_id));
diesel::joinable!(mod_lock_post -> person (mod_person_id));
diesel::joinable!(mod_lock_post -> post (post_id));
diesel::joinable!(mod_remove_comment -> comment (comment_id));
diesel::joinable!(mod_remove_comment -> person (mod_person_id));
diesel::joinable!(mod_remove_community -> community (community_id));
diesel::joinable!(mod_remove_community -> person (mod_person_id));
diesel::joinable!(mod_remove_post -> person (mod_person_id));
diesel::joinable!(mod_remove_post -> post (post_id));
diesel::joinable!(mod_transfer_community -> community (community_id));
diesel::joinable!(oauth_account -> local_user (local_user_id));
diesel::joinable!(oauth_account -> oauth_provider (oauth_provider_id));
diesel::joinable!(password_reset_request -> local_user (local_user_id));
diesel::joinable!(person -> instance (instance_id));
diesel::joinable!(person_aggregates -> person (person_id));
diesel::joinable!(person_ban -> person (person_id));
diesel::joinable!(person_mention -> comment (comment_id));
diesel::joinable!(person_mention -> person (recipient_id));
diesel::joinable!(post -> community (community_id));
diesel::joinable!(post -> language (language_id));
diesel::joinable!(post -> person (creator_id));
diesel::joinable!(post_actions -> person (person_id));
diesel::joinable!(post_actions -> post (post_id));
diesel::joinable!(post_aggregates -> community (community_id));
diesel::joinable!(post_aggregates -> instance (instance_id));
diesel::joinable!(post_aggregates -> person (creator_id));
diesel::joinable!(post_aggregates -> post (post_id));
diesel::joinable!(post_report -> post (post_id));
diesel::joinable!(post_tag -> post (post_id));
diesel::joinable!(post_tag -> tag (tag_id));
diesel::joinable!(private_message_report -> private_message (private_message_id));
diesel::joinable!(registration_application -> local_user (local_user_id));
diesel::joinable!(registration_application -> person (admin_id));
diesel::joinable!(report_combined -> comment_report (comment_report_id));
diesel::joinable!(report_combined -> post_report (post_report_id));
diesel::joinable!(report_combined -> private_message_report (private_message_report_id));
diesel::joinable!(site -> instance (instance_id));
diesel::joinable!(site_aggregates -> site (site_id));
diesel::joinable!(site_language -> language (language_id));
diesel::joinable!(site_language -> site (site_id));
diesel::joinable!(tag -> community (community_id));

diesel::allow_tables_to_appear_in_same_query!(
    admin_allow_instance,
    admin_block_instance,
    admin_purge_comment,
    admin_purge_community,
    admin_purge_person,
    admin_purge_post,
    captcha_answer,
    comment,
    comment_actions,
    comment_aggregates,
    comment_reply,
    comment_report,
    community,
    community_actions,
    community_aggregates,
    community_language,
<<<<<<< HEAD
    community_moderator,
    community_person_ban,
    community_report,
=======
>>>>>>> f76322e3
    custom_emoji,
    custom_emoji_keyword,
    email_verification,
    federation_allowlist,
    federation_blocklist,
    federation_queue_state,
    image_details,
    instance,
    instance_actions,
    language,
    local_image,
    local_site,
    local_site_rate_limit,
    local_site_url_blocklist,
    local_user,
    local_user_language,
    local_user_vote_display_mode,
    login_token,
    mod_add,
    mod_add_community,
    mod_ban,
    mod_ban_from_community,
    mod_feature_post,
    mod_hide_community,
    mod_lock_post,
    mod_remove_comment,
    mod_remove_community,
    mod_remove_post,
    mod_transfer_community,
    oauth_account,
    oauth_provider,
    password_reset_request,
    person,
    person_actions,
    person_aggregates,
    person_ban,
    person_mention,
    post,
    post_actions,
    post_aggregates,
    post_report,
    post_tag,
    private_message,
    private_message_report,
    received_activity,
    registration_application,
    remote_image,
    report_combined,
    secret,
    sent_activity,
    site,
    site_aggregates,
    site_language,
    tag,
    tagline,
);<|MERGE_RESOLUTION|>--- conflicted
+++ resolved
@@ -264,24 +264,6 @@
 }
 
 diesel::table! {
-<<<<<<< HEAD
-    community_moderator (person_id, community_id) {
-        community_id -> Int4,
-        person_id -> Int4,
-        published -> Timestamptz,
-    }
-}
-
-diesel::table! {
-    community_person_ban (person_id, community_id) {
-        community_id -> Int4,
-        person_id -> Int4,
-        published -> Timestamptz,
-        expires -> Nullable<Timestamptz>,
-    }
-}
-
-diesel::table! {
     community_report (id) {
         id -> Int4,
         creator_id -> Int4,
@@ -299,8 +281,6 @@
 }
 
 diesel::table! {
-=======
->>>>>>> f76322e3
     custom_emoji (id) {
         id -> Int4,
         #[max_length = 128]
@@ -1051,15 +1031,7 @@
 diesel::joinable!(community_aggregates -> community (community_id));
 diesel::joinable!(community_language -> community (community_id));
 diesel::joinable!(community_language -> language (language_id));
-<<<<<<< HEAD
-diesel::joinable!(community_moderator -> community (community_id));
-diesel::joinable!(community_moderator -> person (person_id));
-diesel::joinable!(community_person_ban -> community (community_id));
-diesel::joinable!(community_person_ban -> person (person_id));
 diesel::joinable!(community_report -> community (community_id));
-diesel::joinable!(custom_emoji -> local_site (local_site_id));
-=======
->>>>>>> f76322e3
 diesel::joinable!(custom_emoji_keyword -> custom_emoji (custom_emoji_id));
 diesel::joinable!(email_verification -> local_user (local_user_id));
 diesel::joinable!(federation_allowlist -> instance (instance_id));
@@ -1139,12 +1111,7 @@
     community_actions,
     community_aggregates,
     community_language,
-<<<<<<< HEAD
-    community_moderator,
-    community_person_ban,
     community_report,
-=======
->>>>>>> f76322e3
     custom_emoji,
     custom_emoji_keyword,
     email_verification,
