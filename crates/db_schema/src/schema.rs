// @generated automatically by Diesel CLI.

pub mod sql_types {
    #[derive(diesel::query_builder::QueryId, diesel::sql_types::SqlType)]
    #[diesel(postgres_type(name = "actor_type_enum"))]
    pub struct ActorTypeEnum;

    #[derive(diesel::query_builder::QueryId, diesel::sql_types::SqlType)]
    #[diesel(postgres_type(name = "comment_sort_type_enum"))]
    pub struct CommentSortTypeEnum;

    #[derive(diesel::query_builder::QueryId, diesel::sql_types::SqlType)]
    #[diesel(postgres_type(name = "community_follower_state"))]
    pub struct CommunityFollowerState;

    #[derive(diesel::query_builder::QueryId, diesel::sql_types::SqlType)]
    #[diesel(postgres_type(name = "community_visibility"))]
    pub struct CommunityVisibility;

    #[derive(diesel::query_builder::QueryId, diesel::sql_types::SqlType)]
    #[diesel(postgres_type(name = "federation_mode_enum"))]
    pub struct FederationModeEnum;

    #[derive(diesel::query_builder::QueryId, diesel::sql_types::SqlType)]
    #[diesel(postgres_type(name = "listing_type_enum"))]
    pub struct ListingTypeEnum;

    #[derive(diesel::query_builder::QueryId, diesel::sql_types::SqlType)]
    #[diesel(postgres_type(name = "ltree"))]
    pub struct Ltree;

    #[derive(diesel::query_builder::QueryId, diesel::sql_types::SqlType)]
    #[diesel(postgres_type(name = "post_listing_mode_enum"))]
    pub struct PostListingModeEnum;

    #[derive(diesel::query_builder::QueryId, diesel::sql_types::SqlType)]
    #[diesel(postgres_type(name = "post_sort_type_enum"))]
    pub struct PostSortTypeEnum;

    #[derive(diesel::query_builder::QueryId, diesel::sql_types::SqlType)]
    #[diesel(postgres_type(name = "registration_mode_enum"))]
    pub struct RegistrationModeEnum;
}

diesel::table! {
    admin_allow_instance (id) {
        id -> Int4,
        instance_id -> Int4,
        admin_person_id -> Int4,
        allowed -> Bool,
        reason -> Nullable<Text>,
        published -> Timestamptz,
    }
}

diesel::table! {
    admin_block_instance (id) {
        id -> Int4,
        instance_id -> Int4,
        admin_person_id -> Int4,
        blocked -> Bool,
        reason -> Nullable<Text>,
        expires -> Nullable<Timestamptz>,
        published -> Timestamptz,
    }
}

diesel::table! {
    admin_purge_comment (id) {
        id -> Int4,
        admin_person_id -> Int4,
        post_id -> Int4,
        reason -> Nullable<Text>,
        published -> Timestamptz,
    }
}

diesel::table! {
    admin_purge_community (id) {
        id -> Int4,
        admin_person_id -> Int4,
        reason -> Nullable<Text>,
        published -> Timestamptz,
    }
}

diesel::table! {
    admin_purge_person (id) {
        id -> Int4,
        admin_person_id -> Int4,
        reason -> Nullable<Text>,
        published -> Timestamptz,
    }
}

diesel::table! {
    admin_purge_post (id) {
        id -> Int4,
        admin_person_id -> Int4,
        community_id -> Int4,
        reason -> Nullable<Text>,
        published -> Timestamptz,
    }
}

diesel::table! {
    captcha_answer (uuid) {
        uuid -> Uuid,
        answer -> Text,
        published -> Timestamptz,
    }
}

diesel::table! {
    use diesel::sql_types::*;
    use diesel_ltree::sql_types::Ltree;

    comment (id) {
        id -> Int4,
        creator_id -> Int4,
        post_id -> Int4,
        content -> Text,
        removed -> Bool,
        published -> Timestamptz,
        updated -> Nullable<Timestamptz>,
        deleted -> Bool,
        #[max_length = 255]
        ap_id -> Varchar,
        local -> Bool,
        path -> Ltree,
        distinguished -> Bool,
        language_id -> Int4,
    }
}

diesel::table! {
    comment_actions (person_id, comment_id) {
        person_id -> Int4,
        comment_id -> Int4,
        like_score -> Nullable<Int2>,
        liked -> Nullable<Timestamptz>,
        saved -> Nullable<Timestamptz>,
    }
}

diesel::table! {
    comment_aggregates (comment_id) {
        comment_id -> Int4,
        score -> Int8,
        upvotes -> Int8,
        downvotes -> Int8,
        published -> Timestamptz,
        child_count -> Int4,
        hot_rank -> Float8,
        controversy_rank -> Float8,
        report_count -> Int2,
        unresolved_report_count -> Int2,
    }
}

diesel::table! {
    comment_reply (id) {
        id -> Int4,
        recipient_id -> Int4,
        comment_id -> Int4,
        read -> Bool,
        published -> Timestamptz,
    }
}

diesel::table! {
    comment_report (id) {
        id -> Int4,
        creator_id -> Int4,
        comment_id -> Int4,
        original_comment_text -> Text,
        reason -> Text,
        resolved -> Bool,
        resolver_id -> Nullable<Int4>,
        published -> Timestamptz,
        updated -> Nullable<Timestamptz>,
    }
}

diesel::table! {
    use diesel::sql_types::*;
    use super::sql_types::CommunityVisibility;

    community (id) {
        id -> Int4,
        #[max_length = 255]
        name -> Varchar,
        #[max_length = 255]
        title -> Varchar,
        sidebar -> Nullable<Text>,
        removed -> Bool,
        published -> Timestamptz,
        updated -> Nullable<Timestamptz>,
        deleted -> Bool,
        nsfw -> Bool,
        #[max_length = 255]
        actor_id -> Varchar,
        local -> Bool,
        private_key -> Nullable<Text>,
        public_key -> Text,
        last_refreshed_at -> Timestamptz,
        icon -> Nullable<Text>,
        banner -> Nullable<Text>,
        #[max_length = 255]
        followers_url -> Nullable<Varchar>,
        #[max_length = 255]
        inbox_url -> Varchar,
        hidden -> Bool,
        posting_restricted_to_mods -> Bool,
        instance_id -> Int4,
        #[max_length = 255]
        moderators_url -> Nullable<Varchar>,
        #[max_length = 255]
        featured_url -> Nullable<Varchar>,
        visibility -> CommunityVisibility,
        #[max_length = 150]
        description -> Nullable<Varchar>,
        random_number -> Int2,
    }
}

diesel::table! {
    use diesel::sql_types::*;
    use super::sql_types::CommunityFollowerState;

    community_actions (person_id, community_id) {
        community_id -> Int4,
        person_id -> Int4,
        followed -> Nullable<Timestamptz>,
        follow_state -> Nullable<CommunityFollowerState>,
        follow_approver_id -> Nullable<Int4>,
        blocked -> Nullable<Timestamptz>,
        became_moderator -> Nullable<Timestamptz>,
        received_ban -> Nullable<Timestamptz>,
        ban_expires -> Nullable<Timestamptz>,
    }
}

diesel::table! {
    community_aggregates (community_id) {
        community_id -> Int4,
        subscribers -> Int8,
        posts -> Int8,
        comments -> Int8,
        published -> Timestamptz,
        users_active_day -> Int8,
        users_active_week -> Int8,
        users_active_month -> Int8,
        users_active_half_year -> Int8,
        hot_rank -> Float8,
        subscribers_local -> Int8,
        report_count -> Int2,
        unresolved_report_count -> Int2,
    }
}

diesel::table! {
    community_language (community_id, language_id) {
        community_id -> Int4,
        language_id -> Int4,
    }
}

diesel::table! {
    community_report (id) {
        id -> Int4,
        creator_id -> Int4,
        community_id -> Int4,
        original_community_name -> Text,
        original_community_title -> Text,
        original_community_description -> Nullable<Text>,
        original_community_sidebar -> Nullable<Text>,
        original_community_icon -> Nullable<Text>,
        original_community_banner -> Nullable<Text>,
        reason -> Text,
        resolved -> Bool,
        resolver_id -> Nullable<Int4>,
        published -> Timestamptz,
        updated -> Nullable<Timestamptz>,
    }
}

diesel::table! {
    custom_emoji (id) {
        id -> Int4,
        #[max_length = 128]
        shortcode -> Varchar,
        image_url -> Text,
        alt_text -> Text,
        category -> Text,
        published -> Timestamptz,
        updated -> Nullable<Timestamptz>,
    }
}

diesel::table! {
    custom_emoji_keyword (custom_emoji_id, keyword) {
        custom_emoji_id -> Int4,
        #[max_length = 128]
        keyword -> Varchar,
    }
}

diesel::table! {
    email_verification (id) {
        id -> Int4,
        local_user_id -> Int4,
        email -> Text,
        verification_token -> Text,
        published -> Timestamptz,
    }
}

diesel::table! {
    federation_allowlist (instance_id) {
        instance_id -> Int4,
        published -> Timestamptz,
        updated -> Nullable<Timestamptz>,
    }
}

diesel::table! {
    federation_blocklist (instance_id) {
        instance_id -> Int4,
        published -> Timestamptz,
        updated -> Nullable<Timestamptz>,
        expires -> Nullable<Timestamptz>,
    }
}

diesel::table! {
    federation_queue_state (instance_id) {
        instance_id -> Int4,
        last_successful_id -> Nullable<Int8>,
        fail_count -> Int4,
        last_retry -> Nullable<Timestamptz>,
        last_successful_published_time -> Nullable<Timestamptz>,
    }
}

diesel::table! {
    image_details (link) {
        link -> Text,
        width -> Int4,
        height -> Int4,
        content_type -> Text,
    }
}

diesel::table! {
    inbox_combined (id) {
        id -> Int4,
        published -> Timestamptz,
        comment_reply_id -> Nullable<Int4>,
        person_comment_mention_id -> Nullable<Int4>,
        person_post_mention_id -> Nullable<Int4>,
        private_message_id -> Nullable<Int4>,
    }
}

diesel::table! {
    instance (id) {
        id -> Int4,
        #[max_length = 255]
        domain -> Varchar,
        published -> Timestamptz,
        updated -> Nullable<Timestamptz>,
        #[max_length = 255]
        software -> Nullable<Varchar>,
        #[max_length = 255]
        version -> Nullable<Varchar>,
    }
}

diesel::table! {
    instance_actions (person_id, instance_id) {
        person_id -> Int4,
        instance_id -> Int4,
        blocked -> Nullable<Timestamptz>,
    }
}

diesel::table! {
    language (id) {
        id -> Int4,
        #[max_length = 3]
        code -> Varchar,
        name -> Text,
    }
}

diesel::table! {
    local_image (pictrs_alias) {
        local_user_id -> Nullable<Int4>,
        pictrs_alias -> Text,
        published -> Timestamptz,
    }
}

diesel::table! {
    use diesel::sql_types::*;
    use super::sql_types::ListingTypeEnum;
    use super::sql_types::RegistrationModeEnum;
    use super::sql_types::PostListingModeEnum;
    use super::sql_types::PostSortTypeEnum;
    use super::sql_types::CommentSortTypeEnum;
    use super::sql_types::FederationModeEnum;

    local_site (id) {
        id -> Int4,
        site_id -> Int4,
        site_setup -> Bool,
        community_creation_admin_only -> Bool,
        require_email_verification -> Bool,
        application_question -> Nullable<Text>,
        private_instance -> Bool,
        default_theme -> Text,
        default_post_listing_type -> ListingTypeEnum,
        legal_information -> Nullable<Text>,
        hide_modlog_mod_names -> Bool,
        application_email_admins -> Bool,
        slur_filter_regex -> Nullable<Text>,
        actor_name_max_length -> Int4,
        federation_enabled -> Bool,
        captcha_enabled -> Bool,
        #[max_length = 255]
        captcha_difficulty -> Varchar,
        published -> Timestamptz,
        updated -> Nullable<Timestamptz>,
        registration_mode -> RegistrationModeEnum,
        reports_email_admins -> Bool,
        federation_signed_fetch -> Bool,
        default_post_listing_mode -> PostListingModeEnum,
        default_post_sort_type -> PostSortTypeEnum,
        default_comment_sort_type -> CommentSortTypeEnum,
        oauth_registration -> Bool,
        post_upvotes -> FederationModeEnum,
        post_downvotes -> FederationModeEnum,
        comment_upvotes -> FederationModeEnum,
        comment_downvotes -> FederationModeEnum,
        disable_donation_dialog -> Bool,
    }
}

diesel::table! {
    local_site_rate_limit (local_site_id) {
        local_site_id -> Int4,
        message -> Int4,
        message_per_second -> Int4,
        post -> Int4,
        post_per_second -> Int4,
        register -> Int4,
        register_per_second -> Int4,
        image -> Int4,
        image_per_second -> Int4,
        comment -> Int4,
        comment_per_second -> Int4,
        search -> Int4,
        search_per_second -> Int4,
        published -> Timestamptz,
        updated -> Nullable<Timestamptz>,
        import_user_settings -> Int4,
        import_user_settings_per_second -> Int4,
    }
}

diesel::table! {
    local_site_url_blocklist (id) {
        id -> Int4,
        url -> Text,
        published -> Timestamptz,
        updated -> Nullable<Timestamptz>,
    }
}

diesel::table! {
    use diesel::sql_types::*;
    use super::sql_types::PostSortTypeEnum;
    use super::sql_types::ListingTypeEnum;
    use super::sql_types::PostListingModeEnum;
    use super::sql_types::CommentSortTypeEnum;

    local_user (id) {
        id -> Int4,
        person_id -> Int4,
        password_encrypted -> Nullable<Text>,
        email -> Nullable<Text>,
        show_nsfw -> Bool,
        theme -> Text,
        default_post_sort_type -> PostSortTypeEnum,
        default_listing_type -> ListingTypeEnum,
        #[max_length = 20]
        interface_language -> Varchar,
        show_avatars -> Bool,
        send_notifications_to_email -> Bool,
        show_bot_accounts -> Bool,
        show_read_posts -> Bool,
        email_verified -> Bool,
        accepted_application -> Bool,
        totp_2fa_secret -> Nullable<Text>,
        open_links_in_new_tab -> Bool,
        blur_nsfw -> Bool,
        infinite_scroll_enabled -> Bool,
        admin -> Bool,
        post_listing_mode -> PostListingModeEnum,
        totp_2fa_enabled -> Bool,
        enable_keyboard_navigation -> Bool,
        enable_animated_images -> Bool,
        enable_private_messages -> Bool,
        collapse_bot_comments -> Bool,
        default_comment_sort_type -> CommentSortTypeEnum,
        auto_mark_fetched_posts_as_read -> Bool,
<<<<<<< HEAD
        last_donation_notification -> Timestamptz,
=======
        hide_media -> Bool,
>>>>>>> 4120c2fc
    }
}

diesel::table! {
    local_user_language (local_user_id, language_id) {
        local_user_id -> Int4,
        language_id -> Int4,
    }
}

diesel::table! {
    local_user_vote_display_mode (local_user_id) {
        local_user_id -> Int4,
        score -> Bool,
        upvotes -> Bool,
        downvotes -> Bool,
        upvote_percentage -> Bool,
    }
}

diesel::table! {
    login_token (token) {
        token -> Text,
        user_id -> Int4,
        published -> Timestamptz,
        ip -> Nullable<Text>,
        user_agent -> Nullable<Text>,
    }
}

diesel::table! {
    mod_add (id) {
        id -> Int4,
        mod_person_id -> Int4,
        other_person_id -> Int4,
        removed -> Bool,
        published -> Timestamptz,
    }
}

diesel::table! {
    mod_add_community (id) {
        id -> Int4,
        mod_person_id -> Int4,
        other_person_id -> Int4,
        community_id -> Int4,
        removed -> Bool,
        published -> Timestamptz,
    }
}

diesel::table! {
    mod_ban (id) {
        id -> Int4,
        mod_person_id -> Int4,
        other_person_id -> Int4,
        reason -> Nullable<Text>,
        banned -> Bool,
        expires -> Nullable<Timestamptz>,
        published -> Timestamptz,
    }
}

diesel::table! {
    mod_ban_from_community (id) {
        id -> Int4,
        mod_person_id -> Int4,
        other_person_id -> Int4,
        community_id -> Int4,
        reason -> Nullable<Text>,
        banned -> Bool,
        expires -> Nullable<Timestamptz>,
        published -> Timestamptz,
    }
}

diesel::table! {
    mod_feature_post (id) {
        id -> Int4,
        mod_person_id -> Int4,
        post_id -> Int4,
        featured -> Bool,
        published -> Timestamptz,
        is_featured_community -> Bool,
    }
}

diesel::table! {
    mod_hide_community (id) {
        id -> Int4,
        community_id -> Int4,
        mod_person_id -> Int4,
        published -> Timestamptz,
        reason -> Nullable<Text>,
        hidden -> Bool,
    }
}

diesel::table! {
    mod_lock_post (id) {
        id -> Int4,
        mod_person_id -> Int4,
        post_id -> Int4,
        locked -> Bool,
        published -> Timestamptz,
    }
}

diesel::table! {
    mod_remove_comment (id) {
        id -> Int4,
        mod_person_id -> Int4,
        comment_id -> Int4,
        reason -> Nullable<Text>,
        removed -> Bool,
        published -> Timestamptz,
    }
}

diesel::table! {
    mod_remove_community (id) {
        id -> Int4,
        mod_person_id -> Int4,
        community_id -> Int4,
        reason -> Nullable<Text>,
        removed -> Bool,
        published -> Timestamptz,
    }
}

diesel::table! {
    mod_remove_post (id) {
        id -> Int4,
        mod_person_id -> Int4,
        post_id -> Int4,
        reason -> Nullable<Text>,
        removed -> Bool,
        published -> Timestamptz,
    }
}

diesel::table! {
    mod_transfer_community (id) {
        id -> Int4,
        mod_person_id -> Int4,
        other_person_id -> Int4,
        community_id -> Int4,
        published -> Timestamptz,
    }
}

diesel::table! {
    modlog_combined (id) {
        id -> Int4,
        published -> Timestamptz,
        admin_allow_instance_id -> Nullable<Int4>,
        admin_block_instance_id -> Nullable<Int4>,
        admin_purge_comment_id -> Nullable<Int4>,
        admin_purge_community_id -> Nullable<Int4>,
        admin_purge_person_id -> Nullable<Int4>,
        admin_purge_post_id -> Nullable<Int4>,
        mod_add_id -> Nullable<Int4>,
        mod_add_community_id -> Nullable<Int4>,
        mod_ban_id -> Nullable<Int4>,
        mod_ban_from_community_id -> Nullable<Int4>,
        mod_feature_post_id -> Nullable<Int4>,
        mod_hide_community_id -> Nullable<Int4>,
        mod_lock_post_id -> Nullable<Int4>,
        mod_remove_comment_id -> Nullable<Int4>,
        mod_remove_community_id -> Nullable<Int4>,
        mod_remove_post_id -> Nullable<Int4>,
        mod_transfer_community_id -> Nullable<Int4>,
    }
}

diesel::table! {
    oauth_account (oauth_provider_id, local_user_id) {
        local_user_id -> Int4,
        oauth_provider_id -> Int4,
        oauth_user_id -> Text,
        published -> Timestamptz,
        updated -> Nullable<Timestamptz>,
    }
}

diesel::table! {
    oauth_provider (id) {
        id -> Int4,
        display_name -> Text,
        issuer -> Text,
        authorization_endpoint -> Text,
        token_endpoint -> Text,
        userinfo_endpoint -> Text,
        id_claim -> Text,
        client_id -> Text,
        client_secret -> Text,
        scopes -> Text,
        auto_verify_email -> Bool,
        account_linking_enabled -> Bool,
        enabled -> Bool,
        published -> Timestamptz,
        updated -> Nullable<Timestamptz>,
        use_pkce -> Bool,
    }
}

diesel::table! {
    password_reset_request (id) {
        id -> Int4,
        token -> Text,
        published -> Timestamptz,
        local_user_id -> Int4,
    }
}

diesel::table! {
    person (id) {
        id -> Int4,
        #[max_length = 255]
        name -> Varchar,
        #[max_length = 255]
        display_name -> Nullable<Varchar>,
        avatar -> Nullable<Text>,
        banned -> Bool,
        published -> Timestamptz,
        updated -> Nullable<Timestamptz>,
        #[max_length = 255]
        actor_id -> Varchar,
        bio -> Nullable<Text>,
        local -> Bool,
        private_key -> Nullable<Text>,
        public_key -> Text,
        last_refreshed_at -> Timestamptz,
        banner -> Nullable<Text>,
        deleted -> Bool,
        #[max_length = 255]
        inbox_url -> Varchar,
        matrix_user_id -> Nullable<Text>,
        bot_account -> Bool,
        ban_expires -> Nullable<Timestamptz>,
        instance_id -> Int4,
    }
}

diesel::table! {
    person_actions (person_id, target_id) {
        target_id -> Int4,
        person_id -> Int4,
        followed -> Nullable<Timestamptz>,
        follow_pending -> Nullable<Bool>,
        blocked -> Nullable<Timestamptz>,
    }
}

diesel::table! {
    person_aggregates (person_id) {
        person_id -> Int4,
        post_count -> Int8,
        post_score -> Int8,
        comment_count -> Int8,
        comment_score -> Int8,
    }
}

diesel::table! {
    person_ban (person_id) {
        person_id -> Int4,
        published -> Timestamptz,
    }
}

diesel::table! {
    person_comment_mention (id) {
        id -> Int4,
        recipient_id -> Int4,
        comment_id -> Int4,
        read -> Bool,
        published -> Timestamptz,
    }
}

diesel::table! {
    person_content_combined (id) {
        id -> Int4,
        published -> Timestamptz,
        post_id -> Nullable<Int4>,
        comment_id -> Nullable<Int4>,
    }
}

diesel::table! {
    person_post_mention (id) {
        id -> Int4,
        recipient_id -> Int4,
        post_id -> Int4,
        read -> Bool,
        published -> Timestamptz,
    }
}

diesel::table! {
    person_saved_combined (id) {
        id -> Int4,
        saved -> Timestamptz,
        person_id -> Int4,
        post_id -> Nullable<Int4>,
        comment_id -> Nullable<Int4>,
    }
}

diesel::table! {
    post (id) {
        id -> Int4,
        #[max_length = 200]
        name -> Varchar,
        #[max_length = 2000]
        url -> Nullable<Varchar>,
        body -> Nullable<Text>,
        creator_id -> Int4,
        community_id -> Int4,
        removed -> Bool,
        locked -> Bool,
        published -> Timestamptz,
        updated -> Nullable<Timestamptz>,
        deleted -> Bool,
        nsfw -> Bool,
        embed_title -> Nullable<Text>,
        embed_description -> Nullable<Text>,
        thumbnail_url -> Nullable<Text>,
        #[max_length = 255]
        ap_id -> Varchar,
        local -> Bool,
        embed_video_url -> Nullable<Text>,
        language_id -> Int4,
        featured_community -> Bool,
        featured_local -> Bool,
        url_content_type -> Nullable<Text>,
        alt_text -> Nullable<Text>,
        scheduled_publish_time -> Nullable<Timestamptz>,
    }
}

diesel::table! {
    post_actions (person_id, post_id) {
        post_id -> Int4,
        person_id -> Int4,
        read -> Nullable<Timestamptz>,
        read_comments -> Nullable<Timestamptz>,
        read_comments_amount -> Nullable<Int8>,
        saved -> Nullable<Timestamptz>,
        liked -> Nullable<Timestamptz>,
        like_score -> Nullable<Int2>,
        hidden -> Nullable<Timestamptz>,
    }
}

diesel::table! {
    post_aggregates (post_id) {
        post_id -> Int4,
        comments -> Int8,
        score -> Int8,
        upvotes -> Int8,
        downvotes -> Int8,
        published -> Timestamptz,
        newest_comment_time_necro -> Timestamptz,
        newest_comment_time -> Timestamptz,
        featured_community -> Bool,
        featured_local -> Bool,
        hot_rank -> Float8,
        hot_rank_active -> Float8,
        community_id -> Int4,
        creator_id -> Int4,
        controversy_rank -> Float8,
        instance_id -> Int4,
        scaled_rank -> Float8,
        report_count -> Int2,
        unresolved_report_count -> Int2,
    }
}

diesel::table! {
    post_report (id) {
        id -> Int4,
        creator_id -> Int4,
        post_id -> Int4,
        #[max_length = 200]
        original_post_name -> Varchar,
        original_post_url -> Nullable<Text>,
        original_post_body -> Nullable<Text>,
        reason -> Text,
        resolved -> Bool,
        resolver_id -> Nullable<Int4>,
        published -> Timestamptz,
        updated -> Nullable<Timestamptz>,
    }
}

diesel::table! {
    post_tag (post_id, tag_id) {
        post_id -> Int4,
        tag_id -> Int4,
        published -> Timestamptz,
    }
}

diesel::table! {
    previously_run_sql (id) {
        id -> Bool,
        content -> Text,
    }
}

diesel::table! {
    private_message (id) {
        id -> Int4,
        creator_id -> Int4,
        recipient_id -> Int4,
        content -> Text,
        deleted -> Bool,
        read -> Bool,
        published -> Timestamptz,
        updated -> Nullable<Timestamptz>,
        #[max_length = 255]
        ap_id -> Varchar,
        local -> Bool,
    }
}

diesel::table! {
    private_message_report (id) {
        id -> Int4,
        creator_id -> Int4,
        private_message_id -> Int4,
        original_pm_text -> Text,
        reason -> Text,
        resolved -> Bool,
        resolver_id -> Nullable<Int4>,
        published -> Timestamptz,
        updated -> Nullable<Timestamptz>,
    }
}

diesel::table! {
    received_activity (ap_id) {
        ap_id -> Text,
        published -> Timestamptz,
    }
}

diesel::table! {
    registration_application (id) {
        id -> Int4,
        local_user_id -> Int4,
        answer -> Text,
        admin_id -> Nullable<Int4>,
        deny_reason -> Nullable<Text>,
        published -> Timestamptz,
    }
}

diesel::table! {
    remote_image (link) {
        link -> Text,
        published -> Timestamptz,
    }
}

diesel::table! {
    report_combined (id) {
        id -> Int4,
        published -> Timestamptz,
        post_report_id -> Nullable<Int4>,
        comment_report_id -> Nullable<Int4>,
        private_message_report_id -> Nullable<Int4>,
        community_report_id -> Nullable<Int4>,
    }
}

diesel::table! {
    secret (id) {
        id -> Int4,
        jwt_secret -> Varchar,
    }
}

diesel::table! {
    use diesel::sql_types::*;
    use super::sql_types::ActorTypeEnum;

    sent_activity (id) {
        id -> Int8,
        ap_id -> Text,
        data -> Json,
        sensitive -> Bool,
        published -> Timestamptz,
        send_inboxes -> Array<Nullable<Text>>,
        send_community_followers_of -> Nullable<Int4>,
        send_all_instances -> Bool,
        actor_type -> ActorTypeEnum,
        actor_apub_id -> Nullable<Text>,
    }
}

diesel::table! {
    site (id) {
        id -> Int4,
        #[max_length = 20]
        name -> Varchar,
        sidebar -> Nullable<Text>,
        published -> Timestamptz,
        updated -> Nullable<Timestamptz>,
        icon -> Nullable<Text>,
        banner -> Nullable<Text>,
        #[max_length = 150]
        description -> Nullable<Varchar>,
        #[max_length = 255]
        actor_id -> Varchar,
        last_refreshed_at -> Timestamptz,
        #[max_length = 255]
        inbox_url -> Varchar,
        private_key -> Nullable<Text>,
        public_key -> Text,
        instance_id -> Int4,
        content_warning -> Nullable<Text>,
    }
}

diesel::table! {
    site_aggregates (site_id) {
        site_id -> Int4,
        users -> Int8,
        posts -> Int8,
        comments -> Int8,
        communities -> Int8,
        users_active_day -> Int8,
        users_active_week -> Int8,
        users_active_month -> Int8,
        users_active_half_year -> Int8,
    }
}

diesel::table! {
    site_language (site_id, language_id) {
        site_id -> Int4,
        language_id -> Int4,
    }
}

diesel::table! {
    tag (id) {
        id -> Int4,
        ap_id -> Text,
        name -> Text,
        community_id -> Int4,
        published -> Timestamptz,
        updated -> Nullable<Timestamptz>,
        deleted -> Bool,
    }
}

diesel::table! {
    tagline (id) {
        id -> Int4,
        content -> Text,
        published -> Timestamptz,
        updated -> Nullable<Timestamptz>,
    }
}

diesel::joinable!(admin_allow_instance -> instance (instance_id));
diesel::joinable!(admin_allow_instance -> person (admin_person_id));
diesel::joinable!(admin_block_instance -> instance (instance_id));
diesel::joinable!(admin_block_instance -> person (admin_person_id));
diesel::joinable!(admin_purge_comment -> person (admin_person_id));
diesel::joinable!(admin_purge_comment -> post (post_id));
diesel::joinable!(admin_purge_community -> person (admin_person_id));
diesel::joinable!(admin_purge_person -> person (admin_person_id));
diesel::joinable!(admin_purge_post -> community (community_id));
diesel::joinable!(admin_purge_post -> person (admin_person_id));
diesel::joinable!(comment -> language (language_id));
diesel::joinable!(comment -> person (creator_id));
diesel::joinable!(comment -> post (post_id));
diesel::joinable!(comment_actions -> comment (comment_id));
diesel::joinable!(comment_actions -> person (person_id));
diesel::joinable!(comment_aggregates -> comment (comment_id));
diesel::joinable!(comment_reply -> comment (comment_id));
diesel::joinable!(comment_reply -> person (recipient_id));
diesel::joinable!(comment_report -> comment (comment_id));
diesel::joinable!(community -> instance (instance_id));
diesel::joinable!(community_actions -> community (community_id));
diesel::joinable!(community_aggregates -> community (community_id));
diesel::joinable!(community_language -> community (community_id));
diesel::joinable!(community_language -> language (language_id));
diesel::joinable!(community_report -> community (community_id));
diesel::joinable!(custom_emoji_keyword -> custom_emoji (custom_emoji_id));
diesel::joinable!(email_verification -> local_user (local_user_id));
diesel::joinable!(federation_allowlist -> instance (instance_id));
diesel::joinable!(federation_blocklist -> instance (instance_id));
diesel::joinable!(federation_queue_state -> instance (instance_id));
diesel::joinable!(inbox_combined -> comment_reply (comment_reply_id));
diesel::joinable!(inbox_combined -> person_comment_mention (person_comment_mention_id));
diesel::joinable!(inbox_combined -> person_post_mention (person_post_mention_id));
diesel::joinable!(inbox_combined -> private_message (private_message_id));
diesel::joinable!(instance_actions -> instance (instance_id));
diesel::joinable!(instance_actions -> person (person_id));
diesel::joinable!(local_image -> local_user (local_user_id));
diesel::joinable!(local_site -> site (site_id));
diesel::joinable!(local_site_rate_limit -> local_site (local_site_id));
diesel::joinable!(local_user -> person (person_id));
diesel::joinable!(local_user_language -> language (language_id));
diesel::joinable!(local_user_language -> local_user (local_user_id));
diesel::joinable!(local_user_vote_display_mode -> local_user (local_user_id));
diesel::joinable!(login_token -> local_user (user_id));
diesel::joinable!(mod_add_community -> community (community_id));
diesel::joinable!(mod_ban_from_community -> community (community_id));
diesel::joinable!(mod_feature_post -> person (mod_person_id));
diesel::joinable!(mod_feature_post -> post (post_id));
diesel::joinable!(mod_hide_community -> community (community_id));
diesel::joinable!(mod_hide_community -> person (mod_person_id));
diesel::joinable!(mod_lock_post -> person (mod_person_id));
diesel::joinable!(mod_lock_post -> post (post_id));
diesel::joinable!(mod_remove_comment -> comment (comment_id));
diesel::joinable!(mod_remove_comment -> person (mod_person_id));
diesel::joinable!(mod_remove_community -> community (community_id));
diesel::joinable!(mod_remove_community -> person (mod_person_id));
diesel::joinable!(mod_remove_post -> person (mod_person_id));
diesel::joinable!(mod_remove_post -> post (post_id));
diesel::joinable!(mod_transfer_community -> community (community_id));
diesel::joinable!(modlog_combined -> admin_allow_instance (admin_allow_instance_id));
diesel::joinable!(modlog_combined -> admin_block_instance (admin_block_instance_id));
diesel::joinable!(modlog_combined -> admin_purge_comment (admin_purge_comment_id));
diesel::joinable!(modlog_combined -> admin_purge_community (admin_purge_community_id));
diesel::joinable!(modlog_combined -> admin_purge_person (admin_purge_person_id));
diesel::joinable!(modlog_combined -> admin_purge_post (admin_purge_post_id));
diesel::joinable!(modlog_combined -> mod_add (mod_add_id));
diesel::joinable!(modlog_combined -> mod_add_community (mod_add_community_id));
diesel::joinable!(modlog_combined -> mod_ban (mod_ban_id));
diesel::joinable!(modlog_combined -> mod_ban_from_community (mod_ban_from_community_id));
diesel::joinable!(modlog_combined -> mod_feature_post (mod_feature_post_id));
diesel::joinable!(modlog_combined -> mod_hide_community (mod_hide_community_id));
diesel::joinable!(modlog_combined -> mod_lock_post (mod_lock_post_id));
diesel::joinable!(modlog_combined -> mod_remove_comment (mod_remove_comment_id));
diesel::joinable!(modlog_combined -> mod_remove_community (mod_remove_community_id));
diesel::joinable!(modlog_combined -> mod_remove_post (mod_remove_post_id));
diesel::joinable!(modlog_combined -> mod_transfer_community (mod_transfer_community_id));
diesel::joinable!(oauth_account -> local_user (local_user_id));
diesel::joinable!(oauth_account -> oauth_provider (oauth_provider_id));
diesel::joinable!(password_reset_request -> local_user (local_user_id));
diesel::joinable!(person -> instance (instance_id));
diesel::joinable!(person_aggregates -> person (person_id));
diesel::joinable!(person_ban -> person (person_id));
diesel::joinable!(person_comment_mention -> comment (comment_id));
diesel::joinable!(person_comment_mention -> person (recipient_id));
diesel::joinable!(person_content_combined -> comment (comment_id));
diesel::joinable!(person_content_combined -> post (post_id));
diesel::joinable!(person_post_mention -> person (recipient_id));
diesel::joinable!(person_post_mention -> post (post_id));
diesel::joinable!(person_saved_combined -> comment (comment_id));
diesel::joinable!(person_saved_combined -> person (person_id));
diesel::joinable!(person_saved_combined -> post (post_id));
diesel::joinable!(post -> community (community_id));
diesel::joinable!(post -> language (language_id));
diesel::joinable!(post -> person (creator_id));
diesel::joinable!(post_actions -> person (person_id));
diesel::joinable!(post_actions -> post (post_id));
diesel::joinable!(post_aggregates -> community (community_id));
diesel::joinable!(post_aggregates -> instance (instance_id));
diesel::joinable!(post_aggregates -> person (creator_id));
diesel::joinable!(post_aggregates -> post (post_id));
diesel::joinable!(post_report -> post (post_id));
diesel::joinable!(post_tag -> post (post_id));
diesel::joinable!(post_tag -> tag (tag_id));
diesel::joinable!(private_message_report -> private_message (private_message_id));
diesel::joinable!(registration_application -> local_user (local_user_id));
diesel::joinable!(registration_application -> person (admin_id));
diesel::joinable!(report_combined -> comment_report (comment_report_id));
diesel::joinable!(report_combined -> community_report (community_report_id));
diesel::joinable!(report_combined -> post_report (post_report_id));
diesel::joinable!(report_combined -> private_message_report (private_message_report_id));
diesel::joinable!(site -> instance (instance_id));
diesel::joinable!(site_aggregates -> site (site_id));
diesel::joinable!(site_language -> language (language_id));
diesel::joinable!(site_language -> site (site_id));
diesel::joinable!(tag -> community (community_id));

diesel::allow_tables_to_appear_in_same_query!(
    admin_allow_instance,
    admin_block_instance,
    admin_purge_comment,
    admin_purge_community,
    admin_purge_person,
    admin_purge_post,
    captcha_answer,
    comment,
    comment_actions,
    comment_aggregates,
    comment_reply,
    comment_report,
    community,
    community_actions,
    community_aggregates,
    community_language,
    community_report,
    custom_emoji,
    custom_emoji_keyword,
    email_verification,
    federation_allowlist,
    federation_blocklist,
    federation_queue_state,
    image_details,
    inbox_combined,
    instance,
    instance_actions,
    language,
    local_image,
    local_site,
    local_site_rate_limit,
    local_site_url_blocklist,
    local_user,
    local_user_language,
    local_user_vote_display_mode,
    login_token,
    mod_add,
    mod_add_community,
    mod_ban,
    mod_ban_from_community,
    mod_feature_post,
    mod_hide_community,
    mod_lock_post,
    mod_remove_comment,
    mod_remove_community,
    mod_remove_post,
    mod_transfer_community,
    modlog_combined,
    oauth_account,
    oauth_provider,
    password_reset_request,
    person,
    person_actions,
    person_aggregates,
    person_ban,
    person_comment_mention,
    person_content_combined,
    person_post_mention,
    person_saved_combined,
    post,
    post_actions,
    post_aggregates,
    post_report,
    post_tag,
    previously_run_sql,
    private_message,
    private_message_report,
    received_activity,
    registration_application,
    remote_image,
    report_combined,
    secret,
    sent_activity,
    site,
    site_aggregates,
    site_language,
    tag,
    tagline,
);<|MERGE_RESOLUTION|>--- conflicted
+++ resolved
@@ -515,11 +515,8 @@
         collapse_bot_comments -> Bool,
         default_comment_sort_type -> CommentSortTypeEnum,
         auto_mark_fetched_posts_as_read -> Bool,
-<<<<<<< HEAD
         last_donation_notification -> Timestamptz,
-=======
         hide_media -> Bool,
->>>>>>> 4120c2fc
     }
 }
 
