// @generated automatically by Diesel CLI.

pub mod sql_types {
    #[derive(diesel::query_builder::QueryId, diesel::sql_types::SqlType)]
    #[diesel(postgres_type(name = "actor_type_enum"))]
    pub struct ActorTypeEnum;

    #[derive(diesel::query_builder::QueryId, diesel::sql_types::SqlType)]
    #[diesel(postgres_type(name = "comment_sort_type_enum"))]
    pub struct CommentSortTypeEnum;

    #[derive(diesel::query_builder::QueryId, diesel::sql_types::SqlType)]
    #[diesel(postgres_type(name = "community_follower_state"))]
    pub struct CommunityFollowerState;

    #[derive(diesel::query_builder::QueryId, diesel::sql_types::SqlType)]
    #[diesel(postgres_type(name = "community_visibility"))]
    pub struct CommunityVisibility;

    #[derive(diesel::query_builder::QueryId, diesel::sql_types::SqlType)]
    #[diesel(postgres_type(name = "federation_mode_enum"))]
    pub struct FederationModeEnum;

    #[derive(diesel::query_builder::QueryId, diesel::sql_types::SqlType)]
    #[diesel(postgres_type(name = "listing_type_enum"))]
    pub struct ListingTypeEnum;

    #[derive(diesel::query_builder::QueryId, diesel::sql_types::SqlType)]
    #[diesel(postgres_type(name = "ltree"))]
    pub struct Ltree;

    #[derive(diesel::query_builder::QueryId, diesel::sql_types::SqlType)]
    #[diesel(postgres_type(name = "post_listing_mode_enum"))]
    pub struct PostListingModeEnum;

    #[derive(diesel::query_builder::QueryId, diesel::sql_types::SqlType)]
    #[diesel(postgres_type(name = "post_sort_type_enum"))]
    pub struct PostSortTypeEnum;

    #[derive(diesel::query_builder::QueryId, diesel::sql_types::SqlType)]
    #[diesel(postgres_type(name = "registration_mode_enum"))]
    pub struct RegistrationModeEnum;
}

diesel::table! {
    admin_allow_instance (id) {
        id -> Int4,
        instance_id -> Int4,
        admin_person_id -> Int4,
        allowed -> Bool,
        reason -> Nullable<Text>,
        published -> Timestamptz,
    }
}

diesel::table! {
    admin_block_instance (id) {
        id -> Int4,
        instance_id -> Int4,
        admin_person_id -> Int4,
        blocked -> Bool,
        reason -> Nullable<Text>,
        expires -> Nullable<Timestamptz>,
        published -> Timestamptz,
    }
}

diesel::table! {
    admin_purge_comment (id) {
        id -> Int4,
        admin_person_id -> Int4,
        post_id -> Int4,
        reason -> Nullable<Text>,
        published -> Timestamptz,
    }
}

diesel::table! {
    admin_purge_community (id) {
        id -> Int4,
        admin_person_id -> Int4,
        reason -> Nullable<Text>,
        published -> Timestamptz,
    }
}

diesel::table! {
    admin_purge_person (id) {
        id -> Int4,
        admin_person_id -> Int4,
        reason -> Nullable<Text>,
        published -> Timestamptz,
    }
}

diesel::table! {
    admin_purge_post (id) {
        id -> Int4,
        admin_person_id -> Int4,
        community_id -> Int4,
        reason -> Nullable<Text>,
        published -> Timestamptz,
    }
}

diesel::table! {
    captcha_answer (uuid) {
        uuid -> Uuid,
        answer -> Text,
        published -> Timestamptz,
    }
}

diesel::table! {
    use diesel::sql_types::*;
    use diesel_ltree::sql_types::Ltree;

    comment (id) {
        id -> Int4,
        creator_id -> Int4,
        post_id -> Int4,
        content -> Text,
        removed -> Bool,
        published -> Timestamptz,
        updated -> Nullable<Timestamptz>,
        deleted -> Bool,
        #[max_length = 255]
        ap_id -> Varchar,
        local -> Bool,
        path -> Ltree,
        distinguished -> Bool,
        language_id -> Int4,
    }
}

diesel::table! {
    comment_actions (person_id, comment_id) {
        person_id -> Int4,
        comment_id -> Int4,
        like_score -> Nullable<Int2>,
        liked -> Nullable<Timestamptz>,
        saved -> Nullable<Timestamptz>,
    }
}

diesel::table! {
    comment_aggregates (comment_id) {
        comment_id -> Int4,
        score -> Int8,
        upvotes -> Int8,
        downvotes -> Int8,
        published -> Timestamptz,
        child_count -> Int4,
        hot_rank -> Float8,
        controversy_rank -> Float8,
        report_count -> Int2,
        unresolved_report_count -> Int2,
    }
}

diesel::table! {
    comment_reply (id) {
        id -> Int4,
        recipient_id -> Int4,
        comment_id -> Int4,
        read -> Bool,
        published -> Timestamptz,
    }
}

diesel::table! {
    comment_report (id) {
        id -> Int4,
        creator_id -> Int4,
        comment_id -> Int4,
        original_comment_text -> Text,
        reason -> Text,
        resolved -> Bool,
        resolver_id -> Nullable<Int4>,
        published -> Timestamptz,
        updated -> Nullable<Timestamptz>,
    }
}

diesel::table! {
    use diesel::sql_types::*;
    use super::sql_types::CommunityVisibility;

    community (id) {
        id -> Int4,
        #[max_length = 255]
        name -> Varchar,
        #[max_length = 255]
        title -> Varchar,
        sidebar -> Nullable<Text>,
        removed -> Bool,
        published -> Timestamptz,
        updated -> Nullable<Timestamptz>,
        deleted -> Bool,
        nsfw -> Bool,
        #[max_length = 255]
        actor_id -> Varchar,
        local -> Bool,
        private_key -> Nullable<Text>,
        public_key -> Text,
        last_refreshed_at -> Timestamptz,
        icon -> Nullable<Text>,
        banner -> Nullable<Text>,
        #[max_length = 255]
        followers_url -> Nullable<Varchar>,
        #[max_length = 255]
        inbox_url -> Varchar,
        hidden -> Bool,
        posting_restricted_to_mods -> Bool,
        instance_id -> Int4,
        #[max_length = 255]
        moderators_url -> Nullable<Varchar>,
        #[max_length = 255]
        featured_url -> Nullable<Varchar>,
        visibility -> CommunityVisibility,
        #[max_length = 150]
        description -> Nullable<Varchar>,
    }
}

diesel::table! {
    use diesel::sql_types::*;
    use super::sql_types::CommunityFollowerState;

    community_actions (person_id, community_id) {
        community_id -> Int4,
        person_id -> Int4,
        followed -> Nullable<Timestamptz>,
        follow_state -> Nullable<CommunityFollowerState>,
        follow_approver_id -> Nullable<Int4>,
        blocked -> Nullable<Timestamptz>,
        became_moderator -> Nullable<Timestamptz>,
        received_ban -> Nullable<Timestamptz>,
        ban_expires -> Nullable<Timestamptz>,
    }
}

diesel::table! {
    community_aggregates (community_id) {
        community_id -> Int4,
        subscribers -> Int8,
        posts -> Int8,
        comments -> Int8,
        published -> Timestamptz,
        users_active_day -> Int8,
        users_active_week -> Int8,
        users_active_month -> Int8,
        users_active_half_year -> Int8,
        hot_rank -> Float8,
        subscribers_local -> Int8,
        report_count -> Int2,
        unresolved_report_count -> Int2,
    }
}

diesel::table! {
    community_language (community_id, language_id) {
        community_id -> Int4,
        language_id -> Int4,
    }
}

diesel::table! {
    community_report (id) {
        id -> Int4,
        creator_id -> Int4,
        community_id -> Int4,
        original_community_name -> Text,
        original_community_title -> Text,
        original_community_description -> Nullable<Text>,
        original_community_sidebar -> Nullable<Text>,
        original_community_icon -> Nullable<Text>,
        original_community_banner -> Nullable<Text>,
        reason -> Text,
        resolved -> Bool,
        resolver_id -> Nullable<Int4>,
        published -> Timestamptz,
        updated -> Nullable<Timestamptz>,
    }
}

diesel::table! {
    custom_emoji (id) {
        id -> Int4,
        #[max_length = 128]
        shortcode -> Varchar,
        image_url -> Text,
        alt_text -> Text,
        category -> Text,
        published -> Timestamptz,
        updated -> Nullable<Timestamptz>,
    }
}

diesel::table! {
    custom_emoji_keyword (custom_emoji_id, keyword) {
        custom_emoji_id -> Int4,
        #[max_length = 128]
        keyword -> Varchar,
    }
}

diesel::table! {
    email_verification (id) {
        id -> Int4,
        local_user_id -> Int4,
        email -> Text,
        verification_token -> Text,
        published -> Timestamptz,
    }
}

diesel::table! {
    federation_allowlist (instance_id) {
        instance_id -> Int4,
        published -> Timestamptz,
        updated -> Nullable<Timestamptz>,
    }
}

diesel::table! {
    federation_blocklist (instance_id) {
        instance_id -> Int4,
        published -> Timestamptz,
        updated -> Nullable<Timestamptz>,
        expires -> Nullable<Timestamptz>,
    }
}

diesel::table! {
    federation_queue_state (instance_id) {
        instance_id -> Int4,
        last_successful_id -> Nullable<Int8>,
        fail_count -> Int4,
        last_retry -> Nullable<Timestamptz>,
        last_successful_published_time -> Nullable<Timestamptz>,
    }
}

diesel::table! {
    image_details (link) {
        link -> Text,
        width -> Int4,
        height -> Int4,
        content_type -> Text,
    }
}

diesel::table! {
    inbox_combined (id) {
        id -> Int4,
        published -> Timestamptz,
        comment_reply_id -> Nullable<Int4>,
        person_comment_mention_id -> Nullable<Int4>,
        person_post_mention_id -> Nullable<Int4>,
        private_message_id -> Nullable<Int4>,
    }
}

diesel::table! {
    instance (id) {
        id -> Int4,
        #[max_length = 255]
        domain -> Varchar,
        published -> Timestamptz,
        updated -> Nullable<Timestamptz>,
        #[max_length = 255]
        software -> Nullable<Varchar>,
        #[max_length = 255]
        version -> Nullable<Varchar>,
    }
}

diesel::table! {
    instance_actions (person_id, instance_id) {
        person_id -> Int4,
        instance_id -> Int4,
        blocked -> Nullable<Timestamptz>,
    }
}

diesel::table! {
    language (id) {
        id -> Int4,
        #[max_length = 3]
        code -> Varchar,
        name -> Text,
    }
}

diesel::table! {
    local_image (pictrs_alias) {
        local_user_id -> Nullable<Int4>,
        pictrs_alias -> Text,
        published -> Timestamptz,
    }
}

diesel::table! {
    use diesel::sql_types::*;
    use super::sql_types::ListingTypeEnum;
    use super::sql_types::RegistrationModeEnum;
    use super::sql_types::PostListingModeEnum;
    use super::sql_types::PostSortTypeEnum;
    use super::sql_types::CommentSortTypeEnum;
    use super::sql_types::FederationModeEnum;

    local_site (id) {
        id -> Int4,
        site_id -> Int4,
        site_setup -> Bool,
        community_creation_admin_only -> Bool,
        require_email_verification -> Bool,
        application_question -> Nullable<Text>,
        private_instance -> Bool,
        default_theme -> Text,
        default_post_listing_type -> ListingTypeEnum,
        legal_information -> Nullable<Text>,
        hide_modlog_mod_names -> Bool,
        application_email_admins -> Bool,
        slur_filter_regex -> Nullable<Text>,
        actor_name_max_length -> Int4,
        federation_enabled -> Bool,
        captcha_enabled -> Bool,
        #[max_length = 255]
        captcha_difficulty -> Varchar,
        published -> Timestamptz,
        updated -> Nullable<Timestamptz>,
        registration_mode -> RegistrationModeEnum,
        reports_email_admins -> Bool,
        federation_signed_fetch -> Bool,
        default_post_listing_mode -> PostListingModeEnum,
        default_post_sort_type -> PostSortTypeEnum,
        default_comment_sort_type -> CommentSortTypeEnum,
        oauth_registration -> Bool,
        post_upvotes -> FederationModeEnum,
        post_downvotes -> FederationModeEnum,
        comment_upvotes -> FederationModeEnum,
        comment_downvotes -> FederationModeEnum,
    }
}

diesel::table! {
    local_site_rate_limit (local_site_id) {
        local_site_id -> Int4,
        message -> Int4,
        message_per_second -> Int4,
        post -> Int4,
        post_per_second -> Int4,
        register -> Int4,
        register_per_second -> Int4,
        image -> Int4,
        image_per_second -> Int4,
        comment -> Int4,
        comment_per_second -> Int4,
        search -> Int4,
        search_per_second -> Int4,
        published -> Timestamptz,
        updated -> Nullable<Timestamptz>,
        import_user_settings -> Int4,
        import_user_settings_per_second -> Int4,
    }
}

diesel::table! {
    local_site_url_blocklist (id) {
        id -> Int4,
        url -> Text,
        published -> Timestamptz,
        updated -> Nullable<Timestamptz>,
    }
}

diesel::table! {
    use diesel::sql_types::*;
    use super::sql_types::PostSortTypeEnum;
    use super::sql_types::ListingTypeEnum;
    use super::sql_types::PostListingModeEnum;
    use super::sql_types::CommentSortTypeEnum;

    local_user (id) {
        id -> Int4,
        person_id -> Int4,
        password_encrypted -> Nullable<Text>,
        email -> Nullable<Text>,
        show_nsfw -> Bool,
        theme -> Text,
        default_post_sort_type -> PostSortTypeEnum,
        default_listing_type -> ListingTypeEnum,
        #[max_length = 20]
        interface_language -> Varchar,
        show_avatars -> Bool,
        send_notifications_to_email -> Bool,
        show_bot_accounts -> Bool,
        show_read_posts -> Bool,
        email_verified -> Bool,
        accepted_application -> Bool,
        totp_2fa_secret -> Nullable<Text>,
        open_links_in_new_tab -> Bool,
        blur_nsfw -> Bool,
        infinite_scroll_enabled -> Bool,
        admin -> Bool,
        post_listing_mode -> PostListingModeEnum,
        totp_2fa_enabled -> Bool,
        enable_keyboard_navigation -> Bool,
        enable_animated_images -> Bool,
        enable_private_messages -> Bool,
        collapse_bot_comments -> Bool,
        default_comment_sort_type -> CommentSortTypeEnum,
        auto_mark_fetched_posts_as_read -> Bool,
    }
}

diesel::table! {
    local_user_language (local_user_id, language_id) {
        local_user_id -> Int4,
        language_id -> Int4,
    }
}

diesel::table! {
    local_user_vote_display_mode (local_user_id) {
        local_user_id -> Int4,
        score -> Bool,
        upvotes -> Bool,
        downvotes -> Bool,
        upvote_percentage -> Bool,
    }
}

diesel::table! {
    login_token (token) {
        token -> Text,
        user_id -> Int4,
        published -> Timestamptz,
        ip -> Nullable<Text>,
        user_agent -> Nullable<Text>,
    }
}

diesel::table! {
    mod_add (id) {
        id -> Int4,
        mod_person_id -> Int4,
        other_person_id -> Int4,
        removed -> Bool,
        published -> Timestamptz,
    }
}

diesel::table! {
    mod_add_community (id) {
        id -> Int4,
        mod_person_id -> Int4,
        other_person_id -> Int4,
        community_id -> Int4,
        removed -> Bool,
        published -> Timestamptz,
    }
}

diesel::table! {
    mod_ban (id) {
        id -> Int4,
        mod_person_id -> Int4,
        other_person_id -> Int4,
        reason -> Nullable<Text>,
        banned -> Bool,
        expires -> Nullable<Timestamptz>,
        published -> Timestamptz,
    }
}

diesel::table! {
    mod_ban_from_community (id) {
        id -> Int4,
        mod_person_id -> Int4,
        other_person_id -> Int4,
        community_id -> Int4,
        reason -> Nullable<Text>,
        banned -> Bool,
        expires -> Nullable<Timestamptz>,
        published -> Timestamptz,
    }
}

diesel::table! {
    mod_feature_post (id) {
        id -> Int4,
        mod_person_id -> Int4,
        post_id -> Int4,
        featured -> Bool,
        published -> Timestamptz,
        is_featured_community -> Bool,
    }
}

diesel::table! {
    mod_hide_community (id) {
        id -> Int4,
        community_id -> Int4,
        mod_person_id -> Int4,
        published -> Timestamptz,
        reason -> Nullable<Text>,
        hidden -> Bool,
    }
}

diesel::table! {
    mod_lock_post (id) {
        id -> Int4,
        mod_person_id -> Int4,
        post_id -> Int4,
        locked -> Bool,
        published -> Timestamptz,
    }
}

diesel::table! {
    mod_remove_comment (id) {
        id -> Int4,
        mod_person_id -> Int4,
        comment_id -> Int4,
        reason -> Nullable<Text>,
        removed -> Bool,
        published -> Timestamptz,
    }
}

diesel::table! {
    mod_remove_community (id) {
        id -> Int4,
        mod_person_id -> Int4,
        community_id -> Int4,
        reason -> Nullable<Text>,
        removed -> Bool,
        published -> Timestamptz,
    }
}

diesel::table! {
    mod_remove_post (id) {
        id -> Int4,
        mod_person_id -> Int4,
        post_id -> Int4,
        reason -> Nullable<Text>,
        removed -> Bool,
        published -> Timestamptz,
    }
}

diesel::table! {
    mod_transfer_community (id) {
        id -> Int4,
        mod_person_id -> Int4,
        other_person_id -> Int4,
        community_id -> Int4,
        published -> Timestamptz,
    }
}

diesel::table! {
    modlog_combined (id) {
        id -> Int4,
        published -> Timestamptz,
        admin_allow_instance_id -> Nullable<Int4>,
        admin_block_instance_id -> Nullable<Int4>,
        admin_purge_comment_id -> Nullable<Int4>,
        admin_purge_community_id -> Nullable<Int4>,
        admin_purge_person_id -> Nullable<Int4>,
        admin_purge_post_id -> Nullable<Int4>,
        mod_add_id -> Nullable<Int4>,
        mod_add_community_id -> Nullable<Int4>,
        mod_ban_id -> Nullable<Int4>,
        mod_ban_from_community_id -> Nullable<Int4>,
        mod_feature_post_id -> Nullable<Int4>,
        mod_hide_community_id -> Nullable<Int4>,
        mod_lock_post_id -> Nullable<Int4>,
        mod_remove_comment_id -> Nullable<Int4>,
        mod_remove_community_id -> Nullable<Int4>,
        mod_remove_post_id -> Nullable<Int4>,
        mod_transfer_community_id -> Nullable<Int4>,
    }
}

diesel::table! {
    modlog_combined (id) {
        id -> Int4,
        published -> Timestamptz,
        admin_allow_instance_id -> Nullable<Int4>,
        admin_block_instance_id -> Nullable<Int4>,
        admin_purge_comment_id -> Nullable<Int4>,
        admin_purge_community_id -> Nullable<Int4>,
        admin_purge_person_id -> Nullable<Int4>,
        admin_purge_post_id -> Nullable<Int4>,
        mod_add_id -> Nullable<Int4>,
        mod_add_community_id -> Nullable<Int4>,
        mod_ban_id -> Nullable<Int4>,
        mod_ban_from_community_id -> Nullable<Int4>,
        mod_feature_post_id -> Nullable<Int4>,
        mod_hide_community_id -> Nullable<Int4>,
        mod_lock_post_id -> Nullable<Int4>,
        mod_remove_comment_id -> Nullable<Int4>,
        mod_remove_community_id -> Nullable<Int4>,
        mod_remove_post_id -> Nullable<Int4>,
        mod_transfer_community_id -> Nullable<Int4>,
    }
}

diesel::table! {
    oauth_account (oauth_provider_id, local_user_id) {
        local_user_id -> Int4,
        oauth_provider_id -> Int4,
        oauth_user_id -> Text,
        published -> Timestamptz,
        updated -> Nullable<Timestamptz>,
    }
}

diesel::table! {
    oauth_provider (id) {
        id -> Int4,
        display_name -> Text,
        issuer -> Text,
        authorization_endpoint -> Text,
        token_endpoint -> Text,
        userinfo_endpoint -> Text,
        id_claim -> Text,
        client_id -> Text,
        client_secret -> Text,
        scopes -> Text,
        auto_verify_email -> Bool,
        account_linking_enabled -> Bool,
        enabled -> Bool,
        published -> Timestamptz,
        updated -> Nullable<Timestamptz>,
        use_pkce -> Bool,
    }
}

diesel::table! {
    password_reset_request (id) {
        id -> Int4,
        token -> Text,
        published -> Timestamptz,
        local_user_id -> Int4,
    }
}

diesel::table! {
    person (id) {
        id -> Int4,
        #[max_length = 255]
        name -> Varchar,
        #[max_length = 255]
        display_name -> Nullable<Varchar>,
        avatar -> Nullable<Text>,
        banned -> Bool,
        published -> Timestamptz,
        updated -> Nullable<Timestamptz>,
        #[max_length = 255]
        actor_id -> Varchar,
        bio -> Nullable<Text>,
        local -> Bool,
        private_key -> Nullable<Text>,
        public_key -> Text,
        last_refreshed_at -> Timestamptz,
        banner -> Nullable<Text>,
        deleted -> Bool,
        #[max_length = 255]
        inbox_url -> Varchar,
        matrix_user_id -> Nullable<Text>,
        bot_account -> Bool,
        ban_expires -> Nullable<Timestamptz>,
        instance_id -> Int4,
    }
}

diesel::table! {
    person_actions (person_id, target_id) {
        target_id -> Int4,
        person_id -> Int4,
        followed -> Nullable<Timestamptz>,
        follow_pending -> Nullable<Bool>,
        blocked -> Nullable<Timestamptz>,
    }
}

diesel::table! {
    person_aggregates (person_id) {
        person_id -> Int4,
        post_count -> Int8,
        post_score -> Int8,
        comment_count -> Int8,
        comment_score -> Int8,
    }
}

diesel::table! {
    person_ban (person_id) {
        person_id -> Int4,
        published -> Timestamptz,
    }
}

diesel::table! {
    person_comment_mention (id) {
        id -> Int4,
        recipient_id -> Int4,
        comment_id -> Int4,
        read -> Bool,
        published -> Timestamptz,
    }
}

diesel::table! {
    person_content_combined (id) {
        id -> Int4,
        published -> Timestamptz,
        post_id -> Nullable<Int4>,
        comment_id -> Nullable<Int4>,
    }
}

diesel::table! {
    person_post_mention (id) {
        id -> Int4,
        recipient_id -> Int4,
        post_id -> Int4,
        read -> Bool,
        published -> Timestamptz,
    }
}

diesel::table! {
    person_saved_combined (id) {
        id -> Int4,
<<<<<<< HEAD
        published -> Timestamptz,
=======
        saved -> Timestamptz,
>>>>>>> 09473c1c
        person_id -> Int4,
        post_id -> Nullable<Int4>,
        comment_id -> Nullable<Int4>,
    }
}

diesel::table! {
    post (id) {
        id -> Int4,
        #[max_length = 200]
        name -> Varchar,
        #[max_length = 2000]
        url -> Nullable<Varchar>,
        body -> Nullable<Text>,
        creator_id -> Int4,
        community_id -> Int4,
        removed -> Bool,
        locked -> Bool,
        published -> Timestamptz,
        updated -> Nullable<Timestamptz>,
        deleted -> Bool,
        nsfw -> Bool,
        embed_title -> Nullable<Text>,
        embed_description -> Nullable<Text>,
        thumbnail_url -> Nullable<Text>,
        #[max_length = 255]
        ap_id -> Varchar,
        local -> Bool,
        embed_video_url -> Nullable<Text>,
        language_id -> Int4,
        featured_community -> Bool,
        featured_local -> Bool,
        url_content_type -> Nullable<Text>,
        alt_text -> Nullable<Text>,
        scheduled_publish_time -> Nullable<Timestamptz>,
    }
}

diesel::table! {
    post_actions (person_id, post_id) {
        post_id -> Int4,
        person_id -> Int4,
        read -> Nullable<Timestamptz>,
        read_comments -> Nullable<Timestamptz>,
        read_comments_amount -> Nullable<Int8>,
        saved -> Nullable<Timestamptz>,
        liked -> Nullable<Timestamptz>,
        like_score -> Nullable<Int2>,
        hidden -> Nullable<Timestamptz>,
    }
}

diesel::table! {
    post_aggregates (post_id) {
        post_id -> Int4,
        comments -> Int8,
        score -> Int8,
        upvotes -> Int8,
        downvotes -> Int8,
        published -> Timestamptz,
        newest_comment_time_necro -> Timestamptz,
        newest_comment_time -> Timestamptz,
        featured_community -> Bool,
        featured_local -> Bool,
        hot_rank -> Float8,
        hot_rank_active -> Float8,
        community_id -> Int4,
        creator_id -> Int4,
        controversy_rank -> Float8,
        instance_id -> Int4,
        scaled_rank -> Float8,
        report_count -> Int2,
        unresolved_report_count -> Int2,
    }
}

diesel::table! {
    post_report (id) {
        id -> Int4,
        creator_id -> Int4,
        post_id -> Int4,
        #[max_length = 200]
        original_post_name -> Varchar,
        original_post_url -> Nullable<Text>,
        original_post_body -> Nullable<Text>,
        reason -> Text,
        resolved -> Bool,
        resolver_id -> Nullable<Int4>,
        published -> Timestamptz,
        updated -> Nullable<Timestamptz>,
    }
}

diesel::table! {
    post_tag (post_id, tag_id) {
        post_id -> Int4,
        tag_id -> Int4,
        published -> Timestamptz,
    }
}

diesel::table! {
    previously_run_sql (id) {
        id -> Bool,
        content -> Text,
    }
}

diesel::table! {
    private_message (id) {
        id -> Int4,
        creator_id -> Int4,
        recipient_id -> Int4,
        content -> Text,
        deleted -> Bool,
        read -> Bool,
        published -> Timestamptz,
        updated -> Nullable<Timestamptz>,
        #[max_length = 255]
        ap_id -> Varchar,
        local -> Bool,
    }
}

diesel::table! {
    private_message_report (id) {
        id -> Int4,
        creator_id -> Int4,
        private_message_id -> Int4,
        original_pm_text -> Text,
        reason -> Text,
        resolved -> Bool,
        resolver_id -> Nullable<Int4>,
        published -> Timestamptz,
        updated -> Nullable<Timestamptz>,
    }
}

diesel::table! {
    received_activity (ap_id) {
        ap_id -> Text,
        published -> Timestamptz,
    }
}

diesel::table! {
    registration_application (id) {
        id -> Int4,
        local_user_id -> Int4,
        answer -> Text,
        admin_id -> Nullable<Int4>,
        deny_reason -> Nullable<Text>,
        published -> Timestamptz,
    }
}

diesel::table! {
    remote_image (link) {
        link -> Text,
        published -> Timestamptz,
    }
}

diesel::table! {
    report_combined (id) {
        id -> Int4,
        published -> Timestamptz,
        post_report_id -> Nullable<Int4>,
        comment_report_id -> Nullable<Int4>,
        private_message_report_id -> Nullable<Int4>,
        community_report_id -> Nullable<Int4>,
    }
}

diesel::table! {
    search_combined (id) {
        id -> Int4,
        published -> Timestamptz,
        post_id -> Nullable<Int4>,
        comment_id -> Nullable<Int4>,
        community_id -> Nullable<Int4>,
        person_id -> Nullable<Int4>,
    }
}

diesel::table! {
    secret (id) {
        id -> Int4,
        jwt_secret -> Varchar,
    }
}

diesel::table! {
    use diesel::sql_types::*;
    use super::sql_types::ActorTypeEnum;

    sent_activity (id) {
        id -> Int8,
        ap_id -> Text,
        data -> Json,
        sensitive -> Bool,
        published -> Timestamptz,
        send_inboxes -> Array<Nullable<Text>>,
        send_community_followers_of -> Nullable<Int4>,
        send_all_instances -> Bool,
        actor_type -> ActorTypeEnum,
        actor_apub_id -> Nullable<Text>,
    }
}

diesel::table! {
    site (id) {
        id -> Int4,
        #[max_length = 20]
        name -> Varchar,
        sidebar -> Nullable<Text>,
        published -> Timestamptz,
        updated -> Nullable<Timestamptz>,
        icon -> Nullable<Text>,
        banner -> Nullable<Text>,
        #[max_length = 150]
        description -> Nullable<Varchar>,
        #[max_length = 255]
        actor_id -> Varchar,
        last_refreshed_at -> Timestamptz,
        #[max_length = 255]
        inbox_url -> Varchar,
        private_key -> Nullable<Text>,
        public_key -> Text,
        instance_id -> Int4,
        content_warning -> Nullable<Text>,
    }
}

diesel::table! {
    site_aggregates (site_id) {
        site_id -> Int4,
        users -> Int8,
        posts -> Int8,
        comments -> Int8,
        communities -> Int8,
        users_active_day -> Int8,
        users_active_week -> Int8,
        users_active_month -> Int8,
        users_active_half_year -> Int8,
    }
}

diesel::table! {
    site_language (site_id, language_id) {
        site_id -> Int4,
        language_id -> Int4,
    }
}

diesel::table! {
    tag (id) {
        id -> Int4,
        ap_id -> Text,
        name -> Text,
        community_id -> Int4,
        published -> Timestamptz,
        updated -> Nullable<Timestamptz>,
        deleted -> Bool,
    }
}

diesel::table! {
    tagline (id) {
        id -> Int4,
        content -> Text,
        published -> Timestamptz,
        updated -> Nullable<Timestamptz>,
    }
}

diesel::joinable!(admin_allow_instance -> instance (instance_id));
diesel::joinable!(admin_allow_instance -> person (admin_person_id));
diesel::joinable!(admin_block_instance -> instance (instance_id));
diesel::joinable!(admin_block_instance -> person (admin_person_id));
diesel::joinable!(admin_purge_comment -> person (admin_person_id));
diesel::joinable!(admin_purge_comment -> post (post_id));
diesel::joinable!(admin_purge_community -> person (admin_person_id));
diesel::joinable!(admin_purge_person -> person (admin_person_id));
diesel::joinable!(admin_purge_post -> community (community_id));
diesel::joinable!(admin_purge_post -> person (admin_person_id));
diesel::joinable!(comment -> language (language_id));
diesel::joinable!(comment -> person (creator_id));
diesel::joinable!(comment -> post (post_id));
diesel::joinable!(comment_actions -> comment (comment_id));
diesel::joinable!(comment_actions -> person (person_id));
diesel::joinable!(comment_aggregates -> comment (comment_id));
diesel::joinable!(comment_reply -> comment (comment_id));
diesel::joinable!(comment_reply -> person (recipient_id));
diesel::joinable!(comment_report -> comment (comment_id));
diesel::joinable!(community -> instance (instance_id));
diesel::joinable!(community_actions -> community (community_id));
diesel::joinable!(community_aggregates -> community (community_id));
diesel::joinable!(community_language -> community (community_id));
diesel::joinable!(community_language -> language (language_id));
diesel::joinable!(community_report -> community (community_id));
diesel::joinable!(custom_emoji_keyword -> custom_emoji (custom_emoji_id));
diesel::joinable!(email_verification -> local_user (local_user_id));
diesel::joinable!(federation_allowlist -> instance (instance_id));
diesel::joinable!(federation_blocklist -> instance (instance_id));
diesel::joinable!(federation_queue_state -> instance (instance_id));
diesel::joinable!(inbox_combined -> comment_reply (comment_reply_id));
diesel::joinable!(inbox_combined -> person_comment_mention (person_comment_mention_id));
diesel::joinable!(inbox_combined -> person_post_mention (person_post_mention_id));
diesel::joinable!(inbox_combined -> private_message (private_message_id));
diesel::joinable!(instance_actions -> instance (instance_id));
diesel::joinable!(instance_actions -> person (person_id));
diesel::joinable!(local_image -> local_user (local_user_id));
diesel::joinable!(local_site -> site (site_id));
diesel::joinable!(local_site_rate_limit -> local_site (local_site_id));
diesel::joinable!(local_user -> person (person_id));
diesel::joinable!(local_user_language -> language (language_id));
diesel::joinable!(local_user_language -> local_user (local_user_id));
diesel::joinable!(local_user_vote_display_mode -> local_user (local_user_id));
diesel::joinable!(login_token -> local_user (user_id));
diesel::joinable!(mod_add_community -> community (community_id));
diesel::joinable!(mod_ban_from_community -> community (community_id));
diesel::joinable!(mod_feature_post -> person (mod_person_id));
diesel::joinable!(mod_feature_post -> post (post_id));
diesel::joinable!(mod_hide_community -> community (community_id));
diesel::joinable!(mod_hide_community -> person (mod_person_id));
diesel::joinable!(mod_lock_post -> person (mod_person_id));
diesel::joinable!(mod_lock_post -> post (post_id));
diesel::joinable!(mod_remove_comment -> comment (comment_id));
diesel::joinable!(mod_remove_comment -> person (mod_person_id));
diesel::joinable!(mod_remove_community -> community (community_id));
diesel::joinable!(mod_remove_community -> person (mod_person_id));
diesel::joinable!(mod_remove_post -> person (mod_person_id));
diesel::joinable!(mod_remove_post -> post (post_id));
diesel::joinable!(mod_transfer_community -> community (community_id));
diesel::joinable!(modlog_combined -> admin_allow_instance (admin_allow_instance_id));
diesel::joinable!(modlog_combined -> admin_block_instance (admin_block_instance_id));
diesel::joinable!(modlog_combined -> admin_purge_comment (admin_purge_comment_id));
diesel::joinable!(modlog_combined -> admin_purge_community (admin_purge_community_id));
diesel::joinable!(modlog_combined -> admin_purge_person (admin_purge_person_id));
diesel::joinable!(modlog_combined -> admin_purge_post (admin_purge_post_id));
diesel::joinable!(modlog_combined -> mod_add (mod_add_id));
diesel::joinable!(modlog_combined -> mod_add_community (mod_add_community_id));
diesel::joinable!(modlog_combined -> mod_ban (mod_ban_id));
diesel::joinable!(modlog_combined -> mod_ban_from_community (mod_ban_from_community_id));
diesel::joinable!(modlog_combined -> mod_feature_post (mod_feature_post_id));
diesel::joinable!(modlog_combined -> mod_hide_community (mod_hide_community_id));
diesel::joinable!(modlog_combined -> mod_lock_post (mod_lock_post_id));
diesel::joinable!(modlog_combined -> mod_remove_comment (mod_remove_comment_id));
diesel::joinable!(modlog_combined -> mod_remove_community (mod_remove_community_id));
diesel::joinable!(modlog_combined -> mod_remove_post (mod_remove_post_id));
diesel::joinable!(modlog_combined -> mod_transfer_community (mod_transfer_community_id));
diesel::joinable!(oauth_account -> local_user (local_user_id));
diesel::joinable!(oauth_account -> oauth_provider (oauth_provider_id));
diesel::joinable!(password_reset_request -> local_user (local_user_id));
diesel::joinable!(person -> instance (instance_id));
diesel::joinable!(person_aggregates -> person (person_id));
diesel::joinable!(person_ban -> person (person_id));
diesel::joinable!(person_comment_mention -> comment (comment_id));
diesel::joinable!(person_comment_mention -> person (recipient_id));
diesel::joinable!(person_content_combined -> comment (comment_id));
diesel::joinable!(person_content_combined -> post (post_id));
diesel::joinable!(person_post_mention -> person (recipient_id));
diesel::joinable!(person_post_mention -> post (post_id));
diesel::joinable!(person_saved_combined -> comment (comment_id));
diesel::joinable!(person_saved_combined -> person (person_id));
diesel::joinable!(person_saved_combined -> post (post_id));
diesel::joinable!(post -> community (community_id));
diesel::joinable!(post -> language (language_id));
diesel::joinable!(post -> person (creator_id));
diesel::joinable!(post_actions -> person (person_id));
diesel::joinable!(post_actions -> post (post_id));
diesel::joinable!(post_aggregates -> community (community_id));
diesel::joinable!(post_aggregates -> instance (instance_id));
diesel::joinable!(post_aggregates -> person (creator_id));
diesel::joinable!(post_aggregates -> post (post_id));
diesel::joinable!(post_report -> post (post_id));
diesel::joinable!(post_tag -> post (post_id));
diesel::joinable!(post_tag -> tag (tag_id));
diesel::joinable!(private_message_report -> private_message (private_message_id));
diesel::joinable!(registration_application -> local_user (local_user_id));
diesel::joinable!(registration_application -> person (admin_id));
diesel::joinable!(report_combined -> comment_report (comment_report_id));
diesel::joinable!(report_combined -> community_report (community_report_id));
diesel::joinable!(report_combined -> post_report (post_report_id));
diesel::joinable!(report_combined -> private_message_report (private_message_report_id));
diesel::joinable!(search_combined -> comment (comment_id));
diesel::joinable!(search_combined -> community (community_id));
diesel::joinable!(search_combined -> person (person_id));
diesel::joinable!(search_combined -> post (post_id));
diesel::joinable!(site -> instance (instance_id));
diesel::joinable!(site_aggregates -> site (site_id));
diesel::joinable!(site_language -> language (language_id));
diesel::joinable!(site_language -> site (site_id));
diesel::joinable!(tag -> community (community_id));

diesel::allow_tables_to_appear_in_same_query!(
    admin_allow_instance,
    admin_block_instance,
    admin_purge_comment,
    admin_purge_community,
    admin_purge_person,
    admin_purge_post,
    captcha_answer,
    comment,
    comment_actions,
    comment_aggregates,
    comment_reply,
    comment_report,
    community,
    community_actions,
    community_aggregates,
    community_language,
    community_report,
    custom_emoji,
    custom_emoji_keyword,
    email_verification,
    federation_allowlist,
    federation_blocklist,
    federation_queue_state,
    image_details,
    inbox_combined,
    instance,
    instance_actions,
    language,
    local_image,
    local_site,
    local_site_rate_limit,
    local_site_url_blocklist,
    local_user,
    local_user_language,
    local_user_vote_display_mode,
    login_token,
    mod_add,
    mod_add_community,
    mod_ban,
    mod_ban_from_community,
    mod_feature_post,
    mod_hide_community,
    mod_lock_post,
    mod_remove_comment,
    mod_remove_community,
    mod_remove_post,
    mod_transfer_community,
    modlog_combined,
    oauth_account,
    oauth_provider,
    password_reset_request,
    person,
    person_actions,
    person_aggregates,
    person_ban,
    person_comment_mention,
    person_content_combined,
    person_post_mention,
    person_saved_combined,
    post,
    post_actions,
    post_aggregates,
    post_report,
    post_tag,
    previously_run_sql,
    private_message,
    private_message_report,
    received_activity,
    registration_application,
    remote_image,
    report_combined,
    search_combined,
    secret,
    sent_activity,
    site,
    site_aggregates,
    site_language,
    tag,
    tagline,
);<|MERGE_RESOLUTION|>--- conflicted
+++ resolved
@@ -689,30 +689,6 @@
 }
 
 diesel::table! {
-    modlog_combined (id) {
-        id -> Int4,
-        published -> Timestamptz,
-        admin_allow_instance_id -> Nullable<Int4>,
-        admin_block_instance_id -> Nullable<Int4>,
-        admin_purge_comment_id -> Nullable<Int4>,
-        admin_purge_community_id -> Nullable<Int4>,
-        admin_purge_person_id -> Nullable<Int4>,
-        admin_purge_post_id -> Nullable<Int4>,
-        mod_add_id -> Nullable<Int4>,
-        mod_add_community_id -> Nullable<Int4>,
-        mod_ban_id -> Nullable<Int4>,
-        mod_ban_from_community_id -> Nullable<Int4>,
-        mod_feature_post_id -> Nullable<Int4>,
-        mod_hide_community_id -> Nullable<Int4>,
-        mod_lock_post_id -> Nullable<Int4>,
-        mod_remove_comment_id -> Nullable<Int4>,
-        mod_remove_community_id -> Nullable<Int4>,
-        mod_remove_post_id -> Nullable<Int4>,
-        mod_transfer_community_id -> Nullable<Int4>,
-    }
-}
-
-diesel::table! {
     oauth_account (oauth_provider_id, local_user_id) {
         local_user_id -> Int4,
         oauth_provider_id -> Int4,
@@ -840,11 +816,7 @@
 diesel::table! {
     person_saved_combined (id) {
         id -> Int4,
-<<<<<<< HEAD
-        published -> Timestamptz,
-=======
         saved -> Timestamptz,
->>>>>>> 09473c1c
         person_id -> Int4,
         post_id -> Nullable<Int4>,
         comment_id -> Nullable<Int4>,
