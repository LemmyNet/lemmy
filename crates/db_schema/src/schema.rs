--- conflicted
+++ resolved
@@ -915,8 +915,6 @@
 }
 
 diesel::table! {
-<<<<<<< HEAD
-=======
     post_tag (post_id, tag_id) {
         post_id -> Int4,
         tag_id -> Int4,
@@ -925,7 +923,6 @@
 }
 
 diesel::table! {
->>>>>>> 67b36c65
     previously_run_sql (id) {
         id -> Bool,
         content -> Text,
@@ -1269,10 +1266,7 @@
     post_actions,
     post_aggregates,
     post_report,
-<<<<<<< HEAD
-=======
     post_tag,
->>>>>>> 67b36c65
     previously_run_sql,
     private_message,
     private_message_report,
