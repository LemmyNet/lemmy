--- conflicted
+++ resolved
@@ -435,7 +435,6 @@
         comment_downvotes -> FederationModeEnum,
         disable_donation_dialog -> Bool,
         default_post_time_range_seconds -> Nullable<Int4>,
-<<<<<<< HEAD
         users -> Int8,
         posts -> Int8,
         comments -> Int8,
@@ -444,9 +443,7 @@
         users_active_week -> Int8,
         users_active_month -> Int8,
         users_active_half_year -> Int8,
-=======
         disallow_nsfw_content -> Bool,
->>>>>>> 03630c8a
     }
 }
 
