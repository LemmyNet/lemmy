// @generated automatically by Diesel CLI.

pub mod sql_types {
    #[derive(diesel::sql_types::SqlType)]
    #[diesel(postgres_type(name = "actor_type_enum"))]
    pub struct ActorTypeEnum;

    #[derive(diesel::sql_types::SqlType)]
    #[diesel(postgres_type(name = "listing_type_enum"))]
    pub struct ListingTypeEnum;

    #[derive(diesel::sql_types::SqlType)]
    #[diesel(postgres_type(name = "ltree"))]
    pub struct Ltree;

    #[derive(diesel::sql_types::SqlType)]
    #[diesel(postgres_type(name = "post_listing_mode_enum"))]
    pub struct PostListingModeEnum;

    #[derive(diesel::sql_types::SqlType)]
    #[diesel(postgres_type(name = "registration_mode_enum"))]
    pub struct RegistrationModeEnum;

    #[derive(diesel::sql_types::SqlType)]
    #[diesel(postgres_type(name = "sort_type_enum"))]
    pub struct SortTypeEnum;
}

diesel::table! {
    admin_purge_comment (id) {
        id -> Int4,
        admin_person_id -> Int4,
        post_id -> Int4,
        reason -> Nullable<Text>,
        when_ -> Timestamptz,
    }
}

diesel::table! {
    admin_purge_community (id) {
        id -> Int4,
        admin_person_id -> Int4,
        reason -> Nullable<Text>,
        when_ -> Timestamptz,
    }
}

diesel::table! {
    admin_purge_person (id) {
        id -> Int4,
        admin_person_id -> Int4,
        reason -> Nullable<Text>,
        when_ -> Timestamptz,
    }
}

diesel::table! {
    admin_purge_post (id) {
        id -> Int4,
        admin_person_id -> Int4,
        community_id -> Int4,
        reason -> Nullable<Text>,
        when_ -> Timestamptz,
    }
}

diesel::table! {
    captcha_answer (uuid) {
        uuid -> Uuid,
        answer -> Text,
        published -> Timestamptz,
    }
}

diesel::table! {
    use diesel::sql_types::*;
    use diesel_ltree::sql_types::Ltree;

    comment (id) {
        id -> Int4,
        creator_id -> Int4,
        post_id -> Int4,
        content -> Text,
        removed -> Bool,
        published -> Timestamptz,
        updated -> Nullable<Timestamptz>,
        deleted -> Bool,
        #[max_length = 255]
        ap_id -> Varchar,
        local -> Bool,
        path -> Ltree,
        distinguished -> Bool,
        language_id -> Int4,
    }
}

diesel::table! {
    comment_aggregates (comment_id) {
        comment_id -> Int4,
        score -> Int8,
        upvotes -> Int8,
        downvotes -> Int8,
        published -> Timestamptz,
        child_count -> Int4,
        hot_rank -> Float8,
        controversy_rank -> Float8,
    }
}

diesel::table! {
    comment_like (person_id, comment_id) {
        person_id -> Int4,
        comment_id -> Int4,
        post_id -> Int4,
        score -> Int2,
        published -> Timestamptz,
    }
}

diesel::table! {
    comment_reply (id) {
        id -> Int4,
        recipient_id -> Int4,
        comment_id -> Int4,
        read -> Bool,
        published -> Timestamptz,
    }
}

diesel::table! {
    comment_report (id) {
        id -> Int4,
        creator_id -> Int4,
        comment_id -> Int4,
        original_comment_text -> Text,
        reason -> Text,
        resolved -> Bool,
        resolver_id -> Nullable<Int4>,
        published -> Timestamptz,
        updated -> Nullable<Timestamptz>,
    }
}

diesel::table! {
    comment_saved (person_id, comment_id) {
        comment_id -> Int4,
        person_id -> Int4,
        published -> Timestamptz,
    }
}

diesel::table! {
    community (id) {
        id -> Int4,
        #[max_length = 255]
        name -> Varchar,
        #[max_length = 255]
        title -> Varchar,
        description -> Nullable<Text>,
        removed -> Bool,
        published -> Timestamptz,
        updated -> Nullable<Timestamptz>,
        deleted -> Bool,
        nsfw -> Bool,
        #[max_length = 255]
        actor_id -> Varchar,
        local -> Bool,
        private_key -> Nullable<Text>,
        public_key -> Text,
        last_refreshed_at -> Timestamptz,
        icon -> Nullable<Text>,
        banner -> Nullable<Text>,
        #[max_length = 255]
        followers_url -> Varchar,
        #[max_length = 255]
        inbox_url -> Varchar,
        #[max_length = 255]
        shared_inbox_url -> Nullable<Varchar>,
        hidden -> Bool,
        posting_restricted_to_mods -> Bool,
        instance_id -> Int4,
        #[max_length = 255]
        moderators_url -> Nullable<Varchar>,
        #[max_length = 255]
        featured_url -> Nullable<Varchar>,
    }
}

diesel::table! {
    community_aggregates (community_id) {
        community_id -> Int4,
        subscribers -> Int8,
        posts -> Int8,
        comments -> Int8,
        published -> Timestamptz,
        users_active_day -> Int8,
        users_active_week -> Int8,
        users_active_month -> Int8,
        users_active_half_year -> Int8,
        hot_rank -> Float8,
    }
}

diesel::table! {
    community_block (person_id, community_id) {
        person_id -> Int4,
        community_id -> Int4,
        published -> Timestamptz,
    }
}

diesel::table! {
    community_follower (person_id, community_id) {
        community_id -> Int4,
        person_id -> Int4,
        published -> Timestamptz,
        pending -> Bool,
    }
}

diesel::table! {
    community_language (community_id, language_id) {
        community_id -> Int4,
        language_id -> Int4,
    }
}

diesel::table! {
    community_moderator (person_id, community_id) {
        community_id -> Int4,
        person_id -> Int4,
        published -> Timestamptz,
    }
}

diesel::table! {
    community_person_ban (person_id, community_id) {
        community_id -> Int4,
        person_id -> Int4,
        published -> Timestamptz,
        expires -> Nullable<Timestamptz>,
    }
}

diesel::table! {
    custom_emoji (id) {
        id -> Int4,
        local_site_id -> Int4,
        #[max_length = 128]
        shortcode -> Varchar,
        image_url -> Text,
        alt_text -> Text,
        category -> Text,
        published -> Timestamptz,
        updated -> Nullable<Timestamptz>,
    }
}

diesel::table! {
    custom_emoji_keyword (custom_emoji_id, keyword) {
        custom_emoji_id -> Int4,
        #[max_length = 128]
        keyword -> Varchar,
    }
}

diesel::table! {
    email_verification (id) {
        id -> Int4,
        local_user_id -> Int4,
        email -> Text,
        verification_token -> Text,
        published -> Timestamptz,
    }
}

diesel::table! {
    federation_allowlist (instance_id) {
        instance_id -> Int4,
        published -> Timestamptz,
        updated -> Nullable<Timestamptz>,
    }
}

diesel::table! {
    federation_blocklist (instance_id) {
        instance_id -> Int4,
        published -> Timestamptz,
        updated -> Nullable<Timestamptz>,
    }
}

diesel::table! {
    federation_queue_state (instance_id) {
        instance_id -> Int4,
        last_successful_id -> Nullable<Int8>,
        fail_count -> Int4,
        last_retry -> Nullable<Timestamptz>,
        last_successful_published_time -> Nullable<Timestamptz>,
    }
}

diesel::table! {
<<<<<<< HEAD
    local_image (id) {
        id -> Int4,
=======
    image_upload (pictrs_alias) {
>>>>>>> cafeb14f
        local_user_id -> Int4,
        pictrs_alias -> Text,
        pictrs_delete_token -> Text,
        published -> Timestamptz,
    }
}

diesel::table! {
    instance (id) {
        id -> Int4,
        #[max_length = 255]
        domain -> Varchar,
        published -> Timestamptz,
        updated -> Nullable<Timestamptz>,
        #[max_length = 255]
        software -> Nullable<Varchar>,
        #[max_length = 255]
        version -> Nullable<Varchar>,
    }
}

diesel::table! {
    instance_block (person_id, instance_id) {
        person_id -> Int4,
        instance_id -> Int4,
        published -> Timestamptz,
    }
}

diesel::table! {
    language (id) {
        id -> Int4,
        #[max_length = 3]
        code -> Varchar,
        name -> Text,
    }
}

diesel::table! {
    use diesel::sql_types::*;
    use super::sql_types::ListingTypeEnum;
    use super::sql_types::RegistrationModeEnum;

    local_site (id) {
        id -> Int4,
        site_id -> Int4,
        site_setup -> Bool,
        enable_downvotes -> Bool,
        enable_nsfw -> Bool,
        community_creation_admin_only -> Bool,
        require_email_verification -> Bool,
        application_question -> Nullable<Text>,
        private_instance -> Bool,
        default_theme -> Text,
        default_post_listing_type -> ListingTypeEnum,
        legal_information -> Nullable<Text>,
        hide_modlog_mod_names -> Bool,
        application_email_admins -> Bool,
        slur_filter_regex -> Nullable<Text>,
        actor_name_max_length -> Int4,
        federation_enabled -> Bool,
        captcha_enabled -> Bool,
        #[max_length = 255]
        captcha_difficulty -> Varchar,
        published -> Timestamptz,
        updated -> Nullable<Timestamptz>,
        registration_mode -> RegistrationModeEnum,
        reports_email_admins -> Bool,
        federation_signed_fetch -> Bool,
    }
}

diesel::table! {
    local_site_rate_limit (local_site_id) {
        local_site_id -> Int4,
        message -> Int4,
        message_per_second -> Int4,
        post -> Int4,
        post_per_second -> Int4,
        register -> Int4,
        register_per_second -> Int4,
        image -> Int4,
        image_per_second -> Int4,
        comment -> Int4,
        comment_per_second -> Int4,
        search -> Int4,
        search_per_second -> Int4,
        published -> Timestamptz,
        updated -> Nullable<Timestamptz>,
        import_user_settings -> Int4,
        import_user_settings_per_second -> Int4,
    }
}

diesel::table! {
    use diesel::sql_types::*;
    use super::sql_types::SortTypeEnum;
    use super::sql_types::ListingTypeEnum;
    use super::sql_types::PostListingModeEnum;

    local_user (id) {
        id -> Int4,
        person_id -> Int4,
        password_encrypted -> Text,
        email -> Nullable<Text>,
        show_nsfw -> Bool,
        theme -> Text,
        default_sort_type -> SortTypeEnum,
        default_listing_type -> ListingTypeEnum,
        #[max_length = 20]
        interface_language -> Varchar,
        show_avatars -> Bool,
        send_notifications_to_email -> Bool,
        show_scores -> Bool,
        show_bot_accounts -> Bool,
        show_read_posts -> Bool,
        email_verified -> Bool,
        accepted_application -> Bool,
        totp_2fa_secret -> Nullable<Text>,
        open_links_in_new_tab -> Bool,
        blur_nsfw -> Bool,
        auto_expand -> Bool,
        infinite_scroll_enabled -> Bool,
        admin -> Bool,
        post_listing_mode -> PostListingModeEnum,
        totp_2fa_enabled -> Bool,
        enable_keyboard_navigation -> Bool,
        enable_animated_images -> Bool,
        collapse_bot_comments -> Bool,
    }
}

diesel::table! {
    local_user_language (local_user_id, language_id) {
        local_user_id -> Int4,
        language_id -> Int4,
    }
}

diesel::table! {
    login_token (token) {
        token -> Text,
        user_id -> Int4,
        published -> Timestamptz,
        ip -> Nullable<Text>,
        user_agent -> Nullable<Text>,
    }
}

diesel::table! {
    mod_add (id) {
        id -> Int4,
        mod_person_id -> Int4,
        other_person_id -> Int4,
        removed -> Bool,
        when_ -> Timestamptz,
    }
}

diesel::table! {
    mod_add_community (id) {
        id -> Int4,
        mod_person_id -> Int4,
        other_person_id -> Int4,
        community_id -> Int4,
        removed -> Bool,
        when_ -> Timestamptz,
    }
}

diesel::table! {
    mod_ban (id) {
        id -> Int4,
        mod_person_id -> Int4,
        other_person_id -> Int4,
        reason -> Nullable<Text>,
        banned -> Bool,
        expires -> Nullable<Timestamptz>,
        when_ -> Timestamptz,
    }
}

diesel::table! {
    mod_ban_from_community (id) {
        id -> Int4,
        mod_person_id -> Int4,
        other_person_id -> Int4,
        community_id -> Int4,
        reason -> Nullable<Text>,
        banned -> Bool,
        expires -> Nullable<Timestamptz>,
        when_ -> Timestamptz,
    }
}

diesel::table! {
    mod_feature_post (id) {
        id -> Int4,
        mod_person_id -> Int4,
        post_id -> Int4,
        featured -> Bool,
        when_ -> Timestamptz,
        is_featured_community -> Bool,
    }
}

diesel::table! {
    mod_hide_community (id) {
        id -> Int4,
        community_id -> Int4,
        mod_person_id -> Int4,
        when_ -> Timestamptz,
        reason -> Nullable<Text>,
        hidden -> Bool,
    }
}

diesel::table! {
    mod_lock_post (id) {
        id -> Int4,
        mod_person_id -> Int4,
        post_id -> Int4,
        locked -> Bool,
        when_ -> Timestamptz,
    }
}

diesel::table! {
    mod_remove_comment (id) {
        id -> Int4,
        mod_person_id -> Int4,
        comment_id -> Int4,
        reason -> Nullable<Text>,
        removed -> Bool,
        when_ -> Timestamptz,
    }
}

diesel::table! {
    mod_remove_community (id) {
        id -> Int4,
        mod_person_id -> Int4,
        community_id -> Int4,
        reason -> Nullable<Text>,
        removed -> Bool,
        when_ -> Timestamptz,
    }
}

diesel::table! {
    mod_remove_post (id) {
        id -> Int4,
        mod_person_id -> Int4,
        post_id -> Int4,
        reason -> Nullable<Text>,
        removed -> Bool,
        when_ -> Timestamptz,
    }
}

diesel::table! {
    mod_transfer_community (id) {
        id -> Int4,
        mod_person_id -> Int4,
        other_person_id -> Int4,
        community_id -> Int4,
        when_ -> Timestamptz,
    }
}

diesel::table! {
    password_reset_request (id) {
        id -> Int4,
        token -> Text,
        published -> Timestamptz,
        local_user_id -> Int4,
    }
}

diesel::table! {
    person (id) {
        id -> Int4,
        #[max_length = 255]
        name -> Varchar,
        #[max_length = 255]
        display_name -> Nullable<Varchar>,
        avatar -> Nullable<Text>,
        banned -> Bool,
        published -> Timestamptz,
        updated -> Nullable<Timestamptz>,
        #[max_length = 255]
        actor_id -> Varchar,
        bio -> Nullable<Text>,
        local -> Bool,
        private_key -> Nullable<Text>,
        public_key -> Text,
        last_refreshed_at -> Timestamptz,
        banner -> Nullable<Text>,
        deleted -> Bool,
        #[max_length = 255]
        inbox_url -> Varchar,
        #[max_length = 255]
        shared_inbox_url -> Nullable<Varchar>,
        matrix_user_id -> Nullable<Text>,
        bot_account -> Bool,
        ban_expires -> Nullable<Timestamptz>,
        instance_id -> Int4,
    }
}

diesel::table! {
    person_aggregates (person_id) {
        person_id -> Int4,
        post_count -> Int8,
        post_score -> Int8,
        comment_count -> Int8,
        comment_score -> Int8,
    }
}

diesel::table! {
    person_ban (person_id) {
        person_id -> Int4,
        published -> Timestamptz,
    }
}

diesel::table! {
    person_block (person_id, target_id) {
        person_id -> Int4,
        target_id -> Int4,
        published -> Timestamptz,
    }
}

diesel::table! {
    person_follower (follower_id, person_id) {
        person_id -> Int4,
        follower_id -> Int4,
        published -> Timestamptz,
        pending -> Bool,
    }
}

diesel::table! {
    person_mention (id) {
        id -> Int4,
        recipient_id -> Int4,
        comment_id -> Int4,
        read -> Bool,
        published -> Timestamptz,
    }
}

diesel::table! {
    person_post_aggregates (person_id, post_id) {
        person_id -> Int4,
        post_id -> Int4,
        read_comments -> Int8,
        published -> Timestamptz,
    }
}

diesel::table! {
    post (id) {
        id -> Int4,
        #[max_length = 200]
        name -> Varchar,
        #[max_length = 512]
        url -> Nullable<Varchar>,
        body -> Nullable<Text>,
        creator_id -> Int4,
        community_id -> Int4,
        removed -> Bool,
        locked -> Bool,
        published -> Timestamptz,
        updated -> Nullable<Timestamptz>,
        deleted -> Bool,
        nsfw -> Bool,
        embed_title -> Nullable<Text>,
        embed_description -> Nullable<Text>,
        thumbnail_url -> Nullable<Text>,
        #[max_length = 255]
        ap_id -> Varchar,
        local -> Bool,
        embed_video_url -> Nullable<Text>,
        language_id -> Int4,
        featured_community -> Bool,
        featured_local -> Bool,
        url_content_type -> Nullable<Text>,
    }
}

diesel::table! {
    post_aggregates (post_id) {
        post_id -> Int4,
        comments -> Int8,
        score -> Int8,
        upvotes -> Int8,
        downvotes -> Int8,
        published -> Timestamptz,
        newest_comment_time_necro -> Timestamptz,
        newest_comment_time -> Timestamptz,
        featured_community -> Bool,
        featured_local -> Bool,
        hot_rank -> Float8,
        hot_rank_active -> Float8,
        community_id -> Int4,
        creator_id -> Int4,
        controversy_rank -> Float8,
        instance_id -> Int4,
        scaled_rank -> Float8,
    }
}

diesel::table! {
    post_like (person_id, post_id) {
        post_id -> Int4,
        person_id -> Int4,
        score -> Int2,
        published -> Timestamptz,
    }
}

diesel::table! {
    post_read (person_id, post_id) {
        post_id -> Int4,
        person_id -> Int4,
        published -> Timestamptz,
    }
}

diesel::table! {
    post_report (id) {
        id -> Int4,
        creator_id -> Int4,
        post_id -> Int4,
        #[max_length = 200]
        original_post_name -> Varchar,
        original_post_url -> Nullable<Text>,
        original_post_body -> Nullable<Text>,
        reason -> Text,
        resolved -> Bool,
        resolver_id -> Nullable<Int4>,
        published -> Timestamptz,
        updated -> Nullable<Timestamptz>,
    }
}

diesel::table! {
    post_saved (person_id, post_id) {
        post_id -> Int4,
        person_id -> Int4,
        published -> Timestamptz,
    }
}

diesel::table! {
    private_message (id) {
        id -> Int4,
        creator_id -> Int4,
        recipient_id -> Int4,
        content -> Text,
        deleted -> Bool,
        read -> Bool,
        published -> Timestamptz,
        updated -> Nullable<Timestamptz>,
        #[max_length = 255]
        ap_id -> Varchar,
        local -> Bool,
    }
}

diesel::table! {
    private_message_report (id) {
        id -> Int4,
        creator_id -> Int4,
        private_message_id -> Int4,
        original_pm_text -> Text,
        reason -> Text,
        resolved -> Bool,
        resolver_id -> Nullable<Int4>,
        published -> Timestamptz,
        updated -> Nullable<Timestamptz>,
    }
}

diesel::table! {
    received_activity (ap_id) {
        ap_id -> Text,
        published -> Timestamptz,
    }
}

diesel::table! {
    registration_application (id) {
        id -> Int4,
        local_user_id -> Int4,
        answer -> Text,
        admin_id -> Nullable<Int4>,
        deny_reason -> Nullable<Text>,
        published -> Timestamptz,
    }
}

diesel::table! {
    remote_image (id) {
        id -> Int4,
        link -> Text,
        published -> Timestamptz,
    }
}

diesel::table! {
    secret (id) {
        id -> Int4,
        jwt_secret -> Varchar,
    }
}

diesel::table! {
    use diesel::sql_types::*;
    use super::sql_types::ActorTypeEnum;

    sent_activity (id) {
        id -> Int8,
        ap_id -> Text,
        data -> Json,
        sensitive -> Bool,
        published -> Timestamptz,
        send_inboxes -> Array<Nullable<Text>>,
        send_community_followers_of -> Nullable<Int4>,
        send_all_instances -> Bool,
        actor_type -> ActorTypeEnum,
        actor_apub_id -> Nullable<Text>,
    }
}

diesel::table! {
    site (id) {
        id -> Int4,
        #[max_length = 20]
        name -> Varchar,
        sidebar -> Nullable<Text>,
        published -> Timestamptz,
        updated -> Nullable<Timestamptz>,
        icon -> Nullable<Text>,
        banner -> Nullable<Text>,
        #[max_length = 150]
        description -> Nullable<Varchar>,
        #[max_length = 255]
        actor_id -> Varchar,
        last_refreshed_at -> Timestamptz,
        #[max_length = 255]
        inbox_url -> Varchar,
        private_key -> Nullable<Text>,
        public_key -> Text,
        instance_id -> Int4,
    }
}

diesel::table! {
    site_aggregates (site_id) {
        site_id -> Int4,
        users -> Int8,
        posts -> Int8,
        comments -> Int8,
        communities -> Int8,
        users_active_day -> Int8,
        users_active_week -> Int8,
        users_active_month -> Int8,
        users_active_half_year -> Int8,
    }
}

diesel::table! {
    site_language (site_id, language_id) {
        site_id -> Int4,
        language_id -> Int4,
    }
}

diesel::table! {
    tagline (id) {
        id -> Int4,
        local_site_id -> Int4,
        content -> Text,
        published -> Timestamptz,
        updated -> Nullable<Timestamptz>,
    }
}

diesel::joinable!(admin_purge_comment -> person (admin_person_id));
diesel::joinable!(admin_purge_comment -> post (post_id));
diesel::joinable!(admin_purge_community -> person (admin_person_id));
diesel::joinable!(admin_purge_person -> person (admin_person_id));
diesel::joinable!(admin_purge_post -> community (community_id));
diesel::joinable!(admin_purge_post -> person (admin_person_id));
diesel::joinable!(comment -> language (language_id));
diesel::joinable!(comment -> person (creator_id));
diesel::joinable!(comment -> post (post_id));
diesel::joinable!(comment_aggregates -> comment (comment_id));
diesel::joinable!(comment_like -> comment (comment_id));
diesel::joinable!(comment_like -> person (person_id));
diesel::joinable!(comment_like -> post (post_id));
diesel::joinable!(comment_reply -> comment (comment_id));
diesel::joinable!(comment_reply -> person (recipient_id));
diesel::joinable!(comment_report -> comment (comment_id));
diesel::joinable!(comment_saved -> comment (comment_id));
diesel::joinable!(comment_saved -> person (person_id));
diesel::joinable!(community -> instance (instance_id));
diesel::joinable!(community_aggregates -> community (community_id));
diesel::joinable!(community_block -> community (community_id));
diesel::joinable!(community_block -> person (person_id));
diesel::joinable!(community_follower -> community (community_id));
diesel::joinable!(community_follower -> person (person_id));
diesel::joinable!(community_language -> community (community_id));
diesel::joinable!(community_language -> language (language_id));
diesel::joinable!(community_moderator -> community (community_id));
diesel::joinable!(community_moderator -> person (person_id));
diesel::joinable!(community_person_ban -> community (community_id));
diesel::joinable!(community_person_ban -> person (person_id));
diesel::joinable!(custom_emoji -> local_site (local_site_id));
diesel::joinable!(custom_emoji_keyword -> custom_emoji (custom_emoji_id));
diesel::joinable!(email_verification -> local_user (local_user_id));
diesel::joinable!(federation_allowlist -> instance (instance_id));
diesel::joinable!(federation_blocklist -> instance (instance_id));
diesel::joinable!(federation_queue_state -> instance (instance_id));
diesel::joinable!(local_image -> local_user (local_user_id));
diesel::joinable!(instance_block -> instance (instance_id));
diesel::joinable!(instance_block -> person (person_id));
diesel::joinable!(local_site -> site (site_id));
diesel::joinable!(local_site_rate_limit -> local_site (local_site_id));
diesel::joinable!(local_user -> person (person_id));
diesel::joinable!(local_user_language -> language (language_id));
diesel::joinable!(local_user_language -> local_user (local_user_id));
diesel::joinable!(login_token -> local_user (user_id));
diesel::joinable!(mod_add_community -> community (community_id));
diesel::joinable!(mod_ban_from_community -> community (community_id));
diesel::joinable!(mod_feature_post -> person (mod_person_id));
diesel::joinable!(mod_feature_post -> post (post_id));
diesel::joinable!(mod_hide_community -> community (community_id));
diesel::joinable!(mod_hide_community -> person (mod_person_id));
diesel::joinable!(mod_lock_post -> person (mod_person_id));
diesel::joinable!(mod_lock_post -> post (post_id));
diesel::joinable!(mod_remove_comment -> comment (comment_id));
diesel::joinable!(mod_remove_comment -> person (mod_person_id));
diesel::joinable!(mod_remove_community -> community (community_id));
diesel::joinable!(mod_remove_community -> person (mod_person_id));
diesel::joinable!(mod_remove_post -> person (mod_person_id));
diesel::joinable!(mod_remove_post -> post (post_id));
diesel::joinable!(mod_transfer_community -> community (community_id));
diesel::joinable!(password_reset_request -> local_user (local_user_id));
diesel::joinable!(person -> instance (instance_id));
diesel::joinable!(person_aggregates -> person (person_id));
diesel::joinable!(person_ban -> person (person_id));
diesel::joinable!(person_mention -> comment (comment_id));
diesel::joinable!(person_mention -> person (recipient_id));
diesel::joinable!(person_post_aggregates -> person (person_id));
diesel::joinable!(person_post_aggregates -> post (post_id));
diesel::joinable!(post -> community (community_id));
diesel::joinable!(post -> language (language_id));
diesel::joinable!(post -> person (creator_id));
diesel::joinable!(post_aggregates -> community (community_id));
diesel::joinable!(post_aggregates -> instance (instance_id));
diesel::joinable!(post_aggregates -> person (creator_id));
diesel::joinable!(post_aggregates -> post (post_id));
diesel::joinable!(post_like -> person (person_id));
diesel::joinable!(post_like -> post (post_id));
diesel::joinable!(post_read -> person (person_id));
diesel::joinable!(post_read -> post (post_id));
diesel::joinable!(post_report -> post (post_id));
diesel::joinable!(post_saved -> person (person_id));
diesel::joinable!(post_saved -> post (post_id));
diesel::joinable!(private_message_report -> private_message (private_message_id));
diesel::joinable!(registration_application -> local_user (local_user_id));
diesel::joinable!(registration_application -> person (admin_id));
diesel::joinable!(site -> instance (instance_id));
diesel::joinable!(site_aggregates -> site (site_id));
diesel::joinable!(site_language -> language (language_id));
diesel::joinable!(site_language -> site (site_id));
diesel::joinable!(tagline -> local_site (local_site_id));

diesel::allow_tables_to_appear_in_same_query!(
    admin_purge_comment,
    admin_purge_community,
    admin_purge_person,
    admin_purge_post,
    captcha_answer,
    comment,
    comment_aggregates,
    comment_like,
    comment_reply,
    comment_report,
    comment_saved,
    community,
    community_aggregates,
    community_block,
    community_follower,
    community_language,
    community_moderator,
    community_person_ban,
    custom_emoji,
    custom_emoji_keyword,
    email_verification,
    federation_allowlist,
    federation_blocklist,
    federation_queue_state,
    local_image,
    instance,
    instance_block,
    language,
    local_site,
    local_site_rate_limit,
    local_user,
    local_user_language,
    login_token,
    mod_add,
    mod_add_community,
    mod_ban,
    mod_ban_from_community,
    mod_feature_post,
    mod_hide_community,
    mod_lock_post,
    mod_remove_comment,
    mod_remove_community,
    mod_remove_post,
    mod_transfer_community,
    password_reset_request,
    person,
    person_aggregates,
    person_ban,
    person_block,
    person_follower,
    person_mention,
    person_post_aggregates,
    post,
    post_aggregates,
    post_like,
    post_read,
    post_report,
    post_saved,
    private_message,
    private_message_report,
    received_activity,
    registration_application,
    remote_image,
    secret,
    sent_activity,
    site,
    site_aggregates,
    site_language,
    tagline,
);<|MERGE_RESOLUTION|>--- conflicted
+++ resolved
@@ -301,47 +301,42 @@
 }
 
 diesel::table! {
-<<<<<<< HEAD
-    local_image (id) {
-        id -> Int4,
-=======
-    image_upload (pictrs_alias) {
->>>>>>> cafeb14f
+    instance (id) {
+        id -> Int4,
+        #[max_length = 255]
+        domain -> Varchar,
+        published -> Timestamptz,
+        updated -> Nullable<Timestamptz>,
+        #[max_length = 255]
+        software -> Nullable<Varchar>,
+        #[max_length = 255]
+        version -> Nullable<Varchar>,
+    }
+}
+
+diesel::table! {
+    instance_block (person_id, instance_id) {
+        person_id -> Int4,
+        instance_id -> Int4,
+        published -> Timestamptz,
+    }
+}
+
+diesel::table! {
+    language (id) {
+        id -> Int4,
+        #[max_length = 3]
+        code -> Varchar,
+        name -> Text,
+    }
+}
+
+diesel::table! {
+    local_image (pictrs_alias) {
         local_user_id -> Int4,
         pictrs_alias -> Text,
         pictrs_delete_token -> Text,
         published -> Timestamptz,
-    }
-}
-
-diesel::table! {
-    instance (id) {
-        id -> Int4,
-        #[max_length = 255]
-        domain -> Varchar,
-        published -> Timestamptz,
-        updated -> Nullable<Timestamptz>,
-        #[max_length = 255]
-        software -> Nullable<Varchar>,
-        #[max_length = 255]
-        version -> Nullable<Varchar>,
-    }
-}
-
-diesel::table! {
-    instance_block (person_id, instance_id) {
-        person_id -> Int4,
-        instance_id -> Int4,
-        published -> Timestamptz,
-    }
-}
-
-diesel::table! {
-    language (id) {
-        id -> Int4,
-        #[max_length = 3]
-        code -> Varchar,
-        name -> Text,
     }
 }
 
@@ -935,9 +930,9 @@
 diesel::joinable!(federation_allowlist -> instance (instance_id));
 diesel::joinable!(federation_blocklist -> instance (instance_id));
 diesel::joinable!(federation_queue_state -> instance (instance_id));
-diesel::joinable!(local_image -> local_user (local_user_id));
 diesel::joinable!(instance_block -> instance (instance_id));
 diesel::joinable!(instance_block -> person (person_id));
+diesel::joinable!(local_image -> local_user (local_user_id));
 diesel::joinable!(local_site -> site (site_id));
 diesel::joinable!(local_site_rate_limit -> local_site (local_site_id));
 diesel::joinable!(local_user -> person (person_id));
@@ -1015,10 +1010,10 @@
     federation_allowlist,
     federation_blocklist,
     federation_queue_state,
-    local_image,
     instance,
     instance_block,
     language,
+    local_image,
     local_site,
     local_site_rate_limit,
     local_user,
