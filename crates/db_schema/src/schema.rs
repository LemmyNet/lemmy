// @generated automatically by Diesel CLI.

pub mod sql_types {
    #[derive(diesel::sql_types::SqlType)]
    #[diesel(postgres_type(name = "actor_type_enum"))]
    pub struct ActorTypeEnum;

    #[derive(diesel::sql_types::SqlType)]
    #[diesel(postgres_type(name = "listing_type_enum"))]
    pub struct ListingTypeEnum;

    #[derive(diesel::sql_types::SqlType)]
    #[diesel(postgres_type(name = "registration_mode_enum"))]
    pub struct RegistrationModeEnum;

    #[derive(diesel::sql_types::SqlType)]
    #[diesel(postgres_type(name = "sort_type_enum"))]
    pub struct SortTypeEnum;
}

diesel::table! {
    admin_purge_comment (id) {
        id -> Int4,
        admin_person_id -> Int4,
        post_id -> Int4,
        reason -> Nullable<Text>,
        when_ -> Timestamptz,
    }
}

diesel::table! {
    admin_purge_community (id) {
        id -> Int4,
        admin_person_id -> Int4,
        reason -> Nullable<Text>,
        when_ -> Timestamptz,
    }
}

diesel::table! {
    admin_purge_person (id) {
        id -> Int4,
        admin_person_id -> Int4,
        reason -> Nullable<Text>,
        when_ -> Timestamptz,
    }
}

diesel::table! {
    admin_purge_post (id) {
        id -> Int4,
        admin_person_id -> Int4,
        community_id -> Int4,
        reason -> Nullable<Text>,
        when_ -> Timestamptz,
    }
}

diesel::table! {
    captcha_answer (id) {
        id -> Int4,
        uuid -> Uuid,
        answer -> Text,
        published -> Timestamptz,
    }
}

diesel::table! {
    use diesel::sql_types::*;
    use diesel_ltree::sql_types::Ltree;

    comment (id) {
        id -> Int4,
        creator_id -> Int4,
        post_id -> Int4,
        content -> Text,
        removed -> Bool,
        published -> Timestamptz,
        updated -> Nullable<Timestamptz>,
        deleted -> Bool,
        #[max_length = 255]
        ap_id -> Varchar,
        local -> Bool,
        path -> Ltree,
        distinguished -> Bool,
        language_id -> Int4,
    }
}

diesel::table! {
    comment_aggregates (id) {
        id -> Int4,
        comment_id -> Int4,
        score -> Int8,
        upvotes -> Int8,
        downvotes -> Int8,
        published -> Timestamptz,
        child_count -> Int4,
        hot_rank -> Int4,
        controversy_rank -> Float8,
    }
}

diesel::table! {
    comment_like (id) {
        id -> Int4,
        person_id -> Int4,
        comment_id -> Int4,
        post_id -> Int4,
        score -> Int2,
        published -> Timestamptz,
    }
}

diesel::table! {
    comment_reply (id) {
        id -> Int4,
        recipient_id -> Int4,
        comment_id -> Int4,
        read -> Bool,
        published -> Timestamptz,
    }
}

diesel::table! {
    comment_report (id) {
        id -> Int4,
        creator_id -> Int4,
        comment_id -> Int4,
        original_comment_text -> Text,
        reason -> Text,
        resolved -> Bool,
        resolver_id -> Nullable<Int4>,
        published -> Timestamptz,
        updated -> Nullable<Timestamptz>,
    }
}

diesel::table! {
    comment_saved (id) {
        id -> Int4,
        comment_id -> Int4,
        person_id -> Int4,
        published -> Timestamptz,
    }
}

diesel::table! {
    community (id) {
        id -> Int4,
        #[max_length = 255]
        name -> Varchar,
        #[max_length = 255]
        title -> Varchar,
        description -> Nullable<Text>,
        removed -> Bool,
        published -> Timestamptz,
        updated -> Nullable<Timestamptz>,
        deleted -> Bool,
        nsfw -> Bool,
        #[max_length = 255]
        actor_id -> Varchar,
        local -> Bool,
        private_key -> Nullable<Text>,
        public_key -> Text,
        last_refreshed_at -> Timestamptz,
        icon -> Nullable<Text>,
        banner -> Nullable<Text>,
        #[max_length = 255]
        followers_url -> Varchar,
        #[max_length = 255]
        inbox_url -> Varchar,
        #[max_length = 255]
        shared_inbox_url -> Nullable<Varchar>,
        hidden -> Bool,
        posting_restricted_to_mods -> Bool,
        instance_id -> Int4,
        #[max_length = 255]
        moderators_url -> Nullable<Varchar>,
        #[max_length = 255]
        featured_url -> Nullable<Varchar>,
    }
}

diesel::table! {
    community_aggregates (id) {
        id -> Int4,
        community_id -> Int4,
        subscribers -> Int8,
        posts -> Int8,
        comments -> Int8,
        published -> Timestamptz,
        users_active_day -> Int8,
        users_active_week -> Int8,
        users_active_month -> Int8,
        users_active_half_year -> Int8,
        hot_rank -> Int4,
    }
}

diesel::table! {
    community_block (id) {
        id -> Int4,
        person_id -> Int4,
        community_id -> Int4,
        published -> Timestamptz,
    }
}

diesel::table! {
    community_follower (id) {
        id -> Int4,
        community_id -> Int4,
        person_id -> Int4,
        published -> Timestamptz,
        pending -> Bool,
    }
}

diesel::table! {
    community_language (id) {
        id -> Int4,
        community_id -> Int4,
        language_id -> Int4,
    }
}

diesel::table! {
    community_moderator (id) {
        id -> Int4,
        community_id -> Int4,
        person_id -> Int4,
        published -> Timestamptz,
    }
}

diesel::table! {
    community_person_ban (id) {
        id -> Int4,
        community_id -> Int4,
        person_id -> Int4,
        published -> Timestamptz,
        expires -> Nullable<Timestamptz>,
    }
}

diesel::table! {
    custom_emoji (id) {
        id -> Int4,
        local_site_id -> Int4,
        #[max_length = 128]
        shortcode -> Varchar,
        image_url -> Text,
        alt_text -> Text,
        category -> Text,
        published -> Timestamptz,
        updated -> Nullable<Timestamptz>,
    }
}

diesel::table! {
    custom_emoji_keyword (id) {
        id -> Int4,
        custom_emoji_id -> Int4,
        #[max_length = 128]
        keyword -> Varchar,
    }
}

diesel::table! {
    email_verification (id) {
        id -> Int4,
        local_user_id -> Int4,
        email -> Text,
        verification_token -> Text,
        published -> Timestamptz,
    }
}

diesel::table! {
    federation_allowlist (id) {
        id -> Int4,
        instance_id -> Int4,
        published -> Timestamptz,
        updated -> Nullable<Timestamptz>,
    }
}

diesel::table! {
    federation_blocklist (id) {
        id -> Int4,
        instance_id -> Int4,
        published -> Timestamptz,
        updated -> Nullable<Timestamptz>,
    }
}

diesel::table! {
    federation_queue_state (id) {
        id -> Int4,
        #[max_length = 255]
        domain -> Varchar,
        last_successful_id -> Int8,
        fail_count -> Int4,
        last_retry -> Timestamptz,
    }
}

diesel::table! {
    instance (id) {
        id -> Int4,
        #[max_length = 255]
        domain -> Varchar,
        published -> Timestamptz,
        updated -> Nullable<Timestamptz>,
        #[max_length = 255]
        software -> Nullable<Varchar>,
        #[max_length = 255]
        version -> Nullable<Varchar>,
    }
}

diesel::table! {
    language (id) {
        id -> Int4,
        #[max_length = 3]
        code -> Varchar,
        name -> Text,
    }
}

diesel::table! {
    use diesel::sql_types::*;
    use super::sql_types::ListingTypeEnum;
    use super::sql_types::RegistrationModeEnum;

    local_site (id) {
        id -> Int4,
        site_id -> Int4,
        site_setup -> Bool,
        enable_downvotes -> Bool,
        enable_nsfw -> Bool,
        community_creation_admin_only -> Bool,
        require_email_verification -> Bool,
        application_question -> Nullable<Text>,
        private_instance -> Bool,
        default_theme -> Text,
        default_post_listing_type -> ListingTypeEnum,
        legal_information -> Nullable<Text>,
        hide_modlog_mod_names -> Bool,
        application_email_admins -> Bool,
        slur_filter_regex -> Nullable<Text>,
        actor_name_max_length -> Int4,
        federation_enabled -> Bool,
        captcha_enabled -> Bool,
        #[max_length = 255]
        captcha_difficulty -> Varchar,
        published -> Timestamptz,
        updated -> Nullable<Timestamptz>,
        registration_mode -> RegistrationModeEnum,
        reports_email_admins -> Bool,
    }
}

diesel::table! {
    local_site_rate_limit (id) {
        id -> Int4,
        local_site_id -> Int4,
        message -> Int4,
        message_per_second -> Int4,
        post -> Int4,
        post_per_second -> Int4,
        register -> Int4,
        register_per_second -> Int4,
        image -> Int4,
        image_per_second -> Int4,
        comment -> Int4,
        comment_per_second -> Int4,
        search -> Int4,
        search_per_second -> Int4,
        published -> Timestamptz,
        updated -> Nullable<Timestamptz>,
    }
}

diesel::table! {
    use diesel::sql_types::*;
    use super::sql_types::SortTypeEnum;
    use super::sql_types::ListingTypeEnum;

    local_user (id) {
        id -> Int4,
        person_id -> Int4,
        password_encrypted -> Text,
        email -> Nullable<Text>,
        show_nsfw -> Bool,
        theme -> Text,
        default_sort_type -> SortTypeEnum,
        default_listing_type -> ListingTypeEnum,
        #[max_length = 20]
        interface_language -> Varchar,
        show_avatars -> Bool,
        send_notifications_to_email -> Bool,
        validator_time -> Timestamptz,
        show_scores -> Bool,
        show_bot_accounts -> Bool,
        show_read_posts -> Bool,
        show_new_post_notifs -> Bool,
        email_verified -> Bool,
        accepted_application -> Bool,
        totp_2fa_secret -> Nullable<Text>,
        totp_2fa_url -> Nullable<Text>,
        open_links_in_new_tab -> Bool,
        infinite_scroll_enabled -> Bool,
        blur_nsfw -> Bool,
        auto_expand -> Bool,
<<<<<<< HEAD
=======
        infinite_scroll_enabled -> Bool,
        admin -> Bool,
>>>>>>> 514f2222
    }
}

diesel::table! {
    local_user_language (id) {
        id -> Int4,
        local_user_id -> Int4,
        language_id -> Int4,
    }
}

diesel::table! {
    mod_add (id) {
        id -> Int4,
        mod_person_id -> Int4,
        other_person_id -> Int4,
        removed -> Bool,
        when_ -> Timestamptz,
    }
}

diesel::table! {
    mod_add_community (id) {
        id -> Int4,
        mod_person_id -> Int4,
        other_person_id -> Int4,
        community_id -> Int4,
        removed -> Bool,
        when_ -> Timestamptz,
    }
}

diesel::table! {
    mod_ban (id) {
        id -> Int4,
        mod_person_id -> Int4,
        other_person_id -> Int4,
        reason -> Nullable<Text>,
        banned -> Bool,
        expires -> Nullable<Timestamptz>,
        when_ -> Timestamptz,
    }
}

diesel::table! {
    mod_ban_from_community (id) {
        id -> Int4,
        mod_person_id -> Int4,
        other_person_id -> Int4,
        community_id -> Int4,
        reason -> Nullable<Text>,
        banned -> Bool,
        expires -> Nullable<Timestamptz>,
        when_ -> Timestamptz,
    }
}

diesel::table! {
    mod_feature_post (id) {
        id -> Int4,
        mod_person_id -> Int4,
        post_id -> Int4,
        featured -> Bool,
        when_ -> Timestamptz,
        is_featured_community -> Bool,
    }
}

diesel::table! {
    mod_hide_community (id) {
        id -> Int4,
        community_id -> Int4,
        mod_person_id -> Int4,
        when_ -> Timestamptz,
        reason -> Nullable<Text>,
        hidden -> Bool,
    }
}

diesel::table! {
    mod_lock_post (id) {
        id -> Int4,
        mod_person_id -> Int4,
        post_id -> Int4,
        locked -> Bool,
        when_ -> Timestamptz,
    }
}

diesel::table! {
    mod_remove_comment (id) {
        id -> Int4,
        mod_person_id -> Int4,
        comment_id -> Int4,
        reason -> Nullable<Text>,
        removed -> Bool,
        when_ -> Timestamptz,
    }
}

diesel::table! {
    mod_remove_community (id) {
        id -> Int4,
        mod_person_id -> Int4,
        community_id -> Int4,
        reason -> Nullable<Text>,
        removed -> Bool,
        expires -> Nullable<Timestamptz>,
        when_ -> Timestamptz,
    }
}

diesel::table! {
    mod_remove_post (id) {
        id -> Int4,
        mod_person_id -> Int4,
        post_id -> Int4,
        reason -> Nullable<Text>,
        removed -> Bool,
        when_ -> Timestamptz,
    }
}

diesel::table! {
    mod_transfer_community (id) {
        id -> Int4,
        mod_person_id -> Int4,
        other_person_id -> Int4,
        community_id -> Int4,
        when_ -> Timestamptz,
    }
}

diesel::table! {
    password_reset_request (id) {
        id -> Int4,
        token -> Text,
        published -> Timestamptz,
        local_user_id -> Int4,
    }
}

diesel::table! {
    person (id) {
        id -> Int4,
        #[max_length = 255]
        name -> Varchar,
        #[max_length = 255]
        display_name -> Nullable<Varchar>,
        avatar -> Nullable<Text>,
        banned -> Bool,
        published -> Timestamptz,
        updated -> Nullable<Timestamptz>,
        #[max_length = 255]
        actor_id -> Varchar,
        bio -> Nullable<Text>,
        local -> Bool,
        private_key -> Nullable<Text>,
        public_key -> Text,
        last_refreshed_at -> Timestamptz,
        banner -> Nullable<Text>,
        deleted -> Bool,
        #[max_length = 255]
        inbox_url -> Varchar,
        #[max_length = 255]
        shared_inbox_url -> Nullable<Varchar>,
        matrix_user_id -> Nullable<Text>,
        bot_account -> Bool,
        ban_expires -> Nullable<Timestamptz>,
        instance_id -> Int4,
    }
}

diesel::table! {
    person_aggregates (id) {
        id -> Int4,
        person_id -> Int4,
        post_count -> Int8,
        post_score -> Int8,
        comment_count -> Int8,
        comment_score -> Int8,
    }
}

diesel::table! {
    person_ban (id) {
        id -> Int4,
        person_id -> Int4,
        published -> Timestamptz,
    }
}

diesel::table! {
    person_block (id) {
        id -> Int4,
        person_id -> Int4,
        target_id -> Int4,
        published -> Timestamptz,
    }
}

diesel::table! {
    person_follower (id) {
        id -> Int4,
        person_id -> Int4,
        follower_id -> Int4,
        published -> Timestamptz,
        pending -> Bool,
    }
}

diesel::table! {
    person_mention (id) {
        id -> Int4,
        recipient_id -> Int4,
        comment_id -> Int4,
        read -> Bool,
        published -> Timestamptz,
    }
}

diesel::table! {
    person_post_aggregates (id) {
        id -> Int4,
        person_id -> Int4,
        post_id -> Int4,
        read_comments -> Int8,
        published -> Timestamptz,
    }
}

diesel::table! {
    post (id) {
        id -> Int4,
        #[max_length = 200]
        name -> Varchar,
        #[max_length = 512]
        url -> Nullable<Varchar>,
        body -> Nullable<Text>,
        creator_id -> Int4,
        community_id -> Int4,
        removed -> Bool,
        locked -> Bool,
        published -> Timestamptz,
        updated -> Nullable<Timestamptz>,
        deleted -> Bool,
        nsfw -> Bool,
        embed_title -> Nullable<Text>,
        embed_description -> Nullable<Text>,
        thumbnail_url -> Nullable<Text>,
        #[max_length = 255]
        ap_id -> Varchar,
        local -> Bool,
        embed_video_url -> Nullable<Text>,
        language_id -> Int4,
        featured_community -> Bool,
        featured_local -> Bool,
    }
}

diesel::table! {
    post_aggregates (id) {
        id -> Int4,
        post_id -> Int4,
        comments -> Int8,
        score -> Int8,
        upvotes -> Int8,
        downvotes -> Int8,
        published -> Timestamptz,
        newest_comment_time_necro -> Timestamptz,
        newest_comment_time -> Timestamptz,
        featured_community -> Bool,
        featured_local -> Bool,
        hot_rank -> Int4,
        hot_rank_active -> Int4,
        community_id -> Int4,
        creator_id -> Int4,
        controversy_rank -> Float8,
    }
}

diesel::table! {
    post_like (id) {
        id -> Int4,
        post_id -> Int4,
        person_id -> Int4,
        score -> Int2,
        published -> Timestamptz,
    }
}

diesel::table! {
    post_read (id) {
        id -> Int4,
        post_id -> Int4,
        person_id -> Int4,
        published -> Timestamptz,
    }
}

diesel::table! {
    post_report (id) {
        id -> Int4,
        creator_id -> Int4,
        post_id -> Int4,
        #[max_length = 200]
        original_post_name -> Varchar,
        original_post_url -> Nullable<Text>,
        original_post_body -> Nullable<Text>,
        reason -> Text,
        resolved -> Bool,
        resolver_id -> Nullable<Int4>,
        published -> Timestamptz,
        updated -> Nullable<Timestamptz>,
    }
}

diesel::table! {
    post_saved (id) {
        id -> Int4,
        post_id -> Int4,
        person_id -> Int4,
        published -> Timestamptz,
    }
}

diesel::table! {
    private_message (id) {
        id -> Int4,
        creator_id -> Int4,
        recipient_id -> Int4,
        content -> Text,
        deleted -> Bool,
        read -> Bool,
        published -> Timestamptz,
        updated -> Nullable<Timestamptz>,
        #[max_length = 255]
        ap_id -> Varchar,
        local -> Bool,
    }
}

diesel::table! {
    private_message_report (id) {
        id -> Int4,
        creator_id -> Int4,
        private_message_id -> Int4,
        original_pm_text -> Text,
        reason -> Text,
        resolved -> Bool,
        resolver_id -> Nullable<Int4>,
        published -> Timestamptz,
        updated -> Nullable<Timestamptz>,
    }
}

diesel::table! {
    received_activity (id) {
        id -> Int8,
        ap_id -> Text,
        published -> Timestamptz,
    }
}

diesel::table! {
    registration_application (id) {
        id -> Int4,
        local_user_id -> Int4,
        answer -> Text,
        admin_id -> Nullable<Int4>,
        deny_reason -> Nullable<Text>,
        published -> Timestamptz,
    }
}

diesel::table! {
    secret (id) {
        id -> Int4,
        jwt_secret -> Varchar,
    }
}

diesel::table! {
    use diesel::sql_types::*;
    use super::sql_types::ActorTypeEnum;

    sent_activity (id) {
        id -> Int8,
        ap_id -> Text,
        data -> Json,
        sensitive -> Bool,
<<<<<<< HEAD
        published -> Timestamp,
        send_inboxes -> Array<Nullable<Text>>,
        send_community_followers_of -> Nullable<Int4>,
        send_all_instances -> Bool,
        actor_type -> ActorTypeEnum,
        actor_apub_id -> Nullable<Text>,
=======
        published -> Timestamptz,
>>>>>>> 514f2222
    }
}

diesel::table! {
    site (id) {
        id -> Int4,
        #[max_length = 20]
        name -> Varchar,
        sidebar -> Nullable<Text>,
        published -> Timestamptz,
        updated -> Nullable<Timestamptz>,
        icon -> Nullable<Text>,
        banner -> Nullable<Text>,
        #[max_length = 150]
        description -> Nullable<Varchar>,
        #[max_length = 255]
        actor_id -> Varchar,
        last_refreshed_at -> Timestamptz,
        #[max_length = 255]
        inbox_url -> Varchar,
        private_key -> Nullable<Text>,
        public_key -> Text,
        instance_id -> Int4,
    }
}

diesel::table! {
    site_aggregates (id) {
        id -> Int4,
        site_id -> Int4,
        users -> Int8,
        posts -> Int8,
        comments -> Int8,
        communities -> Int8,
        users_active_day -> Int8,
        users_active_week -> Int8,
        users_active_month -> Int8,
        users_active_half_year -> Int8,
    }
}

diesel::table! {
    site_language (id) {
        id -> Int4,
        site_id -> Int4,
        language_id -> Int4,
    }
}

diesel::table! {
    tagline (id) {
        id -> Int4,
        local_site_id -> Int4,
        content -> Text,
        published -> Timestamptz,
        updated -> Nullable<Timestamptz>,
    }
}

diesel::joinable!(admin_purge_comment -> person (admin_person_id));
diesel::joinable!(admin_purge_comment -> post (post_id));
diesel::joinable!(admin_purge_community -> person (admin_person_id));
diesel::joinable!(admin_purge_person -> person (admin_person_id));
diesel::joinable!(admin_purge_post -> community (community_id));
diesel::joinable!(admin_purge_post -> person (admin_person_id));
diesel::joinable!(comment -> language (language_id));
diesel::joinable!(comment -> person (creator_id));
diesel::joinable!(comment -> post (post_id));
diesel::joinable!(comment_aggregates -> comment (comment_id));
diesel::joinable!(comment_like -> comment (comment_id));
diesel::joinable!(comment_like -> person (person_id));
diesel::joinable!(comment_like -> post (post_id));
diesel::joinable!(comment_reply -> comment (comment_id));
diesel::joinable!(comment_reply -> person (recipient_id));
diesel::joinable!(comment_report -> comment (comment_id));
diesel::joinable!(comment_saved -> comment (comment_id));
diesel::joinable!(comment_saved -> person (person_id));
diesel::joinable!(community -> instance (instance_id));
diesel::joinable!(community_aggregates -> community (community_id));
diesel::joinable!(community_block -> community (community_id));
diesel::joinable!(community_block -> person (person_id));
diesel::joinable!(community_follower -> community (community_id));
diesel::joinable!(community_follower -> person (person_id));
diesel::joinable!(community_language -> community (community_id));
diesel::joinable!(community_language -> language (language_id));
diesel::joinable!(community_moderator -> community (community_id));
diesel::joinable!(community_moderator -> person (person_id));
diesel::joinable!(community_person_ban -> community (community_id));
diesel::joinable!(community_person_ban -> person (person_id));
diesel::joinable!(custom_emoji -> local_site (local_site_id));
diesel::joinable!(custom_emoji_keyword -> custom_emoji (custom_emoji_id));
diesel::joinable!(email_verification -> local_user (local_user_id));
diesel::joinable!(federation_allowlist -> instance (instance_id));
diesel::joinable!(federation_blocklist -> instance (instance_id));
diesel::joinable!(local_site -> site (site_id));
diesel::joinable!(local_site_rate_limit -> local_site (local_site_id));
diesel::joinable!(local_user -> person (person_id));
diesel::joinable!(local_user_language -> language (language_id));
diesel::joinable!(local_user_language -> local_user (local_user_id));
diesel::joinable!(mod_add_community -> community (community_id));
diesel::joinable!(mod_ban_from_community -> community (community_id));
diesel::joinable!(mod_feature_post -> person (mod_person_id));
diesel::joinable!(mod_feature_post -> post (post_id));
diesel::joinable!(mod_hide_community -> community (community_id));
diesel::joinable!(mod_hide_community -> person (mod_person_id));
diesel::joinable!(mod_lock_post -> person (mod_person_id));
diesel::joinable!(mod_lock_post -> post (post_id));
diesel::joinable!(mod_remove_comment -> comment (comment_id));
diesel::joinable!(mod_remove_comment -> person (mod_person_id));
diesel::joinable!(mod_remove_community -> community (community_id));
diesel::joinable!(mod_remove_community -> person (mod_person_id));
diesel::joinable!(mod_remove_post -> person (mod_person_id));
diesel::joinable!(mod_remove_post -> post (post_id));
diesel::joinable!(mod_transfer_community -> community (community_id));
diesel::joinable!(password_reset_request -> local_user (local_user_id));
diesel::joinable!(person -> instance (instance_id));
diesel::joinable!(person_aggregates -> person (person_id));
diesel::joinable!(person_ban -> person (person_id));
diesel::joinable!(person_mention -> comment (comment_id));
diesel::joinable!(person_mention -> person (recipient_id));
diesel::joinable!(person_post_aggregates -> person (person_id));
diesel::joinable!(person_post_aggregates -> post (post_id));
diesel::joinable!(post -> community (community_id));
diesel::joinable!(post -> language (language_id));
diesel::joinable!(post -> person (creator_id));
diesel::joinable!(post_aggregates -> community (community_id));
diesel::joinable!(post_aggregates -> person (creator_id));
diesel::joinable!(post_aggregates -> post (post_id));
diesel::joinable!(post_like -> person (person_id));
diesel::joinable!(post_like -> post (post_id));
diesel::joinable!(post_read -> person (person_id));
diesel::joinable!(post_read -> post (post_id));
diesel::joinable!(post_report -> post (post_id));
diesel::joinable!(post_saved -> person (person_id));
diesel::joinable!(post_saved -> post (post_id));
diesel::joinable!(private_message_report -> private_message (private_message_id));
diesel::joinable!(registration_application -> local_user (local_user_id));
diesel::joinable!(registration_application -> person (admin_id));
diesel::joinable!(site -> instance (instance_id));
diesel::joinable!(site_aggregates -> site (site_id));
diesel::joinable!(site_language -> language (language_id));
diesel::joinable!(site_language -> site (site_id));
diesel::joinable!(tagline -> local_site (local_site_id));

diesel::allow_tables_to_appear_in_same_query!(
    admin_purge_comment,
    admin_purge_community,
    admin_purge_person,
    admin_purge_post,
    captcha_answer,
    comment,
    comment_aggregates,
    comment_like,
    comment_reply,
    comment_report,
    comment_saved,
    community,
    community_aggregates,
    community_block,
    community_follower,
    community_language,
    community_moderator,
    community_person_ban,
    custom_emoji,
    custom_emoji_keyword,
    email_verification,
    federation_allowlist,
    federation_blocklist,
    federation_queue_state,
    instance,
    language,
    local_site,
    local_site_rate_limit,
    local_user,
    local_user_language,
    mod_add,
    mod_add_community,
    mod_ban,
    mod_ban_from_community,
    mod_feature_post,
    mod_hide_community,
    mod_lock_post,
    mod_remove_comment,
    mod_remove_community,
    mod_remove_post,
    mod_transfer_community,
    password_reset_request,
    person,
    person_aggregates,
    person_ban,
    person_block,
    person_follower,
    person_mention,
    person_post_aggregates,
    post,
    post_aggregates,
    post_like,
    post_read,
    post_report,
    post_saved,
    private_message,
    private_message_report,
    received_activity,
    registration_application,
    secret,
    sent_activity,
    site,
    site_aggregates,
    site_language,
    tagline,
);<|MERGE_RESOLUTION|>--- conflicted
+++ resolved
@@ -411,14 +411,10 @@
         totp_2fa_secret -> Nullable<Text>,
         totp_2fa_url -> Nullable<Text>,
         open_links_in_new_tab -> Bool,
-        infinite_scroll_enabled -> Bool,
         blur_nsfw -> Bool,
         auto_expand -> Bool,
-<<<<<<< HEAD
-=======
         infinite_scroll_enabled -> Bool,
         admin -> Bool,
->>>>>>> 514f2222
     }
 }
 
@@ -810,16 +806,12 @@
         ap_id -> Text,
         data -> Json,
         sensitive -> Bool,
-<<<<<<< HEAD
-        published -> Timestamp,
+        published -> Timestamptz,
         send_inboxes -> Array<Nullable<Text>>,
         send_community_followers_of -> Nullable<Int4>,
         send_all_instances -> Bool,
         actor_type -> ActorTypeEnum,
         actor_apub_id -> Nullable<Text>,
-=======
-        published -> Timestamptz,
->>>>>>> 514f2222
     }
 }
 
