--- conflicted
+++ resolved
@@ -396,13 +396,9 @@
         reports_email_admins -> Bool,
         federation_signed_fetch -> Bool,
         default_post_listing_mode -> PostListingModeEnum,
-<<<<<<< HEAD
         default_post_sort_type -> PostSortTypeEnum,
         default_comment_sort_type -> CommentSortTypeEnum,
-=======
-        default_sort_type -> SortTypeEnum,
         oauth_registration -> Bool,
->>>>>>> 2b3fd70a
     }
 }
 
