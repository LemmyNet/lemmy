// @generated automatically by Diesel CLI.

pub mod sql_types {
    #[derive(diesel::query_builder::QueryId, diesel::sql_types::SqlType)]
    #[diesel(postgres_type(name = "actor_type_enum"))]
    pub struct ActorTypeEnum;

    #[derive(diesel::query_builder::QueryId, diesel::sql_types::SqlType)]
    #[diesel(postgres_type(name = "comment_sort_type_enum"))]
    pub struct CommentSortTypeEnum;

    #[derive(diesel::query_builder::QueryId, diesel::sql_types::SqlType)]
    #[diesel(postgres_type(name = "community_follower_state"))]
    pub struct CommunityFollowerState;

    #[derive(diesel::query_builder::QueryId, diesel::sql_types::SqlType)]
    #[diesel(postgres_type(name = "community_visibility"))]
    pub struct CommunityVisibility;

    #[derive(diesel::query_builder::QueryId, diesel::sql_types::SqlType)]
    #[diesel(postgres_type(name = "federation_mode_enum"))]
    pub struct FederationModeEnum;

    #[derive(diesel::query_builder::QueryId, diesel::sql_types::SqlType)]
    #[diesel(postgres_type(name = "listing_type_enum"))]
    pub struct ListingTypeEnum;

    #[derive(diesel::query_builder::QueryId, diesel::sql_types::SqlType)]
    #[diesel(postgres_type(name = "ltree"))]
    pub struct Ltree;

    #[derive(diesel::query_builder::QueryId, diesel::sql_types::SqlType)]
    #[diesel(postgres_type(name = "post_listing_mode_enum"))]
    pub struct PostListingModeEnum;

    #[derive(diesel::query_builder::QueryId, diesel::sql_types::SqlType)]
    #[diesel(postgres_type(name = "post_sort_type_enum"))]
    pub struct PostSortTypeEnum;

    #[derive(diesel::query_builder::QueryId, diesel::sql_types::SqlType)]
    #[diesel(postgres_type(name = "registration_mode_enum"))]
    pub struct RegistrationModeEnum;
}

diesel::table! {
    admin_allow_instance (id) {
        id -> Int4,
        instance_id -> Int4,
        admin_person_id -> Int4,
        allowed -> Bool,
        reason -> Nullable<Text>,
        when_ -> Timestamptz,
    }
}

diesel::table! {
    admin_block_instance (id) {
        id -> Int4,
        instance_id -> Int4,
        admin_person_id -> Int4,
        blocked -> Bool,
        reason -> Nullable<Text>,
        expires -> Nullable<Timestamptz>,
        when_ -> Timestamptz,
    }
}

diesel::table! {
    admin_purge_comment (id) {
        id -> Int4,
        admin_person_id -> Int4,
        post_id -> Int4,
        reason -> Nullable<Text>,
        when_ -> Timestamptz,
    }
}

diesel::table! {
    admin_purge_community (id) {
        id -> Int4,
        admin_person_id -> Int4,
        reason -> Nullable<Text>,
        when_ -> Timestamptz,
    }
}

diesel::table! {
    admin_purge_person (id) {
        id -> Int4,
        admin_person_id -> Int4,
        reason -> Nullable<Text>,
        when_ -> Timestamptz,
    }
}

diesel::table! {
    admin_purge_post (id) {
        id -> Int4,
        admin_person_id -> Int4,
        community_id -> Int4,
        reason -> Nullable<Text>,
        when_ -> Timestamptz,
    }
}

diesel::table! {
    captcha_answer (uuid) {
        uuid -> Uuid,
        answer -> Text,
        published -> Timestamptz,
    }
}

diesel::table! {
    use diesel::sql_types::*;
    use diesel_ltree::sql_types::Ltree;

    comment (id) {
        id -> Int4,
        creator_id -> Int4,
        post_id -> Int4,
        content -> Text,
        removed -> Bool,
        published -> Timestamptz,
        updated -> Nullable<Timestamptz>,
        deleted -> Bool,
        #[max_length = 255]
        ap_id -> Varchar,
        local -> Bool,
        path -> Ltree,
        distinguished -> Bool,
        language_id -> Int4,
    }
}

diesel::table! {
    comment_actions (person_id, comment_id) {
        person_id -> Int4,
        comment_id -> Int4,
        like_score -> Nullable<Int2>,
        liked -> Nullable<Timestamptz>,
        saved -> Nullable<Timestamptz>,
    }
}

diesel::table! {
    comment_aggregates (comment_id) {
        comment_id -> Int4,
        score -> Int8,
        upvotes -> Int8,
        downvotes -> Int8,
        published -> Timestamptz,
        child_count -> Int4,
        hot_rank -> Float8,
        controversy_rank -> Float8,
        report_count -> Int2,
        unresolved_report_count -> Int2,
    }
}

diesel::table! {
    comment_reply (id) {
        id -> Int4,
        recipient_id -> Int4,
        comment_id -> Int4,
        read -> Bool,
        published -> Timestamptz,
    }
}

diesel::table! {
    comment_report (id) {
        id -> Int4,
        creator_id -> Int4,
        comment_id -> Int4,
        original_comment_text -> Text,
        reason -> Text,
        resolved -> Bool,
        resolver_id -> Nullable<Int4>,
        published -> Timestamptz,
        updated -> Nullable<Timestamptz>,
    }
}

diesel::table! {
    use diesel::sql_types::*;
    use super::sql_types::CommunityVisibility;

    community (id) {
        id -> Int4,
        #[max_length = 255]
        name -> Varchar,
        #[max_length = 255]
        title -> Varchar,
        sidebar -> Nullable<Text>,
        removed -> Bool,
        published -> Timestamptz,
        updated -> Nullable<Timestamptz>,
        deleted -> Bool,
        nsfw -> Bool,
        #[max_length = 255]
        actor_id -> Varchar,
        local -> Bool,
        private_key -> Nullable<Text>,
        public_key -> Text,
        last_refreshed_at -> Timestamptz,
        icon -> Nullable<Text>,
        banner -> Nullable<Text>,
        #[max_length = 255]
        followers_url -> Nullable<Varchar>,
        #[max_length = 255]
        inbox_url -> Varchar,
        hidden -> Bool,
        posting_restricted_to_mods -> Bool,
        instance_id -> Int4,
        #[max_length = 255]
        moderators_url -> Nullable<Varchar>,
        #[max_length = 255]
        featured_url -> Nullable<Varchar>,
        visibility -> CommunityVisibility,
        #[max_length = 150]
        description -> Nullable<Varchar>,
    }
}

diesel::table! {
    use diesel::sql_types::*;
    use super::sql_types::CommunityFollowerState;

    community_actions (person_id, community_id) {
        community_id -> Int4,
        person_id -> Int4,
        followed -> Nullable<Timestamptz>,
        follow_state -> Nullable<CommunityFollowerState>,
        follow_approver_id -> Nullable<Int4>,
        blocked -> Nullable<Timestamptz>,
        became_moderator -> Nullable<Timestamptz>,
        received_ban -> Nullable<Timestamptz>,
        ban_expires -> Nullable<Timestamptz>,
    }
}

diesel::table! {
    community_aggregates (community_id) {
        community_id -> Int4,
        subscribers -> Int8,
        posts -> Int8,
        comments -> Int8,
        published -> Timestamptz,
        users_active_day -> Int8,
        users_active_week -> Int8,
        users_active_month -> Int8,
        users_active_half_year -> Int8,
        hot_rank -> Float8,
        subscribers_local -> Int8,
    }
}

diesel::table! {
    community_language (community_id, language_id) {
        community_id -> Int4,
        language_id -> Int4,
    }
}

diesel::table! {
    custom_emoji (id) {
        id -> Int4,
        #[max_length = 128]
        shortcode -> Varchar,
        image_url -> Text,
        alt_text -> Text,
        category -> Text,
        published -> Timestamptz,
        updated -> Nullable<Timestamptz>,
    }
}

diesel::table! {
    custom_emoji_keyword (custom_emoji_id, keyword) {
        custom_emoji_id -> Int4,
        #[max_length = 128]
        keyword -> Varchar,
    }
}

diesel::table! {
    email_verification (id) {
        id -> Int4,
        local_user_id -> Int4,
        email -> Text,
        verification_token -> Text,
        published -> Timestamptz,
    }
}

diesel::table! {
    federation_allowlist (instance_id) {
        instance_id -> Int4,
        published -> Timestamptz,
        updated -> Nullable<Timestamptz>,
    }
}

diesel::table! {
    federation_blocklist (instance_id) {
        instance_id -> Int4,
        published -> Timestamptz,
        updated -> Nullable<Timestamptz>,
        expires -> Nullable<Timestamptz>,
    }
}

diesel::table! {
    federation_queue_state (instance_id) {
        instance_id -> Int4,
        last_successful_id -> Nullable<Int8>,
        fail_count -> Int4,
        last_retry -> Nullable<Timestamptz>,
        last_successful_published_time -> Nullable<Timestamptz>,
    }
}

diesel::table! {
    image_details (link) {
        link -> Text,
        width -> Int4,
        height -> Int4,
        content_type -> Text,
    }
}

diesel::table! {
    instance (id) {
        id -> Int4,
        #[max_length = 255]
        domain -> Varchar,
        published -> Timestamptz,
        updated -> Nullable<Timestamptz>,
        #[max_length = 255]
        software -> Nullable<Varchar>,
        #[max_length = 255]
        version -> Nullable<Varchar>,
    }
}

diesel::table! {
    instance_actions (person_id, instance_id) {
        person_id -> Int4,
        instance_id -> Int4,
        blocked -> Nullable<Timestamptz>,
    }
}

diesel::table! {
    language (id) {
        id -> Int4,
        #[max_length = 3]
        code -> Varchar,
        name -> Text,
    }
}

diesel::table! {
    local_image (pictrs_alias) {
        local_user_id -> Nullable<Int4>,
        pictrs_alias -> Text,
        pictrs_delete_token -> Text,
        published -> Timestamptz,
    }
}

diesel::table! {
    use diesel::sql_types::*;
    use super::sql_types::ListingTypeEnum;
    use super::sql_types::RegistrationModeEnum;
    use super::sql_types::PostListingModeEnum;
    use super::sql_types::PostSortTypeEnum;
    use super::sql_types::CommentSortTypeEnum;
    use super::sql_types::FederationModeEnum;

    local_site (id) {
        id -> Int4,
        site_id -> Int4,
        site_setup -> Bool,
        community_creation_admin_only -> Bool,
        require_email_verification -> Bool,
        application_question -> Nullable<Text>,
        private_instance -> Bool,
        default_theme -> Text,
        default_post_listing_type -> ListingTypeEnum,
        legal_information -> Nullable<Text>,
        hide_modlog_mod_names -> Bool,
        application_email_admins -> Bool,
        slur_filter_regex -> Nullable<Text>,
        actor_name_max_length -> Int4,
        federation_enabled -> Bool,
        captcha_enabled -> Bool,
        #[max_length = 255]
        captcha_difficulty -> Varchar,
        published -> Timestamptz,
        updated -> Nullable<Timestamptz>,
        registration_mode -> RegistrationModeEnum,
        reports_email_admins -> Bool,
        federation_signed_fetch -> Bool,
        default_post_listing_mode -> PostListingModeEnum,
        default_post_sort_type -> PostSortTypeEnum,
        default_comment_sort_type -> CommentSortTypeEnum,
        oauth_registration -> Bool,
        post_upvotes -> FederationModeEnum,
        post_downvotes -> FederationModeEnum,
        comment_upvotes -> FederationModeEnum,
        comment_downvotes -> FederationModeEnum,
    }
}

diesel::table! {
    local_site_rate_limit (local_site_id) {
        local_site_id -> Int4,
        message -> Int4,
        message_per_second -> Int4,
        post -> Int4,
        post_per_second -> Int4,
        register -> Int4,
        register_per_second -> Int4,
        image -> Int4,
        image_per_second -> Int4,
        comment -> Int4,
        comment_per_second -> Int4,
        search -> Int4,
        search_per_second -> Int4,
        published -> Timestamptz,
        updated -> Nullable<Timestamptz>,
        import_user_settings -> Int4,
        import_user_settings_per_second -> Int4,
    }
}

diesel::table! {
    local_site_url_blocklist (id) {
        id -> Int4,
        url -> Text,
        published -> Timestamptz,
        updated -> Nullable<Timestamptz>,
    }
}

diesel::table! {
    use diesel::sql_types::*;
    use super::sql_types::PostSortTypeEnum;
    use super::sql_types::ListingTypeEnum;
    use super::sql_types::PostListingModeEnum;
    use super::sql_types::CommentSortTypeEnum;

    local_user (id) {
        id -> Int4,
        person_id -> Int4,
        password_encrypted -> Nullable<Text>,
        email -> Nullable<Text>,
        show_nsfw -> Bool,
        theme -> Text,
        default_post_sort_type -> PostSortTypeEnum,
        default_listing_type -> ListingTypeEnum,
        #[max_length = 20]
        interface_language -> Varchar,
        show_avatars -> Bool,
        send_notifications_to_email -> Bool,
        show_bot_accounts -> Bool,
        show_read_posts -> Bool,
        email_verified -> Bool,
        accepted_application -> Bool,
        totp_2fa_secret -> Nullable<Text>,
        open_links_in_new_tab -> Bool,
        blur_nsfw -> Bool,
        infinite_scroll_enabled -> Bool,
        admin -> Bool,
        post_listing_mode -> PostListingModeEnum,
        totp_2fa_enabled -> Bool,
        enable_keyboard_navigation -> Bool,
        enable_animated_images -> Bool,
        enable_private_messages -> Bool,
        collapse_bot_comments -> Bool,
        default_comment_sort_type -> CommentSortTypeEnum,
        auto_mark_fetched_posts_as_read -> Bool,
    }
}

diesel::table! {
    local_user_language (local_user_id, language_id) {
        local_user_id -> Int4,
        language_id -> Int4,
    }
}

diesel::table! {
    local_user_vote_display_mode (local_user_id) {
        local_user_id -> Int4,
        score -> Bool,
        upvotes -> Bool,
        downvotes -> Bool,
        upvote_percentage -> Bool,
    }
}

diesel::table! {
    login_token (token) {
        token -> Text,
        user_id -> Int4,
        published -> Timestamptz,
        ip -> Nullable<Text>,
        user_agent -> Nullable<Text>,
    }
}

diesel::table! {
    mod_add (id) {
        id -> Int4,
        mod_person_id -> Int4,
        other_person_id -> Int4,
        removed -> Bool,
        when_ -> Timestamptz,
    }
}

diesel::table! {
    mod_add_community (id) {
        id -> Int4,
        mod_person_id -> Int4,
        other_person_id -> Int4,
        community_id -> Int4,
        removed -> Bool,
        when_ -> Timestamptz,
    }
}

diesel::table! {
    mod_ban (id) {
        id -> Int4,
        mod_person_id -> Int4,
        other_person_id -> Int4,
        reason -> Nullable<Text>,
        banned -> Bool,
        expires -> Nullable<Timestamptz>,
        when_ -> Timestamptz,
    }
}

diesel::table! {
    mod_ban_from_community (id) {
        id -> Int4,
        mod_person_id -> Int4,
        other_person_id -> Int4,
        community_id -> Int4,
        reason -> Nullable<Text>,
        banned -> Bool,
        expires -> Nullable<Timestamptz>,
        when_ -> Timestamptz,
    }
}

diesel::table! {
    mod_feature_post (id) {
        id -> Int4,
        mod_person_id -> Int4,
        post_id -> Int4,
        featured -> Bool,
        when_ -> Timestamptz,
        is_featured_community -> Bool,
    }
}

diesel::table! {
    mod_hide_community (id) {
        id -> Int4,
        community_id -> Int4,
        mod_person_id -> Int4,
        when_ -> Timestamptz,
        reason -> Nullable<Text>,
        hidden -> Bool,
    }
}

diesel::table! {
    mod_lock_post (id) {
        id -> Int4,
        mod_person_id -> Int4,
        post_id -> Int4,
        locked -> Bool,
        when_ -> Timestamptz,
    }
}

diesel::table! {
    mod_remove_comment (id) {
        id -> Int4,
        mod_person_id -> Int4,
        comment_id -> Int4,
        reason -> Nullable<Text>,
        removed -> Bool,
        when_ -> Timestamptz,
    }
}

diesel::table! {
    mod_remove_community (id) {
        id -> Int4,
        mod_person_id -> Int4,
        community_id -> Int4,
        reason -> Nullable<Text>,
        removed -> Bool,
        when_ -> Timestamptz,
    }
}

diesel::table! {
    mod_remove_post (id) {
        id -> Int4,
        mod_person_id -> Int4,
        post_id -> Int4,
        reason -> Nullable<Text>,
        removed -> Bool,
        when_ -> Timestamptz,
    }
}

diesel::table! {
    mod_transfer_community (id) {
        id -> Int4,
        mod_person_id -> Int4,
        other_person_id -> Int4,
        community_id -> Int4,
        when_ -> Timestamptz,
    }
}

diesel::table! {
    modlog_combined (id) {
        id -> Int4,
        published -> Timestamptz,
        admin_allow_instance_id -> Nullable<Int4>,
        admin_block_instance_id -> Nullable<Int4>,
        admin_purge_comment_id -> Nullable<Int4>,
        admin_purge_community_id -> Nullable<Int4>,
        admin_purge_person_id -> Nullable<Int4>,
        admin_purge_post_id -> Nullable<Int4>,
        mod_add_id -> Nullable<Int4>,
        mod_add_community_id -> Nullable<Int4>,
        mod_ban_id -> Nullable<Int4>,
        mod_ban_from_community_id -> Nullable<Int4>,
        mod_feature_post_id -> Nullable<Int4>,
        mod_hide_community_id -> Nullable<Int4>,
        mod_lock_post_id -> Nullable<Int4>,
        mod_remove_comment_id -> Nullable<Int4>,
        mod_remove_community_id -> Nullable<Int4>,
        mod_remove_post_id -> Nullable<Int4>,
        mod_transfer_community_id -> Nullable<Int4>,
    }
}

diesel::table! {
    oauth_account (oauth_provider_id, local_user_id) {
        local_user_id -> Int4,
        oauth_provider_id -> Int4,
        oauth_user_id -> Text,
        published -> Timestamptz,
        updated -> Nullable<Timestamptz>,
    }
}

diesel::table! {
    oauth_provider (id) {
        id -> Int4,
        display_name -> Text,
        issuer -> Text,
        authorization_endpoint -> Text,
        token_endpoint -> Text,
        userinfo_endpoint -> Text,
        id_claim -> Text,
        client_id -> Text,
        client_secret -> Text,
        scopes -> Text,
        auto_verify_email -> Bool,
        account_linking_enabled -> Bool,
        enabled -> Bool,
        published -> Timestamptz,
        updated -> Nullable<Timestamptz>,
        use_pkce -> Bool,
    }
}

diesel::table! {
    password_reset_request (id) {
        id -> Int4,
        token -> Text,
        published -> Timestamptz,
        local_user_id -> Int4,
    }
}

diesel::table! {
    person (id) {
        id -> Int4,
        #[max_length = 255]
        name -> Varchar,
        #[max_length = 255]
        display_name -> Nullable<Varchar>,
        avatar -> Nullable<Text>,
        banned -> Bool,
        published -> Timestamptz,
        updated -> Nullable<Timestamptz>,
        #[max_length = 255]
        actor_id -> Varchar,
        bio -> Nullable<Text>,
        local -> Bool,
        private_key -> Nullable<Text>,
        public_key -> Text,
        last_refreshed_at -> Timestamptz,
        banner -> Nullable<Text>,
        deleted -> Bool,
        #[max_length = 255]
        inbox_url -> Varchar,
        matrix_user_id -> Nullable<Text>,
        bot_account -> Bool,
        ban_expires -> Nullable<Timestamptz>,
        instance_id -> Int4,
    }
}

diesel::table! {
    person_actions (person_id, target_id) {
        target_id -> Int4,
        person_id -> Int4,
        followed -> Nullable<Timestamptz>,
        follow_pending -> Nullable<Bool>,
        blocked -> Nullable<Timestamptz>,
    }
}

diesel::table! {
    person_aggregates (person_id) {
        person_id -> Int4,
        post_count -> Int8,
        post_score -> Int8,
        comment_count -> Int8,
        comment_score -> Int8,
    }
}

diesel::table! {
    person_ban (person_id) {
        person_id -> Int4,
        published -> Timestamptz,
    }
}

diesel::table! {
    person_content_combined (id) {
        id -> Int4,
        published -> Timestamptz,
        post_id -> Nullable<Int4>,
        comment_id -> Nullable<Int4>,
    }
}

diesel::table! {
    person_mention (id) {
        id -> Int4,
        recipient_id -> Int4,
        comment_id -> Int4,
        read -> Bool,
        published -> Timestamptz,
    }
}

diesel::table! {
    person_saved_combined (id) {
        id -> Int4,
<<<<<<< HEAD
        published -> Timestamptz,
=======
        saved -> Timestamptz,
>>>>>>> 2244fd00
        person_id -> Int4,
        post_id -> Nullable<Int4>,
        comment_id -> Nullable<Int4>,
    }
}

diesel::table! {
    post (id) {
        id -> Int4,
        #[max_length = 200]
        name -> Varchar,
        #[max_length = 2000]
        url -> Nullable<Varchar>,
        body -> Nullable<Text>,
        creator_id -> Int4,
        community_id -> Int4,
        removed -> Bool,
        locked -> Bool,
        published -> Timestamptz,
        updated -> Nullable<Timestamptz>,
        deleted -> Bool,
        nsfw -> Bool,
        embed_title -> Nullable<Text>,
        embed_description -> Nullable<Text>,
        thumbnail_url -> Nullable<Text>,
        #[max_length = 255]
        ap_id -> Varchar,
        local -> Bool,
        embed_video_url -> Nullable<Text>,
        language_id -> Int4,
        featured_community -> Bool,
        featured_local -> Bool,
        url_content_type -> Nullable<Text>,
        alt_text -> Nullable<Text>,
        scheduled_publish_time -> Nullable<Timestamptz>,
    }
}

diesel::table! {
    post_actions (person_id, post_id) {
        post_id -> Int4,
        person_id -> Int4,
        read -> Nullable<Timestamptz>,
        read_comments -> Nullable<Timestamptz>,
        read_comments_amount -> Nullable<Int8>,
        saved -> Nullable<Timestamptz>,
        liked -> Nullable<Timestamptz>,
        like_score -> Nullable<Int2>,
        hidden -> Nullable<Timestamptz>,
    }
}

diesel::table! {
    post_aggregates (post_id) {
        post_id -> Int4,
        comments -> Int8,
        score -> Int8,
        upvotes -> Int8,
        downvotes -> Int8,
        published -> Timestamptz,
        newest_comment_time_necro -> Timestamptz,
        newest_comment_time -> Timestamptz,
        featured_community -> Bool,
        featured_local -> Bool,
        hot_rank -> Float8,
        hot_rank_active -> Float8,
        community_id -> Int4,
        creator_id -> Int4,
        controversy_rank -> Float8,
        instance_id -> Int4,
        scaled_rank -> Float8,
        report_count -> Int2,
        unresolved_report_count -> Int2,
    }
}

diesel::table! {
    post_report (id) {
        id -> Int4,
        creator_id -> Int4,
        post_id -> Int4,
        #[max_length = 200]
        original_post_name -> Varchar,
        original_post_url -> Nullable<Text>,
        original_post_body -> Nullable<Text>,
        reason -> Text,
        resolved -> Bool,
        resolver_id -> Nullable<Int4>,
        published -> Timestamptz,
        updated -> Nullable<Timestamptz>,
    }
}

diesel::table! {
    post_tag (post_id, tag_id) {
        post_id -> Int4,
        tag_id -> Int4,
        published -> Timestamptz,
    }
}

diesel::table! {
    private_message (id) {
        id -> Int4,
        creator_id -> Int4,
        recipient_id -> Int4,
        content -> Text,
        deleted -> Bool,
        read -> Bool,
        published -> Timestamptz,
        updated -> Nullable<Timestamptz>,
        #[max_length = 255]
        ap_id -> Varchar,
        local -> Bool,
    }
}

diesel::table! {
    private_message_report (id) {
        id -> Int4,
        creator_id -> Int4,
        private_message_id -> Int4,
        original_pm_text -> Text,
        reason -> Text,
        resolved -> Bool,
        resolver_id -> Nullable<Int4>,
        published -> Timestamptz,
        updated -> Nullable<Timestamptz>,
    }
}

diesel::table! {
    received_activity (ap_id) {
        ap_id -> Text,
        published -> Timestamptz,
    }
}

diesel::table! {
    registration_application (id) {
        id -> Int4,
        local_user_id -> Int4,
        answer -> Text,
        admin_id -> Nullable<Int4>,
        deny_reason -> Nullable<Text>,
        published -> Timestamptz,
    }
}

diesel::table! {
    remote_image (link) {
        link -> Text,
        published -> Timestamptz,
    }
}

diesel::table! {
    report_combined (id) {
        id -> Int4,
        published -> Timestamptz,
        post_report_id -> Nullable<Int4>,
        comment_report_id -> Nullable<Int4>,
        private_message_report_id -> Nullable<Int4>,
    }
}

diesel::table! {
    secret (id) {
        id -> Int4,
        jwt_secret -> Varchar,
    }
}

diesel::table! {
    use diesel::sql_types::*;
    use super::sql_types::ActorTypeEnum;

    sent_activity (id) {
        id -> Int8,
        ap_id -> Text,
        data -> Json,
        sensitive -> Bool,
        published -> Timestamptz,
        send_inboxes -> Array<Nullable<Text>>,
        send_community_followers_of -> Nullable<Int4>,
        send_all_instances -> Bool,
        actor_type -> ActorTypeEnum,
        actor_apub_id -> Nullable<Text>,
    }
}

diesel::table! {
    site (id) {
        id -> Int4,
        #[max_length = 20]
        name -> Varchar,
        sidebar -> Nullable<Text>,
        published -> Timestamptz,
        updated -> Nullable<Timestamptz>,
        icon -> Nullable<Text>,
        banner -> Nullable<Text>,
        #[max_length = 150]
        description -> Nullable<Varchar>,
        #[max_length = 255]
        actor_id -> Varchar,
        last_refreshed_at -> Timestamptz,
        #[max_length = 255]
        inbox_url -> Varchar,
        private_key -> Nullable<Text>,
        public_key -> Text,
        instance_id -> Int4,
        content_warning -> Nullable<Text>,
    }
}

diesel::table! {
    site_aggregates (site_id) {
        site_id -> Int4,
        users -> Int8,
        posts -> Int8,
        comments -> Int8,
        communities -> Int8,
        users_active_day -> Int8,
        users_active_week -> Int8,
        users_active_month -> Int8,
        users_active_half_year -> Int8,
    }
}

diesel::table! {
    site_language (site_id, language_id) {
        site_id -> Int4,
        language_id -> Int4,
    }
}

diesel::table! {
    tag (id) {
        id -> Int4,
        ap_id -> Text,
        name -> Text,
        community_id -> Int4,
        published -> Timestamptz,
        updated -> Nullable<Timestamptz>,
        deleted -> Bool,
    }
}

diesel::table! {
    tagline (id) {
        id -> Int4,
        content -> Text,
        published -> Timestamptz,
        updated -> Nullable<Timestamptz>,
    }
}

diesel::joinable!(admin_allow_instance -> instance (instance_id));
diesel::joinable!(admin_allow_instance -> person (admin_person_id));
diesel::joinable!(admin_block_instance -> instance (instance_id));
diesel::joinable!(admin_block_instance -> person (admin_person_id));
diesel::joinable!(admin_purge_comment -> person (admin_person_id));
diesel::joinable!(admin_purge_comment -> post (post_id));
diesel::joinable!(admin_purge_community -> person (admin_person_id));
diesel::joinable!(admin_purge_person -> person (admin_person_id));
diesel::joinable!(admin_purge_post -> community (community_id));
diesel::joinable!(admin_purge_post -> person (admin_person_id));
diesel::joinable!(comment -> language (language_id));
diesel::joinable!(comment -> person (creator_id));
diesel::joinable!(comment -> post (post_id));
diesel::joinable!(comment_actions -> comment (comment_id));
diesel::joinable!(comment_actions -> person (person_id));
diesel::joinable!(comment_aggregates -> comment (comment_id));
diesel::joinable!(comment_reply -> comment (comment_id));
diesel::joinable!(comment_reply -> person (recipient_id));
diesel::joinable!(comment_report -> comment (comment_id));
diesel::joinable!(community -> instance (instance_id));
diesel::joinable!(community_actions -> community (community_id));
diesel::joinable!(community_aggregates -> community (community_id));
diesel::joinable!(community_language -> community (community_id));
diesel::joinable!(community_language -> language (language_id));
diesel::joinable!(custom_emoji_keyword -> custom_emoji (custom_emoji_id));
diesel::joinable!(email_verification -> local_user (local_user_id));
diesel::joinable!(federation_allowlist -> instance (instance_id));
diesel::joinable!(federation_blocklist -> instance (instance_id));
diesel::joinable!(federation_queue_state -> instance (instance_id));
diesel::joinable!(instance_actions -> instance (instance_id));
diesel::joinable!(instance_actions -> person (person_id));
diesel::joinable!(local_image -> local_user (local_user_id));
diesel::joinable!(local_site -> site (site_id));
diesel::joinable!(local_site_rate_limit -> local_site (local_site_id));
diesel::joinable!(local_user -> person (person_id));
diesel::joinable!(local_user_language -> language (language_id));
diesel::joinable!(local_user_language -> local_user (local_user_id));
diesel::joinable!(local_user_vote_display_mode -> local_user (local_user_id));
diesel::joinable!(login_token -> local_user (user_id));
diesel::joinable!(mod_add_community -> community (community_id));
diesel::joinable!(mod_ban_from_community -> community (community_id));
diesel::joinable!(mod_feature_post -> person (mod_person_id));
diesel::joinable!(mod_feature_post -> post (post_id));
diesel::joinable!(mod_hide_community -> community (community_id));
diesel::joinable!(mod_hide_community -> person (mod_person_id));
diesel::joinable!(mod_lock_post -> person (mod_person_id));
diesel::joinable!(mod_lock_post -> post (post_id));
diesel::joinable!(mod_remove_comment -> comment (comment_id));
diesel::joinable!(mod_remove_comment -> person (mod_person_id));
diesel::joinable!(mod_remove_community -> community (community_id));
diesel::joinable!(mod_remove_community -> person (mod_person_id));
diesel::joinable!(mod_remove_post -> person (mod_person_id));
diesel::joinable!(mod_remove_post -> post (post_id));
diesel::joinable!(mod_transfer_community -> community (community_id));
diesel::joinable!(modlog_combined -> admin_allow_instance (admin_allow_instance_id));
diesel::joinable!(modlog_combined -> admin_block_instance (admin_block_instance_id));
diesel::joinable!(modlog_combined -> admin_purge_comment (admin_purge_comment_id));
diesel::joinable!(modlog_combined -> admin_purge_community (admin_purge_community_id));
diesel::joinable!(modlog_combined -> admin_purge_person (admin_purge_person_id));
diesel::joinable!(modlog_combined -> admin_purge_post (admin_purge_post_id));
diesel::joinable!(modlog_combined -> mod_add (mod_add_id));
diesel::joinable!(modlog_combined -> mod_add_community (mod_add_community_id));
diesel::joinable!(modlog_combined -> mod_ban (mod_ban_id));
diesel::joinable!(modlog_combined -> mod_ban_from_community (mod_ban_from_community_id));
diesel::joinable!(modlog_combined -> mod_feature_post (mod_feature_post_id));
diesel::joinable!(modlog_combined -> mod_hide_community (mod_hide_community_id));
diesel::joinable!(modlog_combined -> mod_lock_post (mod_lock_post_id));
diesel::joinable!(modlog_combined -> mod_remove_comment (mod_remove_comment_id));
diesel::joinable!(modlog_combined -> mod_remove_community (mod_remove_community_id));
diesel::joinable!(modlog_combined -> mod_remove_post (mod_remove_post_id));
diesel::joinable!(modlog_combined -> mod_transfer_community (mod_transfer_community_id));
diesel::joinable!(oauth_account -> local_user (local_user_id));
diesel::joinable!(oauth_account -> oauth_provider (oauth_provider_id));
diesel::joinable!(password_reset_request -> local_user (local_user_id));
diesel::joinable!(person -> instance (instance_id));
diesel::joinable!(person_aggregates -> person (person_id));
diesel::joinable!(person_ban -> person (person_id));
diesel::joinable!(person_content_combined -> comment (comment_id));
diesel::joinable!(person_content_combined -> post (post_id));
diesel::joinable!(person_mention -> comment (comment_id));
diesel::joinable!(person_mention -> person (recipient_id));
diesel::joinable!(person_saved_combined -> comment (comment_id));
diesel::joinable!(person_saved_combined -> person (person_id));
diesel::joinable!(person_saved_combined -> post (post_id));
diesel::joinable!(post -> community (community_id));
diesel::joinable!(post -> language (language_id));
diesel::joinable!(post -> person (creator_id));
diesel::joinable!(post_actions -> person (person_id));
diesel::joinable!(post_actions -> post (post_id));
diesel::joinable!(post_aggregates -> community (community_id));
diesel::joinable!(post_aggregates -> instance (instance_id));
diesel::joinable!(post_aggregates -> person (creator_id));
diesel::joinable!(post_aggregates -> post (post_id));
diesel::joinable!(post_report -> post (post_id));
diesel::joinable!(post_tag -> post (post_id));
diesel::joinable!(post_tag -> tag (tag_id));
diesel::joinable!(private_message_report -> private_message (private_message_id));
diesel::joinable!(registration_application -> local_user (local_user_id));
diesel::joinable!(registration_application -> person (admin_id));
diesel::joinable!(report_combined -> comment_report (comment_report_id));
diesel::joinable!(report_combined -> post_report (post_report_id));
diesel::joinable!(report_combined -> private_message_report (private_message_report_id));
diesel::joinable!(site -> instance (instance_id));
diesel::joinable!(site_aggregates -> site (site_id));
diesel::joinable!(site_language -> language (language_id));
diesel::joinable!(site_language -> site (site_id));
diesel::joinable!(tag -> community (community_id));

diesel::allow_tables_to_appear_in_same_query!(
    admin_allow_instance,
    admin_block_instance,
    admin_purge_comment,
    admin_purge_community,
    admin_purge_person,
    admin_purge_post,
    captcha_answer,
    comment,
    comment_actions,
    comment_aggregates,
    comment_reply,
    comment_report,
    community,
    community_actions,
    community_aggregates,
    community_language,
    custom_emoji,
    custom_emoji_keyword,
    email_verification,
    federation_allowlist,
    federation_blocklist,
    federation_queue_state,
    image_details,
    instance,
    instance_actions,
    language,
    local_image,
    local_site,
    local_site_rate_limit,
    local_site_url_blocklist,
    local_user,
    local_user_language,
    local_user_vote_display_mode,
    login_token,
    mod_add,
    mod_add_community,
    mod_ban,
    mod_ban_from_community,
    mod_feature_post,
    mod_hide_community,
    mod_lock_post,
    mod_remove_comment,
    mod_remove_community,
    mod_remove_post,
    mod_transfer_community,
    modlog_combined,
    oauth_account,
    oauth_provider,
    password_reset_request,
    person,
    person_actions,
    person_aggregates,
    person_ban,
    person_content_combined,
    person_mention,
    person_saved_combined,
    post,
    post_actions,
    post_aggregates,
    post_report,
    post_tag,
    private_message,
    private_message_report,
    received_activity,
    registration_application,
    remote_image,
    report_combined,
    secret,
    sent_activity,
    site,
    site_aggregates,
    site_language,
    tag,
    tagline,
);<|MERGE_RESOLUTION|>--- conflicted
+++ resolved
@@ -775,11 +775,7 @@
 diesel::table! {
     person_saved_combined (id) {
         id -> Int4,
-<<<<<<< HEAD
-        published -> Timestamptz,
-=======
         saved -> Timestamptz,
->>>>>>> 2244fd00
         person_id -> Int4,
         post_id -> Nullable<Int4>,
         comment_id -> Nullable<Int4>,
