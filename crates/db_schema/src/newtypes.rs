--- conflicted
+++ resolved
@@ -179,118 +179,11 @@
 #[cfg_attr(feature = "full", ts(export))]
 pub struct DbUrl(pub(crate) Box<Url>);
 
-<<<<<<< HEAD
-#[derive(Debug, Copy, Clone, Hash, Eq, PartialEq, Serialize, Deserialize, Default)]
-=======
 #[derive(Debug, Copy, Clone, Hash, Eq, PartialEq, Default)]
->>>>>>> 2244fd00
 #[cfg_attr(feature = "full", derive(DieselNewType))]
 /// The report combined id
 pub struct ReportCombinedId(i32);
 
-<<<<<<< HEAD
-#[derive(Debug, Copy, Clone, Hash, Eq, PartialEq, Serialize, Deserialize, Default)]
-#[cfg_attr(feature = "full", derive(DieselNewType, TS))]
-#[cfg_attr(feature = "full", ts(export))]
-/// The person content combined id
-pub struct PersonContentCombinedId(i32);
-
-#[derive(Debug, Copy, Clone, Hash, Eq, PartialEq, Serialize, Deserialize, Default)]
-#[cfg_attr(feature = "full", derive(DieselNewType, TS))]
-#[cfg_attr(feature = "full", ts(export))]
-/// The person saved combined id
-pub struct PersonSavedCombinedId(i32);
-
-#[derive(Debug, Copy, Clone, Hash, Eq, PartialEq, Serialize, Deserialize, Default)]
-#[cfg_attr(feature = "full", derive(DieselNewType))]
-pub struct ModlogCombinedId(i32);
-
-#[derive(Debug, Copy, Clone, Hash, Eq, PartialEq, Serialize, Deserialize, Default)]
-#[cfg_attr(feature = "full", derive(DieselNewType, TS))]
-#[cfg_attr(feature = "full", ts(export))]
-pub struct AdminAllowInstanceId(pub i32);
-
-#[derive(Debug, Copy, Clone, Hash, Eq, PartialEq, Serialize, Deserialize, Default)]
-#[cfg_attr(feature = "full", derive(DieselNewType, TS))]
-#[cfg_attr(feature = "full", ts(export))]
-pub struct AdminBlockInstanceId(pub i32);
-
-#[derive(Debug, Copy, Clone, Hash, Eq, PartialEq, Serialize, Deserialize, Default)]
-#[cfg_attr(feature = "full", derive(DieselNewType, TS))]
-#[cfg_attr(feature = "full", ts(export))]
-pub struct AdminPurgePersonId(pub i32);
-
-#[derive(Debug, Copy, Clone, Hash, Eq, PartialEq, Serialize, Deserialize, Default)]
-#[cfg_attr(feature = "full", derive(DieselNewType, TS))]
-#[cfg_attr(feature = "full", ts(export))]
-pub struct AdminPurgeCommunityId(pub i32);
-
-#[derive(Debug, Copy, Clone, Hash, Eq, PartialEq, Serialize, Deserialize, Default)]
-#[cfg_attr(feature = "full", derive(DieselNewType, TS))]
-#[cfg_attr(feature = "full", ts(export))]
-pub struct AdminPurgeCommentId(pub i32);
-
-#[derive(Debug, Copy, Clone, Hash, Eq, PartialEq, Serialize, Deserialize, Default)]
-#[cfg_attr(feature = "full", derive(DieselNewType, TS))]
-#[cfg_attr(feature = "full", ts(export))]
-pub struct AdminPurgePostId(pub i32);
-
-#[derive(Debug, Copy, Clone, Hash, Eq, PartialEq, Serialize, Deserialize, Default)]
-#[cfg_attr(feature = "full", derive(DieselNewType, TS))]
-#[cfg_attr(feature = "full", ts(export))]
-pub struct ModRemovePostId(pub i32);
-
-#[derive(Debug, Copy, Clone, Hash, Eq, PartialEq, Serialize, Deserialize, Default)]
-#[cfg_attr(feature = "full", derive(DieselNewType, TS))]
-#[cfg_attr(feature = "full", ts(export))]
-pub struct ModRemoveCommentId(pub i32);
-
-#[derive(Debug, Copy, Clone, Hash, Eq, PartialEq, Serialize, Deserialize, Default)]
-#[cfg_attr(feature = "full", derive(DieselNewType, TS))]
-#[cfg_attr(feature = "full", ts(export))]
-pub struct ModRemoveCommunityId(pub i32);
-
-#[derive(Debug, Copy, Clone, Hash, Eq, PartialEq, Serialize, Deserialize, Default)]
-#[cfg_attr(feature = "full", derive(DieselNewType, TS))]
-#[cfg_attr(feature = "full", ts(export))]
-pub struct ModLockPostId(pub i32);
-
-#[derive(Debug, Copy, Clone, Hash, Eq, PartialEq, Serialize, Deserialize, Default)]
-#[cfg_attr(feature = "full", derive(DieselNewType, TS))]
-#[cfg_attr(feature = "full", ts(export))]
-pub struct ModFeaturePostId(pub i32);
-
-#[derive(Debug, Copy, Clone, Hash, Eq, PartialEq, Serialize, Deserialize, Default)]
-#[cfg_attr(feature = "full", derive(DieselNewType, TS))]
-#[cfg_attr(feature = "full", ts(export))]
-pub struct ModBanFromCommunityId(pub i32);
-
-#[derive(Debug, Copy, Clone, Hash, Eq, PartialEq, Serialize, Deserialize, Default)]
-#[cfg_attr(feature = "full", derive(DieselNewType, TS))]
-#[cfg_attr(feature = "full", ts(export))]
-pub struct ModBanId(pub i32);
-
-#[derive(Debug, Copy, Clone, Hash, Eq, PartialEq, Serialize, Deserialize, Default)]
-#[cfg_attr(feature = "full", derive(DieselNewType, TS))]
-#[cfg_attr(feature = "full", ts(export))]
-pub struct ModHideCommunityId(pub i32);
-
-#[derive(Debug, Copy, Clone, Hash, Eq, PartialEq, Serialize, Deserialize, Default)]
-#[cfg_attr(feature = "full", derive(DieselNewType, TS))]
-#[cfg_attr(feature = "full", ts(export))]
-pub struct ModAddCommunityId(pub i32);
-
-#[derive(Debug, Copy, Clone, Hash, Eq, PartialEq, Serialize, Deserialize, Default)]
-#[cfg_attr(feature = "full", derive(DieselNewType, TS))]
-#[cfg_attr(feature = "full", ts(export))]
-pub struct ModTransferCommunityId(pub i32);
-
-#[derive(Debug, Copy, Clone, Hash, Eq, PartialEq, Serialize, Deserialize, Default)]
-#[cfg_attr(feature = "full", derive(DieselNewType, TS))]
-#[cfg_attr(feature = "full", ts(export))]
-pub struct ModAddId(pub i32);
-
-=======
 #[derive(Debug, Copy, Clone, Hash, Eq, PartialEq, Default)]
 #[cfg_attr(feature = "full", derive(DieselNewType))]
 /// The person content combined id
@@ -301,7 +194,95 @@
 /// The person saved combined id
 pub struct PersonSavedCombinedId(i32);
 
->>>>>>> 2244fd00
+#[derive(Debug, Copy, Clone, Hash, Eq, PartialEq, Serialize, Deserialize, Default)]
+#[cfg_attr(feature = "full", derive(DieselNewType))]
+pub struct ModlogCombinedId(i32);
+
+#[derive(Debug, Copy, Clone, Hash, Eq, PartialEq, Serialize, Deserialize, Default)]
+#[cfg_attr(feature = "full", derive(DieselNewType, TS))]
+#[cfg_attr(feature = "full", ts(export))]
+pub struct AdminAllowInstanceId(pub i32);
+
+#[derive(Debug, Copy, Clone, Hash, Eq, PartialEq, Serialize, Deserialize, Default)]
+#[cfg_attr(feature = "full", derive(DieselNewType, TS))]
+#[cfg_attr(feature = "full", ts(export))]
+pub struct AdminBlockInstanceId(pub i32);
+
+#[derive(Debug, Copy, Clone, Hash, Eq, PartialEq, Serialize, Deserialize, Default)]
+#[cfg_attr(feature = "full", derive(DieselNewType, TS))]
+#[cfg_attr(feature = "full", ts(export))]
+pub struct AdminPurgePersonId(pub i32);
+
+#[derive(Debug, Copy, Clone, Hash, Eq, PartialEq, Serialize, Deserialize, Default)]
+#[cfg_attr(feature = "full", derive(DieselNewType, TS))]
+#[cfg_attr(feature = "full", ts(export))]
+pub struct AdminPurgeCommunityId(pub i32);
+
+#[derive(Debug, Copy, Clone, Hash, Eq, PartialEq, Serialize, Deserialize, Default)]
+#[cfg_attr(feature = "full", derive(DieselNewType, TS))]
+#[cfg_attr(feature = "full", ts(export))]
+pub struct AdminPurgeCommentId(pub i32);
+
+#[derive(Debug, Copy, Clone, Hash, Eq, PartialEq, Serialize, Deserialize, Default)]
+#[cfg_attr(feature = "full", derive(DieselNewType, TS))]
+#[cfg_attr(feature = "full", ts(export))]
+pub struct AdminPurgePostId(pub i32);
+
+#[derive(Debug, Copy, Clone, Hash, Eq, PartialEq, Serialize, Deserialize, Default)]
+#[cfg_attr(feature = "full", derive(DieselNewType, TS))]
+#[cfg_attr(feature = "full", ts(export))]
+pub struct ModRemovePostId(pub i32);
+
+#[derive(Debug, Copy, Clone, Hash, Eq, PartialEq, Serialize, Deserialize, Default)]
+#[cfg_attr(feature = "full", derive(DieselNewType, TS))]
+#[cfg_attr(feature = "full", ts(export))]
+pub struct ModRemoveCommentId(pub i32);
+
+#[derive(Debug, Copy, Clone, Hash, Eq, PartialEq, Serialize, Deserialize, Default)]
+#[cfg_attr(feature = "full", derive(DieselNewType, TS))]
+#[cfg_attr(feature = "full", ts(export))]
+pub struct ModRemoveCommunityId(pub i32);
+
+#[derive(Debug, Copy, Clone, Hash, Eq, PartialEq, Serialize, Deserialize, Default)]
+#[cfg_attr(feature = "full", derive(DieselNewType, TS))]
+#[cfg_attr(feature = "full", ts(export))]
+pub struct ModLockPostId(pub i32);
+
+#[derive(Debug, Copy, Clone, Hash, Eq, PartialEq, Serialize, Deserialize, Default)]
+#[cfg_attr(feature = "full", derive(DieselNewType, TS))]
+#[cfg_attr(feature = "full", ts(export))]
+pub struct ModFeaturePostId(pub i32);
+
+#[derive(Debug, Copy, Clone, Hash, Eq, PartialEq, Serialize, Deserialize, Default)]
+#[cfg_attr(feature = "full", derive(DieselNewType, TS))]
+#[cfg_attr(feature = "full", ts(export))]
+pub struct ModBanFromCommunityId(pub i32);
+
+#[derive(Debug, Copy, Clone, Hash, Eq, PartialEq, Serialize, Deserialize, Default)]
+#[cfg_attr(feature = "full", derive(DieselNewType, TS))]
+#[cfg_attr(feature = "full", ts(export))]
+pub struct ModBanId(pub i32);
+
+#[derive(Debug, Copy, Clone, Hash, Eq, PartialEq, Serialize, Deserialize, Default)]
+#[cfg_attr(feature = "full", derive(DieselNewType, TS))]
+#[cfg_attr(feature = "full", ts(export))]
+pub struct ModHideCommunityId(pub i32);
+
+#[derive(Debug, Copy, Clone, Hash, Eq, PartialEq, Serialize, Deserialize, Default)]
+#[cfg_attr(feature = "full", derive(DieselNewType, TS))]
+#[cfg_attr(feature = "full", ts(export))]
+pub struct ModAddCommunityId(pub i32);
+
+#[derive(Debug, Copy, Clone, Hash, Eq, PartialEq, Serialize, Deserialize, Default)]
+#[cfg_attr(feature = "full", derive(DieselNewType, TS))]
+#[cfg_attr(feature = "full", ts(export))]
+pub struct ModTransferCommunityId(pub i32);
+
+#[derive(Debug, Copy, Clone, Hash, Eq, PartialEq, Serialize, Deserialize, Default)]
+#[cfg_attr(feature = "full", derive(DieselNewType, TS))]
+#[cfg_attr(feature = "full", ts(export))]
+pub struct ModAddId(pub i32);
+
 impl DbUrl {
   pub fn inner(&self) -> &Url {
     &self.0
