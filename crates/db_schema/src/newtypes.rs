#[cfg(feature = "full")]
use activitypub_federation::{
  fetch::collection_id::CollectionId,
  fetch::object_id::ObjectId,
  traits::Collection,
  traits::Object,
};
#[cfg(feature = "full")]
use diesel::{
  backend::Backend,
  deserialize::FromSql,
  pg::Pg,
  serialize::{Output, ToSql},
  sql_types::Text,
};
#[cfg(feature = "full")]
use diesel_ltree::Ltree;
use serde::{Deserialize, Serialize};
use std::{
  fmt,
  fmt::{Display, Formatter},
  ops::Deref,
};
#[cfg(feature = "full")]
use ts_rs::TS;
use url::Url;

#[derive(Debug, Copy, Clone, Hash, Eq, PartialEq, Default, Serialize, Deserialize)]
#[cfg_attr(feature = "full", derive(DieselNewType, TS))]
#[cfg_attr(feature = "full", ts(export))]
/// The post id.
pub struct PostId(pub i32);

impl fmt::Display for PostId {
  fn fmt(&self, f: &mut fmt::Formatter<'_>) -> fmt::Result {
    write!(f, "{}", self.0)
  }
}

#[derive(Debug, Copy, Clone, Hash, Eq, PartialEq, Default, Serialize, Deserialize)]
#[cfg_attr(feature = "full", derive(DieselNewType, TS))]
#[cfg_attr(feature = "full", ts(export))]
/// The person id.
pub struct PersonId(pub i32);

#[derive(Debug, Copy, Clone, Hash, Eq, PartialEq, Serialize, Deserialize, Default)]
#[cfg_attr(feature = "full", derive(DieselNewType, TS))]
#[cfg_attr(feature = "full", ts(export))]
/// The comment id.
pub struct CommentId(pub i32);

impl fmt::Display for CommentId {
  fn fmt(&self, f: &mut fmt::Formatter<'_>) -> fmt::Result {
    write!(f, "{}", self.0)
  }
}

pub enum PostOrCommentId {
  Post(PostId),
  Comment(CommentId),
}

#[derive(Debug, Copy, Clone, Hash, Eq, PartialEq, Default, Serialize, Deserialize)]
#[cfg_attr(feature = "full", derive(DieselNewType, TS))]
#[cfg_attr(feature = "full", ts(export))]
/// The community id.
pub struct CommunityId(pub i32);

#[derive(Debug, Copy, Clone, Hash, Eq, PartialEq, Default, Serialize, Deserialize)]
#[cfg_attr(feature = "full", derive(DieselNewType, TS))]
#[cfg_attr(feature = "full", ts(export))]
/// The local user id.
pub struct LocalUserId(pub i32);

#[derive(Debug, Copy, Clone, Hash, Eq, PartialEq, Serialize, Deserialize, Default)]
#[cfg_attr(feature = "full", derive(DieselNewType, TS))]
#[cfg_attr(feature = "full", ts(export))]
/// The private message id.
pub struct PrivateMessageId(pub i32);

impl fmt::Display for PrivateMessageId {
  fn fmt(&self, f: &mut fmt::Formatter<'_>) -> fmt::Result {
    write!(f, "{}", self.0)
  }
}

#[derive(Debug, Copy, Clone, Hash, Eq, PartialEq, Serialize, Deserialize, Default)]
#[cfg_attr(feature = "full", derive(DieselNewType, TS))]
#[cfg_attr(feature = "full", ts(export))]
/// The person comment mention id.
pub struct PersonCommentMentionId(pub i32);

#[derive(Debug, Copy, Clone, Hash, Eq, PartialEq, Serialize, Deserialize, Default)]
#[cfg_attr(feature = "full", derive(DieselNewType, TS))]
#[cfg_attr(feature = "full", ts(export))]
/// The person post mention id.
pub struct PersonPostMentionId(pub i32);

#[derive(Debug, Copy, Clone, Hash, Eq, PartialEq, Serialize, Deserialize, Default)]
#[cfg_attr(feature = "full", derive(DieselNewType, TS))]
#[cfg_attr(feature = "full", ts(export))]
/// The comment report id.
pub struct CommentReportId(pub i32);

#[derive(Debug, Copy, Clone, Hash, Eq, PartialEq, Serialize, Deserialize, Default)]
#[cfg_attr(feature = "full", derive(DieselNewType, TS))]
#[cfg_attr(feature = "full", ts(export))]
/// The community report id.
pub struct CommunityReportId(pub i32);

#[derive(Debug, Copy, Clone, Hash, Eq, PartialEq, Serialize, Deserialize, Default)]
#[cfg_attr(feature = "full", derive(DieselNewType, TS))]
#[cfg_attr(feature = "full", ts(export))]
/// The post report id.
pub struct PostReportId(pub i32);

#[derive(Debug, Copy, Clone, Hash, Eq, PartialEq, Serialize, Deserialize, Default)]
#[cfg_attr(feature = "full", derive(DieselNewType, TS))]
#[cfg_attr(feature = "full", ts(export))]
/// The private message report id.
pub struct PrivateMessageReportId(pub i32);

#[derive(Debug, Copy, Clone, Hash, Eq, PartialEq, Serialize, Deserialize, Default)]
#[cfg_attr(feature = "full", derive(DieselNewType, TS))]
#[cfg_attr(feature = "full", ts(export))]
/// The site id.
pub struct SiteId(pub i32);

#[derive(Debug, Copy, Clone, Hash, Eq, PartialEq, Serialize, Deserialize, Default)]
#[cfg_attr(feature = "full", derive(DieselNewType, TS))]
#[cfg_attr(feature = "full", ts(export))]
/// The language id.
pub struct LanguageId(pub i32);

#[derive(Debug, Copy, Clone, Hash, Eq, PartialEq, Serialize, Deserialize, Default)]
#[cfg_attr(feature = "full", derive(DieselNewType, TS))]
#[cfg_attr(feature = "full", ts(export))]
/// The comment reply id.
pub struct CommentReplyId(pub i32);

#[derive(
  Debug, Copy, Clone, Hash, Eq, PartialEq, Serialize, Deserialize, Default, Ord, PartialOrd,
)]
#[cfg_attr(feature = "full", derive(DieselNewType, TS))]
#[cfg_attr(feature = "full", ts(export))]
/// The instance id.
pub struct InstanceId(pub i32);

#[derive(
  Debug, Copy, Clone, Hash, Eq, PartialEq, Serialize, Deserialize, Default, PartialOrd, Ord,
)]
#[cfg_attr(feature = "full", derive(DieselNewType, TS))]
#[cfg_attr(feature = "full", ts(export))]
pub struct ActivityId(pub i64);

#[derive(Debug, Copy, Clone, Hash, Eq, PartialEq, Serialize, Deserialize, Default)]
#[cfg_attr(feature = "full", derive(DieselNewType, TS))]
#[cfg_attr(feature = "full", ts(export))]
/// The local site id.
pub struct LocalSiteId(i32);

#[derive(Debug, Copy, Clone, Hash, Eq, PartialEq, Serialize, Deserialize, Default)]
#[cfg_attr(feature = "full", derive(DieselNewType, TS))]
#[cfg_attr(feature = "full", ts(export))]
/// The custom emoji id.
pub struct CustomEmojiId(i32);

#[derive(Debug, Copy, Clone, Hash, Eq, PartialEq, Serialize, Deserialize, Default)]
#[cfg_attr(feature = "full", derive(DieselNewType, TS))]
#[cfg_attr(feature = "full", ts(export))]
/// The tagline id.
pub struct TaglineId(i32);

#[derive(Debug, Copy, Clone, Hash, Eq, PartialEq, Serialize, Deserialize, Default)]
#[cfg_attr(feature = "full", derive(DieselNewType, TS))]
#[cfg_attr(feature = "full", ts(export))]
/// The registration application id.
pub struct RegistrationApplicationId(i32);

#[derive(Debug, Copy, Clone, Hash, Eq, PartialEq, Serialize, Deserialize, Default)]
#[cfg_attr(feature = "full", derive(DieselNewType, TS))]
#[cfg_attr(feature = "full", ts(export))]
/// The oauth provider id.
pub struct OAuthProviderId(pub i32);

#[cfg(feature = "full")]
#[derive(Serialize, Deserialize)]
#[serde(remote = "Ltree")]
/// Do remote derivation for the Ltree struct
pub struct LtreeDef(pub String);

#[repr(transparent)]
#[derive(Clone, PartialEq, Eq, Serialize, Deserialize, Debug, Hash)]
#[cfg_attr(feature = "full", derive(AsExpression, FromSqlRow, TS))]
#[cfg_attr(feature = "full", diesel(sql_type = diesel::sql_types::Text))]
#[cfg_attr(feature = "full", ts(export))]
pub struct DbUrl(pub(crate) Box<Url>);

#[derive(Debug, Copy, Clone, Hash, Eq, PartialEq, Default)]
#[cfg_attr(feature = "full", derive(DieselNewType))]
/// The report combined id
pub struct ReportCombinedId(i32);

<<<<<<< HEAD
#[derive(Debug, Copy, Clone, Hash, Eq, PartialEq, Serialize, Deserialize, Default)]
#[cfg_attr(feature = "full", derive(DieselNewType, TS))]
#[cfg_attr(feature = "full", ts(export))]
/// The person content combined id
pub struct PersonContentCombinedId(i32);

#[derive(Debug, Copy, Clone, Hash, Eq, PartialEq, Serialize, Deserialize, Default)]
#[cfg_attr(feature = "full", derive(DieselNewType, TS))]
#[cfg_attr(feature = "full", ts(export))]
=======
#[derive(Debug, Copy, Clone, Hash, Eq, PartialEq, Default)]
#[cfg_attr(feature = "full", derive(DieselNewType))]
/// The person content combined id
pub struct PersonContentCombinedId(i32);

#[derive(Debug, Copy, Clone, Hash, Eq, PartialEq, Default)]
#[cfg_attr(feature = "full", derive(DieselNewType))]
>>>>>>> 09473c1c
/// The person saved combined id
pub struct PersonSavedCombinedId(i32);

#[derive(Debug, Copy, Clone, Hash, Eq, PartialEq, Serialize, Deserialize, Default)]
#[cfg_attr(feature = "full", derive(DieselNewType))]
pub struct ModlogCombinedId(i32);

#[derive(Debug, Copy, Clone, Hash, Eq, PartialEq, Serialize, Deserialize, Default)]
#[cfg_attr(feature = "full", derive(DieselNewType))]
/// The inbox combined id
pub struct InboxCombinedId(i32);

#[derive(Debug, Copy, Clone, Hash, Eq, PartialEq, Serialize, Deserialize, Default)]
#[cfg_attr(feature = "full", derive(DieselNewType, TS))]
#[cfg_attr(feature = "full", ts(export))]
<<<<<<< HEAD
/// The search combined id
pub struct SearchCombinedId(i32);

#[derive(Debug, Copy, Clone, Hash, Eq, PartialEq, Serialize, Deserialize, Default)]
#[cfg_attr(feature = "full", derive(DieselNewType, TS))]
#[cfg_attr(feature = "full", ts(export))]
=======
>>>>>>> 09473c1c
pub struct AdminAllowInstanceId(pub i32);

#[derive(Debug, Copy, Clone, Hash, Eq, PartialEq, Serialize, Deserialize, Default)]
#[cfg_attr(feature = "full", derive(DieselNewType, TS))]
#[cfg_attr(feature = "full", ts(export))]
pub struct AdminBlockInstanceId(pub i32);

#[derive(Debug, Copy, Clone, Hash, Eq, PartialEq, Serialize, Deserialize, Default)]
#[cfg_attr(feature = "full", derive(DieselNewType, TS))]
#[cfg_attr(feature = "full", ts(export))]
pub struct AdminPurgePersonId(pub i32);

#[derive(Debug, Copy, Clone, Hash, Eq, PartialEq, Serialize, Deserialize, Default)]
#[cfg_attr(feature = "full", derive(DieselNewType, TS))]
#[cfg_attr(feature = "full", ts(export))]
pub struct AdminPurgeCommunityId(pub i32);

#[derive(Debug, Copy, Clone, Hash, Eq, PartialEq, Serialize, Deserialize, Default)]
#[cfg_attr(feature = "full", derive(DieselNewType, TS))]
#[cfg_attr(feature = "full", ts(export))]
pub struct AdminPurgeCommentId(pub i32);

#[derive(Debug, Copy, Clone, Hash, Eq, PartialEq, Serialize, Deserialize, Default)]
#[cfg_attr(feature = "full", derive(DieselNewType, TS))]
#[cfg_attr(feature = "full", ts(export))]
pub struct AdminPurgePostId(pub i32);

#[derive(Debug, Copy, Clone, Hash, Eq, PartialEq, Serialize, Deserialize, Default)]
#[cfg_attr(feature = "full", derive(DieselNewType, TS))]
#[cfg_attr(feature = "full", ts(export))]
pub struct ModRemovePostId(pub i32);

#[derive(Debug, Copy, Clone, Hash, Eq, PartialEq, Serialize, Deserialize, Default)]
#[cfg_attr(feature = "full", derive(DieselNewType, TS))]
#[cfg_attr(feature = "full", ts(export))]
pub struct ModRemoveCommentId(pub i32);

#[derive(Debug, Copy, Clone, Hash, Eq, PartialEq, Serialize, Deserialize, Default)]
#[cfg_attr(feature = "full", derive(DieselNewType, TS))]
#[cfg_attr(feature = "full", ts(export))]
pub struct ModRemoveCommunityId(pub i32);

#[derive(Debug, Copy, Clone, Hash, Eq, PartialEq, Serialize, Deserialize, Default)]
#[cfg_attr(feature = "full", derive(DieselNewType, TS))]
#[cfg_attr(feature = "full", ts(export))]
pub struct ModLockPostId(pub i32);

#[derive(Debug, Copy, Clone, Hash, Eq, PartialEq, Serialize, Deserialize, Default)]
#[cfg_attr(feature = "full", derive(DieselNewType, TS))]
#[cfg_attr(feature = "full", ts(export))]
pub struct ModFeaturePostId(pub i32);

#[derive(Debug, Copy, Clone, Hash, Eq, PartialEq, Serialize, Deserialize, Default)]
#[cfg_attr(feature = "full", derive(DieselNewType, TS))]
#[cfg_attr(feature = "full", ts(export))]
pub struct ModBanFromCommunityId(pub i32);

#[derive(Debug, Copy, Clone, Hash, Eq, PartialEq, Serialize, Deserialize, Default)]
#[cfg_attr(feature = "full", derive(DieselNewType, TS))]
#[cfg_attr(feature = "full", ts(export))]
pub struct ModBanId(pub i32);

#[derive(Debug, Copy, Clone, Hash, Eq, PartialEq, Serialize, Deserialize, Default)]
#[cfg_attr(feature = "full", derive(DieselNewType, TS))]
#[cfg_attr(feature = "full", ts(export))]
pub struct ModHideCommunityId(pub i32);

#[derive(Debug, Copy, Clone, Hash, Eq, PartialEq, Serialize, Deserialize, Default)]
#[cfg_attr(feature = "full", derive(DieselNewType, TS))]
#[cfg_attr(feature = "full", ts(export))]
pub struct ModAddCommunityId(pub i32);

#[derive(Debug, Copy, Clone, Hash, Eq, PartialEq, Serialize, Deserialize, Default)]
#[cfg_attr(feature = "full", derive(DieselNewType, TS))]
#[cfg_attr(feature = "full", ts(export))]
pub struct ModTransferCommunityId(pub i32);

#[derive(Debug, Copy, Clone, Hash, Eq, PartialEq, Serialize, Deserialize, Default)]
#[cfg_attr(feature = "full", derive(DieselNewType, TS))]
#[cfg_attr(feature = "full", ts(export))]
pub struct ModAddId(pub i32);

impl DbUrl {
  pub fn inner(&self) -> &Url {
    &self.0
  }
}

impl Display for DbUrl {
  fn fmt(&self, f: &mut Formatter<'_>) -> std::fmt::Result {
    self.clone().0.fmt(f)
  }
}

// the project doesn't compile with From
#[expect(clippy::from_over_into)]
impl Into<DbUrl> for Url {
  fn into(self) -> DbUrl {
    DbUrl(Box::new(self))
  }
}
#[expect(clippy::from_over_into)]
impl Into<Url> for DbUrl {
  fn into(self) -> Url {
    *self.0
  }
}

#[cfg(feature = "full")]
impl<T> From<DbUrl> for ObjectId<T>
where
  T: Object + Send + 'static,
  for<'de2> <T as Object>::Kind: Deserialize<'de2>,
{
  fn from(value: DbUrl) -> Self {
    let url: Url = value.into();
    ObjectId::from(url)
  }
}

#[cfg(feature = "full")]
impl<T> From<DbUrl> for CollectionId<T>
where
  T: Collection + Send + 'static,
  for<'de2> <T as Collection>::Kind: Deserialize<'de2>,
{
  fn from(value: DbUrl) -> Self {
    let url: Url = value.into();
    CollectionId::from(url)
  }
}

#[cfg(feature = "full")]
impl<T> From<CollectionId<T>> for DbUrl
where
  T: Collection,
  for<'de2> <T as Collection>::Kind: Deserialize<'de2>,
{
  fn from(value: CollectionId<T>) -> Self {
    let url: Url = value.into();
    url.into()
  }
}

impl Deref for DbUrl {
  type Target = Url;

  fn deref(&self) -> &Self::Target {
    &self.0
  }
}

#[cfg(feature = "full")]
impl ToSql<Text, Pg> for DbUrl {
  fn to_sql(&self, out: &mut Output<Pg>) -> diesel::serialize::Result {
    <std::string::String as ToSql<Text, Pg>>::to_sql(&self.0.to_string(), &mut out.reborrow())
  }
}

#[cfg(feature = "full")]
impl<DB: Backend> FromSql<Text, DB> for DbUrl
where
  String: FromSql<Text, DB>,
{
  fn from_sql(value: DB::RawValue<'_>) -> diesel::deserialize::Result<Self> {
    let str = String::from_sql(value)?;
    Ok(DbUrl(Box::new(Url::parse(&str)?)))
  }
}

#[cfg(feature = "full")]
impl<Kind> From<ObjectId<Kind>> for DbUrl
where
  Kind: Object + Send + 'static,
  for<'de2> <Kind as Object>::Kind: serde::Deserialize<'de2>,
{
  fn from(id: ObjectId<Kind>) -> Self {
    DbUrl(Box::new(id.into()))
  }
}

impl InstanceId {
  pub fn inner(self) -> i32 {
    self.0
  }
}

#[derive(Debug, Copy, Clone, Hash, Eq, PartialEq, Default, Serialize, Deserialize)]
#[cfg_attr(feature = "full", derive(DieselNewType, TS))]
#[cfg_attr(feature = "full", ts(export))]
/// The internal tag id.
pub struct TagId(pub i32);<|MERGE_RESOLUTION|>--- conflicted
+++ resolved
@@ -201,17 +201,6 @@
 /// The report combined id
 pub struct ReportCombinedId(i32);
 
-<<<<<<< HEAD
-#[derive(Debug, Copy, Clone, Hash, Eq, PartialEq, Serialize, Deserialize, Default)]
-#[cfg_attr(feature = "full", derive(DieselNewType, TS))]
-#[cfg_attr(feature = "full", ts(export))]
-/// The person content combined id
-pub struct PersonContentCombinedId(i32);
-
-#[derive(Debug, Copy, Clone, Hash, Eq, PartialEq, Serialize, Deserialize, Default)]
-#[cfg_attr(feature = "full", derive(DieselNewType, TS))]
-#[cfg_attr(feature = "full", ts(export))]
-=======
 #[derive(Debug, Copy, Clone, Hash, Eq, PartialEq, Default)]
 #[cfg_attr(feature = "full", derive(DieselNewType))]
 /// The person content combined id
@@ -219,7 +208,6 @@
 
 #[derive(Debug, Copy, Clone, Hash, Eq, PartialEq, Default)]
 #[cfg_attr(feature = "full", derive(DieselNewType))]
->>>>>>> 09473c1c
 /// The person saved combined id
 pub struct PersonSavedCombinedId(i32);
 
@@ -235,15 +223,12 @@
 #[derive(Debug, Copy, Clone, Hash, Eq, PartialEq, Serialize, Deserialize, Default)]
 #[cfg_attr(feature = "full", derive(DieselNewType, TS))]
 #[cfg_attr(feature = "full", ts(export))]
-<<<<<<< HEAD
 /// The search combined id
 pub struct SearchCombinedId(i32);
 
 #[derive(Debug, Copy, Clone, Hash, Eq, PartialEq, Serialize, Deserialize, Default)]
 #[cfg_attr(feature = "full", derive(DieselNewType, TS))]
 #[cfg_attr(feature = "full", ts(export))]
-=======
->>>>>>> 09473c1c
 pub struct AdminAllowInstanceId(pub i32);
 
 #[derive(Debug, Copy, Clone, Hash, Eq, PartialEq, Serialize, Deserialize, Default)]
