#[cfg(feature = "full")]
use activitypub_federation::{
  fetch::collection_id::CollectionId,
  fetch::object_id::ObjectId,
  traits::Collection,
  traits::Object,
};
#[cfg(feature = "full")]
use diesel::{
  backend::Backend,
  deserialize::FromSql,
  pg::Pg,
  serialize::{Output, ToSql},
  sql_types::Text,
};
#[cfg(feature = "full")]
use diesel_ltree::Ltree;
use serde::{Deserialize, Serialize};
use std::{
  fmt,
  fmt::{Display, Formatter},
  ops::Deref,
};
#[cfg(feature = "full")]
use ts_rs::TS;
use url::Url;

#[derive(Debug, Copy, Clone, Hash, Eq, PartialEq, Default, Serialize, Deserialize)]
#[cfg_attr(feature = "full", derive(DieselNewType, TS))]
#[cfg_attr(feature = "full", ts(export))]
/// The post id.
pub struct PostId(pub i32);

impl fmt::Display for PostId {
  fn fmt(&self, f: &mut fmt::Formatter<'_>) -> fmt::Result {
    write!(f, "{}", self.0)
  }
}

#[derive(Debug, Copy, Clone, Hash, Eq, PartialEq, Default, Serialize, Deserialize)]
#[cfg_attr(feature = "full", derive(DieselNewType, TS))]
#[cfg_attr(feature = "full", ts(export))]
/// The person id.
pub struct PersonId(pub i32);

#[derive(Debug, Copy, Clone, Hash, Eq, PartialEq, Serialize, Deserialize, Default)]
#[cfg_attr(feature = "full", derive(DieselNewType, TS))]
#[cfg_attr(feature = "full", ts(export))]
/// The comment id.
pub struct CommentId(pub i32);

impl fmt::Display for CommentId {
  fn fmt(&self, f: &mut fmt::Formatter<'_>) -> fmt::Result {
    write!(f, "{}", self.0)
  }
}

#[derive(Debug, Copy, Clone, Hash, Eq, PartialEq, Default, Serialize, Deserialize)]
#[cfg_attr(feature = "full", derive(DieselNewType, TS))]
#[cfg_attr(feature = "full", ts(export))]
/// The community id.
pub struct CommunityId(pub i32);

#[derive(Debug, Copy, Clone, Hash, Eq, PartialEq, Default, Serialize, Deserialize)]
#[cfg_attr(feature = "full", derive(DieselNewType, TS))]
#[cfg_attr(feature = "full", ts(export))]
/// The local user id.
pub struct LocalUserId(pub i32);

#[derive(Debug, Copy, Clone, Hash, Eq, PartialEq, Serialize, Deserialize, Default)]
#[cfg_attr(feature = "full", derive(DieselNewType, TS))]
#[cfg_attr(feature = "full", ts(export))]
/// The private message id.
pub struct PrivateMessageId(i32);

impl fmt::Display for PrivateMessageId {
  fn fmt(&self, f: &mut fmt::Formatter<'_>) -> fmt::Result {
    write!(f, "{}", self.0)
  }
}

#[derive(Debug, Copy, Clone, Hash, Eq, PartialEq, Serialize, Deserialize, Default)]
#[cfg_attr(feature = "full", derive(DieselNewType, TS))]
#[cfg_attr(feature = "full", ts(export))]
/// The person mention id.
pub struct PersonMentionId(i32);

#[derive(Debug, Copy, Clone, Hash, Eq, PartialEq, Serialize, Deserialize, Default)]
#[cfg_attr(feature = "full", derive(DieselNewType, TS))]
#[cfg_attr(feature = "full", ts(export))]
/// The comment report id.
pub struct CommentReportId(i32);

#[derive(Debug, Copy, Clone, Hash, Eq, PartialEq, Serialize, Deserialize, Default)]
#[cfg_attr(feature = "full", derive(DieselNewType, TS))]
#[cfg_attr(feature = "full", ts(export))]
/// The post report id.
pub struct PostReportId(i32);

#[derive(Debug, Copy, Clone, Hash, Eq, PartialEq, Serialize, Deserialize, Default)]
#[cfg_attr(feature = "full", derive(DieselNewType, TS))]
#[cfg_attr(feature = "full", ts(export))]
/// The private message report id.
pub struct PrivateMessageReportId(i32);

#[derive(Debug, Copy, Clone, Hash, Eq, PartialEq, Serialize, Deserialize, Default)]
#[cfg_attr(feature = "full", derive(DieselNewType, TS))]
#[cfg_attr(feature = "full", ts(export))]
/// The site id.
pub struct SiteId(pub i32);

#[derive(Debug, Copy, Clone, Hash, Eq, PartialEq, Serialize, Deserialize, Default)]
#[cfg_attr(feature = "full", derive(DieselNewType, TS))]
#[cfg_attr(feature = "full", ts(export))]
/// The language id.
pub struct LanguageId(pub i32);

#[derive(Debug, Copy, Clone, Hash, Eq, PartialEq, Serialize, Deserialize, Default)]
#[cfg_attr(feature = "full", derive(DieselNewType, TS))]
#[cfg_attr(feature = "full", ts(export))]
/// The comment reply id.
pub struct CommentReplyId(i32);

#[derive(
  Debug, Copy, Clone, Hash, Eq, PartialEq, Serialize, Deserialize, Default, Ord, PartialOrd,
)]
#[cfg_attr(feature = "full", derive(DieselNewType, TS))]
#[cfg_attr(feature = "full", ts(export))]
/// The instance id.
pub struct InstanceId(pub i32);

#[derive(
  Debug, Copy, Clone, Hash, Eq, PartialEq, Serialize, Deserialize, Default, PartialOrd, Ord,
)]
#[cfg_attr(feature = "full", derive(DieselNewType, TS))]
#[cfg_attr(feature = "full", ts(export))]
pub struct ActivityId(pub i64);

#[derive(Debug, Copy, Clone, Hash, Eq, PartialEq, Serialize, Deserialize, Default)]
#[cfg_attr(feature = "full", derive(DieselNewType, TS))]
#[cfg_attr(feature = "full", ts(export))]
/// The local site id.
pub struct LocalSiteId(i32);

#[derive(Debug, Copy, Clone, Hash, Eq, PartialEq, Serialize, Deserialize, Default)]
#[cfg_attr(feature = "full", derive(DieselNewType, TS))]
#[cfg_attr(feature = "full", ts(export))]
/// The custom emoji id.
pub struct CustomEmojiId(i32);

#[derive(Debug, Copy, Clone, Hash, Eq, PartialEq, Serialize, Deserialize, Default)]
#[cfg_attr(feature = "full", derive(DieselNewType, TS))]
#[cfg_attr(feature = "full", ts(export))]
<<<<<<< HEAD
/// The tagline id.
pub struct TaglineId(i32);
=======
/// The registration application id.
pub struct RegistrationApplicationId(i32);
>>>>>>> 6454a4d4

#[cfg(feature = "full")]
#[derive(Serialize, Deserialize)]
#[serde(remote = "Ltree")]
/// Do remote derivation for the Ltree struct
pub struct LtreeDef(pub String);

#[repr(transparent)]
#[derive(Clone, PartialEq, Eq, Serialize, Deserialize, Debug, Hash)]
#[cfg_attr(feature = "full", derive(AsExpression, FromSqlRow))]
#[cfg_attr(feature = "full", diesel(sql_type = diesel::sql_types::Text))]
pub struct DbUrl(pub(crate) Box<Url>);

impl DbUrl {
  pub fn inner(&self) -> &Url {
    &self.0
  }
}

impl Display for DbUrl {
  fn fmt(&self, f: &mut Formatter<'_>) -> std::fmt::Result {
    self.clone().0.fmt(f)
  }
}

// the project doesn't compile with From
#[allow(clippy::from_over_into)]
impl Into<DbUrl> for Url {
  fn into(self) -> DbUrl {
    DbUrl(Box::new(self))
  }
}
#[allow(clippy::from_over_into)]
impl Into<Url> for DbUrl {
  fn into(self) -> Url {
    *self.0
  }
}

#[cfg(feature = "full")]
impl<T> From<DbUrl> for ObjectId<T>
where
  T: Object + Send + 'static,
  for<'de2> <T as Object>::Kind: Deserialize<'de2>,
{
  fn from(value: DbUrl) -> Self {
    let url: Url = value.into();
    ObjectId::from(url)
  }
}

#[cfg(feature = "full")]
impl<T> From<DbUrl> for CollectionId<T>
where
  T: Collection + Send + 'static,
  for<'de2> <T as Collection>::Kind: Deserialize<'de2>,
{
  fn from(value: DbUrl) -> Self {
    let url: Url = value.into();
    CollectionId::from(url)
  }
}

#[cfg(feature = "full")]
impl<T> From<CollectionId<T>> for DbUrl
where
  T: Collection,
  for<'de2> <T as Collection>::Kind: Deserialize<'de2>,
{
  fn from(value: CollectionId<T>) -> Self {
    let url: Url = value.into();
    url.into()
  }
}

impl Deref for DbUrl {
  type Target = Url;

  fn deref(&self) -> &Self::Target {
    &self.0
  }
}

#[cfg(feature = "full")]
impl TS for DbUrl {
  fn name() -> String {
    "string".to_string()
  }
  fn dependencies() -> Vec<ts_rs::Dependency> {
    Vec::new()
  }
  fn transparent() -> bool {
    true
  }
}

#[cfg(feature = "full")]
impl ToSql<Text, Pg> for DbUrl {
  fn to_sql(&self, out: &mut Output<Pg>) -> diesel::serialize::Result {
    <std::string::String as ToSql<Text, Pg>>::to_sql(&self.0.to_string(), &mut out.reborrow())
  }
}

#[cfg(feature = "full")]
impl<DB: Backend> FromSql<Text, DB> for DbUrl
where
  String: FromSql<Text, DB>,
{
  fn from_sql(value: DB::RawValue<'_>) -> diesel::deserialize::Result<Self> {
    let str = String::from_sql(value)?;
    Ok(DbUrl(Box::new(Url::parse(&str)?)))
  }
}

#[cfg(feature = "full")]
impl<Kind> From<ObjectId<Kind>> for DbUrl
where
  Kind: Object + Send + 'static,
  for<'de2> <Kind as Object>::Kind: serde::Deserialize<'de2>,
{
  fn from(id: ObjectId<Kind>) -> Self {
    DbUrl(Box::new(id.into()))
  }
}

impl InstanceId {
  pub fn inner(self) -> i32 {
    self.0
  }
}<|MERGE_RESOLUTION|>--- conflicted
+++ resolved
@@ -151,13 +151,14 @@
 #[derive(Debug, Copy, Clone, Hash, Eq, PartialEq, Serialize, Deserialize, Default)]
 #[cfg_attr(feature = "full", derive(DieselNewType, TS))]
 #[cfg_attr(feature = "full", ts(export))]
-<<<<<<< HEAD
 /// The tagline id.
 pub struct TaglineId(i32);
-=======
+
+#[derive(Debug, Copy, Clone, Hash, Eq, PartialEq, Serialize, Deserialize, Default)]
+#[cfg_attr(feature = "full", derive(DieselNewType, TS))]
+#[cfg_attr(feature = "full", ts(export))]
 /// The registration application id.
 pub struct RegistrationApplicationId(i32);
->>>>>>> 6454a4d4
 
 #[cfg(feature = "full")]
 #[derive(Serialize, Deserialize)]
