--- conflicted
+++ resolved
@@ -4,12 +4,7 @@
 use serde_with::skip_serializing_none;
 #[cfg(feature = "full")]
 use {
-<<<<<<< HEAD
-  diesel::sql_types::Nullable,
-  diesel::{AsExpression, FromSqlRow},
-=======
   diesel::{sql_types::Nullable, AsExpression, FromSqlRow},
->>>>>>> db44742b
   lemmy_db_schema_file::schema::tag,
   ts_rs::TS,
 };
