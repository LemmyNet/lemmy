--- conflicted
+++ resolved
@@ -53,10 +53,6 @@
   pub totp_2fa_secret: Option<String>,
   /// Open links in a new tab.
   pub open_links_in_new_tab: bool,
-<<<<<<< HEAD
-  /// Whether to allow keyboard navigation (for browsing and interacting with posts and comments).
-  pub enable_keyboard_navigation: bool,
-=======
   pub blur_nsfw: bool,
   pub auto_expand: bool,
   /// Whether infinite scroll is enabled.
@@ -65,7 +61,8 @@
   pub admin: bool,
   pub post_listing_mode: PostListingMode,
   pub totp_2fa_enabled: bool,
->>>>>>> b7d570cf
+  /// Whether to allow keyboard navigation (for browsing and interacting with posts and comments).
+  pub enable_keyboard_navigation: bool,
 }
 
 #[derive(Clone, TypedBuilder)]
@@ -93,16 +90,13 @@
   pub accepted_application: Option<bool>,
   pub totp_2fa_secret: Option<Option<String>>,
   pub open_links_in_new_tab: Option<bool>,
-<<<<<<< HEAD
-  pub enable_keyboard_navigation: Option<bool>,
-=======
   pub blur_nsfw: Option<bool>,
   pub auto_expand: Option<bool>,
   pub infinite_scroll_enabled: Option<bool>,
   pub admin: Option<bool>,
   pub post_listing_mode: Option<PostListingMode>,
   pub totp_2fa_enabled: Option<bool>,
->>>>>>> b7d570cf
+  pub enable_keyboard_navigation: Option<bool>,
 }
 
 #[derive(Clone, Default)]
@@ -126,14 +120,11 @@
   pub accepted_application: Option<bool>,
   pub totp_2fa_secret: Option<Option<String>>,
   pub open_links_in_new_tab: Option<bool>,
-<<<<<<< HEAD
-  pub enable_keyboard_navigation: Option<bool>,
-=======
   pub blur_nsfw: Option<bool>,
   pub auto_expand: Option<bool>,
   pub infinite_scroll_enabled: Option<bool>,
   pub admin: Option<bool>,
   pub post_listing_mode: Option<PostListingMode>,
   pub totp_2fa_enabled: Option<bool>,
->>>>>>> b7d570cf
+  pub enable_keyboard_navigation: Option<bool>,
 }