#[cfg(feature = "full")]
use crate::schema::local_user;
use crate::{
  newtypes::{LocalUserId, PersonId},
  ListingType,
  PostListingMode,
  SortType,
};
use chrono::{DateTime, Utc};
use serde::{Deserialize, Serialize};
use serde_with::skip_serializing_none;
#[cfg(feature = "full")]
use ts_rs::TS;
use typed_builder::TypedBuilder;

#[skip_serializing_none]
#[derive(Clone, PartialEq, Eq, Debug, Serialize, Deserialize)]
#[cfg_attr(feature = "full", derive(Queryable, Identifiable, TS))]
#[cfg_attr(feature = "full", diesel(table_name = local_user))]
#[cfg_attr(feature = "full", ts(export))]
/// A local user.
pub struct LocalUser {
  pub id: LocalUserId,
  /// The person_id for the local user.
  pub person_id: PersonId,
  #[serde(skip)]
  pub password_encrypted: String,
  pub email: Option<String>,
  /// Whether to show NSFW content.
  pub show_nsfw: bool,
  pub theme: String,
  pub default_sort_type: SortType,
  pub default_listing_type: ListingType,
  pub interface_language: String,
  /// Whether to show avatars.
  pub show_avatars: bool,
  pub send_notifications_to_email: bool,
  /// A validation ID used in logging out sessions.
  pub validator_time: DateTime<Utc>,
  /// Whether to show comment / post scores.
  pub show_scores: bool,
  /// Whether to show bot accounts.
  pub show_bot_accounts: bool,
  /// Whether to show read posts.
  pub show_read_posts: bool,
  /// Whether to show new posts as notifications.
  pub show_new_post_notifs: bool,
  /// Whether their email has been verified.
  pub email_verified: bool,
  /// Whether their registration application has been accepted.
  pub accepted_application: bool,
  #[serde(skip)]
  pub totp_2fa_secret: Option<String>,
  /// A URL to add their 2-factor auth.
  pub totp_2fa_url: Option<String>,
  /// Open links in a new tab.
  pub open_links_in_new_tab: bool,
  pub blur_nsfw: bool,
  pub auto_expand: bool,
  /// Whether infinite scroll is enabled.
  pub infinite_scroll_enabled: bool,
<<<<<<< HEAD
  pub post_listing_mode: PostListingMode,
=======
  /// Whether the person is an admin.
  pub admin: bool,
>>>>>>> 514f2222
}

#[derive(Clone, TypedBuilder)]
#[builder(field_defaults(default))]
#[cfg_attr(feature = "full", derive(Insertable))]
#[cfg_attr(feature = "full", diesel(table_name = local_user))]
pub struct LocalUserInsertForm {
  #[builder(!default)]
  pub person_id: PersonId,
  #[builder(!default)]
  pub password_encrypted: String,
  pub email: Option<String>,
  pub show_nsfw: Option<bool>,
  pub theme: Option<String>,
  pub default_sort_type: Option<SortType>,
  pub default_listing_type: Option<ListingType>,
  pub interface_language: Option<String>,
  pub show_avatars: Option<bool>,
  pub send_notifications_to_email: Option<bool>,
  pub show_bot_accounts: Option<bool>,
  pub show_scores: Option<bool>,
  pub show_read_posts: Option<bool>,
  pub show_new_post_notifs: Option<bool>,
  pub email_verified: Option<bool>,
  pub accepted_application: Option<bool>,
  pub totp_2fa_secret: Option<Option<String>>,
  pub totp_2fa_url: Option<Option<String>>,
  pub open_links_in_new_tab: Option<bool>,
  pub blur_nsfw: Option<bool>,
  pub auto_expand: Option<bool>,
  pub infinite_scroll_enabled: Option<bool>,
<<<<<<< HEAD
  pub post_listing_mode: Option<PostListingMode>,
=======
  pub admin: Option<bool>,
>>>>>>> 514f2222
}

#[derive(Clone, Default)]
#[cfg_attr(feature = "full", derive(AsChangeset))]
#[cfg_attr(feature = "full", diesel(table_name = local_user))]
pub struct LocalUserUpdateForm {
  pub password_encrypted: Option<String>,
  pub email: Option<Option<String>>,
  pub show_nsfw: Option<bool>,
  pub theme: Option<String>,
  pub default_sort_type: Option<SortType>,
  pub default_listing_type: Option<ListingType>,
  pub interface_language: Option<String>,
  pub show_avatars: Option<bool>,
  pub send_notifications_to_email: Option<bool>,
  pub show_bot_accounts: Option<bool>,
  pub show_scores: Option<bool>,
  pub show_read_posts: Option<bool>,
  pub show_new_post_notifs: Option<bool>,
  pub email_verified: Option<bool>,
  pub accepted_application: Option<bool>,
  pub totp_2fa_secret: Option<Option<String>>,
  pub totp_2fa_url: Option<Option<String>>,
  pub open_links_in_new_tab: Option<bool>,
  pub blur_nsfw: Option<bool>,
  pub auto_expand: Option<bool>,
  pub infinite_scroll_enabled: Option<bool>,
<<<<<<< HEAD
  pub post_listing_mode: Option<PostListingMode>,
=======
  pub admin: Option<bool>,
>>>>>>> 514f2222
}<|MERGE_RESOLUTION|>--- conflicted
+++ resolved
@@ -59,12 +59,9 @@
   pub auto_expand: bool,
   /// Whether infinite scroll is enabled.
   pub infinite_scroll_enabled: bool,
-<<<<<<< HEAD
   pub post_listing_mode: PostListingMode,
-=======
   /// Whether the person is an admin.
   pub admin: bool,
->>>>>>> 514f2222
 }
 
 #[derive(Clone, TypedBuilder)]
@@ -96,11 +93,8 @@
   pub blur_nsfw: Option<bool>,
   pub auto_expand: Option<bool>,
   pub infinite_scroll_enabled: Option<bool>,
-<<<<<<< HEAD
   pub post_listing_mode: Option<PostListingMode>,
-=======
   pub admin: Option<bool>,
->>>>>>> 514f2222
 }
 
 #[derive(Clone, Default)]
@@ -128,9 +122,6 @@
   pub blur_nsfw: Option<bool>,
   pub auto_expand: Option<bool>,
   pub infinite_scroll_enabled: Option<bool>,
-<<<<<<< HEAD
   pub post_listing_mode: Option<PostListingMode>,
-=======
   pub admin: Option<bool>,
->>>>>>> 514f2222
 }