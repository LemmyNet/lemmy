--- conflicted
+++ resolved
@@ -35,12 +35,6 @@
   /// Whether to show avatars.
   pub show_avatars: bool,
   pub send_notifications_to_email: bool,
-<<<<<<< HEAD
-=======
-  /// Whether to show comment / post scores.
-  // TODO now that there is a vote_display_mode, this can be gotten rid of in future releases.
-  pub show_scores: bool,
->>>>>>> c90ee309
   /// Whether to show bot accounts.
   pub show_bot_accounts: bool,
   /// Whether to show read posts.
@@ -95,12 +89,7 @@
   pub send_notifications_to_email: Option<bool>,
   #[new(default)]
   pub show_bot_accounts: Option<bool>,
-<<<<<<< HEAD
-=======
   #[new(default)]
-  pub show_scores: Option<bool>,
-  #[new(default)]
->>>>>>> c90ee309
   pub show_read_posts: Option<bool>,
   #[new(default)]
   pub email_verified: Option<bool>,
