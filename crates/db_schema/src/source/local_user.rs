--- conflicted
+++ resolved
@@ -51,17 +51,14 @@
   pub totp_2fa_secret: Option<String>,
   /// A URL to add their 2-factor auth.
   pub totp_2fa_url: Option<String>,
-<<<<<<< HEAD
   /// Whether the person is an admin.
   pub admin: bool,
-=======
   /// Open links in a new tab.
   pub open_links_in_new_tab: bool,
   pub blur_nsfw: bool,
   pub auto_expand: bool,
   /// Whether infinite scroll is enabled.
   pub infinite_scroll_enabled: bool,
->>>>>>> 55e383ae
 }
 
 #[derive(Clone, TypedBuilder)]
@@ -89,14 +86,11 @@
   pub accepted_application: Option<bool>,
   pub totp_2fa_secret: Option<Option<String>>,
   pub totp_2fa_url: Option<Option<String>>,
-<<<<<<< HEAD
   pub admin: Option<bool>,
-=======
   pub open_links_in_new_tab: Option<bool>,
   pub blur_nsfw: Option<bool>,
   pub auto_expand: Option<bool>,
   pub infinite_scroll_enabled: Option<bool>,
->>>>>>> 55e383ae
 }
 
 #[derive(Clone, TypedBuilder)]
@@ -121,12 +115,9 @@
   pub accepted_application: Option<bool>,
   pub totp_2fa_secret: Option<Option<String>>,
   pub totp_2fa_url: Option<Option<String>>,
-<<<<<<< HEAD
   pub admin: Option<bool>,
-=======
   pub open_links_in_new_tab: Option<bool>,
   pub blur_nsfw: Option<bool>,
   pub auto_expand: Option<bool>,
   pub infinite_scroll_enabled: Option<bool>,
->>>>>>> 55e383ae
 }