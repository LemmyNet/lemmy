<<<<<<< HEAD
use crate::{
  newtypes::{CommentId, CommunityId, PersonId, PostId},
  schema::{
    admin_purge_comment,
    admin_purge_community,
    admin_purge_person,
    admin_purge_post,
    mod_add,
    mod_add_community,
    mod_ban,
    mod_ban_from_community,
    mod_hide_community,
    mod_lock_post,
    mod_remove_comment,
    mod_remove_community,
    mod_remove_post,
    mod_sticky_post,
    mod_transfer_community,
  },
};
=======
use crate::newtypes::{CommentId, CommunityId, PersonId, PostId};
>>>>>>> 3af4a27a
use serde::{Deserialize, Serialize};

#[cfg(feature = "full")]
use crate::schema::{
  mod_add,
  mod_add_community,
  mod_ban,
  mod_ban_from_community,
  mod_hide_community,
  mod_lock_post,
  mod_remove_comment,
  mod_remove_community,
  mod_remove_post,
  mod_sticky_post,
  mod_transfer_community,
};

#[derive(Clone, PartialEq, Debug, Serialize, Deserialize)]
#[cfg_attr(feature = "full", derive(Queryable, Identifiable))]
#[cfg_attr(feature = "full", table_name = "mod_remove_post")]
pub struct ModRemovePost {
  pub id: i32,
  pub mod_person_id: PersonId,
  pub post_id: PostId,
  pub reason: Option<String>,
  pub removed: Option<bool>,
  pub when_: chrono::NaiveDateTime,
}

#[cfg_attr(feature = "full", derive(Insertable, AsChangeset))]
#[cfg_attr(feature = "full", table_name = "mod_remove_post")]
pub struct ModRemovePostForm {
  pub mod_person_id: PersonId,
  pub post_id: PostId,
  pub reason: Option<String>,
  pub removed: Option<bool>,
}

#[derive(Clone, PartialEq, Debug, Serialize, Deserialize)]
#[cfg_attr(feature = "full", derive(Queryable, Identifiable))]
#[cfg_attr(feature = "full", table_name = "mod_lock_post")]
pub struct ModLockPost {
  pub id: i32,
  pub mod_person_id: PersonId,
  pub post_id: PostId,
  pub locked: Option<bool>,
  pub when_: chrono::NaiveDateTime,
}

#[cfg_attr(feature = "full", derive(Insertable, AsChangeset))]
#[cfg_attr(feature = "full", table_name = "mod_lock_post")]
pub struct ModLockPostForm {
  pub mod_person_id: PersonId,
  pub post_id: PostId,
  pub locked: Option<bool>,
}

#[derive(Clone, PartialEq, Debug, Serialize, Deserialize)]
#[cfg_attr(feature = "full", derive(Queryable, Identifiable))]
#[cfg_attr(feature = "full", table_name = "mod_sticky_post")]
pub struct ModStickyPost {
  pub id: i32,
  pub mod_person_id: PersonId,
  pub post_id: PostId,
  pub stickied: Option<bool>,
  pub when_: chrono::NaiveDateTime,
}

#[cfg_attr(feature = "full", derive(Insertable, AsChangeset))]
#[cfg_attr(feature = "full", table_name = "mod_sticky_post")]
pub struct ModStickyPostForm {
  pub mod_person_id: PersonId,
  pub post_id: PostId,
  pub stickied: Option<bool>,
}

#[derive(Clone, PartialEq, Debug, Serialize, Deserialize)]
#[cfg_attr(feature = "full", derive(Queryable, Identifiable))]
#[cfg_attr(feature = "full", table_name = "mod_remove_comment")]
pub struct ModRemoveComment {
  pub id: i32,
  pub mod_person_id: PersonId,
  pub comment_id: CommentId,
  pub reason: Option<String>,
  pub removed: Option<bool>,
  pub when_: chrono::NaiveDateTime,
}

#[cfg_attr(feature = "full", derive(Insertable, AsChangeset))]
#[cfg_attr(feature = "full", table_name = "mod_remove_comment")]
pub struct ModRemoveCommentForm {
  pub mod_person_id: PersonId,
  pub comment_id: CommentId,
  pub reason: Option<String>,
  pub removed: Option<bool>,
}

#[derive(Clone, PartialEq, Debug, Serialize, Deserialize)]
#[cfg_attr(feature = "full", derive(Queryable, Identifiable))]
#[cfg_attr(feature = "full", table_name = "mod_remove_community")]
pub struct ModRemoveCommunity {
  pub id: i32,
  pub mod_person_id: PersonId,
  pub community_id: CommunityId,
  pub reason: Option<String>,
  pub removed: Option<bool>,
  pub expires: Option<chrono::NaiveDateTime>,
  pub when_: chrono::NaiveDateTime,
}

#[cfg_attr(feature = "full", derive(Insertable, AsChangeset))]
#[cfg_attr(feature = "full", table_name = "mod_remove_community")]
pub struct ModRemoveCommunityForm {
  pub mod_person_id: PersonId,
  pub community_id: CommunityId,
  pub reason: Option<String>,
  pub removed: Option<bool>,
  pub expires: Option<chrono::NaiveDateTime>,
}

#[derive(Clone, PartialEq, Debug, Serialize, Deserialize)]
#[cfg_attr(feature = "full", derive(Queryable, Identifiable))]
#[cfg_attr(feature = "full", table_name = "mod_ban_from_community")]
pub struct ModBanFromCommunity {
  pub id: i32,
  pub mod_person_id: PersonId,
  pub other_person_id: PersonId,
  pub community_id: CommunityId,
  pub reason: Option<String>,
  pub banned: Option<bool>,
  pub expires: Option<chrono::NaiveDateTime>,
  pub when_: chrono::NaiveDateTime,
}

#[cfg_attr(feature = "full", derive(Insertable, AsChangeset))]
#[cfg_attr(feature = "full", table_name = "mod_ban_from_community")]
pub struct ModBanFromCommunityForm {
  pub mod_person_id: PersonId,
  pub other_person_id: PersonId,
  pub community_id: CommunityId,
  pub reason: Option<String>,
  pub banned: Option<bool>,
  pub expires: Option<chrono::NaiveDateTime>,
}

#[derive(Clone, PartialEq, Debug, Serialize, Deserialize)]
#[cfg_attr(feature = "full", derive(Queryable, Identifiable))]
#[cfg_attr(feature = "full", table_name = "mod_ban")]
pub struct ModBan {
  pub id: i32,
  pub mod_person_id: PersonId,
  pub other_person_id: PersonId,
  pub reason: Option<String>,
  pub banned: Option<bool>,
  pub expires: Option<chrono::NaiveDateTime>,
  pub when_: chrono::NaiveDateTime,
}

#[cfg_attr(feature = "full", derive(Insertable, AsChangeset))]
#[cfg_attr(feature = "full", table_name = "mod_hide_community")]
pub struct ModHideCommunityForm {
  pub community_id: CommunityId,
  pub mod_person_id: PersonId,
  pub hidden: Option<bool>,
  pub reason: Option<String>,
}
#[derive(Clone, PartialEq, Debug, Serialize, Deserialize)]
#[cfg_attr(feature = "full", derive(Queryable, Identifiable))]
#[cfg_attr(feature = "full", table_name = "mod_hide_community")]
pub struct ModHideCommunity {
  pub id: i32,
  pub community_id: CommunityId,
  pub mod_person_id: PersonId,
  pub reason: Option<String>,
  pub hidden: Option<bool>,
  pub when_: chrono::NaiveDateTime,
}

#[cfg_attr(feature = "full", derive(Insertable, AsChangeset))]
#[cfg_attr(feature = "full", table_name = "mod_ban")]
pub struct ModBanForm {
  pub mod_person_id: PersonId,
  pub other_person_id: PersonId,
  pub reason: Option<String>,
  pub banned: Option<bool>,
  pub expires: Option<chrono::NaiveDateTime>,
}

#[derive(Clone, PartialEq, Debug, Serialize, Deserialize)]
#[cfg_attr(feature = "full", derive(Queryable, Identifiable))]
#[cfg_attr(feature = "full", table_name = "mod_add_community")]
pub struct ModAddCommunity {
  pub id: i32,
  pub mod_person_id: PersonId,
  pub other_person_id: PersonId,
  pub community_id: CommunityId,
  pub removed: Option<bool>,
  pub when_: chrono::NaiveDateTime,
}

#[cfg_attr(feature = "full", derive(Insertable, AsChangeset))]
#[cfg_attr(feature = "full", table_name = "mod_add_community")]
pub struct ModAddCommunityForm {
  pub mod_person_id: PersonId,
  pub other_person_id: PersonId,
  pub community_id: CommunityId,
  pub removed: Option<bool>,
}

#[derive(Clone, PartialEq, Debug, Serialize, Deserialize)]
#[cfg_attr(feature = "full", derive(Queryable, Identifiable))]
#[cfg_attr(feature = "full", table_name = "mod_transfer_community")]
pub struct ModTransferCommunity {
  pub id: i32,
  pub mod_person_id: PersonId,
  pub other_person_id: PersonId,
  pub community_id: CommunityId,
  pub removed: Option<bool>,
  pub when_: chrono::NaiveDateTime,
}

#[cfg_attr(feature = "full", derive(Insertable, AsChangeset))]
#[cfg_attr(feature = "full", table_name = "mod_transfer_community")]
pub struct ModTransferCommunityForm {
  pub mod_person_id: PersonId,
  pub other_person_id: PersonId,
  pub community_id: CommunityId,
  pub removed: Option<bool>,
}

#[derive(Clone, PartialEq, Debug, Serialize, Deserialize)]
#[cfg_attr(feature = "full", derive(Queryable, Identifiable))]
#[cfg_attr(feature = "full", table_name = "mod_add")]
pub struct ModAdd {
  pub id: i32,
  pub mod_person_id: PersonId,
  pub other_person_id: PersonId,
  pub removed: Option<bool>,
  pub when_: chrono::NaiveDateTime,
}

#[cfg_attr(feature = "full", derive(Insertable, AsChangeset))]
#[cfg_attr(feature = "full", table_name = "mod_add")]
pub struct ModAddForm {
  pub mod_person_id: PersonId,
  pub other_person_id: PersonId,
  pub removed: Option<bool>,
}

#[derive(Clone, Queryable, Identifiable, PartialEq, Debug, Serialize, Deserialize)]
#[table_name = "admin_purge_person"]
pub struct AdminPurgePerson {
  pub id: i32,
  pub admin_person_id: PersonId,
  pub reason: Option<String>,
  pub when_: chrono::NaiveDateTime,
}

#[derive(Insertable, AsChangeset)]
#[table_name = "admin_purge_person"]
pub struct AdminPurgePersonForm {
  pub admin_person_id: PersonId,
  pub reason: Option<String>,
}

#[derive(Clone, Queryable, Identifiable, PartialEq, Debug, Serialize, Deserialize)]
#[table_name = "admin_purge_community"]
pub struct AdminPurgeCommunity {
  pub id: i32,
  pub admin_person_id: PersonId,
  pub reason: Option<String>,
  pub when_: chrono::NaiveDateTime,
}

#[derive(Insertable, AsChangeset)]
#[table_name = "admin_purge_community"]
pub struct AdminPurgeCommunityForm {
  pub admin_person_id: PersonId,
  pub reason: Option<String>,
}

#[derive(Clone, Queryable, Identifiable, PartialEq, Debug, Serialize, Deserialize)]
#[table_name = "admin_purge_post"]
pub struct AdminPurgePost {
  pub id: i32,
  pub admin_person_id: PersonId,
  pub community_id: CommunityId,
  pub reason: Option<String>,
  pub when_: chrono::NaiveDateTime,
}

#[derive(Insertable, AsChangeset)]
#[table_name = "admin_purge_post"]
pub struct AdminPurgePostForm {
  pub admin_person_id: PersonId,
  pub community_id: CommunityId,
  pub reason: Option<String>,
}

#[derive(Clone, Queryable, Identifiable, PartialEq, Debug, Serialize, Deserialize)]
#[table_name = "admin_purge_comment"]
pub struct AdminPurgeComment {
  pub id: i32,
  pub admin_person_id: PersonId,
  pub post_id: PostId,
  pub reason: Option<String>,
  pub when_: chrono::NaiveDateTime,
}

#[derive(Insertable, AsChangeset)]
#[table_name = "admin_purge_comment"]
pub struct AdminPurgeCommentForm {
  pub admin_person_id: PersonId,
  pub post_id: PostId,
  pub reason: Option<String>,
}<|MERGE_RESOLUTION|>--- conflicted
+++ resolved
@@ -1,31 +1,12 @@
-<<<<<<< HEAD
-use crate::{
-  newtypes::{CommentId, CommunityId, PersonId, PostId},
-  schema::{
-    admin_purge_comment,
-    admin_purge_community,
-    admin_purge_person,
-    admin_purge_post,
-    mod_add,
-    mod_add_community,
-    mod_ban,
-    mod_ban_from_community,
-    mod_hide_community,
-    mod_lock_post,
-    mod_remove_comment,
-    mod_remove_community,
-    mod_remove_post,
-    mod_sticky_post,
-    mod_transfer_community,
-  },
-};
-=======
 use crate::newtypes::{CommentId, CommunityId, PersonId, PostId};
->>>>>>> 3af4a27a
 use serde::{Deserialize, Serialize};
 
 #[cfg(feature = "full")]
 use crate::schema::{
+  admin_purge_comment,
+  admin_purge_community,
+  admin_purge_person,
+  admin_purge_post,
   mod_add,
   mod_add_community,
   mod_ban,
