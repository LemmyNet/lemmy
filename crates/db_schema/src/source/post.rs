--- conflicted
+++ resolved
@@ -175,25 +175,10 @@
   pub scheduled_publish_time: Option<Option<DateTime<Utc>>>,
 }
 
-<<<<<<< HEAD
-#[derive(PartialEq, Eq, Debug, Clone)]
-#[cfg_attr(
-  feature = "full",
-  derive(
-    Identifiable,
-    Queryable,
-    Selectable,
-    Associations,
-    Serialize,
-    Deserialize
-  )
-=======
-#[skip_serializing_none]
-#[derive(Clone, Debug, Serialize, Deserialize, PartialEq)]
-#[cfg_attr(
-  feature = "full",
-  derive(Identifiable, Queryable, Selectable, Associations, TS)
->>>>>>> 5fa6a490
+#[derive(PartialEq, Eq, Debug, Clone, Serialize, Deserialize)]
+#[cfg_attr(
+  feature = "full",
+  derive(Identifiable, Queryable, Selectable, Associations, TS,)
 )]
 #[cfg_attr(feature = "full", diesel(belongs_to(crate::source::post::Post)))]
 #[cfg_attr(feature = "full", diesel(table_name = post_actions))]
