--- conflicted
+++ resolved
@@ -182,7 +182,6 @@
 #[derive(PartialEq, Eq, Debug, Clone, Serialize, Deserialize)]
 #[cfg_attr(
   feature = "full",
-<<<<<<< HEAD
   derive(
     Identifiable,
     Queryable,
@@ -191,9 +190,6 @@
     TS,
     CursorKeysModule
   )
-=======
-  derive(Identifiable, Queryable, Selectable, Associations, TS,)
->>>>>>> 2f7ce1cb
 )]
 #[cfg_attr(feature = "full", diesel(belongs_to(crate::source::post::Post)))]
 #[cfg_attr(feature = "full", diesel(table_name = post_actions))]
