<<<<<<< HEAD
use crate::{newtypes::DbUrl, schema::activity};
use chrono::{DateTime, Utc};
use serde_json::Value;
use std::fmt::Debug;

#[derive(PartialEq, Eq, Debug, Queryable, Identifiable)]
#[diesel(table_name = activity)]
pub struct Activity {
  pub id: i32,
  pub data: Value,
  pub local: bool,
  pub published: DateTime<Utc>,
  pub updated: Option<DateTime<Utc>>,
=======
use crate::{newtypes::DbUrl, schema::sent_activity};
use serde_json::Value;
use std::fmt::Debug;

#[derive(PartialEq, Eq, Debug, Queryable)]
#[diesel(table_name = sent_activity)]
pub struct SentActivity {
  pub id: i64,
>>>>>>> 2d0f77af
  pub ap_id: DbUrl,
  pub data: Value,
  pub sensitive: bool,
  pub published: chrono::NaiveDateTime,
}
#[derive(Insertable)]
<<<<<<< HEAD
#[diesel(table_name = activity)]
pub struct ActivityInsertForm {
  pub data: Value,
  pub local: Option<bool>,
  pub updated: Option<DateTime<Utc>>,
=======
#[diesel(table_name = sent_activity)]
pub struct SentActivityForm {
>>>>>>> 2d0f77af
  pub ap_id: DbUrl,
  pub data: Value,
  pub sensitive: bool,
}

<<<<<<< HEAD
#[derive(AsChangeset)]
#[diesel(table_name = activity)]
pub struct ActivityUpdateForm {
  pub data: Option<Value>,
  pub local: Option<bool>,
  pub updated: Option<Option<DateTime<Utc>>>,
  pub sensitive: Option<bool>,
=======
#[derive(PartialEq, Eq, Debug, Queryable)]
#[diesel(table_name = received_activity)]
pub struct ReceivedActivity {
  pub id: i64,
  pub ap_id: DbUrl,
  pub published: chrono::NaiveDateTime,
>>>>>>> 2d0f77af
}<|MERGE_RESOLUTION|>--- conflicted
+++ resolved
@@ -1,19 +1,8 @@
-<<<<<<< HEAD
-use crate::{newtypes::DbUrl, schema::activity};
+use crate::{
+  newtypes::DbUrl,
+  schema::{activity, sent_activity},
+};
 use chrono::{DateTime, Utc};
-use serde_json::Value;
-use std::fmt::Debug;
-
-#[derive(PartialEq, Eq, Debug, Queryable, Identifiable)]
-#[diesel(table_name = activity)]
-pub struct Activity {
-  pub id: i32,
-  pub data: Value,
-  pub local: bool,
-  pub published: DateTime<Utc>,
-  pub updated: Option<DateTime<Utc>>,
-=======
-use crate::{newtypes::DbUrl, schema::sent_activity};
 use serde_json::Value;
 use std::fmt::Debug;
 
@@ -21,42 +10,23 @@
 #[diesel(table_name = sent_activity)]
 pub struct SentActivity {
   pub id: i64,
->>>>>>> 2d0f77af
   pub ap_id: DbUrl,
   pub data: Value,
   pub sensitive: bool,
-  pub published: chrono::NaiveDateTime,
+  pub published: DateTime<Utc>,
 }
 #[derive(Insertable)]
-<<<<<<< HEAD
-#[diesel(table_name = activity)]
-pub struct ActivityInsertForm {
-  pub data: Value,
-  pub local: Option<bool>,
-  pub updated: Option<DateTime<Utc>>,
-=======
 #[diesel(table_name = sent_activity)]
 pub struct SentActivityForm {
->>>>>>> 2d0f77af
   pub ap_id: DbUrl,
   pub data: Value,
   pub sensitive: bool,
 }
 
-<<<<<<< HEAD
-#[derive(AsChangeset)]
-#[diesel(table_name = activity)]
-pub struct ActivityUpdateForm {
-  pub data: Option<Value>,
-  pub local: Option<bool>,
-  pub updated: Option<Option<DateTime<Utc>>>,
-  pub sensitive: Option<bool>,
-=======
 #[derive(PartialEq, Eq, Debug, Queryable)]
 #[diesel(table_name = received_activity)]
 pub struct ReceivedActivity {
   pub id: i64,
   pub ap_id: DbUrl,
-  pub published: chrono::NaiveDateTime,
->>>>>>> 2d0f77af
+  pub published: DateTime<Utc>,
 }