--- conflicted
+++ resolved
@@ -8,13 +8,8 @@
 #[cfg_attr(feature = "full", diesel(table_name = password_reset_request))]
 pub struct PasswordResetRequest {
   pub id: i32,
-<<<<<<< HEAD
-  pub token_encrypted: String,
+  pub token: String,
   pub published: DateTime<Utc>,
-=======
-  pub token: String,
-  pub published: chrono::NaiveDateTime,
->>>>>>> 2d0f77af
   pub local_user_id: LocalUserId,
 }
 
