use crate::newtypes::{DbUrl, InstanceId, SiteId};
#[cfg(feature = "full")]
use crate::schema::site;
<<<<<<< HEAD
use chrono::{DateTime, Utc};
=======
use chrono::NaiveDateTime;
>>>>>>> 2d0f77af
use serde::{Deserialize, Serialize};
use serde_with::skip_serializing_none;
#[cfg(feature = "full")]
use ts_rs::TS;
use typed_builder::TypedBuilder;

#[skip_serializing_none]
#[derive(PartialEq, Eq, Debug, Clone, Serialize, Deserialize)]
#[cfg_attr(feature = "full", derive(Queryable, Identifiable, TS))]
#[cfg_attr(feature = "full", diesel(table_name = site))]
#[cfg_attr(feature = "full", ts(export))]
/// The site.
pub struct Site {
  pub id: SiteId,
  pub name: String,
  /// A sidebar for the site in markdown.
  pub sidebar: Option<String>,
<<<<<<< HEAD
  pub published: DateTime<Utc>,
  pub updated: Option<DateTime<Utc>>,
=======
  pub published: NaiveDateTime,
  pub updated: Option<NaiveDateTime>,
>>>>>>> 2d0f77af
  /// An icon URL.
  pub icon: Option<DbUrl>,
  /// A banner url.
  pub banner: Option<DbUrl>,
  /// A shorter, one-line description of the site.
  pub description: Option<String>,
  /// The federated actor_id.
  pub actor_id: DbUrl,
  /// The time the site was last refreshed.
<<<<<<< HEAD
  pub last_refreshed_at: DateTime<Utc>,
=======
  pub last_refreshed_at: NaiveDateTime,
>>>>>>> 2d0f77af
  /// The site inbox
  pub inbox_url: DbUrl,
  pub private_key: Option<String>,
  pub public_key: String,
  pub instance_id: InstanceId,
}

#[derive(Clone, TypedBuilder)]
#[builder(field_defaults(default))]
#[cfg_attr(feature = "full", derive(Insertable, AsChangeset))]
#[cfg_attr(feature = "full", diesel(table_name = site))]
pub struct SiteInsertForm {
  #[builder(!default)]
  pub name: String,
  pub sidebar: Option<String>,
<<<<<<< HEAD
  pub updated: Option<DateTime<Utc>>,
=======
  pub updated: Option<NaiveDateTime>,
>>>>>>> 2d0f77af
  pub icon: Option<DbUrl>,
  pub banner: Option<DbUrl>,
  pub description: Option<String>,
  pub actor_id: Option<DbUrl>,
<<<<<<< HEAD
  pub last_refreshed_at: Option<DateTime<Utc>>,
=======
  pub last_refreshed_at: Option<NaiveDateTime>,
>>>>>>> 2d0f77af
  pub inbox_url: Option<DbUrl>,
  pub private_key: Option<String>,
  pub public_key: Option<String>,
  #[builder(!default)]
  pub instance_id: InstanceId,
}

#[derive(Clone, TypedBuilder)]
#[builder(field_defaults(default))]
#[cfg_attr(feature = "full", derive(AsChangeset))]
#[cfg_attr(feature = "full", diesel(table_name = site))]
pub struct SiteUpdateForm {
  pub name: Option<String>,
  pub sidebar: Option<Option<String>>,
<<<<<<< HEAD
  pub updated: Option<Option<DateTime<Utc>>>,
=======
  pub updated: Option<Option<NaiveDateTime>>,
>>>>>>> 2d0f77af
  // when you want to null out a column, you have to send Some(None)), since sending None means you just don't want to update that column.
  pub icon: Option<Option<DbUrl>>,
  pub banner: Option<Option<DbUrl>>,
  pub description: Option<Option<String>>,
  pub actor_id: Option<DbUrl>,
<<<<<<< HEAD
  pub last_refreshed_at: Option<DateTime<Utc>>,
=======
  pub last_refreshed_at: Option<NaiveDateTime>,
>>>>>>> 2d0f77af
  pub inbox_url: Option<DbUrl>,
  pub private_key: Option<Option<String>>,
  pub public_key: Option<String>,
}<|MERGE_RESOLUTION|>--- conflicted
+++ resolved
@@ -1,11 +1,7 @@
 use crate::newtypes::{DbUrl, InstanceId, SiteId};
 #[cfg(feature = "full")]
 use crate::schema::site;
-<<<<<<< HEAD
-use chrono::{DateTime, Utc};
-=======
-use chrono::NaiveDateTime;
->>>>>>> 2d0f77af
+use chrono::{DateTime, NaiveDateTime, Utc};
 use serde::{Deserialize, Serialize};
 use serde_with::skip_serializing_none;
 #[cfg(feature = "full")]
@@ -23,13 +19,8 @@
   pub name: String,
   /// A sidebar for the site in markdown.
   pub sidebar: Option<String>,
-<<<<<<< HEAD
   pub published: DateTime<Utc>,
   pub updated: Option<DateTime<Utc>>,
-=======
-  pub published: NaiveDateTime,
-  pub updated: Option<NaiveDateTime>,
->>>>>>> 2d0f77af
   /// An icon URL.
   pub icon: Option<DbUrl>,
   /// A banner url.
@@ -39,11 +30,7 @@
   /// The federated actor_id.
   pub actor_id: DbUrl,
   /// The time the site was last refreshed.
-<<<<<<< HEAD
   pub last_refreshed_at: DateTime<Utc>,
-=======
-  pub last_refreshed_at: NaiveDateTime,
->>>>>>> 2d0f77af
   /// The site inbox
   pub inbox_url: DbUrl,
   pub private_key: Option<String>,
@@ -59,20 +46,12 @@
   #[builder(!default)]
   pub name: String,
   pub sidebar: Option<String>,
-<<<<<<< HEAD
   pub updated: Option<DateTime<Utc>>,
-=======
-  pub updated: Option<NaiveDateTime>,
->>>>>>> 2d0f77af
   pub icon: Option<DbUrl>,
   pub banner: Option<DbUrl>,
   pub description: Option<String>,
   pub actor_id: Option<DbUrl>,
-<<<<<<< HEAD
   pub last_refreshed_at: Option<DateTime<Utc>>,
-=======
-  pub last_refreshed_at: Option<NaiveDateTime>,
->>>>>>> 2d0f77af
   pub inbox_url: Option<DbUrl>,
   pub private_key: Option<String>,
   pub public_key: Option<String>,
@@ -87,21 +66,13 @@
 pub struct SiteUpdateForm {
   pub name: Option<String>,
   pub sidebar: Option<Option<String>>,
-<<<<<<< HEAD
   pub updated: Option<Option<DateTime<Utc>>>,
-=======
-  pub updated: Option<Option<NaiveDateTime>>,
->>>>>>> 2d0f77af
   // when you want to null out a column, you have to send Some(None)), since sending None means you just don't want to update that column.
   pub icon: Option<Option<DbUrl>>,
   pub banner: Option<Option<DbUrl>>,
   pub description: Option<Option<String>>,
   pub actor_id: Option<DbUrl>,
-<<<<<<< HEAD
   pub last_refreshed_at: Option<DateTime<Utc>>,
-=======
-  pub last_refreshed_at: Option<NaiveDateTime>,
->>>>>>> 2d0f77af
   pub inbox_url: Option<DbUrl>,
   pub private_key: Option<Option<String>>,
   pub public_key: Option<String>,
