use crate::newtypes::DbUrl;
use serde::{Deserialize, Serialize};

#[cfg(feature = "full")]
use crate::schema::site;

#[derive(PartialEq, Debug, Clone, Serialize, Deserialize)]
#[cfg_attr(feature = "full", derive(Queryable, Identifiable))]
#[cfg_attr(feature = "full", table_name = "site")]
pub struct Site {
  pub id: i32,
  pub name: String,
  pub sidebar: Option<String>,
  pub published: chrono::NaiveDateTime,
  pub updated: Option<chrono::NaiveDateTime>,
  pub enable_downvotes: bool,
  pub open_registration: bool,
  pub enable_nsfw: bool,
  pub icon: Option<DbUrl>,
  pub banner: Option<DbUrl>,
  pub description: Option<String>,
  pub community_creation_admin_only: bool,
  pub require_email_verification: bool,
  pub require_application: bool,
  pub application_question: Option<String>,
  pub private_instance: bool,
  pub actor_id: DbUrl,
  pub last_refreshed_at: chrono::NaiveDateTime,
  pub inbox_url: DbUrl,
  pub private_key: Option<String>,
  pub public_key: String,
  pub default_theme: String,
  pub default_post_listing_type: String,
  pub legal_information: Option<String>,
<<<<<<< HEAD
  pub application_email_admins: bool,
=======
  pub hide_modlog_mod_names: bool,
>>>>>>> 4e6409f3
}

#[derive(Default)]
#[cfg_attr(feature = "full", derive(Insertable, AsChangeset))]
#[cfg_attr(feature = "full", table_name = "site")]
pub struct SiteForm {
  pub name: String,
  pub sidebar: Option<Option<String>>,
  pub updated: Option<chrono::NaiveDateTime>,
  pub enable_downvotes: Option<bool>,
  pub open_registration: Option<bool>,
  pub enable_nsfw: Option<bool>,
  // when you want to null out a column, you have to send Some(None)), since sending None means you just don't want to update that column.
  pub icon: Option<Option<DbUrl>>,
  pub banner: Option<Option<DbUrl>>,
  pub description: Option<Option<String>>,
  pub community_creation_admin_only: Option<bool>,
  pub require_email_verification: Option<bool>,
  pub require_application: Option<bool>,
  pub application_question: Option<Option<String>>,
  pub private_instance: Option<bool>,
  pub actor_id: Option<DbUrl>,
  pub last_refreshed_at: Option<chrono::NaiveDateTime>,
  pub inbox_url: Option<DbUrl>,
  pub private_key: Option<Option<String>>,
  pub public_key: Option<String>,
  pub default_theme: Option<String>,
  pub default_post_listing_type: Option<String>,
  pub legal_information: Option<Option<String>>,
<<<<<<< HEAD
  pub application_email_admins: Option<bool>,
=======
  pub hide_modlog_mod_names: Option<bool>,
>>>>>>> 4e6409f3
}<|MERGE_RESOLUTION|>--- conflicted
+++ resolved
@@ -32,11 +32,8 @@
   pub default_theme: String,
   pub default_post_listing_type: String,
   pub legal_information: Option<String>,
-<<<<<<< HEAD
   pub application_email_admins: bool,
-=======
   pub hide_modlog_mod_names: bool,
->>>>>>> 4e6409f3
 }
 
 #[derive(Default)]
@@ -66,9 +63,6 @@
   pub default_theme: Option<String>,
   pub default_post_listing_type: Option<String>,
   pub legal_information: Option<Option<String>>,
-<<<<<<< HEAD
   pub application_email_admins: Option<bool>,
-=======
   pub hide_modlog_mod_names: Option<bool>,
->>>>>>> 4e6409f3
 }