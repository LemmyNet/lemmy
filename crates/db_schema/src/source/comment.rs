--- conflicted
+++ resolved
@@ -109,18 +109,7 @@
 #[derive(Clone, Debug, Serialize, Deserialize, PartialEq)]
 #[cfg_attr(
   feature = "full",
-<<<<<<< HEAD
-  derive(
-    Identifiable,
-    Queryable,
-    Selectable,
-    Associations,
-    Serialize,
-    Deserialize
-  )
-=======
-  derive(Identifiable, Queryable, Selectable, Associations, TS)
->>>>>>> 5fa6a490
+  derive(Identifiable, Queryable, Selectable, Associations, TS,)
 )]
 #[cfg_attr(feature = "full", diesel(belongs_to(crate::source::comment::Comment)))]
 #[cfg_attr(feature = "full", diesel(table_name = comment_actions))]
@@ -141,16 +130,11 @@
   pub saved: Option<DateTime<Utc>>,
 }
 
-<<<<<<< HEAD
-#[derive(Clone)]
+#[derive(Clone, derive_new::new)]
 #[cfg_attr(
   feature = "full",
   derive(Insertable, AsChangeset, Serialize, Deserialize)
 )]
-=======
-#[derive(Clone, derive_new::new)]
-#[cfg_attr(feature = "full", derive(Insertable, AsChangeset))]
->>>>>>> 5fa6a490
 #[cfg_attr(feature = "full", diesel(table_name = comment_actions))]
 pub struct CommentLikeForm {
   pub person_id: PersonId,
