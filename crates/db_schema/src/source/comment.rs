use crate::newtypes::{CommentId, DbUrl, LanguageId, PersonId, PostId};
use chrono::{DateTime, Utc};
<<<<<<< HEAD
=======
#[cfg(feature = "full")]
use diesel_ltree::Ltree;
#[cfg(feature = "full")]
use lemmy_db_schema_file::schema::{comment, comment_actions};
>>>>>>> 2f7ce1cb
use serde::{Deserialize, Serialize};
use serde_with::skip_serializing_none;
#[cfg(feature = "full")]
use {
  crate::newtypes::LtreeDef,
  crate::schema::{comment, comment_actions},
  diesel_ltree::Ltree,
  i_love_jesus::CursorKeysModule,
  ts_rs::TS,
};

#[skip_serializing_none]
#[derive(Clone, Debug, Serialize, Deserialize, PartialEq)]
#[cfg_attr(
  feature = "full",
  derive(
    Queryable,
    Selectable,
    Associations,
    Identifiable,
    TS,
    CursorKeysModule
  )
)]
#[cfg_attr(feature = "full", ts(export))]
#[cfg_attr(feature = "full", diesel(belongs_to(crate::source::post::Post)))]
#[cfg_attr(feature = "full", diesel(table_name = comment))]
#[cfg_attr(feature = "full", diesel(check_for_backend(diesel::pg::Pg)))]
#[cfg_attr(feature = "full", cursor_keys_module(name = comment_keys))]
/// A comment.
pub struct Comment {
  pub id: CommentId,
  pub creator_id: PersonId,
  pub post_id: PostId,
  pub content: String,
  /// Whether the comment has been removed.
  pub removed: bool,
  pub published: DateTime<Utc>,
  #[cfg_attr(feature = "full", ts(optional))]
  pub updated: Option<DateTime<Utc>>,
  /// Whether the comment has been deleted by its creator.
  pub deleted: bool,
  /// The federated activity id / ap_id.
  pub ap_id: DbUrl,
  /// Whether the comment is local.
  pub local: bool,
  #[cfg(feature = "full")]
  #[cfg_attr(feature = "full", serde(with = "LtreeDef"))]
  #[cfg_attr(feature = "full", ts(type = "string"))]
  /// The path / tree location of a comment, separated by dots, ending with the comment's id. Ex:
  /// 0.24.27
  pub path: Ltree,
  #[cfg(not(feature = "full"))]
  pub path: String,
  /// Whether the comment has been distinguished(speaking officially) by a mod.
  pub distinguished: bool,
  pub language_id: LanguageId,
  pub score: i64,
  pub upvotes: i64,
  pub downvotes: i64,
  /// The total number of children in this comment branch.
  pub child_count: i32,
  #[serde(skip)]
  pub hot_rank: f64,
  #[serde(skip)]
  pub controversy_rank: f64,
  pub report_count: i16,
  pub unresolved_report_count: i16,
  /// If a local user comments in a remote community, the comment is hidden until it is confirmed
  /// accepted by the community (by receiving it back via federation).
  pub federation_pending: bool,
}

#[derive(Debug, Clone, derive_new::new)]
#[cfg_attr(
  feature = "full",
  derive(Insertable, AsChangeset, Serialize, Deserialize)
)]
#[cfg_attr(feature = "full", diesel(table_name = comment))]
pub struct CommentInsertForm {
  pub creator_id: PersonId,
  pub post_id: PostId,
  pub content: String,
  #[new(default)]
  pub removed: Option<bool>,
  #[new(default)]
  pub published: Option<DateTime<Utc>>,
  #[new(default)]
  pub updated: Option<DateTime<Utc>>,
  #[new(default)]
  pub deleted: Option<bool>,
  #[new(default)]
  pub ap_id: Option<DbUrl>,
  #[new(default)]
  pub local: Option<bool>,
  #[new(default)]
  pub distinguished: Option<bool>,
  #[new(default)]
  pub language_id: Option<LanguageId>,
  #[new(default)]
  pub federation_pending: Option<bool>,
}

#[derive(Debug, Clone, Default)]
#[cfg_attr(feature = "full", derive(AsChangeset, Serialize, Deserialize))]
#[cfg_attr(feature = "full", diesel(table_name = comment))]
pub struct CommentUpdateForm {
  pub content: Option<String>,
  pub removed: Option<bool>,
  // Don't use a default Utc::now here, because the create function does a lot of comment updates
  pub updated: Option<Option<DateTime<Utc>>>,
  pub deleted: Option<bool>,
  pub ap_id: Option<DbUrl>,
  pub local: Option<bool>,
  pub distinguished: Option<bool>,
  pub language_id: Option<LanguageId>,
  pub federation_pending: Option<bool>,
}

#[skip_serializing_none]
#[derive(Clone, Debug, Serialize, Deserialize, PartialEq)]
#[cfg_attr(
  feature = "full",
<<<<<<< HEAD
  derive(
    Identifiable,
    Queryable,
    Selectable,
    Associations,
    TS,
    CursorKeysModule
  )
=======
  derive(Identifiable, Queryable, Selectable, Associations, TS,)
>>>>>>> 2f7ce1cb
)]
#[cfg_attr(feature = "full", diesel(belongs_to(crate::source::comment::Comment)))]
#[cfg_attr(feature = "full", diesel(table_name = comment_actions))]
#[cfg_attr(feature = "full", diesel(primary_key(person_id, comment_id)))]
#[cfg_attr(feature = "full", diesel(check_for_backend(diesel::pg::Pg)))]
#[cfg_attr(feature = "full", ts(export))]
#[cfg_attr(feature = "full", cursor_keys_module(name = comment_actions_keys))]
pub struct CommentActions {
  pub person_id: PersonId,
  pub comment_id: CommentId,
  #[cfg_attr(feature = "full", ts(optional))]
  /// The like / score for the comment.
  pub like_score: Option<i16>,
  #[cfg_attr(feature = "full", ts(optional))]
  /// When the comment was liked.
  pub liked: Option<DateTime<Utc>>,
  #[cfg_attr(feature = "full", ts(optional))]
  /// When the comment was saved.
  pub saved: Option<DateTime<Utc>>,
}

#[derive(Clone, derive_new::new)]
#[cfg_attr(
  feature = "full",
  derive(Insertable, AsChangeset, Serialize, Deserialize)
)]
#[cfg_attr(feature = "full", diesel(table_name = comment_actions))]
pub struct CommentLikeForm {
  pub person_id: PersonId,
  pub comment_id: CommentId,
  pub like_score: i16,
  #[new(value = "Utc::now()")]
  pub liked: DateTime<Utc>,
}

#[derive(derive_new::new)]
#[cfg_attr(feature = "full", derive(Insertable, AsChangeset))]
#[cfg_attr(feature = "full", diesel(table_name = comment_actions))]
pub struct CommentSavedForm {
  pub person_id: PersonId,
  pub comment_id: CommentId,
  #[new(value = "Utc::now()")]
  pub saved: DateTime<Utc>,
}<|MERGE_RESOLUTION|>--- conflicted
+++ resolved
@@ -1,12 +1,9 @@
 use crate::newtypes::{CommentId, DbUrl, LanguageId, PersonId, PostId};
 use chrono::{DateTime, Utc};
-<<<<<<< HEAD
-=======
 #[cfg(feature = "full")]
 use diesel_ltree::Ltree;
 #[cfg(feature = "full")]
 use lemmy_db_schema_file::schema::{comment, comment_actions};
->>>>>>> 2f7ce1cb
 use serde::{Deserialize, Serialize};
 use serde_with::skip_serializing_none;
 #[cfg(feature = "full")]
@@ -130,7 +127,6 @@
 #[derive(Clone, Debug, Serialize, Deserialize, PartialEq)]
 #[cfg_attr(
   feature = "full",
-<<<<<<< HEAD
   derive(
     Identifiable,
     Queryable,
@@ -139,9 +135,6 @@
     TS,
     CursorKeysModule
   )
-=======
-  derive(Identifiable, Queryable, Selectable, Associations, TS,)
->>>>>>> 2f7ce1cb
 )]
 #[cfg_attr(feature = "full", diesel(belongs_to(crate::source::comment::Comment)))]
 #[cfg_attr(feature = "full", diesel(table_name = comment_actions))]
