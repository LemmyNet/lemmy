#[cfg(feature = "full")]
use crate::schema::local_site;
use crate::{
  newtypes::{LocalSiteId, SiteId},
  CommentSortType,
  FederationMode,
  ListingType,
  PostListingMode,
  PostSortType,
  RegistrationMode,
};
use chrono::{DateTime, Utc};
use serde::{Deserialize, Serialize};
use serde_with::skip_serializing_none;
#[cfg(feature = "full")]
use ts_rs::TS;

#[skip_serializing_none]
#[derive(PartialEq, Eq, Debug, Clone, Serialize, Deserialize, Default)]
#[cfg_attr(feature = "full", derive(Queryable, Selectable, Identifiable, TS))]
#[cfg_attr(feature = "full", diesel(table_name = local_site))]
#[cfg_attr(feature = "full", diesel(belongs_to(crate::source::site::Site)))]
#[cfg_attr(feature = "full", diesel(check_for_backend(diesel::pg::Pg)))]
#[cfg_attr(feature = "full", ts(export))]
/// The local site.
pub struct LocalSite {
  pub id: LocalSiteId,
  pub site_id: SiteId,
  /// True if the site is set up.
  pub site_setup: bool,
  /// Whether only admins can create communities.
  pub community_creation_admin_only: bool,
  /// Whether emails are required.
  pub require_email_verification: bool,
  /// An optional registration application questionnaire in markdown.
  #[cfg_attr(feature = "full", ts(optional))]
  pub application_question: Option<String>,
  /// Whether the instance is private or public.
  pub private_instance: bool,
  /// The default front-end theme.
  pub default_theme: String,
  pub default_post_listing_type: ListingType,
  /// An optional legal disclaimer page.
  #[cfg_attr(feature = "full", ts(optional))]
  pub legal_information: Option<String>,
  /// Whether to hide mod names on the modlog.
  pub hide_modlog_mod_names: bool,
  /// Whether new applications email admins.
  pub application_email_admins: bool,
  /// An optional regex to filter words.
  #[cfg_attr(feature = "full", ts(optional))]
  pub slur_filter_regex: Option<String>,
  /// The max actor name length.
  pub actor_name_max_length: i32,
  /// Whether federation is enabled.
  pub federation_enabled: bool,
  /// Whether captcha is enabled.
  pub captcha_enabled: bool,
  /// The captcha difficulty.
  pub captcha_difficulty: String,
  pub published: DateTime<Utc>,
  #[cfg_attr(feature = "full", ts(optional))]
  pub updated: Option<DateTime<Utc>>,
  pub registration_mode: RegistrationMode,
  /// Whether to email admins on new reports.
  pub reports_email_admins: bool,
  /// Whether to sign outgoing Activitypub fetches with private key of local instance. Some
  /// Fediverse instances and platforms require this.
  pub federation_signed_fetch: bool,
  /// Default value for [LocalSite.post_listing_mode]
  pub default_post_listing_mode: PostListingMode,
  /// Default value for [LocalUser.post_sort_type]
  pub default_post_sort_type: PostSortType,
  /// Default value for [LocalUser.comment_sort_type]
  pub default_comment_sort_type: CommentSortType,
  /// Whether or not external auth methods can auto-register users.
  pub oauth_registration: bool,
  /// What kind of post upvotes your site allows.
  pub post_upvotes: FederationMode,
  /// What kind of post downvotes your site allows.
  pub post_downvotes: FederationMode,
  /// What kind of comment upvotes your site allows.
  pub comment_upvotes: FederationMode,
  /// What kind of comment downvotes your site allows.
  pub comment_downvotes: FederationMode,
  /// If this is true, users will never see the dialog asking to support Lemmy development with
  /// donations.
  pub disable_donation_dialog: bool,
  #[cfg_attr(feature = "full", ts(optional))]
  /// A default time range limit to apply to post sorts, in seconds.
  pub default_post_time_range_seconds: Option<i32>,
<<<<<<< HEAD
  pub users: i64,
  pub posts: i64,
  pub comments: i64,
  pub communities: i64,
  /// The number of users with any activity in the last day.
  pub users_active_day: i64,
  /// The number of users with any activity in the last week.
  pub users_active_week: i64,
  /// The number of users with any activity in the last month.
  pub users_active_month: i64,
  /// The number of users with any activity in the last half year.
  pub users_active_half_year: i64,
=======
  /// Block NSFW content being created
  pub disallow_nsfw_content: bool,
>>>>>>> 03630c8a
}

#[derive(Clone, derive_new::new)]
#[cfg_attr(feature = "full", derive(Insertable))]
#[cfg_attr(feature = "full", diesel(table_name = local_site))]
pub struct LocalSiteInsertForm {
  pub site_id: SiteId,
  #[new(default)]
  pub site_setup: Option<bool>,
  #[new(default)]
  pub community_creation_admin_only: Option<bool>,
  #[new(default)]
  pub require_email_verification: Option<bool>,
  #[new(default)]
  pub application_question: Option<String>,
  #[new(default)]
  pub private_instance: Option<bool>,
  #[new(default)]
  pub default_theme: Option<String>,
  #[new(default)]
  pub default_post_listing_type: Option<ListingType>,
  #[new(default)]
  pub legal_information: Option<String>,
  #[new(default)]
  pub hide_modlog_mod_names: Option<bool>,
  #[new(default)]
  pub application_email_admins: Option<bool>,
  #[new(default)]
  pub slur_filter_regex: Option<String>,
  #[new(default)]
  pub actor_name_max_length: Option<i32>,
  #[new(default)]
  pub federation_enabled: Option<bool>,
  #[new(default)]
  pub captcha_enabled: Option<bool>,
  #[new(default)]
  pub captcha_difficulty: Option<String>,
  #[new(default)]
  pub registration_mode: Option<RegistrationMode>,
  #[new(default)]
  pub reports_email_admins: Option<bool>,
  #[new(default)]
  pub federation_signed_fetch: Option<bool>,
  #[new(default)]
  pub default_post_listing_mode: Option<PostListingMode>,
  #[new(default)]
  pub default_post_sort_type: Option<PostSortType>,
  #[new(default)]
  pub default_comment_sort_type: Option<CommentSortType>,
  #[new(default)]
  pub oauth_registration: Option<bool>,
  #[new(default)]
  pub post_upvotes: Option<FederationMode>,
  #[new(default)]
  pub post_downvotes: Option<FederationMode>,
  #[new(default)]
  pub comment_upvotes: Option<FederationMode>,
  #[new(default)]
  pub comment_downvotes: Option<FederationMode>,
  #[new(default)]
  pub disable_donation_dialog: Option<bool>,
  #[new(default)]
  pub default_post_time_range_seconds: Option<Option<i32>>,
  #[new(default)]
  pub disallow_nsfw_content: bool,
}

#[derive(Clone, Default)]
#[cfg_attr(feature = "full", derive(AsChangeset))]
#[cfg_attr(feature = "full", diesel(table_name = local_site))]
pub struct LocalSiteUpdateForm {
  pub site_setup: Option<bool>,
  pub community_creation_admin_only: Option<bool>,
  pub require_email_verification: Option<bool>,
  pub application_question: Option<Option<String>>,
  pub private_instance: Option<bool>,
  pub default_theme: Option<String>,
  pub default_post_listing_type: Option<ListingType>,
  pub legal_information: Option<Option<String>>,
  pub hide_modlog_mod_names: Option<bool>,
  pub application_email_admins: Option<bool>,
  pub slur_filter_regex: Option<Option<String>>,
  pub actor_name_max_length: Option<i32>,
  pub federation_enabled: Option<bool>,
  pub captcha_enabled: Option<bool>,
  pub captcha_difficulty: Option<String>,
  pub registration_mode: Option<RegistrationMode>,
  pub reports_email_admins: Option<bool>,
  pub updated: Option<Option<DateTime<Utc>>>,
  pub federation_signed_fetch: Option<bool>,
  pub default_post_listing_mode: Option<PostListingMode>,
  pub default_post_sort_type: Option<PostSortType>,
  pub default_comment_sort_type: Option<CommentSortType>,
  pub oauth_registration: Option<bool>,
  pub post_upvotes: Option<FederationMode>,
  pub post_downvotes: Option<FederationMode>,
  pub comment_upvotes: Option<FederationMode>,
  pub comment_downvotes: Option<FederationMode>,
  pub disable_donation_dialog: Option<bool>,
  pub default_post_time_range_seconds: Option<Option<i32>>,
  pub disallow_nsfw_content: Option<bool>,
}<|MERGE_RESOLUTION|>--- conflicted
+++ resolved
@@ -89,7 +89,6 @@
   #[cfg_attr(feature = "full", ts(optional))]
   /// A default time range limit to apply to post sorts, in seconds.
   pub default_post_time_range_seconds: Option<i32>,
-<<<<<<< HEAD
   pub users: i64,
   pub posts: i64,
   pub comments: i64,
@@ -102,10 +101,8 @@
   pub users_active_month: i64,
   /// The number of users with any activity in the last half year.
   pub users_active_half_year: i64,
-=======
   /// Block NSFW content being created
   pub disallow_nsfw_content: bool,
->>>>>>> 03630c8a
 }
 
 #[derive(Clone, derive_new::new)]
