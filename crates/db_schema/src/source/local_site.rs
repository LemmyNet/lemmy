use crate::newtypes::{LocalSiteId, MultiCommunityId, SiteId};
use chrono::{DateTime, Utc};
use lemmy_db_schema_file::enums::{
  CommentSortType,
  FederationMode,
  ListingType,
  PostListingMode,
  PostSortType,
  RegistrationMode,
};
#[cfg(feature = "full")]
use lemmy_db_schema_file::schema::local_site;
use serde::{Deserialize, Serialize};
use serde_with::skip_serializing_none;
#[cfg(feature = "full")]
use ts_rs::TS;

#[skip_serializing_none]
#[derive(PartialEq, Eq, Debug, Clone, Serialize, Deserialize, Default)]
#[cfg_attr(feature = "full", derive(Queryable, Selectable, Identifiable, TS))]
#[cfg_attr(feature = "full", diesel(table_name = local_site))]
#[cfg_attr(feature = "full", diesel(belongs_to(crate::source::site::Site)))]
#[cfg_attr(feature = "full", diesel(check_for_backend(diesel::pg::Pg)))]
#[cfg_attr(feature = "full", ts(export))]
/// The local site.
pub struct LocalSite {
  pub id: LocalSiteId,
  pub site_id: SiteId,
  /// True if the site is set up.
  pub site_setup: bool,
  /// Whether only admins can create communities.
  pub community_creation_admin_only: bool,
  /// Whether emails are required.
  pub require_email_verification: bool,
  /// An optional registration application questionnaire in markdown.
  #[cfg_attr(feature = "full", ts(optional))]
  pub application_question: Option<String>,
  /// Whether the instance is private or public.
  pub private_instance: bool,
  /// The default front-end theme.
  pub default_theme: String,
  pub default_post_listing_type: ListingType,
  /// An optional legal disclaimer page.
  #[cfg_attr(feature = "full", ts(optional))]
  pub legal_information: Option<String>,
  /// Whether to hide mod names on the modlog.
  pub hide_modlog_mod_names: bool,
  /// Whether new applications email admins.
  pub application_email_admins: bool,
  /// An optional regex to filter words.
  #[cfg_attr(feature = "full", ts(optional))]
  pub slur_filter_regex: Option<String>,
  /// The max actor name length.
  pub actor_name_max_length: i32,
  /// Whether federation is enabled.
  pub federation_enabled: bool,
  /// Whether captcha is enabled.
  pub captcha_enabled: bool,
  /// The captcha difficulty.
  pub captcha_difficulty: String,
  pub published: DateTime<Utc>,
  #[cfg_attr(feature = "full", ts(optional))]
  pub updated: Option<DateTime<Utc>>,
  pub registration_mode: RegistrationMode,
  /// Whether to email admins on new reports.
  pub reports_email_admins: bool,
  /// Whether to sign outgoing Activitypub fetches with private key of local instance. Some
  /// Fediverse instances and platforms require this.
  pub federation_signed_fetch: bool,
  /// Default value for [LocalSite.post_listing_mode]
  pub default_post_listing_mode: PostListingMode,
  /// Default value for [LocalUser.post_sort_type]
  pub default_post_sort_type: PostSortType,
  /// Default value for [LocalUser.comment_sort_type]
  pub default_comment_sort_type: CommentSortType,
  /// Whether or not external auth methods can auto-register users.
  pub oauth_registration: bool,
  /// What kind of post upvotes your site allows.
  pub post_upvotes: FederationMode,
  /// What kind of post downvotes your site allows.
  pub post_downvotes: FederationMode,
  /// What kind of comment upvotes your site allows.
  pub comment_upvotes: FederationMode,
  /// What kind of comment downvotes your site allows.
  pub comment_downvotes: FederationMode,
  #[cfg_attr(feature = "full", ts(optional))]
  /// A default time range limit to apply to post sorts, in seconds.
  pub default_post_time_range_seconds: Option<i32>,
  /// Block NSFW content being created
  pub disallow_nsfw_content: bool,
  pub users: i64,
  pub posts: i64,
  pub comments: i64,
  pub communities: i64,
  /// The number of users with any activity in the last day.
  pub users_active_day: i64,
  /// The number of users with any activity in the last week.
  pub users_active_week: i64,
  /// The number of users with any activity in the last month.
  pub users_active_month: i64,
  /// The number of users with any activity in the last half year.
  pub users_active_half_year: i64,
<<<<<<< HEAD
  pub featured_communities: Option<MultiCommunityId>,
=======
  /// Dont send email notifications to users for new replies, mentions etc
  pub disable_email_notifications: bool,
>>>>>>> 6b745f21
}

#[derive(Clone, derive_new::new)]
#[cfg_attr(feature = "full", derive(Insertable))]
#[cfg_attr(feature = "full", diesel(table_name = local_site))]
pub struct LocalSiteInsertForm {
  pub site_id: SiteId,
  #[new(default)]
  pub site_setup: Option<bool>,
  #[new(default)]
  pub community_creation_admin_only: Option<bool>,
  #[new(default)]
  pub require_email_verification: Option<bool>,
  #[new(default)]
  pub application_question: Option<String>,
  #[new(default)]
  pub private_instance: Option<bool>,
  #[new(default)]
  pub default_theme: Option<String>,
  #[new(default)]
  pub default_post_listing_type: Option<ListingType>,
  #[new(default)]
  pub legal_information: Option<String>,
  #[new(default)]
  pub hide_modlog_mod_names: Option<bool>,
  #[new(default)]
  pub application_email_admins: Option<bool>,
  #[new(default)]
  pub slur_filter_regex: Option<String>,
  #[new(default)]
  pub actor_name_max_length: Option<i32>,
  #[new(default)]
  pub federation_enabled: Option<bool>,
  #[new(default)]
  pub captcha_enabled: Option<bool>,
  #[new(default)]
  pub captcha_difficulty: Option<String>,
  #[new(default)]
  pub registration_mode: Option<RegistrationMode>,
  #[new(default)]
  pub reports_email_admins: Option<bool>,
  #[new(default)]
  pub federation_signed_fetch: Option<bool>,
  #[new(default)]
  pub default_post_listing_mode: Option<PostListingMode>,
  #[new(default)]
  pub default_post_sort_type: Option<PostSortType>,
  #[new(default)]
  pub default_comment_sort_type: Option<CommentSortType>,
  #[new(default)]
  pub oauth_registration: Option<bool>,
  #[new(default)]
  pub post_upvotes: Option<FederationMode>,
  #[new(default)]
  pub post_downvotes: Option<FederationMode>,
  #[new(default)]
  pub comment_upvotes: Option<FederationMode>,
  #[new(default)]
  pub comment_downvotes: Option<FederationMode>,
  #[new(default)]
  pub default_post_time_range_seconds: Option<Option<i32>>,
  #[new(default)]
  pub disallow_nsfw_content: bool,
  #[new(default)]
<<<<<<< HEAD
  pub featured_communities: Option<MultiCommunityId>,
=======
  pub disable_email_notifications: bool,
>>>>>>> 6b745f21
}

#[derive(Clone, Default)]
#[cfg_attr(feature = "full", derive(AsChangeset))]
#[cfg_attr(feature = "full", diesel(table_name = local_site))]
pub struct LocalSiteUpdateForm {
  pub site_setup: Option<bool>,
  pub community_creation_admin_only: Option<bool>,
  pub require_email_verification: Option<bool>,
  pub application_question: Option<Option<String>>,
  pub private_instance: Option<bool>,
  pub default_theme: Option<String>,
  pub default_post_listing_type: Option<ListingType>,
  pub legal_information: Option<Option<String>>,
  pub hide_modlog_mod_names: Option<bool>,
  pub application_email_admins: Option<bool>,
  pub slur_filter_regex: Option<Option<String>>,
  pub actor_name_max_length: Option<i32>,
  pub federation_enabled: Option<bool>,
  pub captcha_enabled: Option<bool>,
  pub captcha_difficulty: Option<String>,
  pub registration_mode: Option<RegistrationMode>,
  pub reports_email_admins: Option<bool>,
  pub updated: Option<Option<DateTime<Utc>>>,
  pub federation_signed_fetch: Option<bool>,
  pub default_post_listing_mode: Option<PostListingMode>,
  pub default_post_sort_type: Option<PostSortType>,
  pub default_comment_sort_type: Option<CommentSortType>,
  pub oauth_registration: Option<bool>,
  pub post_upvotes: Option<FederationMode>,
  pub post_downvotes: Option<FederationMode>,
  pub comment_upvotes: Option<FederationMode>,
  pub comment_downvotes: Option<FederationMode>,
  pub default_post_time_range_seconds: Option<Option<i32>>,
  pub disallow_nsfw_content: Option<bool>,
<<<<<<< HEAD
  pub featured_communities: Option<MultiCommunityId>,
=======
  pub disable_email_notifications: Option<bool>,
>>>>>>> 6b745f21
}<|MERGE_RESOLUTION|>--- conflicted
+++ resolved
@@ -100,12 +100,9 @@
   pub users_active_month: i64,
   /// The number of users with any activity in the last half year.
   pub users_active_half_year: i64,
-<<<<<<< HEAD
-  pub featured_communities: Option<MultiCommunityId>,
-=======
   /// Dont send email notifications to users for new replies, mentions etc
   pub disable_email_notifications: bool,
->>>>>>> 6b745f21
+  pub featured_communities: Option<MultiCommunityId>,
 }
 
 #[derive(Clone, derive_new::new)]
@@ -170,11 +167,9 @@
   #[new(default)]
   pub disallow_nsfw_content: bool,
   #[new(default)]
-<<<<<<< HEAD
+  pub disable_email_notifications: bool,
+  #[new(default)]
   pub featured_communities: Option<MultiCommunityId>,
-=======
-  pub disable_email_notifications: bool,
->>>>>>> 6b745f21
 }
 
 #[derive(Clone, Default)]
@@ -210,9 +205,6 @@
   pub comment_downvotes: Option<FederationMode>,
   pub default_post_time_range_seconds: Option<Option<i32>>,
   pub disallow_nsfw_content: Option<bool>,
-<<<<<<< HEAD
+  pub disable_email_notifications: Option<bool>,
   pub featured_communities: Option<MultiCommunityId>,
-=======
-  pub disable_email_notifications: Option<bool>,
->>>>>>> 6b745f21
 }