#[cfg(feature = "full")]
use crate::schema::local_site;
use crate::{
  newtypes::{LocalSiteId, SiteId},
  ListingType,
  RegistrationMode,
};
use serde::{Deserialize, Serialize};
use serde_with::skip_serializing_none;
#[cfg(feature = "full")]
use ts_rs::TS;
use typed_builder::TypedBuilder;

#[skip_serializing_none]
#[derive(PartialEq, Eq, Debug, Clone, Serialize, Deserialize)]
#[cfg_attr(feature = "full", derive(Queryable, Identifiable, TS))]
#[cfg_attr(feature = "full", diesel(table_name = local_site))]
#[cfg_attr(feature = "full", diesel(belongs_to(crate::source::site::Site)))]
#[cfg_attr(feature = "full", ts(export))]
/// The local site.
pub struct LocalSite {
  pub id: LocalSiteId,
  pub site_id: SiteId,
  /// True if the site is set up.
  pub site_setup: bool,
  /// Whether downvotes are enabled.
  pub enable_downvotes: bool,
  /// Whether NSFW is enabled.
  pub enable_nsfw: bool,
  /// Whether only admins can create communities.
  pub community_creation_admin_only: bool,
  /// Whether emails are required.
  pub require_email_verification: bool,
  /// An optional registration application questionnaire in markdown.
  pub application_question: Option<String>,
  /// Whether the instance is private or public.
  pub private_instance: bool,
  /// The default front-end theme.
  pub default_theme: String,
  pub default_post_listing_type: ListingType,
  /// An optional legal disclaimer page.
  pub legal_information: Option<String>,
  /// Whether to hide mod names on the modlog.
  pub hide_modlog_mod_names: bool,
  /// Whether new applications email admins.
  pub application_email_admins: bool,
  /// An optional regex to filter words.
  pub slur_filter_regex: Option<String>,
  /// The max actor name length.
  pub actor_name_max_length: i32,
  /// Whether federation is enabled.
  pub federation_enabled: bool,
<<<<<<< HEAD
=======
  pub federation_debug: bool,
  /// The number of concurrent federation http workers.
>>>>>>> af3eb6e2
  pub federation_worker_count: i32,
  /// Whether captcha is enabled.
  pub captcha_enabled: bool,
  /// The captcha difficulty.
  pub captcha_difficulty: String,
  pub published: chrono::NaiveDateTime,
  pub updated: Option<chrono::NaiveDateTime>,
  pub registration_mode: RegistrationMode,
  /// Whether to email admins on new reports.
  pub reports_email_admins: bool,
}

#[derive(Clone, TypedBuilder)]
#[builder(field_defaults(default))]
#[cfg_attr(feature = "full", derive(Insertable))]
#[cfg_attr(feature = "full", diesel(table_name = local_site))]
pub struct LocalSiteInsertForm {
  #[builder(!default)]
  pub site_id: SiteId,
  pub site_setup: Option<bool>,
  pub enable_downvotes: Option<bool>,
  pub enable_nsfw: Option<bool>,
  pub community_creation_admin_only: Option<bool>,
  pub require_email_verification: Option<bool>,
  pub application_question: Option<String>,
  pub private_instance: Option<bool>,
  pub default_theme: Option<String>,
  pub default_post_listing_type: Option<ListingType>,
  pub legal_information: Option<String>,
  pub hide_modlog_mod_names: Option<bool>,
  pub application_email_admins: Option<bool>,
  pub slur_filter_regex: Option<String>,
  pub actor_name_max_length: Option<i32>,
  pub federation_enabled: Option<bool>,
  pub federation_worker_count: Option<i32>,
  pub captcha_enabled: Option<bool>,
  pub captcha_difficulty: Option<String>,
  pub registration_mode: Option<RegistrationMode>,
  pub reports_email_admins: Option<bool>,
}

#[derive(Clone, TypedBuilder)]
#[builder(field_defaults(default))]
#[cfg_attr(feature = "full", derive(AsChangeset))]
#[cfg_attr(feature = "full", diesel(table_name = local_site))]
pub struct LocalSiteUpdateForm {
  pub site_setup: Option<bool>,
  pub enable_downvotes: Option<bool>,
  pub enable_nsfw: Option<bool>,
  pub community_creation_admin_only: Option<bool>,
  pub require_email_verification: Option<bool>,
  pub application_question: Option<Option<String>>,
  pub private_instance: Option<bool>,
  pub default_theme: Option<String>,
  pub default_post_listing_type: Option<ListingType>,
  pub legal_information: Option<Option<String>>,
  pub hide_modlog_mod_names: Option<bool>,
  pub application_email_admins: Option<bool>,
  pub slur_filter_regex: Option<Option<String>>,
  pub actor_name_max_length: Option<i32>,
  pub federation_enabled: Option<bool>,
  pub federation_worker_count: Option<i32>,
  pub captcha_enabled: Option<bool>,
  pub captcha_difficulty: Option<String>,
  pub registration_mode: Option<RegistrationMode>,
  pub reports_email_admins: Option<bool>,
  pub updated: Option<Option<chrono::NaiveDateTime>>,
}<|MERGE_RESOLUTION|>--- conflicted
+++ resolved
@@ -50,11 +50,7 @@
   pub actor_name_max_length: i32,
   /// Whether federation is enabled.
   pub federation_enabled: bool,
-<<<<<<< HEAD
-=======
-  pub federation_debug: bool,
   /// The number of concurrent federation http workers.
->>>>>>> af3eb6e2
   pub federation_worker_count: i32,
   /// Whether captcha is enabled.
   pub captcha_enabled: bool,
