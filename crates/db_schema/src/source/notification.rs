use crate::newtypes::{
  AdminAddId,
  AdminBanId,
  AdminRemoveCommunityId,
  CommentId,
  ModAddToCommunityId,
  ModBanFromCommunityId,
  ModLockCommentId,
  ModLockPostId,
  ModRemoveCommentId,
  ModRemovePostId,
  NotificationId,
  PersonId,
  PostId,
  PrivateMessageId,
};
use chrono::{DateTime, Utc};
#[cfg(feature = "full")]
use i_love_jesus::CursorKeysModule;
use lemmy_db_schema_file::enums::NotificationType;
#[cfg(feature = "full")]
use lemmy_db_schema_file::schema::notification;
use serde::{Deserialize, Serialize};

#[derive(Clone, PartialEq, Eq, Debug, Serialize, Deserialize)]
#[cfg_attr(
  feature = "full",
  derive(Queryable, Selectable, Identifiable, CursorKeysModule)
)]
#[cfg_attr(feature = "full", diesel(table_name = notification))]
#[cfg_attr(feature = "full", diesel(check_for_backend(diesel::pg::Pg)))]
#[cfg_attr(feature = "ts-rs", derive(ts_rs::TS))]
#[cfg_attr(feature = "ts-rs", ts(optional_fields, export))]
#[cfg_attr(feature = "full", cursor_keys_module(name = notification_keys))]
pub struct Notification {
  pub id: NotificationId,
  pub recipient_id: PersonId,
  pub comment_id: Option<CommentId>,
  pub read: bool,
  pub published_at: DateTime<Utc>,
  pub kind: NotificationType,
  pub post_id: Option<PostId>,
  pub private_message_id: Option<PrivateMessageId>,
  pub admin_add_id: Option<AdminAddId>,
  pub mod_add_to_community_id: Option<ModAddToCommunityId>,
  pub admin_ban_id: Option<AdminBanId>,
  pub mod_ban_from_community_id: Option<ModBanFromCommunityId>,
  pub mod_lock_post_id: Option<ModLockPostId>,
  pub mod_remove_comment_id: Option<ModRemoveCommentId>,
  pub admin_remove_community_id: Option<AdminRemoveCommunityId>,
  pub mod_remove_post_id: Option<ModRemovePostId>,
  pub mod_lock_comment_id: Option<ModLockCommentId>,
}

#[cfg_attr(feature = "full", derive(Insertable, derive_new::new))]
#[cfg_attr(feature = "full", diesel(table_name = notification))]
pub struct NotificationInsertForm {
  pub recipient_id: PersonId,
<<<<<<< HEAD
  pub kind: NotificationTypes,
  #[new(default)]
  pub comment_id: Option<CommentId>,
  #[new(default)]
=======
  pub comment_id: Option<CommentId>,
  pub kind: NotificationType,
>>>>>>> a58154ec
  pub post_id: Option<PostId>,
  #[new(default)]
  pub private_message_id: Option<PrivateMessageId>,
  #[new(default)]
  pub admin_add_id: Option<AdminAddId>,
  #[new(default)]
  pub mod_add_to_community_id: Option<ModAddToCommunityId>,
  #[new(default)]
  pub admin_ban_id: Option<AdminBanId>,
  #[new(default)]
  pub mod_ban_from_community_id: Option<ModBanFromCommunityId>,
  #[new(default)]
  pub mod_lock_post_id: Option<ModLockPostId>,
  #[new(default)]
  pub mod_remove_comment_id: Option<ModRemoveCommentId>,
  #[new(default)]
  pub admin_remove_community_id: Option<AdminRemoveCommunityId>,
  #[new(default)]
  pub mod_remove_post_id: Option<ModRemovePostId>,
  #[new(default)]
  pub mod_lock_comment_id: Option<ModLockCommentId>,
}

impl NotificationInsertForm {
  pub fn new_post(post_id: PostId, recipient_id: PersonId, kind: NotificationType) -> Self {
    Self {
      post_id: Some(post_id),
      ..Self::new(recipient_id, kind)
    }
  }
  pub fn new_comment(
    comment_id: CommentId,
    recipient_id: PersonId,
    kind: NotificationType,
  ) -> Self {
    Self {
      comment_id: Some(comment_id),
      ..Self::new(recipient_id, kind)
    }
  }
  pub fn new_private_message(private_message_id: PrivateMessageId, recipient_id: PersonId) -> Self {
    Self {
      private_message_id: Some(private_message_id),
<<<<<<< HEAD
      ..Self::new(recipient_id, NotificationTypes::PrivateMessage)
=======
      recipient_id,
      kind: NotificationType::PrivateMessage,
>>>>>>> a58154ec
    }
  }
}<|MERGE_RESOLUTION|>--- conflicted
+++ resolved
@@ -56,15 +56,10 @@
 #[cfg_attr(feature = "full", diesel(table_name = notification))]
 pub struct NotificationInsertForm {
   pub recipient_id: PersonId,
-<<<<<<< HEAD
-  pub kind: NotificationTypes,
   #[new(default)]
   pub comment_id: Option<CommentId>,
+  pub kind: NotificationType,
   #[new(default)]
-=======
-  pub comment_id: Option<CommentId>,
-  pub kind: NotificationType,
->>>>>>> a58154ec
   pub post_id: Option<PostId>,
   #[new(default)]
   pub private_message_id: Option<PrivateMessageId>,
@@ -108,12 +103,7 @@
   pub fn new_private_message(private_message_id: PrivateMessageId, recipient_id: PersonId) -> Self {
     Self {
       private_message_id: Some(private_message_id),
-<<<<<<< HEAD
-      ..Self::new(recipient_id, NotificationTypes::PrivateMessage)
-=======
-      recipient_id,
-      kind: NotificationType::PrivateMessage,
->>>>>>> a58154ec
+      ..Self::new(recipient_id, NotificationType::PrivateMessage)
     }
   }
 }