#[cfg(feature = "full")]
#[macro_use]
extern crate diesel;
#[cfg(feature = "full")]
#[macro_use]
extern crate diesel_derive_newtype;

#[cfg(feature = "full")]
pub mod impls;
pub mod newtypes;
pub mod sensitive;
#[cfg(feature = "full")]
pub mod test_data;
#[cfg(feature = "full")]
pub mod aliases {
  use lemmy_db_schema_file::schema::{community_actions, instance_actions, local_user, person};
  diesel::alias!(
    community_actions as creator_community_actions: CreatorCommunityActions,
    instance_actions as creator_home_instance_actions: CreatorHomeInstanceActions,
    instance_actions as creator_community_instance_actions: CreatorCommunityInstanceActions,
    instance_actions as creator_local_instance_actions: CreatorLocalInstanceActions,
    instance_actions as my_instance_persons_actions: MyInstancePersonsActions,
    local_user as creator_local_user: CreatorLocalUser,
    person as person1: Person1,
    person as person2: Person2,
  );
}
pub mod source;
#[cfg(feature = "full")]
pub mod traits;
#[cfg(feature = "full")]
pub mod utils;

use serde::{Deserialize, Serialize};
use strum::{Display, EnumString};
#[cfg(feature = "full")]
use {
  diesel::query_source::AliasedField,
  lemmy_db_schema_file::schema::{instance_actions, person},
};

#[derive(
  EnumString, Display, Debug, Serialize, Deserialize, Clone, Copy, PartialEq, Eq, Default, Hash,
)]
#[serde(rename_all = "snake_case")]
#[cfg_attr(feature = "ts-rs", derive(ts_rs::TS))]
#[cfg_attr(feature = "ts-rs", ts(export))]
/// The search sort types.
pub enum SearchSortType {
  #[default]
  New,
  Top,
  Old,
}

/// The community sort types. See here for descriptions: https://join-lemmy.org/docs/en/users/03-votes-and-ranking.html
#[derive(Debug, Serialize, Deserialize, Clone, Copy, Default, PartialEq, Eq, Hash)]
#[serde(rename_all = "snake_case")]
#[cfg_attr(feature = "ts-rs", derive(ts_rs::TS))]
#[cfg_attr(feature = "ts-rs", ts(export))]
pub enum CommunitySortType {
  ActiveSixMonths,
  #[default]
  ActiveMonthly,
  ActiveWeekly,
  ActiveDaily,
  Hot,
  New,
  Old,
  NameAsc,
  NameDesc,
  Comments,
  Posts,
  Subscribers,
  SubscribersLocal,
}

#[derive(
  EnumString, Display, Debug, Serialize, Deserialize, Default, Clone, Copy, PartialEq, Eq, Hash,
)]
#[serde(rename_all = "snake_case")]
#[cfg_attr(feature = "ts-rs", derive(ts_rs::TS))]
#[cfg_attr(feature = "ts-rs", ts(export))]
/// The type of content returned from a search.
pub enum SearchType {
  #[default]
  All,
  Comments,
  Posts,
  Communities,
  Users,
  MultiCommunities,
}

#[derive(EnumString, Display, Debug, Serialize, Deserialize, Clone, Copy, PartialEq, Eq, Hash)]
#[serde(rename_all = "snake_case")]
#[cfg_attr(feature = "ts-rs", derive(ts_rs::TS))]
#[cfg_attr(feature = "ts-rs", ts(export))]
<<<<<<< HEAD
=======
/// A list of possible types for the various modlog actions.
pub enum ModlogActionType {
  All,
  ModRemovePost,
  ModLockPost,
  ModFeaturePost,
  ModRemoveComment,
  ModLockComment,
  AdminRemoveCommunity,
  ModBanFromCommunity,
  ModAddToCommunity,
  ModTransferCommunity,
  AdminAdd,
  AdminBan,
  ModChangeCommunityVisibility,
  AdminPurgePerson,
  AdminPurgeCommunity,
  AdminPurgePost,
  AdminPurgeComment,
  AdminBlockInstance,
  AdminAllowInstance,
}

#[derive(EnumString, Display, Debug, Serialize, Deserialize, Clone, Copy, PartialEq, Eq, Hash)]
#[serde(rename_all = "snake_case")]
#[cfg_attr(feature = "ts-rs", derive(ts_rs::TS))]
#[cfg_attr(feature = "ts-rs", ts(export))]
>>>>>>> 64c75868
/// A list of possible types for the inbox.
pub enum NotificationDataType {
  All,
  Reply,
  Mention,
  PrivateMessage,
  Subscribed,
}

#[derive(EnumString, Display, Debug, Serialize, Deserialize, Clone, Copy, PartialEq, Eq, Hash)]
#[serde(rename_all = "snake_case")]
#[cfg_attr(feature = "ts-rs", derive(ts_rs::TS))]
#[cfg_attr(feature = "ts-rs", ts(export))]
/// A list of possible types for a person's content.
pub enum PersonContentType {
  All,
  Comments,
  Posts,
}

#[derive(EnumString, Display, Debug, Serialize, Deserialize, Clone, Copy, PartialEq, Eq, Hash)]
#[serde(rename_all = "snake_case")]
#[cfg_attr(feature = "ts-rs", derive(ts_rs::TS))]
#[cfg_attr(feature = "ts-rs", ts(export))]
/// A list of possible types for reports.
pub enum ReportType {
  All,
  Posts,
  Comments,
  PrivateMessages,
  Communities,
}

#[derive(
  EnumString, Display, Debug, Serialize, Deserialize, Clone, Copy, Default, PartialEq, Eq, Hash,
)]
#[serde(rename_all = "snake_case")]
#[cfg_attr(feature = "ts-rs", derive(ts_rs::TS))]
#[cfg_attr(feature = "ts-rs", ts(export))]
/// The feature type for a post.
pub enum PostFeatureType {
  #[default]
  /// Features to the top of your site.
  Local,
  /// Features to the top of the community.
  Community,
}

#[derive(
  EnumString, Display, Debug, Serialize, Deserialize, Clone, Copy, Default, PartialEq, Eq, Hash,
)]
#[serde(rename_all = "snake_case")]
#[cfg_attr(feature = "ts-rs", derive(ts_rs::TS))]
#[cfg_attr(feature = "ts-rs", ts(export))]
/// The like_type for a persons liked content.
pub enum LikeType {
  #[default]
  All,
  LikedOnly,
  DislikedOnly,
}

/// Wrapper for assert_eq! macro. Checks that vec matches the given length, and prints the
/// vec on failure.
#[macro_export]
macro_rules! assert_length {
  ($len:expr, $vec:expr) => {{
    assert_eq!($len, $vec.len(), "Vec has wrong length: {:?}", $vec)
  }};
}

#[cfg(feature = "full")]
/// A helper tuple for person 1 alias columns
pub type Person1AliasAllColumnsTuple = (
  AliasedField<aliases::Person1, person::id>,
  AliasedField<aliases::Person1, person::name>,
  AliasedField<aliases::Person1, person::display_name>,
  AliasedField<aliases::Person1, person::avatar>,
  AliasedField<aliases::Person1, person::published_at>,
  AliasedField<aliases::Person1, person::updated_at>,
  AliasedField<aliases::Person1, person::ap_id>,
  AliasedField<aliases::Person1, person::bio>,
  AliasedField<aliases::Person1, person::local>,
  AliasedField<aliases::Person1, person::private_key>,
  AliasedField<aliases::Person1, person::public_key>,
  AliasedField<aliases::Person1, person::last_refreshed_at>,
  AliasedField<aliases::Person1, person::banner>,
  AliasedField<aliases::Person1, person::deleted>,
  AliasedField<aliases::Person1, person::inbox_url>,
  AliasedField<aliases::Person1, person::matrix_user_id>,
  AliasedField<aliases::Person1, person::bot_account>,
  AliasedField<aliases::Person1, person::instance_id>,
  AliasedField<aliases::Person1, person::post_count>,
  AliasedField<aliases::Person1, person::post_score>,
  AliasedField<aliases::Person1, person::comment_count>,
  AliasedField<aliases::Person1, person::comment_score>,
);

#[cfg(feature = "full")]
/// A helper tuple for person 2 alias columns
pub type Person2AliasAllColumnsTuple = (
  AliasedField<aliases::Person2, person::id>,
  AliasedField<aliases::Person2, person::name>,
  AliasedField<aliases::Person2, person::display_name>,
  AliasedField<aliases::Person2, person::avatar>,
  AliasedField<aliases::Person2, person::published_at>,
  AliasedField<aliases::Person2, person::updated_at>,
  AliasedField<aliases::Person2, person::ap_id>,
  AliasedField<aliases::Person2, person::bio>,
  AliasedField<aliases::Person2, person::local>,
  AliasedField<aliases::Person2, person::private_key>,
  AliasedField<aliases::Person2, person::public_key>,
  AliasedField<aliases::Person2, person::last_refreshed_at>,
  AliasedField<aliases::Person2, person::banner>,
  AliasedField<aliases::Person2, person::deleted>,
  AliasedField<aliases::Person2, person::inbox_url>,
  AliasedField<aliases::Person2, person::matrix_user_id>,
  AliasedField<aliases::Person2, person::bot_account>,
  AliasedField<aliases::Person2, person::instance_id>,
  AliasedField<aliases::Person2, person::post_count>,
  AliasedField<aliases::Person2, person::post_score>,
  AliasedField<aliases::Person2, person::comment_count>,
  AliasedField<aliases::Person2, person::comment_score>,
);

#[cfg(feature = "full")]
/// A helper tuple for more my instance persons actions
pub type MyInstancePersonsActionsAllColumnsTuple = (
  AliasedField<aliases::MyInstancePersonsActions, instance_actions::blocked_communities_at>,
  AliasedField<aliases::MyInstancePersonsActions, instance_actions::person_id>,
  AliasedField<aliases::MyInstancePersonsActions, instance_actions::instance_id>,
  AliasedField<aliases::MyInstancePersonsActions, instance_actions::received_ban_at>,
  AliasedField<aliases::MyInstancePersonsActions, instance_actions::ban_expires_at>,
  AliasedField<aliases::MyInstancePersonsActions, instance_actions::blocked_persons_at>,
);<|MERGE_RESOLUTION|>--- conflicted
+++ resolved
@@ -96,36 +96,6 @@
 #[serde(rename_all = "snake_case")]
 #[cfg_attr(feature = "ts-rs", derive(ts_rs::TS))]
 #[cfg_attr(feature = "ts-rs", ts(export))]
-<<<<<<< HEAD
-=======
-/// A list of possible types for the various modlog actions.
-pub enum ModlogActionType {
-  All,
-  ModRemovePost,
-  ModLockPost,
-  ModFeaturePost,
-  ModRemoveComment,
-  ModLockComment,
-  AdminRemoveCommunity,
-  ModBanFromCommunity,
-  ModAddToCommunity,
-  ModTransferCommunity,
-  AdminAdd,
-  AdminBan,
-  ModChangeCommunityVisibility,
-  AdminPurgePerson,
-  AdminPurgeCommunity,
-  AdminPurgePost,
-  AdminPurgeComment,
-  AdminBlockInstance,
-  AdminAllowInstance,
-}
-
-#[derive(EnumString, Display, Debug, Serialize, Deserialize, Clone, Copy, PartialEq, Eq, Hash)]
-#[serde(rename_all = "snake_case")]
-#[cfg_attr(feature = "ts-rs", derive(ts_rs::TS))]
-#[cfg_attr(feature = "ts-rs", ts(export))]
->>>>>>> 64c75868
 /// A list of possible types for the inbox.
 pub enum NotificationDataType {
   All,
