--- conflicted
+++ resolved
@@ -32,15 +32,11 @@
 };
 use diesel_migrations::EmbeddedMigrations;
 use futures_util::{future::BoxFuture, Future, FutureExt};
-<<<<<<< HEAD
-use lemmy_utils::{error::LemmyError, settings::SETTINGS};
-=======
 use i_love_jesus::CursorKey;
 use lemmy_utils::{
   error::{LemmyError, LemmyErrorExt, LemmyErrorType},
   settings::SETTINGS,
 };
->>>>>>> 1782aafd
 use once_cell::sync::Lazy;
 use regex::Regex;
 use rustls::{
@@ -297,6 +293,32 @@
   }
 }
 
+pub fn diesel_option_overwrite_to_url(
+  opt: &Option<String>,
+) -> Result<Option<Option<DbUrl>>, LemmyError> {
+  match opt.as_ref().map(String::as_str) {
+    // An empty string is an erase
+    Some("") => Ok(Some(None)),
+    Some(str_url) => Url::parse(str_url)
+      .map(|u| Some(Some(u.into())))
+      .with_lemmy_type(LemmyErrorType::InvalidUrl),
+    None => Ok(None),
+  }
+}
+
+pub fn diesel_option_overwrite_to_url_create(
+  opt: &Option<String>,
+) -> Result<Option<DbUrl>, LemmyError> {
+  match opt.as_ref().map(String::as_str) {
+    // An empty string is nothing
+    Some("") => Ok(None),
+    Some(str_url) => Url::parse(str_url)
+      .map(|u| Some(u.into()))
+      .with_lemmy_type(LemmyErrorType::InvalidUrl),
+    None => Ok(None),
+  }
+}
+
 fn establish_connection(config: &str) -> BoxFuture<ConnectionResult<AsyncPgConnection>> {
   let fut = async {
     let rustls_config = rustls::ClientConfig::builder()
@@ -557,4 +579,19 @@
       Some(Some("test".to_string()))
     );
   }
+
+  #[test]
+  fn test_diesel_option_overwrite_to_url() {
+    assert!(matches!(diesel_option_overwrite_to_url(&None), Ok(None)));
+    assert!(matches!(
+      diesel_option_overwrite_to_url(&Some(String::new())),
+      Ok(Some(None))
+    ));
+    assert!(diesel_option_overwrite_to_url(&Some("invalid_url".to_string())).is_err());
+    let example_url = "https://example.com";
+    assert!(matches!(
+      diesel_option_overwrite_to_url(&Some(example_url.to_string())),
+      Ok(Some(Some(url))) if url == Url::parse(example_url).unwrap().into()
+    ));
+  }
 }