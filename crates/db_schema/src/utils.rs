use crate::{newtypes::DbUrl, CommentSortType, PostSortType};
use chrono::{DateTime, TimeDelta, Utc};
use deadpool::Runtime;
use diesel::{
  helper_types::AsExprOf,
  pg::Pg,
  query_builder::{Query, QueryFragment},
  query_dsl::methods::LimitDsl,
  result::{
    ConnectionError,
    ConnectionResult,
    Error::{self as DieselError, QueryBuilderError},
  },
  sql_types::{self, Timestamptz},
  IntoSql,
};
use diesel_async::{
  pg::AsyncPgConnection,
  pooled_connection::{
    deadpool::{Hook, HookError, Object as PooledConnection, Pool},
    AsyncDieselConnectionManager,
    ManagerConfig,
  },
  AsyncConnection,
};
use futures_util::{future::BoxFuture, Future, FutureExt};
use i_love_jesus::CursorKey;
use lemmy_utils::{
  error::{LemmyErrorExt, LemmyErrorType, LemmyResult},
  settings::SETTINGS,
  utils::validation::clean_url,
};
use regex::Regex;
use rustls::{
  client::danger::{
    DangerousClientConfigBuilder,
    HandshakeSignatureValid,
    ServerCertVerified,
    ServerCertVerifier,
  },
  crypto::{self, verify_tls12_signature, verify_tls13_signature},
  pki_types::{CertificateDer, ServerName, UnixTime},
  ClientConfig,
  DigitallySignedStruct,
  SignatureScheme,
};
use std::{
  ops::{Deref, DerefMut},
  sync::{Arc, LazyLock, OnceLock},
  time::Duration,
};
use tracing::error;
use url::Url;

const FETCH_LIMIT_DEFAULT: i64 = 10;
pub const FETCH_LIMIT_MAX: i64 = 50;
pub const SITEMAP_LIMIT: i64 = 50000;
pub const SITEMAP_DAYS: Option<TimeDelta> = TimeDelta::try_days(31);
pub const RANK_DEFAULT: f64 = 0.0001;

/// Some connection options to speed up queries
const CONNECTION_OPTIONS: [&str; 1] = ["geqo_threshold=12"];
pub type ActualDbPool = Pool<AsyncPgConnection>;

/// References a pool or connection. Functions must take `&mut DbPool<'_>` to allow implicit
/// reborrowing.
///
/// https://github.com/rust-lang/rfcs/issues/1403
pub enum DbPool<'a> {
  Pool(&'a ActualDbPool),
  Conn(&'a mut AsyncPgConnection),
}

pub enum DbConn<'a> {
  Pool(PooledConnection<AsyncPgConnection>),
  Conn(&'a mut AsyncPgConnection),
}

pub async fn get_conn<'a, 'b: 'a>(pool: &'a mut DbPool<'b>) -> Result<DbConn<'a>, DieselError> {
  Ok(match pool {
    DbPool::Pool(pool) => DbConn::Pool(pool.get().await.map_err(|e| QueryBuilderError(e.into()))?),
    DbPool::Conn(conn) => DbConn::Conn(conn),
  })
}

impl<'a> Deref for DbConn<'a> {
  type Target = AsyncPgConnection;

  fn deref(&self) -> &Self::Target {
    match self {
      DbConn::Pool(conn) => conn.deref(),
      DbConn::Conn(conn) => conn.deref(),
    }
  }
}

impl<'a> DerefMut for DbConn<'a> {
  fn deref_mut(&mut self) -> &mut Self::Target {
    match self {
      DbConn::Pool(conn) => conn.deref_mut(),
      DbConn::Conn(conn) => conn.deref_mut(),
    }
  }
}

// Allows functions that take `DbPool<'_>` to be called in a transaction by passing `&mut
// conn.into()`
impl<'a> From<&'a mut AsyncPgConnection> for DbPool<'a> {
  fn from(value: &'a mut AsyncPgConnection) -> Self {
    DbPool::Conn(value)
  }
}

impl<'a, 'b: 'a> From<&'a mut DbConn<'b>> for DbPool<'a> {
  fn from(value: &'a mut DbConn<'b>) -> Self {
    DbPool::Conn(value.deref_mut())
  }
}

impl<'a> From<&'a ActualDbPool> for DbPool<'a> {
  fn from(value: &'a ActualDbPool) -> Self {
    DbPool::Pool(value)
  }
}

/// Runs multiple async functions that take `&mut DbPool<'_>` as input and return `Result`. Only
/// works when the  `futures` crate is listed in `Cargo.toml`.
///
/// `$pool` is the value given to each function.
///
/// A `Result` is returned (not in a `Future`, so don't use `.await`). The `Ok` variant contains a
/// tuple with the values returned by the given functions.
///
/// The functions run concurrently if `$pool` has the `DbPool::Pool` variant.
#[macro_export]
macro_rules! try_join_with_pool {
  ($pool:ident => ($($func:expr),+)) => {{
    // Check type
    let _: &mut $crate::utils::DbPool<'_> = $pool;

    match $pool {
      // Run concurrently with `try_join`
      $crate::utils::DbPool::Pool(__pool) => ::futures::try_join!(
        $(async {
          let mut __dbpool = $crate::utils::DbPool::Pool(__pool);
          ($func)(&mut __dbpool).await
        }),+
      ),
      // Run sequentially
      $crate::utils::DbPool::Conn(__conn) => async {
        Ok(($({
          let mut __dbpool = $crate::utils::DbPool::Conn(__conn);
          // `?` prevents the error type from being inferred in an `async` block, so `match` is used instead
          match ($func)(&mut __dbpool).await {
            ::core::result::Result::Ok(__v) => __v,
            ::core::result::Result::Err(__v) => return ::core::result::Result::Err(__v),
          }
        }),+))
      }.await,
    }
  }};
}

pub struct ReverseTimestampKey<K>(pub K);

impl<K, C> CursorKey<C> for ReverseTimestampKey<K>
where
  K: CursorKey<C, SqlType = Timestamptz>,
{
  type SqlType = sql_types::BigInt;
  type CursorValue = functions::reverse_timestamp_sort::HelperType<K::CursorValue>;
  type SqlValue = functions::reverse_timestamp_sort::HelperType<K::SqlValue>;

  fn get_cursor_value(cursor: &C) -> Self::CursorValue {
    functions::reverse_timestamp_sort(K::get_cursor_value(cursor))
  }

  fn get_sql_value() -> Self::SqlValue {
    functions::reverse_timestamp_sort(K::get_sql_value())
  }
}

/// Includes an SQL comment before `T`, which can be used to label auto_explain output
#[derive(QueryId)]
pub struct Commented<T> {
  comment: String,
  inner: T,
}

impl<T> Commented<T> {
  pub fn new(inner: T) -> Self {
    Commented {
      comment: String::new(),
      inner,
    }
  }

  /// Adds `text` to the comment if `condition` is true
  pub fn text_if(mut self, text: &str, condition: bool) -> Self {
    if condition {
      if !self.comment.is_empty() {
        self.comment.push_str(", ");
      }
      self.comment.push_str(text);
    }
    self
  }

  /// Adds `text` to the comment
  pub fn text(self, text: &str) -> Self {
    self.text_if(text, true)
  }
}

impl<T: Query> Query for Commented<T> {
  type SqlType = T::SqlType;
}

impl<T: QueryFragment<Pg>> QueryFragment<Pg> for Commented<T> {
  fn walk_ast<'b>(
    &'b self,
    mut out: diesel::query_builder::AstPass<'_, 'b, Pg>,
  ) -> Result<(), DieselError> {
    for line in self.comment.lines() {
      out.push_sql("\n-- ");
      out.push_sql(line);
    }
    out.push_sql("\n");
    self.inner.walk_ast(out.reborrow())
  }
}

impl<T: LimitDsl> LimitDsl for Commented<T> {
  type Output = Commented<T::Output>;

  fn limit(self, limit: i64) -> Self::Output {
    Commented {
      comment: self.comment,
      inner: self.inner.limit(limit),
    }
  }
}

pub fn fuzzy_search(q: &str) -> String {
  let replaced = q
    .replace('\\', "\\\\")
    .replace('%', "\\%")
    .replace('_', "\\_")
    .replace(' ', "%");
  format!("%{replaced}%")
}

pub fn limit_and_offset(
  page: Option<i64>,
  limit: Option<i64>,
) -> Result<(i64, i64), diesel::result::Error> {
  let page = match page {
    Some(page) => {
      if page < 1 {
        return Err(QueryBuilderError("Page is < 1".into()));
      }
      page
    }
    None => 1,
  };
  let limit = match limit {
    Some(limit) => {
      if !(1..=FETCH_LIMIT_MAX).contains(&limit) {
        return Err(QueryBuilderError(
          format!("Fetch limit is > {FETCH_LIMIT_MAX}").into(),
        ));
      }
      limit
    }
    None => FETCH_LIMIT_DEFAULT,
  };
  let offset = limit * (page - 1);
  Ok((limit, offset))
}

pub fn limit_and_offset_unlimited(page: Option<i64>, limit: Option<i64>) -> (i64, i64) {
  let limit = limit.unwrap_or(FETCH_LIMIT_DEFAULT);
  let offset = limit * (page.unwrap_or(1) - 1);
  (limit, offset)
}

pub fn is_email_regex(test: &str) -> bool {
  EMAIL_REGEX.is_match(test)
}

/// Takes an API optional text input, and converts it to an optional diesel DB update.
pub fn diesel_string_update(opt: Option<&str>) -> Option<Option<String>> {
  match opt {
    // An empty string is an erase
    Some("") => Some(None),
    Some(str) => Some(Some(str.into())),
    None => None,
  }
}

/// Takes an API optional text input, and converts it to an optional diesel DB update (for non
/// nullable properties).
pub fn diesel_required_string_update(opt: Option<&str>) -> Option<String> {
  match opt {
    // An empty string is no change
    Some("") => None,
    Some(str) => Some(str.into()),
    None => None,
  }
}

/// Takes an optional API URL-type input, and converts it to an optional diesel DB update.
/// Also cleans the url params.
pub fn diesel_url_update(opt: Option<&str>) -> LemmyResult<Option<Option<DbUrl>>> {
  match opt {
    // An empty string is an erase
    Some("") => Ok(Some(None)),
    Some(str_url) => Url::parse(str_url)
      .map(|u| Some(Some(clean_url(&u).into())))
      .with_lemmy_type(LemmyErrorType::InvalidUrl),
    None => Ok(None),
  }
}

/// Takes an optional API URL-type input, and converts it to an optional diesel DB update (for non
/// nullable properties). Also cleans the url params.
pub fn diesel_required_url_update(opt: Option<&str>) -> LemmyResult<Option<DbUrl>> {
  match opt {
    // An empty string is no change
    Some("") => Ok(None),
    Some(str_url) => Url::parse(str_url)
      .map(|u| Some(clean_url(&u).into()))
      .with_lemmy_type(LemmyErrorType::InvalidUrl),
    None => Ok(None),
  }
}

/// Takes an optional API URL-type input, and converts it to an optional diesel DB create.
/// Also cleans the url params.
pub fn diesel_url_create(opt: Option<&str>) -> LemmyResult<Option<DbUrl>> {
  match opt {
    Some(str_url) => Url::parse(str_url)
      .map(|u| Some(clean_url(&u).into()))
      .with_lemmy_type(LemmyErrorType::InvalidUrl),
    None => Ok(None),
  }
}

/// Sets a few additional config options necessary for starting lemmy
fn build_config_options_uri_segment(config: &str) -> String {
  let mut url = Url::parse(config).expect("Couldn't parse postgres connection URI");

  // Set `lemmy.protocol_and_hostname` so triggers can use it
  let lemmy_protocol_and_hostname_option =
    "lemmy.protocol_and_hostname=".to_owned() + &SETTINGS.get_protocol_and_hostname();
  let mut options = CONNECTION_OPTIONS.to_vec();
  options.push(&lemmy_protocol_and_hostname_option);

  // Create the connection uri portion
  let options_segments = options
    .iter()
    .map(|o| "-c ".to_owned() + o)
    .collect::<Vec<String>>()
    .join(" ");

  url.set_query(Some(&format!("options={options_segments}")));
  url.into()
}

fn establish_connection(config: &str) -> BoxFuture<ConnectionResult<AsyncPgConnection>> {
  let fut = async {
    /// Use a once_lock to create the postgres connection config, since this config never changes
    static POSTGRES_CONFIG_WITH_OPTIONS: OnceLock<String> = OnceLock::new();

    let config =
      POSTGRES_CONFIG_WITH_OPTIONS.get_or_init(|| build_config_options_uri_segment(config));

    // We only support TLS with sslmode=require currently
    let conn = if config.contains("sslmode=require") {
      let rustls_config = DangerousClientConfigBuilder {
        cfg: ClientConfig::builder(),
      }
      .with_custom_certificate_verifier(Arc::new(NoCertVerifier {}))
      .with_no_client_auth();

      let tls = tokio_postgres_rustls::MakeRustlsConnect::new(rustls_config);
      let (client, conn) = tokio_postgres::connect(config, tls)
        .await
        .map_err(|e| ConnectionError::BadConnection(e.to_string()))?;
      tokio::spawn(async move {
        if let Err(e) = conn.await {
          error!("Database connection failed: {e}");
        }
      });
      AsyncPgConnection::try_from(client).await?
    } else {
      AsyncPgConnection::establish(config).await?
    };

    Ok(conn)
  };
  fut.boxed()
}

#[derive(Debug)]
struct NoCertVerifier {}

impl ServerCertVerifier for NoCertVerifier {
  fn verify_server_cert(
    &self,
    _end_entity: &CertificateDer,
    _intermediates: &[CertificateDer],
    _server_name: &ServerName,
    _ocsp: &[u8],
    _now: UnixTime,
  ) -> Result<ServerCertVerified, rustls::Error> {
    // Will verify all (even invalid) certs without any checks (sslmode=require)
    Ok(ServerCertVerified::assertion())
  }

  fn verify_tls12_signature(
    &self,
    message: &[u8],
    cert: &CertificateDer,
    dss: &DigitallySignedStruct,
  ) -> Result<HandshakeSignatureValid, rustls::Error> {
    verify_tls12_signature(
      message,
      cert,
      dss,
      &crypto::ring::default_provider().signature_verification_algorithms,
    )
  }

  fn verify_tls13_signature(
    &self,
    message: &[u8],
    cert: &CertificateDer,
    dss: &DigitallySignedStruct,
  ) -> Result<HandshakeSignatureValid, rustls::Error> {
    verify_tls13_signature(
      message,
      cert,
      dss,
      &crypto::ring::default_provider().signature_verification_algorithms,
    )
  }

  fn supported_verify_schemes(&self) -> Vec<SignatureScheme> {
    crypto::ring::default_provider()
      .signature_verification_algorithms
      .supported_schemes()
  }
}

pub fn build_db_pool() -> LemmyResult<ActualDbPool> {
  let db_url = SETTINGS.get_database_url();
  // diesel-async does not support any TLS connections out of the box, so we need to manually
  // provide a setup function which handles creating the connection
  let mut config = ManagerConfig::default();
  config.custom_setup = Box::new(establish_connection);
  let manager = AsyncDieselConnectionManager::<AsyncPgConnection>::new_with_config(&db_url, config);
  let pool = Pool::builder(manager)
    .max_size(SETTINGS.database.pool_size)
    .runtime(Runtime::Tokio1)
    // Limit connection age to prevent use of prepared statements that have query plans based on
    // very old statistics
    .pre_recycle(Hook::sync_fn(|_conn, metrics| {
      // Preventing the first recycle can cause an infinite loop when trying to get a new connection
      // from the pool
      let conn_was_used = metrics.recycled.is_some();
      if metrics.age() > Duration::from_secs(3 * 24 * 60 * 60) && conn_was_used {
        Err(HookError::Continue(None))
      } else {
        Ok(())
      }
    }))
    .build()?;

  crate::schema_setup::run(&db_url)?;

  Ok(pool)
}

pub fn build_db_pool_for_tests() -> ActualDbPool {
  build_db_pool().expect("db pool missing")
}

pub fn naive_now() -> DateTime<Utc> {
  Utc::now()
}

pub fn post_to_comment_sort_type(sort: PostSortType) -> CommentSortType {
  use PostSortType::*;
  match sort {
    Active | Hot | Scaled => CommentSortType::Hot,
    New | NewComments | MostComments => CommentSortType::New,
    Old => CommentSortType::Old,
    Controversial => CommentSortType::Controversial,
    TopHour | TopSixHour | TopTwelveHour | TopDay | TopAll | TopWeek | TopYear | TopMonth
    | TopThreeMonths | TopSixMonths | TopNineMonths => CommentSortType::Top,
  }
}

static EMAIL_REGEX: LazyLock<Regex> = LazyLock::new(|| {
  Regex::new(r"^[a-zA-Z0-9.!#$%&’*+/=?^_`{|}~-]+@[a-zA-Z0-9-]+(?:\.[a-zA-Z0-9-]+)*$")
    .expect("compile email regex")
});

pub mod functions {
  use diesel::sql_types::{BigInt, Text, Timestamptz};

  sql_function! {
    #[sql_name = "r.hot_rank"]
    fn hot_rank(score: BigInt, time: Timestamptz) -> Double;
  }

  sql_function! {
    #[sql_name = "r.scaled_rank"]
    fn scaled_rank(score: BigInt, time: Timestamptz, users_active_month: BigInt) -> Double;
  }

  sql_function! {
    #[sql_name = "r.controversy_rank"]
    fn controversy_rank(upvotes: BigInt, downvotes: BigInt, score: BigInt) -> Double;
  }

  sql_function!(fn reverse_timestamp_sort(time: Timestamptz) -> BigInt);

  sql_function!(fn lower(x: Text) -> Text);

  // really this function is variadic, this just adds the two-argument version
  sql_function!(fn coalesce<T: diesel::sql_types::SqlType + diesel::sql_types::SingleValue>(x: diesel::sql_types::Nullable<T>, y: T) -> T);
<<<<<<< HEAD

  sql_function!(fn set_config(setting_name: Text, new_value: Text, is_local: Bool) -> Text);

  sql_function! {
    #[aggregate]
    fn json_agg<T: diesel::sql_types::SqlType + diesel::sql_types::SingleValue>(obj: T) -> Json
  }
=======
>>>>>>> 70b0d394
}

pub const DELETED_REPLACEMENT_TEXT: &str = "*Permanently Deleted*";

pub fn now() -> AsExprOf<diesel::dsl::now, diesel::sql_types::Timestamptz> {
  // https://github.com/diesel-rs/diesel/issues/1514
  diesel::dsl::now.into_sql::<Timestamptz>()
}

pub type ResultFuture<'a, T> = BoxFuture<'a, Result<T, DieselError>>;

pub trait ReadFn<'a, T, Args>: Fn(DbConn<'a>, Args) -> ResultFuture<'a, T> {}

impl<'a, T, Args, F: Fn(DbConn<'a>, Args) -> ResultFuture<'a, T>> ReadFn<'a, T, Args> for F {}

pub trait ListFn<'a, T, Args>: Fn(DbConn<'a>, Args) -> ResultFuture<'a, Vec<T>> {}

impl<'a, T, Args, F: Fn(DbConn<'a>, Args) -> ResultFuture<'a, Vec<T>>> ListFn<'a, T, Args> for F {}

/// Allows read and list functions to capture a shared closure that has an inferred return type,
/// which is useful for join logic
pub struct Queries<RF, LF> {
  pub read_fn: RF,
  pub list_fn: LF,
}

// `()` is used to prevent type inference error
impl Queries<(), ()> {
  pub fn new<'a, RFut, LFut, RT, LT, RA, LA, RF2, LF2>(
    read_fn: RF2,
    list_fn: LF2,
  ) -> Queries<impl ReadFn<'a, RT, RA>, impl ListFn<'a, LT, LA>>
  where
    RFut: Future<Output = Result<RT, DieselError>> + Sized + Send + 'a,
    LFut: Future<Output = Result<Vec<LT>, DieselError>> + Sized + Send + 'a,
    RF2: Fn(DbConn<'a>, RA) -> RFut,
    LF2: Fn(DbConn<'a>, LA) -> LFut,
  {
    Queries {
      read_fn: move |conn, args| read_fn(conn, args).boxed(),
      list_fn: move |conn, args| list_fn(conn, args).boxed(),
    }
  }
}

impl<RF, LF> Queries<RF, LF> {
  pub async fn read<'a, T, Args>(
    self,
    pool: &'a mut DbPool<'_>,
    args: Args,
  ) -> Result<T, DieselError>
  where
    RF: ReadFn<'a, T, Args>,
  {
    let conn = get_conn(pool).await?;
    (self.read_fn)(conn, args).await
  }

  pub async fn list<'a, T, Args>(
    self,
    pool: &'a mut DbPool<'_>,
    args: Args,
  ) -> Result<Vec<T>, DieselError>
  where
    LF: ListFn<'a, T, Args>,
  {
    let conn = get_conn(pool).await?;
    (self.list_fn)(conn, args).await
  }
}

#[cfg(test)]
mod tests {

  use super::*;
  use pretty_assertions::assert_eq;

  #[test]
  fn test_fuzzy_search() {
    let test = "This %is% _a_ fuzzy search";
    assert_eq!(
      fuzzy_search(test),
      "%This%\\%is\\%%\\_a\\_%fuzzy%search%".to_string()
    );
  }

  #[test]
  fn test_email() {
    assert!(is_email_regex("gush@gmail.com"));
    assert!(!is_email_regex("nada_neutho"));
  }

  #[test]
  fn test_diesel_option_overwrite() {
    assert_eq!(diesel_string_update(None), None);
    assert_eq!(diesel_string_update(Some("")), Some(None));
    assert_eq!(
      diesel_string_update(Some("test")),
      Some(Some("test".to_string()))
    );
  }

  #[test]
  fn test_diesel_option_overwrite_to_url() -> LemmyResult<()> {
    assert!(matches!(diesel_url_update(None), Ok(None)));
    assert!(matches!(diesel_url_update(Some("")), Ok(Some(None))));
    assert!(diesel_url_update(Some("invalid_url")).is_err());
    let example_url = "https://example.com";
    assert!(matches!(
      diesel_url_update(Some(example_url)),
      Ok(Some(Some(url))) if url == Url::parse(example_url)?.into()
    ));
    Ok(())
  }
}<|MERGE_RESOLUTION|>--- conflicted
+++ resolved
@@ -531,16 +531,11 @@
 
   // really this function is variadic, this just adds the two-argument version
   sql_function!(fn coalesce<T: diesel::sql_types::SqlType + diesel::sql_types::SingleValue>(x: diesel::sql_types::Nullable<T>, y: T) -> T);
-<<<<<<< HEAD
-
-  sql_function!(fn set_config(setting_name: Text, new_value: Text, is_local: Bool) -> Text);
 
   sql_function! {
     #[aggregate]
     fn json_agg<T: diesel::sql_types::SqlType + diesel::sql_types::SingleValue>(obj: T) -> Json
   }
-=======
->>>>>>> 70b0d394
 }
 
 pub const DELETED_REPLACEMENT_TEXT: &str = "*Permanently Deleted*";
