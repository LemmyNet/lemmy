use crate::{newtypes::DbUrl, CommentSortType, SortType};
use chrono::{DateTime, TimeDelta, Utc};
use deadpool::Runtime;
use diesel::{
  helper_types::AsExprOf,
  pg::Pg,
  query_builder::{Query, QueryFragment},
  query_dsl::methods::LimitDsl,
  result::{
    ConnectionError,
    ConnectionResult,
    Error::{self as DieselError, QueryBuilderError},
  },
  sql_types::{self, Timestamptz},
  IntoSql,
<<<<<<< HEAD
=======
  OptionalExtension,
  PgConnection,
>>>>>>> 31829b6c
};
use diesel_async::{
  pg::AsyncPgConnection,
  pooled_connection::{
    deadpool::{Hook, HookError, Object as PooledConnection, Pool},
    AsyncDieselConnectionManager,
    ManagerConfig,
  },
  SimpleAsyncConnection,
};
use futures_util::{future::BoxFuture, Future, FutureExt};
use i_love_jesus::CursorKey;
use lemmy_utils::{
  error::{LemmyErrorExt, LemmyErrorType, LemmyResult},
  settings::SETTINGS,
};
use once_cell::sync::Lazy;
use regex::Regex;
use rustls::{
  client::{ServerCertVerified, ServerCertVerifier},
  ServerName,
};
use std::{
  ops::{Deref, DerefMut},
  sync::Arc,
  time::{Duration, SystemTime},
};
use tracing::error;
use url::Url;

const FETCH_LIMIT_DEFAULT: i64 = 10;
pub const FETCH_LIMIT_MAX: i64 = 50;
pub const SITEMAP_LIMIT: i64 = 50000;
pub const SITEMAP_DAYS: Option<TimeDelta> = TimeDelta::try_days(31);
pub const RANK_DEFAULT: f64 = 0.0001;

pub type ActualDbPool = Pool<AsyncPgConnection>;

/// References a pool or connection. Functions must take `&mut DbPool<'_>` to allow implicit reborrowing.
///
/// https://github.com/rust-lang/rfcs/issues/1403
pub enum DbPool<'a> {
  Pool(&'a ActualDbPool),
  Conn(&'a mut AsyncPgConnection),
}

pub enum DbConn<'a> {
  Pool(PooledConnection<AsyncPgConnection>),
  Conn(&'a mut AsyncPgConnection),
}

pub async fn get_conn<'a, 'b: 'a>(pool: &'a mut DbPool<'b>) -> Result<DbConn<'a>, DieselError> {
  Ok(match pool {
    DbPool::Pool(pool) => DbConn::Pool(pool.get().await.map_err(|e| QueryBuilderError(e.into()))?),
    DbPool::Conn(conn) => DbConn::Conn(conn),
  })
}

impl<'a> Deref for DbConn<'a> {
  type Target = AsyncPgConnection;

  fn deref(&self) -> &Self::Target {
    match self {
      DbConn::Pool(conn) => conn.deref(),
      DbConn::Conn(conn) => conn.deref(),
    }
  }
}

impl<'a> DerefMut for DbConn<'a> {
  fn deref_mut(&mut self) -> &mut Self::Target {
    match self {
      DbConn::Pool(conn) => conn.deref_mut(),
      DbConn::Conn(conn) => conn.deref_mut(),
    }
  }
}

// Allows functions that take `DbPool<'_>` to be called in a transaction by passing `&mut conn.into()`
impl<'a> From<&'a mut AsyncPgConnection> for DbPool<'a> {
  fn from(value: &'a mut AsyncPgConnection) -> Self {
    DbPool::Conn(value)
  }
}

impl<'a, 'b: 'a> From<&'a mut DbConn<'b>> for DbPool<'a> {
  fn from(value: &'a mut DbConn<'b>) -> Self {
    DbPool::Conn(value.deref_mut())
  }
}

impl<'a> From<&'a ActualDbPool> for DbPool<'a> {
  fn from(value: &'a ActualDbPool) -> Self {
    DbPool::Pool(value)
  }
}

/// Runs multiple async functions that take `&mut DbPool<'_>` as input and return `Result`. Only works when the  `futures` crate is listed in `Cargo.toml`.
///
/// `$pool` is the value given to each function.
///
/// A `Result` is returned (not in a `Future`, so don't use `.await`). The `Ok` variant contains a tuple with the values returned by the given functions.
///
/// The functions run concurrently if `$pool` has the `DbPool::Pool` variant.
#[macro_export]
macro_rules! try_join_with_pool {
  ($pool:ident => ($($func:expr),+)) => {{
    // Check type
    let _: &mut $crate::utils::DbPool<'_> = $pool;

    match $pool {
      // Run concurrently with `try_join`
      $crate::utils::DbPool::Pool(__pool) => ::futures::try_join!(
        $(async {
          let mut __dbpool = $crate::utils::DbPool::Pool(__pool);
          ($func)(&mut __dbpool).await
        }),+
      ),
      // Run sequentially
      $crate::utils::DbPool::Conn(__conn) => async {
        Ok(($({
          let mut __dbpool = $crate::utils::DbPool::Conn(__conn);
          // `?` prevents the error type from being inferred in an `async` block, so `match` is used instead
          match ($func)(&mut __dbpool).await {
            ::core::result::Result::Ok(__v) => __v,
            ::core::result::Result::Err(__v) => return ::core::result::Result::Err(__v),
          }
        }),+))
      }.await,
    }
  }};
}

pub struct ReverseTimestampKey<K>(pub K);

impl<K, C> CursorKey<C> for ReverseTimestampKey<K>
where
  K: CursorKey<C, SqlType = Timestamptz>,
{
  type SqlType = sql_types::BigInt;
  type CursorValue = functions::reverse_timestamp_sort::HelperType<K::CursorValue>;
  type SqlValue = functions::reverse_timestamp_sort::HelperType<K::SqlValue>;

  fn get_cursor_value(cursor: &C) -> Self::CursorValue {
    functions::reverse_timestamp_sort(K::get_cursor_value(cursor))
  }

  fn get_sql_value() -> Self::SqlValue {
    functions::reverse_timestamp_sort(K::get_sql_value())
  }
}

/// Includes an SQL comment before `T`, which can be used to label auto_explain output
#[derive(QueryId)]
pub struct Commented<T> {
  comment: String,
  inner: T,
}

impl<T> Commented<T> {
  pub fn new(inner: T) -> Self {
    Commented {
      comment: String::new(),
      inner,
    }
  }

  /// Adds `text` to the comment if `condition` is true
  pub fn text_if(mut self, text: &str, condition: bool) -> Self {
    if condition {
      if !self.comment.is_empty() {
        self.comment.push_str(", ");
      }
      self.comment.push_str(text);
    }
    self
  }

  /// Adds `text` to the comment
  pub fn text(self, text: &str) -> Self {
    self.text_if(text, true)
  }
}

impl<T: Query> Query for Commented<T> {
  type SqlType = T::SqlType;
}

impl<T: QueryFragment<Pg>> QueryFragment<Pg> for Commented<T> {
  fn walk_ast<'b>(
    &'b self,
    mut out: diesel::query_builder::AstPass<'_, 'b, Pg>,
  ) -> Result<(), DieselError> {
    for line in self.comment.lines() {
      out.push_sql("\n-- ");
      out.push_sql(line);
    }
    out.push_sql("\n");
    self.inner.walk_ast(out.reborrow())
  }
}

impl<T: LimitDsl> LimitDsl for Commented<T> {
  type Output = Commented<T::Output>;

  fn limit(self, limit: i64) -> Self::Output {
    Commented {
      comment: self.comment,
      inner: self.inner.limit(limit),
    }
  }
}

pub fn fuzzy_search(q: &str) -> String {
  let replaced = q
    .replace('\\', "\\\\")
    .replace('%', "\\%")
    .replace('_', "\\_")
    .replace(' ', "%");
  format!("%{replaced}%")
}

pub fn limit_and_offset(
  page: Option<i64>,
  limit: Option<i64>,
) -> Result<(i64, i64), diesel::result::Error> {
  let page = match page {
    Some(page) => {
      if page < 1 {
        return Err(QueryBuilderError("Page is < 1".into()));
      }
      page
    }
    None => 1,
  };
  let limit = match limit {
    Some(limit) => {
      if !(1..=FETCH_LIMIT_MAX).contains(&limit) {
        return Err(QueryBuilderError(
          format!("Fetch limit is > {FETCH_LIMIT_MAX}").into(),
        ));
      }
      limit
    }
    None => FETCH_LIMIT_DEFAULT,
  };
  let offset = limit * (page - 1);
  Ok((limit, offset))
}

pub fn limit_and_offset_unlimited(page: Option<i64>, limit: Option<i64>) -> (i64, i64) {
  let limit = limit.unwrap_or(FETCH_LIMIT_DEFAULT);
  let offset = limit * (page.unwrap_or(1) - 1);
  (limit, offset)
}

pub fn is_email_regex(test: &str) -> bool {
  EMAIL_REGEX.is_match(test)
}

pub fn diesel_option_overwrite(opt: Option<String>) -> Option<Option<String>> {
  match opt {
    // An empty string is an erase
    Some(unwrapped) => {
      if !unwrapped.eq("") {
        Some(Some(unwrapped))
      } else {
        Some(None)
      }
    }
    None => None,
  }
}

pub fn diesel_option_overwrite_to_url(opt: &Option<String>) -> LemmyResult<Option<Option<DbUrl>>> {
  match opt.as_ref().map(String::as_str) {
    // An empty string is an erase
    Some("") => Ok(Some(None)),
    Some(str_url) => Url::parse(str_url)
      .map(|u| Some(Some(u.into())))
      .with_lemmy_type(LemmyErrorType::InvalidUrl),
    None => Ok(None),
  }
}

pub fn diesel_option_overwrite_to_url_create(opt: &Option<String>) -> LemmyResult<Option<DbUrl>> {
  match opt.as_ref().map(String::as_str) {
    // An empty string is nothing
    Some("") => Ok(None),
    Some(str_url) => Url::parse(str_url)
      .map(|u| Some(u.into()))
      .with_lemmy_type(LemmyErrorType::InvalidUrl),
    None => Ok(None),
  }
}

fn establish_connection(config: &str) -> BoxFuture<ConnectionResult<AsyncPgConnection>> {
  let fut = async {
    let rustls_config = rustls::ClientConfig::builder()
      .with_safe_defaults()
      .with_custom_certificate_verifier(Arc::new(NoCertVerifier {}))
      .with_no_client_auth();

    let tls = tokio_postgres_rustls::MakeRustlsConnect::new(rustls_config);
    let (client, conn) = tokio_postgres::connect(config, tls)
      .await
      .map_err(|e| ConnectionError::BadConnection(e.to_string()))?;
    tokio::spawn(async move {
      if let Err(e) = conn.await {
        error!("Database connection failed: {e}");
      }
    });
    let mut conn = AsyncPgConnection::try_from(client).await?;
    // * Change geqo_threshold back to default value if it was changed, so it's higher than the collapse limits
    // * Change collapse limits from 8 to 11 so the query planner can find a better table join order for more complicated queries
    conn
      .batch_execute("SET geqo_threshold=12;SET from_collapse_limit=11;SET join_collapse_limit=11;")
      .await
      .map_err(ConnectionError::CouldntSetupConfiguration)?;
    Ok(conn)
  };
  fut.boxed()
}

struct NoCertVerifier {}

impl ServerCertVerifier for NoCertVerifier {
  fn verify_server_cert(
    &self,
    _end_entity: &rustls::Certificate,
    _intermediates: &[rustls::Certificate],
    _server_name: &ServerName,
    _scts: &mut dyn Iterator<Item = &[u8]>,
    _ocsp_response: &[u8],
    _now: SystemTime,
  ) -> Result<ServerCertVerified, rustls::Error> {
    // Will verify all (even invalid) certs without any checks (sslmode=require)
    Ok(ServerCertVerified::assertion())
  }
}

<<<<<<< HEAD
pub async fn build_db_pool() -> Result<ActualDbPool, LemmyError> {
=======
pub const MIGRATIONS: EmbeddedMigrations = embed_migrations!();

fn run_migrations(db_url: &str) -> LemmyResult<()> {
  // Needs to be a sync connection
  let mut conn = PgConnection::establish(db_url).with_context(|| "Error connecting to database")?;

  info!("Running Database migrations (This may take a long time)...");
  conn
    .run_pending_migrations(MIGRATIONS)
    .map_err(|e| anyhow::anyhow!("Couldn't run DB Migrations: {e}"))?;
  info!("Database migrations complete.");

  Ok(())
}

pub async fn build_db_pool() -> LemmyResult<ActualDbPool> {
>>>>>>> 31829b6c
  let db_url = SETTINGS.get_database_url();
  // We only support TLS with sslmode=require currently
  let tls_enabled = db_url.contains("sslmode=require");
  let manager = if tls_enabled {
    // diesel-async does not support any TLS connections out of the box, so we need to manually
    // provide a setup function which handles creating the connection
    let mut config = ManagerConfig::default();
    config.custom_setup = Box::new(establish_connection);
    AsyncDieselConnectionManager::<AsyncPgConnection>::new_with_config(&db_url, config)
  } else {
    AsyncDieselConnectionManager::<AsyncPgConnection>::new(&db_url)
  };
  let pool = Pool::builder(manager)
    .max_size(SETTINGS.database.pool_size)
    .runtime(Runtime::Tokio1)
    // Limit connection age to prevent use of prepared statements that have query plans based on very old statistics
    .pre_recycle(Hook::sync_fn(|_conn, metrics| {
      // Preventing the first recycle can cause an infinite loop when trying to get a new connection from the pool
      let conn_was_used = metrics.recycled.is_some();
      if metrics.age() > Duration::from_secs(3 * 24 * 60 * 60) && conn_was_used {
        Err(HookError::Continue(None))
      } else {
        Ok(())
      }
    }))
    .build()?;

  crate::schema_setup::run(&db_url)?;

  Ok(pool)
}

pub async fn build_db_pool_for_tests() -> ActualDbPool {
  build_db_pool().await.expect("db pool missing")
}

pub fn naive_now() -> DateTime<Utc> {
  Utc::now()
}

pub fn post_to_comment_sort_type(sort: SortType) -> CommentSortType {
  match sort {
    SortType::Active | SortType::Hot | SortType::Scaled => CommentSortType::Hot,
    SortType::New | SortType::NewComments | SortType::MostComments => CommentSortType::New,
    SortType::Old => CommentSortType::Old,
    SortType::Controversial => CommentSortType::Controversial,
    SortType::TopHour
    | SortType::TopSixHour
    | SortType::TopTwelveHour
    | SortType::TopDay
    | SortType::TopAll
    | SortType::TopWeek
    | SortType::TopYear
    | SortType::TopMonth
    | SortType::TopThreeMonths
    | SortType::TopSixMonths
    | SortType::TopNineMonths => CommentSortType::Top,
  }
}

static EMAIL_REGEX: Lazy<Regex> = Lazy::new(|| {
  Regex::new(r"^[a-zA-Z0-9.!#$%&’*+/=?^_`{|}~-]+@[a-zA-Z0-9-]+(?:\.[a-zA-Z0-9-]+)*$")
    .expect("compile email regex")
});

pub mod functions {
  use diesel::sql_types::{BigInt, Text, Timestamptz};

  sql_function! {
    #[sql_name = "r.hot_rank"]
    fn hot_rank(score: BigInt, time: Timestamptz) -> Double;
  }

  sql_function! {
    #[sql_name = "r.scaled_rank"]
    fn scaled_rank(score: BigInt, time: Timestamptz, users_active_month: BigInt) -> Double;
  }

  sql_function! {
    #[sql_name = "r.controversy_rank"]
    fn controversy_rank(upvotes: BigInt, downvotes: BigInt, score: BigInt) -> Double;
  }

  sql_function!(fn reverse_timestamp_sort(time: Timestamptz) -> BigInt);

  sql_function!(fn lower(x: Text) -> Text);

  // really this function is variadic, this just adds the two-argument version
  sql_function!(fn coalesce<T: diesel::sql_types::SqlType + diesel::sql_types::SingleValue>(x: diesel::sql_types::Nullable<T>, y: T) -> T);
}

pub const DELETED_REPLACEMENT_TEXT: &str = "*Permanently Deleted*";

pub fn now() -> AsExprOf<diesel::dsl::now, diesel::sql_types::Timestamptz> {
  // https://github.com/diesel-rs/diesel/issues/1514
  diesel::dsl::now.into_sql::<Timestamptz>()
}

pub type ResultFuture<'a, T> = BoxFuture<'a, Result<T, DieselError>>;

pub trait ReadFn<'a, T, Args>: Fn(DbConn<'a>, Args) -> ResultFuture<'a, T> {}

impl<'a, T, Args, F: Fn(DbConn<'a>, Args) -> ResultFuture<'a, T>> ReadFn<'a, T, Args> for F {}

pub trait ListFn<'a, T, Args>: Fn(DbConn<'a>, Args) -> ResultFuture<'a, Vec<T>> {}

impl<'a, T, Args, F: Fn(DbConn<'a>, Args) -> ResultFuture<'a, Vec<T>>> ListFn<'a, T, Args> for F {}

/// Allows read and list functions to capture a shared closure that has an inferred return type, which is useful for join logic
pub struct Queries<RF, LF> {
  pub read_fn: RF,
  pub list_fn: LF,
}

// `()` is used to prevent type inference error
impl Queries<(), ()> {
  pub fn new<'a, RFut, LFut, RT, LT, RA, LA, RF2, LF2>(
    read_fn: RF2,
    list_fn: LF2,
  ) -> Queries<impl ReadFn<'a, RT, RA>, impl ListFn<'a, LT, LA>>
  where
    RFut: Future<Output = Result<RT, DieselError>> + Sized + Send + 'a,
    LFut: Future<Output = Result<Vec<LT>, DieselError>> + Sized + Send + 'a,
    RF2: Fn(DbConn<'a>, RA) -> RFut,
    LF2: Fn(DbConn<'a>, LA) -> LFut,
  {
    Queries {
      read_fn: move |conn, args| read_fn(conn, args).boxed(),
      list_fn: move |conn, args| list_fn(conn, args).boxed(),
    }
  }
}

impl<RF, LF> Queries<RF, LF> {
  pub async fn read<'a, T, Args>(
    self,
    pool: &'a mut DbPool<'_>,
    args: Args,
  ) -> Result<Option<T>, DieselError>
  where
    RF: ReadFn<'a, T, Args>,
  {
    let conn = get_conn(pool).await?;
    (self.read_fn)(conn, args).await.optional()
  }

  pub async fn list<'a, T, Args>(
    self,
    pool: &'a mut DbPool<'_>,
    args: Args,
  ) -> Result<Vec<T>, DieselError>
  where
    LF: ListFn<'a, T, Args>,
  {
    let conn = get_conn(pool).await?;
    (self.list_fn)(conn, args).await
  }
}

#[cfg(test)]
#[allow(clippy::unwrap_used)]
#[allow(clippy::indexing_slicing)]
mod tests {

  use super::*;
  use pretty_assertions::assert_eq;

  #[test]
  fn test_fuzzy_search() {
    let test = "This %is% _a_ fuzzy search";
    assert_eq!(
      fuzzy_search(test),
      "%This%\\%is\\%%\\_a\\_%fuzzy%search%".to_string()
    );
  }

  #[test]
  fn test_email() {
    assert!(is_email_regex("gush@gmail.com"));
    assert!(!is_email_regex("nada_neutho"));
  }

  #[test]
  fn test_diesel_option_overwrite() {
    assert_eq!(diesel_option_overwrite(None), None);
    assert_eq!(diesel_option_overwrite(Some(String::new())), Some(None));
    assert_eq!(
      diesel_option_overwrite(Some("test".to_string())),
      Some(Some("test".to_string()))
    );
  }

  #[test]
  fn test_diesel_option_overwrite_to_url() {
    assert!(matches!(diesel_option_overwrite_to_url(&None), Ok(None)));
    assert!(matches!(
      diesel_option_overwrite_to_url(&Some(String::new())),
      Ok(Some(None))
    ));
    assert!(diesel_option_overwrite_to_url(&Some("invalid_url".to_string())).is_err());
    let example_url = "https://example.com";
    assert!(matches!(
      diesel_option_overwrite_to_url(&Some(example_url.to_string())),
      Ok(Some(Some(url))) if url == Url::parse(example_url).unwrap().into()
    ));
  }
}<|MERGE_RESOLUTION|>--- conflicted
+++ resolved
@@ -13,11 +13,7 @@
   },
   sql_types::{self, Timestamptz},
   IntoSql,
-<<<<<<< HEAD
-=======
   OptionalExtension,
-  PgConnection,
->>>>>>> 31829b6c
 };
 use diesel_async::{
   pg::AsyncPgConnection,
@@ -359,26 +355,7 @@
   }
 }
 
-<<<<<<< HEAD
-pub async fn build_db_pool() -> Result<ActualDbPool, LemmyError> {
-=======
-pub const MIGRATIONS: EmbeddedMigrations = embed_migrations!();
-
-fn run_migrations(db_url: &str) -> LemmyResult<()> {
-  // Needs to be a sync connection
-  let mut conn = PgConnection::establish(db_url).with_context(|| "Error connecting to database")?;
-
-  info!("Running Database migrations (This may take a long time)...");
-  conn
-    .run_pending_migrations(MIGRATIONS)
-    .map_err(|e| anyhow::anyhow!("Couldn't run DB Migrations: {e}"))?;
-  info!("Database migrations complete.");
-
-  Ok(())
-}
-
 pub async fn build_db_pool() -> LemmyResult<ActualDbPool> {
->>>>>>> 31829b6c
   let db_url = SETTINGS.get_database_url();
   // We only support TLS with sslmode=require currently
   let tls_enabled = db_url.contains("sslmode=require");
