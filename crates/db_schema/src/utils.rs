--- conflicted
+++ resolved
@@ -1,26 +1,18 @@
-<<<<<<< HEAD
-use crate::{newtypes::DbUrl, CommentSortType, SortType};
+use crate::{diesel_migrations::MigrationHarness, newtypes::DbUrl, CommentSortType, SortType};
 use activitypub_federation::{core::object_id::ObjectId, traits::ApubObject};
-=======
-use crate::diesel_migrations::MigrationHarness;
-use crate::newtypes::DbUrl;
->>>>>>> 36cb5120
 use chrono::NaiveDateTime;
 use diesel::{
   backend::Backend,
   deserialize::FromSql,
+  pg::Pg,
   result::Error::QueryBuilderError,
   serialize::{Output, ToSql},
   sql_types::Text,
-  Connection, PgConnection,
+  Connection,
+  PgConnection,
 };
-<<<<<<< HEAD
+use diesel_migrations::EmbeddedMigrations;
 use lemmy_utils::error::LemmyError;
-=======
-use diesel_migrations::EmbeddedMigrations;
-use lemmy_apub_lib::{object_id::ObjectId, traits::ApubObject};
-use lemmy_utils::LemmyError;
->>>>>>> 36cb5120
 use once_cell::sync::Lazy;
 use regex::Regex;
 use std::{env, env::VarError};
@@ -118,9 +110,9 @@
       e
     ),
   };
-  let conn =
+  let mut conn =
     PgConnection::establish(&db_url).unwrap_or_else(|_| panic!("Error connecting to {}", db_url));
-  conn.run_pending_migrations(MIGRATIONS).unwrap();
+  let _ = &mut conn.run_pending_migrations(MIGRATIONS).unwrap();
   conn
 }
 
@@ -156,12 +148,9 @@
   sql_function!(fn lower(x: Text) -> Text);
 }
 
-impl<DB: Backend> ToSql<Text, DB> for DbUrl
-where
-  String: ToSql<Text, DB>,
-{
-  fn to_sql(&self, out: &mut Output<DB>) -> diesel::serialize::Result {
-    self.0.to_string().to_sql(&mut out.reborrow())
+impl ToSql<Text, Pg> for DbUrl {
+  fn to_sql(&self, out: &mut Output<Pg>) -> diesel::serialize::Result {
+    <std::string::String as ToSql<Text, Pg>>::to_sql(&self.0.to_string(), &mut out.reborrow())
   }
 }
 
