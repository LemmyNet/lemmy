use crate::{
  diesel::Connection,
  diesel_migrations::MigrationHarness,
  newtypes::DbUrl,
  CommentSortType,
  SortType,
};
use activitypub_federation::{fetch::object_id::ObjectId, traits::Object};
use chrono::{DateTime, Utc};
use deadpool::Runtime;
use diesel::{
  backend::Backend,
  deserialize::FromSql,
  helper_types::AsExprOf,
  pg::Pg,
  result::{ConnectionError, ConnectionResult, Error as DieselError, Error::QueryBuilderError},
  serialize::{Output, ToSql},
  sql_types::{Text, Timestamptz},
  IntoSql,
  PgConnection,
};
use diesel_async::{
  pg::AsyncPgConnection,
  pooled_connection::{
    deadpool::{Object as PooledConnection, Pool},
    AsyncDieselConnectionManager,
  },
};
use diesel_migrations::EmbeddedMigrations;
use futures_util::{future::BoxFuture, Future, FutureExt};
<<<<<<< HEAD
use lemmy_utils::{error::LemmyError, settings::structs::Settings};
=======
use lemmy_utils::{
  error::{LemmyError, LemmyErrorExt, LemmyErrorType},
  settings::SETTINGS,
};
>>>>>>> 08739e29
use once_cell::sync::Lazy;
use regex::Regex;
use rustls::{
  client::{ServerCertVerified, ServerCertVerifier},
  ServerName,
};
use std::{
  ops::{Deref, DerefMut},
  sync::Arc,
  time::{Duration, SystemTime},
};
use tracing::{error, info};
use url::Url;

const FETCH_LIMIT_DEFAULT: i64 = 10;
pub const FETCH_LIMIT_MAX: i64 = 50;
const POOL_TIMEOUT: Option<Duration> = Some(Duration::from_secs(5));

pub type ActualDbPool = Pool<AsyncPgConnection>;

/// References a pool or connection. Functions must take `&mut DbPool<'_>` to allow implicit reborrowing.
///
/// https://github.com/rust-lang/rfcs/issues/1403
pub enum DbPool<'a> {
  Pool(&'a ActualDbPool),
  Conn(&'a mut AsyncPgConnection),
}

pub enum DbConn<'a> {
  Pool(PooledConnection<AsyncPgConnection>),
  Conn(&'a mut AsyncPgConnection),
}

pub async fn get_conn<'a, 'b: 'a>(pool: &'a mut DbPool<'b>) -> Result<DbConn<'a>, DieselError> {
  Ok(match pool {
    DbPool::Pool(pool) => DbConn::Pool(pool.get().await.map_err(|e| QueryBuilderError(e.into()))?),
    DbPool::Conn(conn) => DbConn::Conn(conn),
  })
}

impl<'a> Deref for DbConn<'a> {
  type Target = AsyncPgConnection;

  fn deref(&self) -> &Self::Target {
    match self {
      DbConn::Pool(conn) => conn.deref(),
      DbConn::Conn(conn) => conn.deref(),
    }
  }
}

impl<'a> DerefMut for DbConn<'a> {
  fn deref_mut(&mut self) -> &mut Self::Target {
    match self {
      DbConn::Pool(conn) => conn.deref_mut(),
      DbConn::Conn(conn) => conn.deref_mut(),
    }
  }
}

// Allows functions that take `DbPool<'_>` to be called in a transaction by passing `&mut conn.into()`
impl<'a> From<&'a mut AsyncPgConnection> for DbPool<'a> {
  fn from(value: &'a mut AsyncPgConnection) -> Self {
    DbPool::Conn(value)
  }
}

impl<'a, 'b: 'a> From<&'a mut DbConn<'b>> for DbPool<'a> {
  fn from(value: &'a mut DbConn<'b>) -> Self {
    DbPool::Conn(value.deref_mut())
  }
}

impl<'a> From<&'a ActualDbPool> for DbPool<'a> {
  fn from(value: &'a ActualDbPool) -> Self {
    DbPool::Pool(value)
  }
}

/// Runs multiple async functions that take `&mut DbPool<'_>` as input and return `Result`. Only works when the  `futures` crate is listed in `Cargo.toml`.
///
/// `$pool` is the value given to each function.
///
/// A `Result` is returned (not in a `Future`, so don't use `.await`). The `Ok` variant contains a tuple with the values returned by the given functions.
///
/// The functions run concurrently if `$pool` has the `DbPool::Pool` variant.
#[macro_export]
macro_rules! try_join_with_pool {
  ($pool:ident => ($($func:expr),+)) => {{
    // Check type
    let _: &mut $crate::utils::DbPool<'_> = $pool;

    match $pool {
      // Run concurrently with `try_join`
      $crate::utils::DbPool::Pool(__pool) => ::futures::try_join!(
        $(async {
          let mut __dbpool = $crate::utils::DbPool::Pool(__pool);
          ($func)(&mut __dbpool).await
        }),+
      ),
      // Run sequentially
      $crate::utils::DbPool::Conn(__conn) => async {
        Ok(($({
          let mut __dbpool = $crate::utils::DbPool::Conn(__conn);
          // `?` prevents the error type from being inferred in an `async` block, so `match` is used instead
          match ($func)(&mut __dbpool).await {
            ::core::result::Result::Ok(__v) => __v,
            ::core::result::Result::Err(__v) => return ::core::result::Result::Err(__v),
          }
        }),+))
      }.await,
    }
  }};
}

pub fn fuzzy_search(q: &str) -> String {
  let replaced = q.replace('%', "\\%").replace('_', "\\_").replace(' ', "%");
  format!("%{replaced}%")
}

pub fn limit_and_offset(
  page: Option<i64>,
  limit: Option<i64>,
) -> Result<(i64, i64), diesel::result::Error> {
  let page = match page {
    Some(page) => {
      if page < 1 {
        return Err(QueryBuilderError("Page is < 1".into()));
      } else {
        page
      }
    }
    None => 1,
  };
  let limit = match limit {
    Some(limit) => {
      if !(1..=FETCH_LIMIT_MAX).contains(&limit) {
        return Err(QueryBuilderError(
          format!("Fetch limit is > {FETCH_LIMIT_MAX}").into(),
        ));
      } else {
        limit
      }
    }
    None => FETCH_LIMIT_DEFAULT,
  };
  let offset = limit * (page - 1);
  Ok((limit, offset))
}

pub fn limit_and_offset_unlimited(page: Option<i64>, limit: Option<i64>) -> (i64, i64) {
  let limit = limit.unwrap_or(FETCH_LIMIT_DEFAULT);
  let offset = limit * (page.unwrap_or(1) - 1);
  (limit, offset)
}

pub fn is_email_regex(test: &str) -> bool {
  EMAIL_REGEX.is_match(test)
}

pub fn diesel_option_overwrite(opt: Option<String>) -> Option<Option<String>> {
  match opt {
    // An empty string is an erase
    Some(unwrapped) => {
      if !unwrapped.eq("") {
        Some(Some(unwrapped))
      } else {
        Some(None)
      }
    }
    None => None,
  }
}

<<<<<<< HEAD
async fn build_db_pool_settings_opt(
  settings: Option<&Settings>,
) -> Result<ActualDbPool, LemmyError> {
  let db_url = get_database_url(settings);
  let pool_size = settings.map(|s| s.database.pool_size).unwrap_or(5);
  // We only support TLS with sslmode=require currently
  let tls_enabled = db_url.contains("sslmode=require");
  let manager = if tls_enabled {
    // diesel-async does not support any TLS connections out of the box, so we need to manually
    // provide a setup function which handles creating the connection
    AsyncDieselConnectionManager::<AsyncPgConnection>::new_with_setup(&db_url, establish_connection)
  } else {
    AsyncDieselConnectionManager::<AsyncPgConnection>::new(&db_url)
  };
  let pool = Pool::builder(manager)
    .max_size(pool_size)
    .wait_timeout(POOL_TIMEOUT)
    .create_timeout(POOL_TIMEOUT)
    .recycle_timeout(POOL_TIMEOUT)
    .runtime(Runtime::Tokio1)
    .build()?;

  // If there's no settings, that means its a unit test, and migrations need to be run
  if settings.is_none() {
    run_migrations(&db_url);
  }

  Ok(pool)
=======
pub fn diesel_option_overwrite_to_url(
  opt: &Option<String>,
) -> Result<Option<Option<DbUrl>>, LemmyError> {
  match opt.as_ref().map(String::as_str) {
    // An empty string is an erase
    Some("") => Ok(Some(None)),
    Some(str_url) => Url::parse(str_url)
      .map(|u| Some(Some(u.into())))
      .with_lemmy_type(LemmyErrorType::InvalidUrl),
    None => Ok(None),
  }
}

pub fn diesel_option_overwrite_to_url_create(
  opt: &Option<String>,
) -> Result<Option<DbUrl>, LemmyError> {
  match opt.as_ref().map(String::as_str) {
    // An empty string is nothing
    Some("") => Ok(None),
    Some(str_url) => Url::parse(str_url)
      .map(|u| Some(u.into()))
      .with_lemmy_type(LemmyErrorType::InvalidUrl),
    None => Ok(None),
  }
>>>>>>> 08739e29
}

fn establish_connection(config: &str) -> BoxFuture<ConnectionResult<AsyncPgConnection>> {
  let fut = async {
    let rustls_config = rustls::ClientConfig::builder()
      .with_safe_defaults()
      .with_custom_certificate_verifier(Arc::new(NoCertVerifier {}))
      .with_no_client_auth();

    let tls = tokio_postgres_rustls::MakeRustlsConnect::new(rustls_config);
    let (client, conn) = tokio_postgres::connect(config, tls)
      .await
      .map_err(|e| ConnectionError::BadConnection(e.to_string()))?;
    tokio::spawn(async move {
      if let Err(e) = conn.await {
        error!("Database connection failed: {e}");
      }
    });
    AsyncPgConnection::try_from(client).await
  };
  fut.boxed()
}

struct NoCertVerifier {}

impl ServerCertVerifier for NoCertVerifier {
  fn verify_server_cert(
    &self,
    _end_entity: &rustls::Certificate,
    _intermediates: &[rustls::Certificate],
    _server_name: &ServerName,
    _scts: &mut dyn Iterator<Item = &[u8]>,
    _ocsp_response: &[u8],
    _now: SystemTime,
  ) -> Result<ServerCertVerified, rustls::Error> {
    // Will verify all (even invalid) certs without any checks (sslmode=require)
    Ok(ServerCertVerified::assertion())
  }
}

pub const MIGRATIONS: EmbeddedMigrations = embed_migrations!();

fn run_migrations(db_url: &str) {
  // Needs to be a sync connection
  let mut conn =
    PgConnection::establish(db_url).unwrap_or_else(|e| panic!("Error connecting to {db_url}: {e}"));
  info!("Running Database migrations (This may take a long time)...");
  let _ = &mut conn
    .run_pending_migrations(MIGRATIONS)
    .unwrap_or_else(|e| panic!("Couldn't run DB Migrations: {e}"));
  info!("Database migrations complete.");
}

pub async fn build_db_pool() -> Result<ActualDbPool, LemmyError> {
  let db_url = SETTINGS.get_database_url();
  // We only support TLS with sslmode=require currently
  let tls_enabled = db_url.contains("sslmode=require");
  let manager = if tls_enabled {
    // diesel-async does not support any TLS connections out of the box, so we need to manually
    // provide a setup function which handles creating the connection
    AsyncDieselConnectionManager::<AsyncPgConnection>::new_with_setup(&db_url, establish_connection)
  } else {
    AsyncDieselConnectionManager::<AsyncPgConnection>::new(&db_url)
  };
  let pool = Pool::builder(manager)
    .max_size(SETTINGS.database.pool_size)
    .wait_timeout(POOL_TIMEOUT)
    .create_timeout(POOL_TIMEOUT)
    .recycle_timeout(POOL_TIMEOUT)
    .runtime(Runtime::Tokio1)
    .build()?;

  run_migrations(&db_url);

  Ok(pool)
}

pub async fn build_db_pool_for_tests() -> ActualDbPool {
  build_db_pool().await.expect("db pool missing")
}

pub fn naive_now() -> DateTime<Utc> {
  Utc::now()
}

pub fn post_to_comment_sort_type(sort: SortType) -> CommentSortType {
  match sort {
    SortType::Active | SortType::Hot | SortType::Scaled => CommentSortType::Hot,
    SortType::New | SortType::NewComments | SortType::MostComments => CommentSortType::New,
    SortType::Old => CommentSortType::Old,
    SortType::Controversial => CommentSortType::Controversial,
    SortType::TopHour
    | SortType::TopSixHour
    | SortType::TopTwelveHour
    | SortType::TopDay
    | SortType::TopAll
    | SortType::TopWeek
    | SortType::TopYear
    | SortType::TopMonth
    | SortType::TopThreeMonths
    | SortType::TopSixMonths
    | SortType::TopNineMonths => CommentSortType::Top,
  }
}

static EMAIL_REGEX: Lazy<Regex> = Lazy::new(|| {
  Regex::new(r"^[a-zA-Z0-9.!#$%&’*+/=?^_`{|}~-]+@[a-zA-Z0-9-]+(?:\.[a-zA-Z0-9-]+)*$")
    .expect("compile email regex")
});

pub mod functions {
  use diesel::sql_types::{BigInt, Text, Timestamptz};

  sql_function! {
    fn hot_rank(score: BigInt, time: Timestamptz) -> Double;
  }

  sql_function! {
    fn scaled_rank(score: BigInt, time: Timestamptz, users_active_month: BigInt) -> Double;
  }

  sql_function! {
    fn controversy_rank(upvotes: BigInt, downvotes: BigInt, score: BigInt) -> Double;
  }

  sql_function!(fn lower(x: Text) -> Text);

  // really this function is variadic, this just adds the two-argument version
  sql_function!(fn coalesce<T: diesel::sql_types::SqlType + diesel::sql_types::SingleValue>(x: diesel::sql_types::Nullable<T>, y: T) -> T);
}

pub const DELETED_REPLACEMENT_TEXT: &str = "*Permanently Deleted*";

impl ToSql<Text, Pg> for DbUrl {
  fn to_sql(&self, out: &mut Output<Pg>) -> diesel::serialize::Result {
    <std::string::String as ToSql<Text, Pg>>::to_sql(&self.0.to_string(), &mut out.reborrow())
  }
}

impl<DB: Backend> FromSql<Text, DB> for DbUrl
where
  String: FromSql<Text, DB>,
{
  fn from_sql(value: DB::RawValue<'_>) -> diesel::deserialize::Result<Self> {
    let str = String::from_sql(value)?;
    Ok(DbUrl(Box::new(Url::parse(&str)?)))
  }
}

impl<Kind> From<ObjectId<Kind>> for DbUrl
where
  Kind: Object + Send + 'static,
  for<'de2> <Kind as Object>::Kind: serde::Deserialize<'de2>,
{
  fn from(id: ObjectId<Kind>) -> Self {
    DbUrl(Box::new(id.into()))
  }
}

pub fn now() -> AsExprOf<diesel::dsl::now, diesel::sql_types::Timestamptz> {
  // https://github.com/diesel-rs/diesel/issues/1514
  diesel::dsl::now.into_sql::<Timestamptz>()
}

pub type ResultFuture<'a, T> = BoxFuture<'a, Result<T, DieselError>>;

pub trait ReadFn<'a, T, Args>: Fn(DbConn<'a>, Args) -> ResultFuture<'a, T> {}

impl<'a, T, Args, F: Fn(DbConn<'a>, Args) -> ResultFuture<'a, T>> ReadFn<'a, T, Args> for F {}

pub trait ListFn<'a, T, Args>: Fn(DbConn<'a>, Args) -> ResultFuture<'a, Vec<T>> {}

impl<'a, T, Args, F: Fn(DbConn<'a>, Args) -> ResultFuture<'a, Vec<T>>> ListFn<'a, T, Args> for F {}

/// Allows read and list functions to capture a shared closure that has an inferred return type, which is useful for join logic
pub struct Queries<RF, LF> {
  pub read_fn: RF,
  pub list_fn: LF,
}

// `()` is used to prevent type inference error
impl Queries<(), ()> {
  pub fn new<'a, RFut, LFut, RT, LT, RA, LA, RF2, LF2>(
    read_fn: RF2,
    list_fn: LF2,
  ) -> Queries<impl ReadFn<'a, RT, RA>, impl ListFn<'a, LT, LA>>
  where
    RFut: Future<Output = Result<RT, DieselError>> + Sized + Send + 'a,
    LFut: Future<Output = Result<Vec<LT>, DieselError>> + Sized + Send + 'a,
    RF2: Fn(DbConn<'a>, RA) -> RFut,
    LF2: Fn(DbConn<'a>, LA) -> LFut,
  {
    Queries {
      read_fn: move |conn, args| read_fn(conn, args).boxed(),
      list_fn: move |conn, args| list_fn(conn, args).boxed(),
    }
  }
}

impl<RF, LF> Queries<RF, LF> {
  pub async fn read<'a, T, Args>(
    self,
    pool: &'a mut DbPool<'_>,
    args: Args,
  ) -> Result<T, DieselError>
  where
    RF: ReadFn<'a, T, Args>,
  {
    let conn = get_conn(pool).await?;
    (self.read_fn)(conn, args).await
  }

  pub async fn list<'a, T, Args>(
    self,
    pool: &'a mut DbPool<'_>,
    args: Args,
  ) -> Result<Vec<T>, DieselError>
  where
    LF: ListFn<'a, T, Args>,
  {
    let conn = get_conn(pool).await?;
    (self.list_fn)(conn, args).await
  }
}

#[cfg(test)]
mod tests {
  #![allow(clippy::unwrap_used)]
  #![allow(clippy::indexing_slicing)]

  use super::{fuzzy_search, *};
  use crate::utils::is_email_regex;

  #[test]
  fn test_fuzzy_search() {
    let test = "This %is% _a_ fuzzy search";
    assert_eq!(
      fuzzy_search(test),
      "%This%\\%is\\%%\\_a\\_%fuzzy%search%".to_string()
    );
  }

  #[test]
  fn test_email() {
    assert!(is_email_regex("gush@gmail.com"));
    assert!(!is_email_regex("nada_neutho"));
  }

  #[test]
  fn test_diesel_option_overwrite() {
    assert_eq!(diesel_option_overwrite(None), None);
    assert_eq!(diesel_option_overwrite(Some(String::new())), Some(None));
    assert_eq!(
      diesel_option_overwrite(Some("test".to_string())),
      Some(Some("test".to_string()))
    );
  }
}<|MERGE_RESOLUTION|>--- conflicted
+++ resolved
@@ -28,14 +28,7 @@
 };
 use diesel_migrations::EmbeddedMigrations;
 use futures_util::{future::BoxFuture, Future, FutureExt};
-<<<<<<< HEAD
-use lemmy_utils::{error::LemmyError, settings::structs::Settings};
-=======
-use lemmy_utils::{
-  error::{LemmyError, LemmyErrorExt, LemmyErrorType},
-  settings::SETTINGS,
-};
->>>>>>> 08739e29
+use lemmy_utils::{error::LemmyError, settings::SETTINGS};
 use once_cell::sync::Lazy;
 use regex::Regex;
 use rustls::{
@@ -210,63 +203,6 @@
   }
 }
 
-<<<<<<< HEAD
-async fn build_db_pool_settings_opt(
-  settings: Option<&Settings>,
-) -> Result<ActualDbPool, LemmyError> {
-  let db_url = get_database_url(settings);
-  let pool_size = settings.map(|s| s.database.pool_size).unwrap_or(5);
-  // We only support TLS with sslmode=require currently
-  let tls_enabled = db_url.contains("sslmode=require");
-  let manager = if tls_enabled {
-    // diesel-async does not support any TLS connections out of the box, so we need to manually
-    // provide a setup function which handles creating the connection
-    AsyncDieselConnectionManager::<AsyncPgConnection>::new_with_setup(&db_url, establish_connection)
-  } else {
-    AsyncDieselConnectionManager::<AsyncPgConnection>::new(&db_url)
-  };
-  let pool = Pool::builder(manager)
-    .max_size(pool_size)
-    .wait_timeout(POOL_TIMEOUT)
-    .create_timeout(POOL_TIMEOUT)
-    .recycle_timeout(POOL_TIMEOUT)
-    .runtime(Runtime::Tokio1)
-    .build()?;
-
-  // If there's no settings, that means its a unit test, and migrations need to be run
-  if settings.is_none() {
-    run_migrations(&db_url);
-  }
-
-  Ok(pool)
-=======
-pub fn diesel_option_overwrite_to_url(
-  opt: &Option<String>,
-) -> Result<Option<Option<DbUrl>>, LemmyError> {
-  match opt.as_ref().map(String::as_str) {
-    // An empty string is an erase
-    Some("") => Ok(Some(None)),
-    Some(str_url) => Url::parse(str_url)
-      .map(|u| Some(Some(u.into())))
-      .with_lemmy_type(LemmyErrorType::InvalidUrl),
-    None => Ok(None),
-  }
-}
-
-pub fn diesel_option_overwrite_to_url_create(
-  opt: &Option<String>,
-) -> Result<Option<DbUrl>, LemmyError> {
-  match opt.as_ref().map(String::as_str) {
-    // An empty string is nothing
-    Some("") => Ok(None),
-    Some(str_url) => Url::parse(str_url)
-      .map(|u| Some(u.into()))
-      .with_lemmy_type(LemmyErrorType::InvalidUrl),
-    None => Ok(None),
-  }
->>>>>>> 08739e29
-}
-
 fn establish_connection(config: &str) -> BoxFuture<ConnectionResult<AsyncPgConnection>> {
   let fut = async {
     let rustls_config = rustls::ClientConfig::builder()
