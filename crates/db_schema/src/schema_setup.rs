--- conflicted
+++ resolved
@@ -43,10 +43,9 @@
     .expect("failed to get migration source")
 }
 
-<<<<<<< HEAD
-/// This SQL code sets up the `r` schema, which contains things that can be safely dropped and replaced
-/// instead of being changed using migrations. It may not create or modify things outside of the `r` schema
-/// (indicated by `r.` before the name), unless a comment says otherwise.
+/// This SQL code sets up the `r` schema, which contains things that can be safely dropped and
+/// replaced instead of being changed using migrations. It may not create or modify things outside
+/// of the `r` schema (indicated by `r.` before the name), unless a comment says otherwise.
 fn replaceable_schema() -> String {
   [
     "CREATE SCHEMA r;",
@@ -78,44 +77,6 @@
     info!("{duration}ms run {name}");
 
     result
-=======
-/// This SQL code sets up the `r` schema, which contains things that can be safely dropped and
-/// replaced instead of being changed using migrations. It may not create or modify things outside
-/// of the `r` schema (indicated by `r.` before the name), unless a comment says otherwise.
-///
-/// Currently, this code is only run after the server starts and there's at least 1 pending
-/// migration to run. This means every time you change something here, you must also create a
-/// migration (a blank up.sql file works fine). This behavior will be removed when we implement a
-/// better way to avoid useless schema updates and locks.
-///
-/// If you add something that depends on something (such as a table) created in a new migration,
-/// then down.sql must use `CASCADE` when dropping it. This doesn't need to be fixed in old
-/// migrations because the "replaceable-schema" migration runs `DROP SCHEMA IF EXISTS r CASCADE` in
-/// down.sql.
-const REPLACEABLE_SCHEMA: &[&str] = &[
-  "DROP SCHEMA IF EXISTS r CASCADE;",
-  "CREATE SCHEMA r;",
-  include_str!("../replaceable_schema/utils.sql"),
-  include_str!("../replaceable_schema/triggers.sql"),
-];
-
-pub fn run(db_url: &str) -> Result<(), LemmyError> {
-  // Migrations don't support async connection
-  let mut conn = PgConnection::establish(db_url).with_context(|| "Error connecting to database")?;
-
-  // Run all pending migrations except for the newest one, then run the newest one in the same
-  // transaction as `REPLACEABLE_SCHEMA`. This code will be becone less hacky when the conditional
-  // setup of things in `REPLACEABLE_SCHEMA` is done without using the number of pending
-  // migrations.
-  info!("Running Database migrations (This may take a long time)...");
-  let migrations = conn
-    .pending_migrations(MIGRATIONS)
-    .map_err(|e| anyhow::anyhow!("Couldn't determine pending migrations: {e}"))?;
-  for migration in migrations.iter().rev().skip(1).rev() {
-    conn
-      .run_migration(migration)
-      .map_err(|e| anyhow::anyhow!("Couldn't run DB Migrations: {e}"))?;
->>>>>>> c96017c0
   }
 }
 
