--- conflicted
+++ resolved
@@ -1,4 +1,3 @@
-<<<<<<< HEAD
 #[cfg(test)]
 mod diff_check;
 
@@ -21,13 +20,6 @@
 use diesel_migrations::MigrationHarness;
 use lemmy_utils::{error::LemmyResult, settings::SETTINGS};
 use std::time::Instant;
-use tracing::info;
-=======
-use anyhow::Context;
-use diesel::{connection::SimpleConnection, Connection, PgConnection};
-use diesel_migrations::{EmbeddedMigrations, MigrationHarness};
-use lemmy_utils::error::LemmyError;
->>>>>>> 2e8687e2
 
 diesel::table! {
   pg_namespace (nspname) {
@@ -53,7 +45,6 @@
 /// This SQL code sets up the `r` schema, which contains things that can be safely dropped and
 /// replaced instead of being changed using migrations. It may not create or modify things outside
 /// of the `r` schema (indicated by `r.` before the name), unless a comment says otherwise.
-<<<<<<< HEAD
 fn replaceable_schema() -> String {
   [
     "CREATE SCHEMA r;",
@@ -82,44 +73,9 @@
 
     let duration = start_time.elapsed().as_millis();
     let name = migration.name();
-    info!("{duration}ms run {name}");
+    println!("{duration}ms run {name}");
 
     result
-=======
-///
-/// Currently, this code is only run after the server starts and there's at least 1 pending
-/// migration to run. This means every time you change something here, you must also create a
-/// migration (a blank up.sql file works fine). This behavior will be removed when we implement a
-/// better way to avoid useless schema updates and locks.
-///
-/// If you add something that depends on something (such as a table) created in a new migration,
-/// then down.sql must use `CASCADE` when dropping it. This doesn't need to be fixed in old
-/// migrations because the "replaceable-schema" migration runs `DROP SCHEMA IF EXISTS r CASCADE` in
-/// down.sql.
-const REPLACEABLE_SCHEMA: &[&str] = &[
-  "DROP SCHEMA IF EXISTS r CASCADE;",
-  "CREATE SCHEMA r;",
-  include_str!("../replaceable_schema/utils.sql"),
-  include_str!("../replaceable_schema/triggers.sql"),
-];
-
-pub fn run(db_url: &str) -> Result<(), LemmyError> {
-  // Migrations don't support async connection
-  let mut conn = PgConnection::establish(db_url).with_context(|| "Error connecting to database")?;
-
-  // Run all pending migrations except for the newest one, then run the newest one in the same
-  // transaction as `REPLACEABLE_SCHEMA`. This code will be becone less hacky when the conditional
-  // setup of things in `REPLACEABLE_SCHEMA` is done without using the number of pending
-  // migrations.
-  println!("Running Database migrations (This may take a long time)...");
-  let migrations = conn
-    .pending_migrations(MIGRATIONS)
-    .map_err(|e| anyhow::anyhow!("Couldn't determine pending migrations: {e}"))?;
-  for migration in migrations.iter().rev().skip(1).rev() {
-    conn
-      .run_migration(migration)
-      .map_err(|e| anyhow::anyhow!("Couldn't run DB Migrations: {e}"))?;
->>>>>>> 2e8687e2
   }
 }
 
@@ -160,7 +116,7 @@
 
     let duration = start_time.elapsed().as_millis();
     let name = migration.name();
-    info!("{duration}ms revert {name}");
+    println!("{duration}ms revert {name}");
 
     result
   }
@@ -240,9 +196,9 @@
 
   // Block concurrent attempts to run migrations until `conn` is closed, and disable the
   // trigger that prevents the Diesel CLI from running migrations
-  info!("Waiting for lock...");
+  println!("Waiting for lock...");
   conn.batch_execute("SELECT pg_advisory_lock(0);")?;
-  info!("Running Database migrations (This may take a long time)...");
+  println!("Running Database migrations (This may take a long time)...");
 
   // Drop `r` schema, so migrations don't need to be made to work both with and without things in
   // it existing
@@ -275,7 +231,7 @@
     Branch::ReplaceableSchemaNotRebuilt
   };
 
-  info!("Database migrations complete.");
+  println!("Database migrations complete.");
 
   Ok(output)
 }
@@ -293,7 +249,6 @@
     debug_assert_eq!(num_rows_updated, 1);
 
     Ok(())
-<<<<<<< HEAD
   })
 }
 
@@ -337,10 +292,6 @@
       wrapper.run_pending_migrations(migrations())?;
     }
   }
-=======
-  })?;
-  println!("Database migrations complete.");
->>>>>>> 2e8687e2
 
   Ok(())
 }
