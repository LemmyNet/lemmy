--- conflicted
+++ resolved
@@ -1,15 +1,8 @@
-<<<<<<< HEAD
-#[cfg(test)]
-=======
->>>>>>> 67b36c65
 mod diff_check;
 
 use crate::schema::previously_run_sql;
 use anyhow::{anyhow, Context};
-<<<<<<< HEAD
-=======
 use chrono::TimeDelta;
->>>>>>> 67b36c65
 use diesel::{
   connection::SimpleConnection,
   dsl::exists,
@@ -34,26 +27,11 @@
   }
 }
 
-<<<<<<< HEAD
-// In production, include migrations in the binary
-#[cfg(not(debug_assertions))]
-=======
->>>>>>> 67b36c65
 fn migrations() -> diesel_migrations::EmbeddedMigrations {
   // Using `const` here is required by the borrow checker
   const MIGRATIONS: diesel_migrations::EmbeddedMigrations = diesel_migrations::embed_migrations!();
   MIGRATIONS
 }
-<<<<<<< HEAD
-
-// Avoid recompiling when migrations are changed
-#[cfg(debug_assertions)]
-fn migrations() -> diesel_migrations::FileBasedMigrations {
-  diesel_migrations::FileBasedMigrations::find_migrations_directory()
-    .expect("failed to get migration source")
-}
-=======
->>>>>>> 67b36c65
 
 /// This SQL code sets up the `r` schema, which contains things that can be safely dropped and
 /// replaced instead of being changed using migrations. It may not create or modify things outside
@@ -72,17 +50,10 @@
 struct MigrationHarnessWrapper<'a> {
   conn: &'a mut PgConnection,
   #[cfg(test)]
-<<<<<<< HEAD
   enable_diff_check: bool,
 }
 
-impl<'a> MigrationHarnessWrapper<'a> {
-=======
-  diff_checked_migration_name: Option<String>,
-}
-
 impl MigrationHarnessWrapper<'_> {
->>>>>>> 67b36c65
   fn run_migration_inner(
     &mut self,
     migration: &dyn Migration<Pg>,
@@ -91,37 +62,23 @@
 
     let result = self.conn.run_migration(migration);
 
-<<<<<<< HEAD
-    let duration = start_time.elapsed().as_millis();
-    let name = migration.name();
-    println!("{duration}ms run {name}");
-=======
     let duration = TimeDelta::from_std(start_time.elapsed())
       .map(|d| d.to_string())
       .unwrap_or_default();
     let name = migration.name();
     println!("{duration} run {name}");
->>>>>>> 67b36c65
 
     result
   }
 }
 
-<<<<<<< HEAD
-impl<'a> MigrationHarness<Pg> for MigrationHarnessWrapper<'a> {
-=======
 impl MigrationHarness<Pg> for MigrationHarnessWrapper<'_> {
->>>>>>> 67b36c65
   fn run_migration(
     &mut self,
     migration: &dyn Migration<Pg>,
   ) -> diesel::migration::Result<MigrationVersion<'static>> {
     #[cfg(test)]
-<<<<<<< HEAD
     if self.enable_diff_check {
-=======
-    if self.diff_checked_migration_name == Some(migration.name().to_string()) {
->>>>>>> 67b36c65
       let before = diff_check::get_dump();
 
       self.run_migration_inner(migration)?;
@@ -150,17 +107,11 @@
 
     let result = self.conn.revert_migration(migration);
 
-<<<<<<< HEAD
-    let duration = start_time.elapsed().as_millis();
-    let name = migration.name();
-    println!("{duration}ms revert {name}");
-=======
     let duration = TimeDelta::from_std(start_time.elapsed())
       .map(|d| d.to_string())
       .unwrap_or_default();
     let name = migration.name();
     println!("{duration} revert {name}");
->>>>>>> 67b36c65
 
     result
   }
@@ -170,11 +121,7 @@
   }
 }
 
-<<<<<<< HEAD
-#[derive(Default)]
-=======
 #[derive(Default, Clone, Copy)]
->>>>>>> 67b36c65
 pub struct Options {
   #[cfg(test)]
   enable_diff_check: bool,
@@ -318,21 +265,7 @@
   let mut wrapper = MigrationHarnessWrapper {
     conn,
     #[cfg(test)]
-<<<<<<< HEAD
     enable_diff_check: options.enable_diff_check,
-=======
-    diff_checked_migration_name: options
-      .enable_diff_check
-      .then(|| diesel::migration::MigrationSource::<Pg>::migrations(&migrations()))
-      .transpose()?
-      // Get the migration with the highest version
-      .and_then(|migrations| {
-        migrations
-          .into_iter()
-          .map(|migration| migration.name().to_string())
-          .max()
-      }),
->>>>>>> 67b36c65
   };
 
   if options.revert {
@@ -372,40 +305,16 @@
   use lemmy_utils::{error::LemmyResult, settings::SETTINGS};
   use serial_test::serial;
 
-<<<<<<< HEAD
-  /// Reduces clutter
-  fn o() -> Options {
-    Options::default()
-  }
-
-  #[test]
-  #[serial]
-  fn test_schema_setup() -> LemmyResult<()> {
-=======
   #[test]
   #[serial]
   fn test_schema_setup() -> LemmyResult<()> {
     let o = Options::default();
->>>>>>> 67b36c65
     let db_url = SETTINGS.get_database_url();
     let mut conn = PgConnection::establish(&db_url)?;
 
     // Start with consistent state by dropping everything
     conn.batch_execute("DROP OWNED BY CURRENT_USER;")?;
 
-<<<<<<< HEAD
-    // Run all migrations and check for mistakes in down.sql files
-    assert_eq!(
-      run(o().run().enable_diff_check())?,
-      ReplaceableSchemaRebuilt
-    );
-
-    // Check for early return
-    assert_eq!(run(o().run())?, EarlyReturn);
-
-    // Test `limit`
-    assert_eq!(run(o().revert().limit(1))?, ReplaceableSchemaNotRebuilt);
-=======
     // Run all migrations, make sure the newest migration can be redone, and check the newest
     // down.sql file
     assert_eq!(run(o.run().enable_diff_check())?, ReplaceableSchemaRebuilt);
@@ -415,7 +324,6 @@
 
     // Test `limit`
     assert_eq!(run(o.revert().limit(1))?, ReplaceableSchemaNotRebuilt);
->>>>>>> 67b36c65
     assert_eq!(
       conn
         .pending_migrations(migrations())
@@ -423,30 +331,17 @@
         .len(),
       1
     );
-<<<<<<< HEAD
-    assert_eq!(run(o().run().limit(1))?, ReplaceableSchemaRebuilt);
-
-    // Revert all migrations
-    assert_eq!(run(o().revert())?, ReplaceableSchemaNotRebuilt);
-
-    // This should throw an error saying to use lemmy_server instead of diesel CLI
-=======
     assert_eq!(run(o.run().limit(1))?, ReplaceableSchemaRebuilt);
 
     // This should throw an error saying to use lemmy_server instead of diesel CLI
     conn.batch_execute("DROP OWNED BY CURRENT_USER;")?;
->>>>>>> 67b36c65
     assert!(matches!(
       conn.run_pending_migrations(migrations()),
       Err(e) if e.to_string().contains("lemmy_server")
     ));
 
     // Diesel CLI's way of running migrations shouldn't break the custom migration runner
-<<<<<<< HEAD
-    assert_eq!(run(o().run())?, ReplaceableSchemaRebuilt);
-=======
     assert_eq!(run(o.run())?, ReplaceableSchemaRebuilt);
->>>>>>> 67b36c65
 
     Ok(())
   }
