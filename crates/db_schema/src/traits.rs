--- conflicted
+++ resolved
@@ -103,35 +103,10 @@
     pool: &mut DbPool<'_>,
     person_id: PersonId,
     item_id: Self::IdType,
-<<<<<<< HEAD
-  ) -> impl Future<Output = LemmyResult<uplete::Count>> + Send;
+  ) -> impl Future<Output = LemmyResult<UpleteCount>> + Send;
 }
 
 pub trait Likeable: Sized {
-=======
-  ) -> impl Future<Output = LemmyResult<UpleteCount>> + Send
-  where
-    Self: Sized;
-}
-
-pub trait Joinable {
-  type Form;
-  fn join(
-    pool: &mut DbPool<'_>,
-    form: &Self::Form,
-  ) -> impl Future<Output = LemmyResult<Self>> + Send
-  where
-    Self: Sized;
-  fn leave(
-    pool: &mut DbPool<'_>,
-    form: &Self::Form,
-  ) -> impl Future<Output = LemmyResult<UpleteCount>> + Send
-  where
-    Self: Sized;
-}
-
-pub trait Likeable {
->>>>>>> cf0e0211
   type Form;
   type IdType;
   fn like(
@@ -142,36 +117,18 @@
     pool: &mut DbPool<'_>,
     person_id: PersonId,
     item_id: Self::IdType,
-<<<<<<< HEAD
-  ) -> impl Future<Output = LemmyResult<uplete::Count>> + Send;
-=======
-  ) -> impl Future<Output = LemmyResult<UpleteCount>> + Send
-  where
-    Self: Sized;
->>>>>>> cf0e0211
+  ) -> impl Future<Output = LemmyResult<UpleteCount>> + Send;
 
   fn remove_all_likes(
     pool: &mut DbPool<'_>,
     creator_id: PersonId,
-<<<<<<< HEAD
-  ) -> impl Future<Output = LemmyResult<uplete::Count>> + Send;
-=======
-  ) -> impl Future<Output = LemmyResult<UpleteCount>> + Send
-  where
-    Self: Sized;
->>>>>>> cf0e0211
+  ) -> impl Future<Output = LemmyResult<UpleteCount>> + Send;
 
   fn remove_likes_in_community(
     pool: &mut DbPool<'_>,
     creator_id: PersonId,
     community_id: CommunityId,
-<<<<<<< HEAD
-  ) -> impl Future<Output = LemmyResult<uplete::Count>> + Send;
-=======
-  ) -> impl Future<Output = LemmyResult<UpleteCount>> + Send
-  where
-    Self: Sized;
->>>>>>> cf0e0211
+  ) -> impl Future<Output = LemmyResult<UpleteCount>> + Send;
 }
 
 pub trait Bannable: Sized {
@@ -183,13 +140,7 @@
   fn unban(
     pool: &mut DbPool<'_>,
     form: &Self::Form,
-<<<<<<< HEAD
-  ) -> impl Future<Output = LemmyResult<uplete::Count>> + Send;
-=======
-  ) -> impl Future<Output = LemmyResult<UpleteCount>> + Send
-  where
-    Self: Sized;
->>>>>>> cf0e0211
+  ) -> impl Future<Output = LemmyResult<UpleteCount>> + Send;
 }
 
 pub trait Saveable: Sized {
@@ -201,69 +152,7 @@
   fn unsave(
     pool: &mut DbPool<'_>,
     form: &Self::Form,
-<<<<<<< HEAD
-  ) -> impl Future<Output = LemmyResult<uplete::Count>> + Send;
-=======
-  ) -> impl Future<Output = LemmyResult<UpleteCount>> + Send
-  where
-    Self: Sized;
-}
-
-pub trait Readable {
-  type Form;
-  fn mark_as_read(
-    pool: &mut DbPool<'_>,
-    form: &Self::Form,
-  ) -> impl Future<Output = LemmyResult<usize>> + Send
-  where
-    Self: Sized;
-  fn mark_many_as_read(
-    pool: &mut DbPool<'_>,
-    forms: &[Self::Form],
-  ) -> impl Future<Output = LemmyResult<usize>> + Send
-  where
-    Self: Sized;
-  fn mark_as_unread(
-    pool: &mut DbPool<'_>,
-    form: &Self::Form,
-  ) -> impl Future<Output = LemmyResult<UpleteCount>> + Send
-  where
-    Self: Sized;
-}
-
-pub trait ReadComments {
-  type Form;
-  type IdType;
-  fn update_read_comments(
-    pool: &mut DbPool<'_>,
-    form: &Self::Form,
-  ) -> impl Future<Output = LemmyResult<Self>> + Send
-  where
-    Self: Sized;
-  fn remove_read_comments(
-    pool: &mut DbPool<'_>,
-    person_id: PersonId,
-    item_id: Self::IdType,
-  ) -> impl Future<Output = LemmyResult<UpleteCount>> + Send
-  where
-    Self: Sized;
-}
-
-pub trait Hideable {
-  type Form;
-  fn hide(
-    pool: &mut DbPool<'_>,
-    form: &Self::Form,
-  ) -> impl Future<Output = LemmyResult<Self>> + Send
-  where
-    Self: Sized;
-  fn unhide(
-    pool: &mut DbPool<'_>,
-    form: &Self::Form,
-  ) -> impl Future<Output = LemmyResult<UpleteCount>> + Send
-  where
-    Self: Sized;
->>>>>>> cf0e0211
+  ) -> impl Future<Output = LemmyResult<UpleteCount>> + Send;
 }
 
 pub trait Blockable: Sized {
@@ -277,13 +166,7 @@
   fn unblock(
     pool: &mut DbPool<'_>,
     form: &Self::Form,
-<<<<<<< HEAD
-  ) -> impl Future<Output = LemmyResult<uplete::Count>> + Send;
-=======
-  ) -> impl Future<Output = LemmyResult<UpleteCount>> + Send
-  where
-    Self: Sized;
->>>>>>> cf0e0211
+  ) -> impl Future<Output = LemmyResult<UpleteCount>> + Send;
   fn read_block(
     pool: &mut DbPool<'_>,
     for_person_id: PersonId,
