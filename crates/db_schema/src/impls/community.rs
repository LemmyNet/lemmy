--- conflicted
+++ resolved
@@ -1,15 +1,27 @@
 use crate::{
   newtypes::{CommunityId, DbUrl, PersonId},
   source::community::{
-    Community, CommunityFollower, CommunityFollowerForm, CommunityForm, CommunityModerator,
-    CommunityModeratorForm, CommunityPersonBan, CommunityPersonBanForm, CommunitySafe,
+    Community,
+    CommunityFollower,
+    CommunityFollowerForm,
+    CommunityForm,
+    CommunityModerator,
+    CommunityModeratorForm,
+    CommunityPersonBan,
+    CommunityPersonBanForm,
+    CommunitySafe,
   },
   traits::{ApubActor, Bannable, Crud, DeleteableOrRemoveable, Followable, Joinable},
   utils::{functions::lower, naive_now},
   SubscribedType,
 };
 use diesel::{
-  dsl::*, result::Error, ExpressionMethods, PgConnection, QueryDsl, RunQueryDsl,
+  dsl::*,
+  result::Error,
+  ExpressionMethods,
+  PgConnection,
+  QueryDsl,
+  RunQueryDsl,
   TextExpressionMethods,
 };
 
@@ -132,7 +144,7 @@
   }
 
   pub fn remove_avatar_and_banner(
-    conn: &PgConnection,
+    conn: &mut PgConnection,
     community_id: CommunityId,
   ) -> Result<Self, Error> {
     use crate::schema::community::dsl::*;
@@ -326,15 +338,11 @@
     )
   }
 
-<<<<<<< HEAD
   fn read_from_name(
-    conn: &PgConnection,
+    conn: &mut PgConnection,
     community_name: &str,
     include_deleted: bool,
   ) -> Result<Community, Error> {
-=======
-  fn read_from_name(conn: &mut PgConnection, community_name: &str) -> Result<Community, Error> {
->>>>>>> 36cb5120
     use crate::schema::community::dsl::*;
     let mut q = community
       .into_boxed()
@@ -371,7 +379,7 @@
   #[test]
   #[serial]
   fn test_crud() {
-    let conn = establish_unpooled_connection();
+    let conn = &mut establish_unpooled_connection();
 
     let new_person = PersonForm {
       name: "bobbee".into(),
@@ -379,7 +387,7 @@
       ..PersonForm::default()
     };
 
-    let inserted_person = Person::create(&mut conn, &new_person).unwrap();
+    let inserted_person = Person::create(conn, &new_person).unwrap();
 
     let new_community = CommunityForm {
       name: "TIL".into(),
@@ -388,7 +396,7 @@
       ..CommunityForm::default()
     };
 
-    let inserted_community = Community::create(&mut conn, &new_community).unwrap();
+    let inserted_community = Community::create(conn, &new_community).unwrap();
 
     let expected_community = Community {
       id: inserted_community.id,
@@ -421,7 +429,7 @@
     };
 
     let inserted_community_follower =
-      CommunityFollower::follow(&mut conn, &community_follower_form).unwrap();
+      CommunityFollower::follow(conn, &community_follower_form).unwrap();
 
     let expected_community_follower = CommunityFollower {
       id: inserted_community_follower.id,
@@ -437,7 +445,7 @@
     };
 
     let inserted_community_moderator =
-      CommunityModerator::join(&mut conn, &community_moderator_form).unwrap();
+      CommunityModerator::join(conn, &community_moderator_form).unwrap();
 
     let expected_community_moderator = CommunityModerator {
       id: inserted_community_moderator.id,
@@ -453,7 +461,7 @@
     };
 
     let inserted_community_person_ban =
-      CommunityPersonBan::ban(&mut conn, &community_person_ban_form).unwrap();
+      CommunityPersonBan::ban(conn, &community_person_ban_form).unwrap();
 
     let expected_community_person_ban = CommunityPersonBan {
       id: inserted_community_person_ban.id,
@@ -463,14 +471,13 @@
       expires: None,
     };
 
-    let read_community = Community::read(&mut conn, inserted_community.id).unwrap();
-    let updated_community =
-      Community::update(&mut conn, inserted_community.id, &new_community).unwrap();
-    let ignored_community = CommunityFollower::unfollow(&mut conn, &community_follower_form).unwrap();
-    let left_community = CommunityModerator::leave(&mut conn, &community_moderator_form).unwrap();
-    let unban = CommunityPersonBan::unban(&mut conn, &community_person_ban_form).unwrap();
-    let num_deleted = Community::delete(&mut conn, inserted_community.id).unwrap();
-    Person::delete(&mut conn, inserted_person.id).unwrap();
+    let read_community = Community::read(conn, inserted_community.id).unwrap();
+    let updated_community = Community::update(conn, inserted_community.id, &new_community).unwrap();
+    let ignored_community = CommunityFollower::unfollow(conn, &community_follower_form).unwrap();
+    let left_community = CommunityModerator::leave(conn, &community_moderator_form).unwrap();
+    let unban = CommunityPersonBan::unban(conn, &community_person_ban_form).unwrap();
+    let num_deleted = Community::delete(conn, inserted_community.id).unwrap();
+    Person::delete(conn, inserted_person.id).unwrap();
 
     assert_eq!(expected_community, read_community);
     assert_eq!(expected_community, inserted_community);
