use crate::{
  diesel::{DecoratableTarget, OptionalExtension},
  newtypes::{CommunityId, DbUrl, PersonId},
  schema::{community, community_actions, instance},
  source::{
    actor_language::CommunityLanguage,
    community::{
      Community,
      CommunityFollower,
      CommunityFollowerForm,
      CommunityInsertForm,
      CommunityModerator,
      CommunityModeratorForm,
      CommunityPersonBan,
      CommunityPersonBanForm,
      CommunityUpdateForm,
    },
    post::Post,
  },
  traits::{ApubActor, Bannable, Crud, Followable, Joinable},
<<<<<<< HEAD
  utils::{action_query, find_action, functions::lower, get_conn, now, DbPool},
=======
  utils::{
    functions::{coalesce, lower},
    get_conn,
    DbPool,
  },
>>>>>>> 69bdcb30
  SubscribedType,
};
use chrono::{DateTime, Utc};
use diesel::{
  deserialize,
  dsl,
  dsl::{exists, insert_into},
  pg::Pg,
  result::Error,
  select,
  sql_types,
  update,
  BoolExpressionMethods,
  ExpressionMethods,
  NullableExpressionMethods,
  QueryDsl,
  Queryable,
};
use diesel_async::RunQueryDsl;

#[async_trait]
impl Crud for Community {
  type InsertForm = CommunityInsertForm;
  type UpdateForm = CommunityUpdateForm;
  type IdType = CommunityId;

  async fn create(pool: &mut DbPool<'_>, form: &Self::InsertForm) -> Result<Self, Error> {
    let conn = &mut get_conn(pool).await?;

    let community_ = insert_into(community::table)
      .values(form)
      .get_result::<Self>(conn)
      .await?;

    // Initialize languages for new community
    CommunityLanguage::update(pool, vec![], community_.id).await?;

    Ok(community_)
  }

  async fn update(
    pool: &mut DbPool<'_>,
    community_id: CommunityId,
    form: &Self::UpdateForm,
  ) -> Result<Self, Error> {
    let conn = &mut get_conn(pool).await?;
    diesel::update(community::table.find(community_id))
      .set(form)
      .get_result::<Self>(conn)
      .await
  }
}

impl CommunityModerator {
  fn as_select_unwrap() -> (
    community_actions::community_id,
    community_actions::person_id,
    dsl::AssumeNotNull<community_actions::became_moderator>,
  ) {
    (
      community_actions::community_id,
      community_actions::person_id,
      community_actions::became_moderator.assume_not_null(),
    )
  }
}

#[async_trait]
impl Joinable for CommunityModerator {
  type Form = CommunityModeratorForm;
  async fn join(
    pool: &mut DbPool<'_>,
    community_moderator_form: &CommunityModeratorForm,
  ) -> Result<Self, Error> {
    let conn = &mut get_conn(pool).await?;
    let community_moderator_form = (
      community_moderator_form,
      community_actions::became_moderator.eq(now().nullable()),
    );
    insert_into(community_actions::table)
      .values(community_moderator_form)
      .returning(Self::as_select_unwrap())
      .get_result::<Self>(conn)
      .await
  }

  async fn leave(
    pool: &mut DbPool<'_>,
    community_moderator_form: &CommunityModeratorForm,
  ) -> Result<usize, Error> {
    let conn = &mut get_conn(pool).await?;
    diesel::update(community_actions::table.find((
      community_moderator_form.person_id,
      community_moderator_form.community_id,
    )))
    .set(community_actions::became_moderator.eq(None::<DateTime<Utc>>))
    .execute(conn)
    .await
  }
}

pub enum CollectionType {
  Moderators,
  Featured,
}

impl Community {
  pub async fn insert_apub(
    pool: &mut DbPool<'_>,
    timestamp: DateTime<Utc>,
    form: &CommunityInsertForm,
  ) -> Result<Self, Error> {
    let is_new_community = match &form.actor_id {
      Some(id) => Community::read_from_apub_id(pool, id).await?.is_none(),
      None => true,
    };
    let conn = &mut get_conn(pool).await?;

    // Can't do separate insert/update commands because InsertForm/UpdateForm aren't convertible
    let community_ = insert_into(community::table)
      .values(form)
      .on_conflict(community::actor_id)
      .filter_target(coalesce(community::updated, community::published).lt(timestamp))
      .do_update()
      .set(form)
      .get_result::<Self>(conn)
      .await?;

    // Initialize languages for new community
    if is_new_community {
      CommunityLanguage::update(pool, vec![], community_.id).await?;
    }

    Ok(community_)
  }

  /// Get the community which has a given moderators or featured url, also return the collection
  /// type
  pub async fn get_by_collection_url(
    pool: &mut DbPool<'_>,
    url: &DbUrl,
  ) -> Result<Option<(Community, CollectionType)>, Error> {
    use crate::schema::community::dsl::{featured_url, moderators_url};
    use CollectionType::*;
    let conn = &mut get_conn(pool).await?;
    let res = community::table
      .filter(moderators_url.eq(url))
      .first(conn)
      .await
      .optional()?;

    if let Some(c) = res {
      Ok(Some((c, Moderators)))
    } else {
      let res = community::table
        .filter(featured_url.eq(url))
        .first(conn)
        .await
        .optional()?;
      if let Some(c) = res {
        Ok(Some((c, Featured)))
      } else {
        Ok(None)
      }
    }
  }

  pub async fn set_featured_posts(
    community_id: CommunityId,
    posts: Vec<Post>,
    pool: &mut DbPool<'_>,
  ) -> Result<(), Error> {
    use crate::schema::post;
    let conn = &mut get_conn(pool).await?;
    for p in &posts {
      debug_assert!(p.community_id == community_id);
    }
    // Mark the given posts as featured and all other posts as not featured.
    let post_ids = posts.iter().map(|p| p.id);
    update(post::table)
      .filter(post::dsl::community_id.eq(community_id))
      // This filter is just for performance
      .filter(post::dsl::featured_community.or(post::dsl::id.eq_any(post_ids.clone())))
      .set(post::dsl::featured_community.eq(post::dsl::id.eq_any(post_ids)))
      .execute(conn)
      .await?;
    Ok(())
  }
}

impl CommunityModerator {
  pub async fn delete_for_community(
    pool: &mut DbPool<'_>,
    for_community_id: CommunityId,
  ) -> Result<usize, Error> {
    let conn = &mut get_conn(pool).await?;

    diesel::update(
      community_actions::table.filter(community_actions::community_id.eq(for_community_id)),
    )
    .set(community_actions::became_moderator.eq(None::<DateTime<Utc>>))
    .execute(conn)
    .await
  }

  pub async fn leave_all_communities(
    pool: &mut DbPool<'_>,
    for_person_id: PersonId,
  ) -> Result<usize, Error> {
    let conn = &mut get_conn(pool).await?;
    diesel::update(community_actions::table.filter(community_actions::person_id.eq(for_person_id)))
      .set(community_actions::became_moderator.eq(None::<DateTime<Utc>>))
      .execute(conn)
      .await
  }

  pub async fn get_person_moderated_communities(
    pool: &mut DbPool<'_>,
    for_person_id: PersonId,
  ) -> Result<Vec<CommunityId>, Error> {
    let conn = &mut get_conn(pool).await?;
    action_query(community_actions::became_moderator)
      .filter(community_actions::person_id.eq(for_person_id))
      .select(community_actions::community_id)
      .load::<CommunityId>(conn)
      .await
  }
}

impl CommunityPersonBan {
  fn as_select_unwrap() -> (
    community_actions::community_id,
    community_actions::person_id,
    dsl::AssumeNotNull<community_actions::received_ban>,
    community_actions::ban_expires,
  ) {
    (
      community_actions::community_id,
      community_actions::person_id,
      community_actions::received_ban.assume_not_null(),
      community_actions::ban_expires,
    )
  }
}

#[async_trait]
impl Bannable for CommunityPersonBan {
  type Form = CommunityPersonBanForm;
  async fn ban(
    pool: &mut DbPool<'_>,
    community_person_ban_form: &CommunityPersonBanForm,
  ) -> Result<Self, Error> {
    let conn = &mut get_conn(pool).await?;
    let community_person_ban_form = (
      community_person_ban_form,
      community_actions::received_ban.eq(now().nullable()),
    );
    insert_into(community_actions::table)
      .values(community_person_ban_form)
      .on_conflict((
        community_actions::community_id,
        community_actions::person_id,
      ))
      .do_update()
      .set(community_person_ban_form)
      .returning(Self::as_select_unwrap())
      .get_result::<Self>(conn)
      .await
  }

  async fn unban(
    pool: &mut DbPool<'_>,
    community_person_ban_form: &CommunityPersonBanForm,
  ) -> Result<usize, Error> {
    let conn = &mut get_conn(pool).await?;
    diesel::update(community_actions::table.find((
      community_person_ban_form.person_id,
      community_person_ban_form.community_id,
    )))
    .set((
      community_actions::received_ban.eq(None::<DateTime<Utc>>),
      community_actions::ban_expires.eq(None::<DateTime<Utc>>),
    ))
    .execute(conn)
    .await
  }
}

impl CommunityFollower {
  fn as_select_unwrap() -> (
    community_actions::community_id,
    community_actions::person_id,
    dsl::AssumeNotNull<community_actions::followed>,
    dsl::AssumeNotNull<community_actions::follow_pending>,
  ) {
    (
      community_actions::community_id,
      community_actions::person_id,
      community_actions::followed.assume_not_null(),
      community_actions::follow_pending.assume_not_null(),
    )
  }

  pub fn to_subscribed_type(follower: &Option<Self>) -> SubscribedType {
    match follower {
      Some(f) => {
        if f.pending {
          SubscribedType::Pending
        } else {
          SubscribedType::Subscribed
        }
      }
      // If the row doesn't exist, the person isn't a follower.
      None => SubscribedType::NotSubscribed,
    }
  }

  pub fn select_subscribed_type() -> dsl::Nullable<community_actions::follow_pending> {
    community_actions::follow_pending.nullable()
  }

  /// Check if a remote instance has any followers on local instance. For this it is enough to check
  /// if any follow relation is stored. Dont use this for local community.
  pub async fn has_local_followers(
    pool: &mut DbPool<'_>,
    remote_community_id: CommunityId,
  ) -> Result<bool, Error> {
    let conn = &mut get_conn(pool).await?;
    select(exists(
      action_query(community_actions::followed)
        .filter(community_actions::community_id.eq(remote_community_id)),
    ))
    .get_result(conn)
    .await
  }
}

impl Queryable<sql_types::Nullable<sql_types::Bool>, Pg> for SubscribedType {
  type Row = Option<bool>;
  fn build(row: Self::Row) -> deserialize::Result<Self> {
    Ok(match row {
      Some(true) => SubscribedType::Pending,
      Some(false) => SubscribedType::Subscribed,
      None => SubscribedType::NotSubscribed,
    })
  }
}

#[async_trait]
impl Followable for CommunityFollower {
  type Form = CommunityFollowerForm;
  async fn follow(pool: &mut DbPool<'_>, form: &CommunityFollowerForm) -> Result<Self, Error> {
    let conn = &mut get_conn(pool).await?;
    let form = (form, community_actions::followed.eq(now().nullable()));
    insert_into(community_actions::table)
      .values(form)
      .on_conflict((
        community_actions::community_id,
        community_actions::person_id,
      ))
      .do_update()
      .set(form)
      .returning(Self::as_select_unwrap())
      .get_result::<Self>(conn)
      .await
  }
  async fn follow_accepted(
    pool: &mut DbPool<'_>,
    community_id: CommunityId,
    person_id: PersonId,
  ) -> Result<Self, Error> {
    let conn = &mut get_conn(pool).await?;
    diesel::update(find_action(
      community_actions::follow_pending,
      (person_id, community_id),
    ))
    .set(community_actions::follow_pending.eq(Some(false)))
    .returning(Self::as_select_unwrap())
    .get_result::<Self>(conn)
    .await
  }
  async fn unfollow(pool: &mut DbPool<'_>, form: &CommunityFollowerForm) -> Result<usize, Error> {
    let conn = &mut get_conn(pool).await?;
    diesel::update(community_actions::table.find((form.person_id, form.community_id)))
      .set((
        community_actions::followed.eq(None::<DateTime<Utc>>),
        community_actions::follow_pending.eq(None::<bool>),
      ))
      .execute(conn)
      .await
  }
}

#[async_trait]
impl ApubActor for Community {
  async fn read_from_apub_id(
    pool: &mut DbPool<'_>,
    object_id: &DbUrl,
  ) -> Result<Option<Self>, Error> {
    let conn = &mut get_conn(pool).await?;
    community::table
      .filter(community::actor_id.eq(object_id))
      .first(conn)
      .await
      .optional()
  }

  async fn read_from_name(
    pool: &mut DbPool<'_>,
    community_name: &str,
    include_deleted: bool,
  ) -> Result<Option<Self>, Error> {
    let conn = &mut get_conn(pool).await?;
    let mut q = community::table
      .into_boxed()
      .filter(community::local.eq(true))
      .filter(lower(community::name).eq(community_name.to_lowercase()));
    if !include_deleted {
      q = q
        .filter(community::deleted.eq(false))
        .filter(community::removed.eq(false));
    }
    q.first(conn).await.optional()
  }

  async fn read_from_name_and_domain(
    pool: &mut DbPool<'_>,
    community_name: &str,
    for_domain: &str,
  ) -> Result<Option<Self>, Error> {
    let conn = &mut get_conn(pool).await?;
    community::table
      .inner_join(instance::table)
      .filter(lower(community::name).eq(community_name.to_lowercase()))
      .filter(lower(instance::domain).eq(for_domain.to_lowercase()))
      .select(community::all_columns)
      .first(conn)
      .await
      .optional()
  }
}

#[cfg(test)]
#[allow(clippy::unwrap_used)]
#[allow(clippy::indexing_slicing)]
mod tests {

  use crate::{
    source::{
      community::{
        Community,
        CommunityFollower,
        CommunityFollowerForm,
        CommunityInsertForm,
        CommunityModerator,
        CommunityModeratorForm,
        CommunityPersonBan,
        CommunityPersonBanForm,
        CommunityUpdateForm,
      },
      instance::Instance,
      person::{Person, PersonInsertForm},
    },
    traits::{Bannable, Crud, Followable, Joinable},
    utils::build_db_pool_for_tests,
    CommunityVisibility,
  };
  use pretty_assertions::assert_eq;
  use serial_test::serial;

  #[tokio::test]
  #[serial]
  async fn test_crud() {
    let pool = &build_db_pool_for_tests().await;
    let pool = &mut pool.into();

    let inserted_instance = Instance::read_or_create(pool, "my_domain.tld".to_string())
      .await
      .unwrap();

    let new_person = PersonInsertForm::builder()
      .name("bobbee".into())
      .public_key("pubkey".to_string())
      .instance_id(inserted_instance.id)
      .build();

    let inserted_person = Person::create(pool, &new_person).await.unwrap();

    let new_community = CommunityInsertForm::builder()
      .name("TIL".into())
      .title("nada".to_owned())
      .public_key("pubkey".to_string())
      .instance_id(inserted_instance.id)
      .build();

    let inserted_community = Community::create(pool, &new_community).await.unwrap();

    let expected_community = Community {
      id: inserted_community.id,
      name: "TIL".into(),
      title: "nada".to_owned(),
      description: None,
      nsfw: false,
      removed: false,
      deleted: false,
      published: inserted_community.published,
      updated: None,
      actor_id: inserted_community.actor_id.clone(),
      local: true,
      private_key: None,
      public_key: "pubkey".to_owned(),
      last_refreshed_at: inserted_community.published,
      icon: None,
      banner: None,
      followers_url: inserted_community.followers_url.clone(),
      inbox_url: inserted_community.inbox_url.clone(),
      shared_inbox_url: None,
      moderators_url: None,
      featured_url: None,
      hidden: false,
      posting_restricted_to_mods: false,
      instance_id: inserted_instance.id,
      visibility: CommunityVisibility::Public,
    };

    let community_follower_form = CommunityFollowerForm {
      community_id: inserted_community.id,
      person_id: inserted_person.id,
      pending: false,
    };

    let inserted_community_follower = CommunityFollower::follow(pool, &community_follower_form)
      .await
      .unwrap();

    let expected_community_follower = CommunityFollower {
      community_id: inserted_community.id,
      person_id: inserted_person.id,
      pending: false,
      published: inserted_community_follower.published,
    };

    let community_moderator_form = CommunityModeratorForm {
      community_id: inserted_community.id,
      person_id: inserted_person.id,
    };

    let inserted_community_moderator = CommunityModerator::join(pool, &community_moderator_form)
      .await
      .unwrap();

    let expected_community_moderator = CommunityModerator {
      community_id: inserted_community.id,
      person_id: inserted_person.id,
      published: inserted_community_moderator.published,
    };

    let community_person_ban_form = CommunityPersonBanForm {
      community_id: inserted_community.id,
      person_id: inserted_person.id,
      expires: None,
    };

    let inserted_community_person_ban = CommunityPersonBan::ban(pool, &community_person_ban_form)
      .await
      .unwrap();

    let expected_community_person_ban = CommunityPersonBan {
      community_id: inserted_community.id,
      person_id: inserted_person.id,
      published: inserted_community_person_ban.published,
      expires: None,
    };

    let read_community = Community::read(pool, inserted_community.id)
      .await
      .unwrap()
      .unwrap();

    let update_community_form = CommunityUpdateForm {
      title: Some("nada".to_owned()),
      ..Default::default()
    };
    let updated_community = Community::update(pool, inserted_community.id, &update_community_form)
      .await
      .unwrap();

    let ignored_community = CommunityFollower::unfollow(pool, &community_follower_form)
      .await
      .unwrap();
    let left_community = CommunityModerator::leave(pool, &community_moderator_form)
      .await
      .unwrap();
    let unban = CommunityPersonBan::unban(pool, &community_person_ban_form)
      .await
      .unwrap();
    let num_deleted = Community::delete(pool, inserted_community.id)
      .await
      .unwrap();
    Person::delete(pool, inserted_person.id).await.unwrap();
    Instance::delete(pool, inserted_instance.id).await.unwrap();

    assert_eq!(expected_community, read_community);
    assert_eq!(expected_community, inserted_community);
    assert_eq!(expected_community, updated_community);
    assert_eq!(expected_community_follower, inserted_community_follower);
    assert_eq!(expected_community_moderator, inserted_community_moderator);
    assert_eq!(expected_community_person_ban, inserted_community_person_ban);
    assert_eq!(1, ignored_community);
    assert_eq!(1, left_community);
    assert_eq!(1, unban);
    // assert_eq!(2, loaded_count);
    assert_eq!(1, num_deleted);
  }
}<|MERGE_RESOLUTION|>--- conflicted
+++ resolved
@@ -18,15 +18,14 @@
     post::Post,
   },
   traits::{ApubActor, Bannable, Crud, Followable, Joinable},
-<<<<<<< HEAD
-  utils::{action_query, find_action, functions::lower, get_conn, now, DbPool},
-=======
   utils::{
+    action_query,
+    find_action,
     functions::{coalesce, lower},
     get_conn,
+    now,
     DbPool,
   },
->>>>>>> 69bdcb30
   SubscribedType,
 };
 use chrono::{DateTime, Utc};
