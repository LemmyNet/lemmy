--- conflicted
+++ resolved
@@ -47,16 +47,12 @@
   Queryable,
 };
 use diesel_async::RunQueryDsl;
-<<<<<<< HEAD
-use lemmy_utils::error::{LemmyErrorType, LemmyResult};
-use regex::Regex;
-use std::sync::LazyLock;
-=======
 use lemmy_utils::{
   error::{LemmyErrorType, LemmyResult},
   settings::structs::Settings,
 };
->>>>>>> 7c7e4829
+use regex::Regex;
+use std::sync::LazyLock;
 use url::Url;
 
 #[async_trait]
@@ -284,7 +280,6 @@
       .and(community::deleted.eq(false))
   }
 
-<<<<<<< HEAD
   pub fn build_tag_ap_id(&self, tag_name: &str) -> LemmyResult<DbUrl> {
     #[allow(clippy::expect_used)]
     static VALID_ID_SLUG: LazyLock<Regex> =
@@ -296,12 +291,12 @@
     if id_slug.is_empty() {
       Err(LemmyErrorType::InvalidUrl)?
     }
-    Ok(Url::parse(&format!("{}/tag/{}", self.actor_id, &id_slug))?.into())
-=======
+    Ok(Url::parse(&format!("{}/tag/{}", self.ap_id, &id_slug))?.into())
+  }
+
   pub fn local_url(name: &str, settings: &Settings) -> LemmyResult<DbUrl> {
     let domain = settings.get_protocol_and_hostname();
     Ok(Url::parse(&format!("{domain}/c/{name}"))?.into())
->>>>>>> 7c7e4829
   }
 }
 
