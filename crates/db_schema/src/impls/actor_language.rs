use crate::{
  diesel::JoinOnDsl,
  newtypes::{CommunityId, InstanceId, LanguageId, LocalUserId, SiteId},
  schema::{local_site, site, site_language},
  source::{
    actor_language::{
      CommunityLanguage,
      CommunityLanguageForm,
      LocalUserLanguage,
      LocalUserLanguageForm,
      SiteLanguage,
      SiteLanguageForm,
    },
    language::Language,
    site::Site,
  },
  utils::{get_conn, DbPool},
};
use diesel::{
  delete,
  dsl::{count, exists},
  insert_into,
  result::Error,
  select,
  ExpressionMethods,
  QueryDsl,
};
use diesel_async::{AsyncPgConnection, RunQueryDsl};
use lemmy_utils::error::{LemmyErrorType, LemmyResult};
use tokio::sync::OnceCell;

pub const UNDETERMINED_ID: LanguageId = LanguageId(0);

impl LocalUserLanguage {
  pub async fn read(
    pool: &mut DbPool<'_>,
    for_local_user_id: LocalUserId,
  ) -> Result<Vec<LanguageId>, Error> {
    use crate::schema::local_user_language::dsl::{
      language_id,
      local_user_id,
      local_user_language,
    };
    let conn = &mut get_conn(pool).await?;

    let langs = local_user_language
      .filter(local_user_id.eq(for_local_user_id))
      .order(language_id)
      .select(language_id)
      .get_results(conn)
      .await?;
    convert_read_languages(conn, langs).await
  }

  /// Update the user's languages.
  ///
  /// If no language_id vector is given, it will show all languages
  pub async fn update(
    pool: &mut DbPool<'_>,
    language_ids: Vec<LanguageId>,
    for_local_user_id: LocalUserId,
  ) -> Result<(), Error> {
    let conn = &mut get_conn(pool).await?;
    let mut lang_ids = convert_update_languages(conn, language_ids).await?;

    // No need to update if languages are unchanged
    let current = LocalUserLanguage::read(&mut conn.into(), for_local_user_id).await?;
    if current == lang_ids {
      return Ok(());
    }

    // TODO: Force enable undetermined language for all users. This is necessary because many posts
    //       don't have a language tag (e.g. those from other federated platforms), so Lemmy users
    //       won't see them if undetermined language is disabled.
    //       This hack can be removed once a majority of posts have language tags, or when it is
    //       clearer for new users that they need to enable undetermined language.
    //       See https://github.com/LemmyNet/lemmy-ui/issues/999
    if !lang_ids.contains(&UNDETERMINED_ID) {
      lang_ids.push(UNDETERMINED_ID);
    }

    conn
      .build_transaction()
      .run(|conn| {
        Box::pin(async move {
          use crate::schema::local_user_language::dsl::{
            language_id,
            local_user_id,
            local_user_language,
          };
          // Delete old languages, not including new languages
          let delete_old = delete(local_user_language)
            .filter(local_user_id.eq(for_local_user_id))
            .filter(language_id.ne_all(&lang_ids))
            .execute(conn);

          let forms = lang_ids
            .iter()
            .map(|&l| LocalUserLanguageForm {
              local_user_id: for_local_user_id,
              language_id: l,
            })
            .collect::<Vec<_>>();

          // Insert new languages
          let insert_new = insert_into(local_user_language)
            .values(forms)
            .on_conflict((language_id, local_user_id))
            .do_nothing()
            .execute(conn);

          tokio::try_join!(delete_old, insert_new)?;
          Ok(())
        }) as _
      })
      .await
  }
}

impl SiteLanguage {
  pub async fn read_local_raw(pool: &mut DbPool<'_>) -> Result<Vec<LanguageId>, Error> {
    let conn = &mut get_conn(pool).await?;
    site::table
      .inner_join(local_site::table)
      .inner_join(site_language::table)
      .order(site_language::language_id)
      .select(site_language::language_id)
      .load(conn)
      .await
  }

  pub async fn read(pool: &mut DbPool<'_>, for_site_id: SiteId) -> Result<Vec<LanguageId>, Error> {
    let conn = &mut get_conn(pool).await?;
    let langs = site_language::table
      .filter(site_language::site_id.eq(for_site_id))
      .order(site_language::language_id)
      .select(site_language::language_id)
      .load(conn)
      .await?;

    convert_read_languages(conn, langs).await
  }

  pub async fn update(
    pool: &mut DbPool<'_>,
    language_ids: Vec<LanguageId>,
    site: &Site,
  ) -> Result<(), Error> {
    let conn = &mut get_conn(pool).await?;
    let for_site_id = site.id;
    let instance_id = site.instance_id;
    let lang_ids = convert_update_languages(conn, language_ids).await?;

    // No need to update if languages are unchanged
    let current = SiteLanguage::read(&mut conn.into(), site.id).await?;
    if current == lang_ids {
      return Ok(());
    }

    conn
      .build_transaction()
      .run(|conn| {
        Box::pin(async move {
          use crate::schema::site_language::dsl::{language_id, site_id, site_language};

          // Delete old languages, not including new languages
          let delete_old = delete(site_language)
            .filter(site_id.eq(for_site_id))
            .filter(language_id.ne_all(&lang_ids))
            .execute(conn);

          let forms = lang_ids
            .iter()
            .map(|&l| SiteLanguageForm {
              site_id: for_site_id,
              language_id: l,
            })
            .collect::<Vec<_>>();

          // Insert new languages
          let insert_new = insert_into(site_language)
            .values(forms)
            .on_conflict((site_id, language_id))
            .do_nothing()
            .execute(conn);

          tokio::try_join!(delete_old, insert_new)?;

          CommunityLanguage::limit_languages(conn, instance_id).await?;

          Ok(())
        }) as _
      })
      .await
  }
}

impl CommunityLanguage {
  /// Returns true if the given language is one of configured languages for given community
  async fn is_allowed_community_language(
    pool: &mut DbPool<'_>,
    for_language_id: LanguageId,
    for_community_id: CommunityId,
  ) -> LemmyResult<()> {
    use crate::schema::community_language::dsl::community_language;
    let conn = &mut get_conn(pool).await?;

    let is_allowed = select(exists(
      community_language.find((for_community_id, for_language_id)),
    ))
    .get_result(conn)
    .await?;

    if is_allowed {
      Ok(())
    } else {
      Err(LemmyErrorType::LanguageNotAllowed)?
    }
  }

  /// When site languages are updated, delete all languages of local communities which are not
  /// also part of site languages. This is because post/comment language is only checked against
  /// community language, and it shouldnt be possible to post content in languages which are not
  /// allowed by local site.
  async fn limit_languages(
    conn: &mut AsyncPgConnection,
    for_instance_id: InstanceId,
  ) -> Result<(), Error> {
    use crate::schema::{
      community::dsl as c,
      community_language::dsl as cl,
      site_language::dsl as sl,
    };
    let community_languages: Vec<LanguageId> = cl::community_language
      .left_outer_join(sl::site_language.on(cl::language_id.eq(sl::language_id)))
      .inner_join(c::community)
      .filter(c::instance_id.eq(for_instance_id))
      .filter(sl::language_id.is_null())
      .select(cl::language_id)
      .get_results(conn)
      .await?;

    for c in community_languages {
      delete(cl::community_language.filter(cl::language_id.eq(c)))
        .execute(conn)
        .await?;
    }
    Ok(())
  }

  pub async fn read(
    pool: &mut DbPool<'_>,
    for_community_id: CommunityId,
  ) -> Result<Vec<LanguageId>, Error> {
    use crate::schema::community_language::dsl::{community_id, community_language, language_id};
    let conn = &mut get_conn(pool).await?;
    let langs = community_language
      .filter(community_id.eq(for_community_id))
      .order(language_id)
      .select(language_id)
      .get_results(conn)
      .await?;
    convert_read_languages(conn, langs).await
  }

  pub async fn update(
    pool: &mut DbPool<'_>,
    mut language_ids: Vec<LanguageId>,
    for_community_id: CommunityId,
  ) -> Result<(), Error> {
    if language_ids.is_empty() {
      language_ids = SiteLanguage::read_local_raw(pool).await?;
    }
    let conn = &mut get_conn(pool).await?;
    let lang_ids = convert_update_languages(conn, language_ids).await?;

    // No need to update if languages are unchanged
    let current = CommunityLanguage::read(&mut conn.into(), for_community_id).await?;
    if current == lang_ids {
      return Ok(());
    }

    let form = lang_ids
      .iter()
      .map(|&language_id| CommunityLanguageForm {
        community_id: for_community_id,
        language_id,
      })
      .collect::<Vec<_>>();

    conn
      .build_transaction()
      .run(|conn| {
        Box::pin(async move {
          use crate::schema::community_language::dsl::{
            community_id,
            community_language,
            language_id,
          };
          // Delete old languages, not including new languages
          let delete_old = delete(community_language)
            .filter(community_id.eq(for_community_id))
            .filter(language_id.ne_all(&lang_ids))
            .execute(conn);

          // Insert new languages
          let insert_new = insert_into(community_language)
            .values(form)
            .on_conflict((community_id, language_id))
            .do_nothing()
            .execute(conn);

          tokio::try_join!(delete_old, insert_new)?;

          Ok(())
        }) as _
      })
      .await
  }
}

pub async fn validate_post_language(
  pool: &mut DbPool<'_>,
  language_id: Option<LanguageId>,
  community_id: CommunityId,
  local_user_id: LocalUserId,
) -> LemmyResult<LanguageId> {
  use crate::schema::{community_language::dsl as cl, local_user_language::dsl as ul};
  let conn = &mut get_conn(pool).await?;
  let language_id = match language_id {
    None | Some(LanguageId(0)) => {
      let mut intersection = ul::local_user_language
        .inner_join(cl::community_language.on(ul::language_id.eq(cl::language_id)))
        .filter(ul::local_user_id.eq(local_user_id))
        .filter(cl::community_id.eq(community_id))
        .select(cl::language_id)
        .get_results::<LanguageId>(conn)
        .await?;

      if intersection.len() == 1 {
        intersection.pop().unwrap_or(UNDETERMINED_ID)
      } else if intersection.len() == 2 && intersection.contains(&UNDETERMINED_ID) {
        intersection.retain(|i| i != &UNDETERMINED_ID);
        intersection.pop().unwrap_or(UNDETERMINED_ID)
      } else {
        UNDETERMINED_ID
      }
    }
    Some(lid) => lid,
  };

  CommunityLanguage::is_allowed_community_language(pool, language_id, community_id).await?;
  Ok(language_id)
}

/// If no language is given, set all languages
async fn convert_update_languages(
  conn: &mut AsyncPgConnection,
  language_ids: Vec<LanguageId>,
) -> Result<Vec<LanguageId>, Error> {
  if language_ids.is_empty() {
    Ok(
      Language::read_all(&mut conn.into())
        .await?
        .into_iter()
        .map(|l| l.id)
        .collect(),
    )
  } else {
    Ok(language_ids)
  }
}

/// If all languages are returned, return empty vec instead
async fn convert_read_languages(
  conn: &mut AsyncPgConnection,
  language_ids: Vec<LanguageId>,
) -> Result<Vec<LanguageId>, Error> {
  static ALL_LANGUAGES_COUNT: OnceCell<usize> = OnceCell::const_new();
  let count = ALL_LANGUAGES_COUNT
    .get_or_init(|| async {
      use crate::schema::language::dsl::{id, language};
      let count: i64 = language
        .select(count(id))
        .first(conn)
        .await
        .expect("read number of languages");
      count as usize
    })
    .await;

  if &language_ids.len() == count {
    Ok(vec![])
  } else {
    Ok(language_ids)
  }
}

#[cfg(test)]
#[expect(clippy::indexing_slicing)]
mod tests {

  use super::*;
  use crate::{
    source::{
      community::{Community, CommunityInsertForm},
      instance::Instance,
      local_site::{LocalSite, LocalSiteInsertForm},
      local_user::{LocalUser, LocalUserInsertForm},
      person::{Person, PersonInsertForm},
      site::SiteInsertForm,
    },
    traits::Crud,
    utils::build_db_pool_for_tests,
  };
  use diesel::result::Error;
  use pretty_assertions::assert_eq;
  use serial_test::serial;

  async fn test_langs1(pool: &mut DbPool<'_>) -> Result<Vec<LanguageId>, Error> {
    Ok(vec![
      Language::read_id_from_code(pool, "en").await?,
      Language::read_id_from_code(pool, "fr").await?,
      Language::read_id_from_code(pool, "ru").await?,
    ])
  }
  async fn test_langs2(pool: &mut DbPool<'_>) -> Result<Vec<LanguageId>, Error> {
    Ok(vec![
      Language::read_id_from_code(pool, "fi").await?,
      Language::read_id_from_code(pool, "se").await?,
    ])
  }

  async fn create_test_site(pool: &mut DbPool<'_>) -> Result<(Site, Instance), Error> {
    let inserted_instance = Instance::read_or_create(pool, "my_domain.tld".to_string()).await?;

    let site_form = SiteInsertForm::new("test site".to_string(), inserted_instance.id);
    let site = Site::create(pool, &site_form).await?;

    // Create a local site, since this is necessary for local languages
    let local_site_form = LocalSiteInsertForm::new(site.id);
    LocalSite::create(pool, &local_site_form).await?;

    Ok((site, inserted_instance))
  }

  #[tokio::test]
  #[serial]
  async fn test_convert_update_languages() -> Result<(), Error> {
    let pool = &build_db_pool_for_tests();
    let pool = &mut pool.into();

    // call with empty vec, returns all languages
    let conn = &mut get_conn(pool).await?;
    let converted1 = convert_update_languages(conn, vec![]).await?;
    assert_eq!(184, converted1.len());

    // call with nonempty vec, returns same vec
    let test_langs = test_langs1(&mut conn.into()).await?;
    let converted2 = convert_update_languages(conn, test_langs.clone()).await?;
    assert_eq!(test_langs, converted2);

    Ok(())
  }
  #[tokio::test]
  #[serial]
  async fn test_convert_read_languages() -> Result<(), Error> {
    use crate::schema::language::dsl::{id, language};
    let pool = &build_db_pool_for_tests();
    let pool = &mut pool.into();

    // call with all languages, returns empty vec
    let conn = &mut get_conn(pool).await?;
    let all_langs = language.select(id).get_results(conn).await?;
    let converted1: Vec<LanguageId> = convert_read_languages(conn, all_langs).await?;
    assert_eq!(0, converted1.len());

    // call with nonempty vec, returns same vec
    let test_langs = test_langs1(&mut conn.into()).await?;
    let converted2 = convert_read_languages(conn, test_langs.clone()).await?;
    assert_eq!(test_langs, converted2);

    Ok(())
  }

  #[tokio::test]
  #[serial]
  async fn test_site_languages() -> Result<(), Error> {
    let pool = &build_db_pool_for_tests();
    let pool = &mut pool.into();

    let (site, instance) = create_test_site(pool).await?;
    let site_languages1 = SiteLanguage::read_local_raw(pool).await?;
    // site is created with all languages
    assert_eq!(184, site_languages1.len());

    let test_langs = test_langs1(pool).await?;
    SiteLanguage::update(pool, test_langs.clone(), &site).await?;

    let site_languages2 = SiteLanguage::read_local_raw(pool).await?;
    // after update, site only has new languages
    assert_eq!(test_langs, site_languages2);

    Site::delete(pool, site.id).await?;
    Instance::delete(pool, instance.id).await?;
    LocalSite::delete(pool).await?;

    Ok(())
  }

  #[tokio::test]
  #[serial]
  async fn test_user_languages() -> LemmyResult<()> {
    let pool = &build_db_pool_for_tests();
    let pool = &mut pool.into();

    let (site, instance) = create_test_site(pool).await?;

    let person_form = PersonInsertForm::test_form(instance.id, "my test person");
    let person = Person::create(pool, &person_form).await?;
    let local_user_form = LocalUserInsertForm::test_form(person.id);

    let local_user = LocalUser::create(pool, &local_user_form, vec![]).await?;
    let local_user_langs1 = LocalUserLanguage::read(pool, local_user.id).await?;

    // new user should be initialized with all languages
    assert_eq!(0, local_user_langs1.len());

    // update user languages
    let test_langs2 = test_langs2(pool).await?;
    LocalUserLanguage::update(pool, test_langs2, local_user.id).await?;
    let local_user_langs2 = LocalUserLanguage::read(pool, local_user.id).await?;
    assert_eq!(3, local_user_langs2.len());

    Person::delete(pool, person.id).await?;
    LocalUser::delete(pool, local_user.id).await?;
    Site::delete(pool, site.id).await?;
    LocalSite::delete(pool).await?;
    Instance::delete(pool, instance.id).await?;

    Ok(())
  }

  #[tokio::test]
  #[serial]
  async fn test_community_languages() -> LemmyResult<()> {
    let pool = &build_db_pool_for_tests();
    let pool = &mut pool.into();
    let (site, instance) = create_test_site(pool).await?;
    let test_langs = test_langs1(pool).await?;
    SiteLanguage::update(pool, test_langs.clone(), &site).await?;

    let read_site_langs = SiteLanguage::read(pool, site.id).await?;
    assert_eq!(test_langs, read_site_langs);

    // Test the local ones are the same
    let read_local_site_langs = SiteLanguage::read_local_raw(pool).await?;
    assert_eq!(test_langs, read_local_site_langs);

    let community_form = CommunityInsertForm::new(
      instance.id,
      "test community".to_string(),
      "test community".to_string(),
      "pubkey".to_string(),
    );
    let community = Community::create(pool, &community_form).await?;
    let community_langs1 = CommunityLanguage::read(pool, community.id).await?;

    // community is initialized with site languages
    assert_eq!(test_langs, community_langs1);

    let allowed_lang1 =
      CommunityLanguage::is_allowed_community_language(pool, test_langs[0], community.id).await;
    assert!(allowed_lang1.is_ok());

    let test_langs2 = test_langs2(pool).await?;
    let allowed_lang2 =
      CommunityLanguage::is_allowed_community_language(pool, test_langs2[0], community.id).await;
    assert!(allowed_lang2.is_err());

    // limit site languages to en, fi. after this, community languages should be updated to
    // intersection of old languages (en, fr, ru) and (en, fi), which is only fi.
    SiteLanguage::update(pool, vec![test_langs[0], test_langs2[0]], &site).await?;
    let community_langs2 = CommunityLanguage::read(pool, community.id).await?;
    assert_eq!(vec![test_langs[0]], community_langs2);

    // update community languages to different ones
    CommunityLanguage::update(pool, test_langs2.clone(), community.id).await?;
    let community_langs3 = CommunityLanguage::read(pool, community.id).await?;
    assert_eq!(test_langs2, community_langs3);

    Community::delete(pool, community.id).await?;
    Site::delete(pool, site.id).await?;
    LocalSite::delete(pool).await?;
    Instance::delete(pool, instance.id).await?;

    Ok(())
  }

  #[tokio::test]
  #[serial]
<<<<<<< HEAD
  async fn test_default_post_language() -> LemmyResult<()> {
=======
  async fn test_validate_post_language() -> LemmyResult<()> {
>>>>>>> a9d6d4e6
    let pool = &build_db_pool_for_tests();
    let pool = &mut pool.into();
    let (site, instance) = create_test_site(pool).await?;
    let test_langs = test_langs1(pool).await?;
    let test_langs2 = test_langs2(pool).await?;

    let community_form = CommunityInsertForm::new(
      instance.id,
      "test community".to_string(),
      "test community".to_string(),
      "pubkey".to_string(),
    );
    let community = Community::create(pool, &community_form).await?;
    CommunityLanguage::update(pool, test_langs, community.id).await?;

    let person_form = PersonInsertForm::test_form(instance.id, "my test person");
    let person = Person::create(pool, &person_form).await?;
    let local_user_form = LocalUserInsertForm::test_form(person.id);
    let local_user = LocalUser::create(pool, &local_user_form, vec![]).await?;
    LocalUserLanguage::update(pool, test_langs2, local_user.id).await?;

    // no overlap in user/community languages, so defaults to undetermined
    let def1 = validate_post_language(pool, None, community.id, local_user.id).await;
    assert_eq!(
      Some(LemmyErrorType::LanguageNotAllowed),
      def1.err().map(|e| e.error_type)
    );

    let ru = Language::read_id_from_code(pool, "ru").await?;
    let test_langs3 = vec![
      ru,
      Language::read_id_from_code(pool, "fi").await?,
      Language::read_id_from_code(pool, "se").await?,
      UNDETERMINED_ID,
    ];
    LocalUserLanguage::update(pool, test_langs3, local_user.id).await?;

    // this time, both have ru as common lang
    let def2 = validate_post_language(pool, None, community.id, local_user.id).await?;
    assert_eq!(ru, def2);

    Person::delete(pool, person.id).await?;
    Community::delete(pool, community.id).await?;
    LocalUser::delete(pool, local_user.id).await?;
    Site::delete(pool, site.id).await?;
    LocalSite::delete(pool).await?;
    Instance::delete(pool, instance.id).await?;

    Ok(())
  }
}<|MERGE_RESOLUTION|>--- conflicted
+++ resolved
@@ -599,11 +599,7 @@
 
   #[tokio::test]
   #[serial]
-<<<<<<< HEAD
-  async fn test_default_post_language() -> LemmyResult<()> {
-=======
   async fn test_validate_post_language() -> LemmyResult<()> {
->>>>>>> a9d6d4e6
     let pool = &build_db_pool_for_tests();
     let pool = &mut pool.into();
     let (site, instance) = create_test_site(pool).await?;
