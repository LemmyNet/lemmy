--- conflicted
+++ resolved
@@ -25,17 +25,8 @@
   ExpressionMethods,
   QueryDsl,
 };
-<<<<<<< HEAD
 use diesel_async::{AsyncPgConnection, RunQueryDsl};
-use lemmy_utils::error::LemmyError;
-=======
-use diesel_async::{
-  pooled_connection::deadpool::Object as PooledConnection,
-  AsyncPgConnection,
-  RunQueryDsl,
-};
 use lemmy_utils::error::{LemmyError, LemmyErrorType};
->>>>>>> 9c2490d4
 use tokio::sync::OnceCell;
 
 pub const UNDETERMINED_ID: LanguageId = LanguageId(0);
