use crate::{
  diesel::JoinOnDsl,
<<<<<<< HEAD
  newtypes::{CommunityId, LanguageId, LocalUserId, SiteId},
  schema::{local_site, site, site_language},
  source::{actor_language::*, language::Language},
  utils::{get_conn, DbPool},
=======
  newtypes::{CommunityId, InstanceId, LanguageId, LocalUserId, SiteId},
  source::{actor_language::*, language::Language, site::Site},
>>>>>>> 7aa6d6b3
};
use diesel::{delete, dsl::*, insert_into, result::Error, select, ExpressionMethods, QueryDsl};
use diesel_async::{AsyncPgConnection, RunQueryDsl};
use lemmy_utils::error::LemmyError;
use tokio::sync::OnceCell;

impl LocalUserLanguage {
  pub async fn read(
    pool: &DbPool,
    for_local_user_id: LocalUserId,
  ) -> Result<Vec<LanguageId>, Error> {
    use crate::schema::local_user_language::dsl::*;
    let conn = &mut get_conn(pool).await?;

    conn
      .build_transaction()
      .run(|conn| {
        Box::pin(async move {
          let langs = local_user_language
            .filter(local_user_id.eq(for_local_user_id))
            .select(language_id)
            .get_results(conn)
            .await?;
          convert_read_languages(conn, langs).await
        }) as _
      })
      .await
  }

  /// Update the user's languages.
  ///
  /// If no language_id vector is given, it will show all languages
  pub async fn update(
    pool: &DbPool,
    language_ids: Vec<LanguageId>,
    for_local_user_id: LocalUserId,
  ) -> Result<(), Error> {
    let conn = &mut get_conn(pool).await?;

    conn
      .build_transaction()
      .run(|conn| {
        Box::pin(async move {
          use crate::schema::local_user_language::dsl::*;
          // Clear the current user languages
          delete(local_user_language.filter(local_user_id.eq(for_local_user_id)))
            .execute(conn)
            .await?;

          let lang_ids = convert_update_languages(conn, language_ids).await?;
          for l in lang_ids {
            let form = LocalUserLanguageForm {
              local_user_id: for_local_user_id,
              language_id: l,
            };
            insert_into(local_user_language)
              .values(form)
              .get_result::<Self>(conn)
              .await?;
          }
          Ok(())
        }) as _
      })
      .await
  }
}

impl SiteLanguage {
  pub async fn read_local(pool: &DbPool) -> Result<Vec<LanguageId>, Error> {
    let conn = &mut get_conn(pool).await?;
    site::table
      .inner_join(local_site::table)
      .inner_join(site_language::table)
      .select(site_language::language_id)
      .load(conn)
      .await
  }

  pub async fn read(pool: &DbPool, for_site_id: SiteId) -> Result<Vec<LanguageId>, Error> {
    let conn = &mut get_conn(pool).await?;

    let langs = site_language::table
      .filter(site_language::site_id.eq(for_site_id))
      .select(site_language::language_id)
      .load(conn)
      .await?;
    convert_read_languages(conn, langs).await
  }

  pub async fn update(
    pool: &DbPool,
    language_ids: Vec<LanguageId>,
    site: &Site,
  ) -> Result<(), Error> {
<<<<<<< HEAD
    let conn = &mut get_conn(pool).await?;

    conn
      .build_transaction()
      .run(|conn| {
        Box::pin(async move {
          use crate::schema::site_language::dsl::*;

          // Clear the current languages
          delete(site_language.filter(site_id.eq(for_site_id)))
            .execute(conn)
            .await?;

          let lang_ids = convert_update_languages(conn, language_ids).await?;
          for l in lang_ids {
            let form = SiteLanguageForm {
              site_id: for_site_id,
              language_id: l,
            };
            insert_into(site_language)
              .values(form)
              .get_result::<Self>(conn)
              .await?;
          }

          CommunityLanguage::limit_languages(conn).await?;

          Ok(())
        }) as _
      })
      .await
=======
    conn.build_transaction().read_write().run(|conn| {
      use crate::schema::site_language::dsl::*;
      // Clear the current languages
      delete(site_language.filter(site_id.eq(site.id))).execute(conn)?;

      let lang_ids = convert_update_languages(conn, language_ids)?;
      for l in lang_ids {
        let form = SiteLanguageForm {
          site_id: site.id,
          language_id: l,
        };
        insert_into(site_language)
          .values(form)
          .get_result::<Self>(conn)?;
      }

      CommunityLanguage::limit_languages(conn, site.instance_id)?;

      Ok(())
    })
>>>>>>> 7aa6d6b3
  }
}

impl CommunityLanguage {
  /// Returns true if the given language is one of configured languages for given community
  pub async fn is_allowed_community_language(
    pool: &DbPool,
    for_language_id: Option<LanguageId>,
    for_community_id: CommunityId,
  ) -> Result<(), LemmyError> {
    use crate::schema::community_language::dsl::*;
    let conn = &mut get_conn(pool).await?;

    if let Some(for_language_id) = for_language_id {
      let is_allowed = select(exists(
        community_language
          .filter(language_id.eq(for_language_id))
          .filter(community_id.eq(for_community_id)),
      ))
      .get_result(conn)
      .await?;

      if is_allowed {
        Ok(())
      } else {
        Err(LemmyError::from_message("language_not_allowed"))
      }
    } else {
      Ok(())
    }
  }

  /// When site languages are updated, delete all languages of local communities which are not
  /// also part of site languages. This is because post/comment language is only checked against
  /// community language, and it shouldnt be possible to post content in languages which are not
  /// allowed by local site.
<<<<<<< HEAD
  async fn limit_languages(conn: &mut AsyncPgConnection) -> Result<(), Error> {
=======
  fn limit_languages(conn: &mut PgConnection, for_instance_id: InstanceId) -> Result<(), Error> {
>>>>>>> 7aa6d6b3
    use crate::schema::{
      community::dsl as c,
      community_language::dsl as cl,
      site_language::dsl as sl,
    };
    let community_languages: Vec<LanguageId> = cl::community_language
      .left_outer_join(sl::site_language.on(cl::language_id.eq(sl::language_id)))
      .inner_join(c::community)
      .filter(c::instance_id.eq(for_instance_id))
      .filter(sl::language_id.is_null())
      .select(cl::language_id)
      .get_results(conn)
      .await?;

    for c in community_languages {
      delete(cl::community_language.filter(cl::language_id.eq(c)))
        .execute(conn)
        .await?;
    }
    Ok(())
  }

  pub async fn read(
    pool: &DbPool,
    for_community_id: CommunityId,
  ) -> Result<Vec<LanguageId>, Error> {
    use crate::schema::community_language::dsl::*;
    let conn = &mut get_conn(pool).await?;

    let langs = community_language
      .filter(community_id.eq(for_community_id))
      .select(language_id)
      .get_results(conn)
      .await?;
    convert_read_languages(conn, langs).await
  }

  pub async fn update(
    pool: &DbPool,
    mut language_ids: Vec<LanguageId>,
    for_community_id: CommunityId,
  ) -> Result<(), Error> {
    let conn = &mut get_conn(pool).await?;

    if language_ids.is_empty() {
      language_ids = SiteLanguage::read_local(pool).await?;
    }

    conn
      .build_transaction()
      .run(|conn| {
        Box::pin(async move {
          use crate::schema::community_language::dsl::*;
          // Clear the current languages
          delete(community_language.filter(community_id.eq(for_community_id)))
            .execute(conn)
            .await?;

          for l in language_ids {
            let form = CommunityLanguageForm {
              community_id: for_community_id,
              language_id: l,
            };
            insert_into(community_language)
              .values(form)
              .get_result::<Self>(conn)
              .await?;
          }
          Ok(())
        }) as _
      })
      .await
  }
}

pub async fn default_post_language(
  pool: &DbPool,
  community_id: CommunityId,
  local_user_id: LocalUserId,
) -> Result<Option<LanguageId>, Error> {
  let conn = &mut get_conn(pool).await?;
  use crate::schema::{community_language::dsl as cl, local_user_language::dsl as ul};
  let intersection = ul::local_user_language
    .inner_join(cl::community_language.on(ul::language_id.eq(cl::language_id)))
    .filter(ul::local_user_id.eq(local_user_id))
    .filter(cl::community_id.eq(community_id))
    .select(cl::language_id)
    .get_results::<LanguageId>(conn)
    .await?;

  if intersection.len() == 1 {
    Ok(Some(intersection[0]))
  } else {
    Ok(None)
  }
}

/// If no language is given, set all languages
async fn convert_update_languages(
  conn: &mut AsyncPgConnection,
  language_ids: Vec<LanguageId>,
) -> Result<Vec<LanguageId>, Error> {
  if language_ids.is_empty() {
    Ok(
      Language::read_all_conn(conn)
        .await?
        .into_iter()
        .map(|l| l.id)
        .collect(),
    )
  } else {
    Ok(language_ids)
  }
}

/// If all languages are returned, return empty vec instead
async fn convert_read_languages(
  conn: &mut AsyncPgConnection,
  language_ids: Vec<LanguageId>,
) -> Result<Vec<LanguageId>, Error> {
  static ALL_LANGUAGES_COUNT: OnceCell<usize> = OnceCell::const_new();
  let count = ALL_LANGUAGES_COUNT
    .get_or_init(|| async {
      use crate::schema::language::dsl::*;
      let count: i64 = language
        .select(count(id))
        .first(conn)
        .await
        .expect("read number of languages");
      count as usize
    })
    .await;

  if &language_ids.len() == count {
    Ok(vec![])
  } else {
    Ok(language_ids)
  }
}

#[cfg(test)]
mod tests {
  use crate::{
    impls::actor_language::*,
    source::{
      community::{Community, CommunityInsertForm},
      instance::Instance,
      local_site::{LocalSite, LocalSiteInsertForm},
      local_user::{LocalUser, LocalUserInsertForm},
      person::{Person, PersonInsertForm},
      site::{Site, SiteInsertForm},
    },
    traits::Crud,
    utils::build_db_pool_for_tests,
  };
  use serial_test::serial;

  async fn test_langs1(pool: &DbPool) -> Vec<LanguageId> {
    vec![
      Language::read_id_from_code(pool, "en").await.unwrap(),
      Language::read_id_from_code(pool, "fr").await.unwrap(),
      Language::read_id_from_code(pool, "ru").await.unwrap(),
    ]
  }
  async fn test_langs2(pool: &DbPool) -> Vec<LanguageId> {
    vec![
      Language::read_id_from_code(pool, "fi").await.unwrap(),
      Language::read_id_from_code(pool, "se").await.unwrap(),
    ]
  }

  async fn create_test_site(pool: &DbPool) -> (Site, Instance) {
    let inserted_instance = Instance::create(pool, "my_domain.tld").await.unwrap();

    let site_form = SiteInsertForm::builder()
      .name("test site".to_string())
      .instance_id(inserted_instance.id)
      .build();
    let site = Site::create(pool, &site_form).await.unwrap();

    // Create a local site, since this is necessary for local languages
    let local_site_form = LocalSiteInsertForm::builder().site_id(site.id).build();
    LocalSite::create(pool, &local_site_form).await.unwrap();

    (site, inserted_instance)
  }

  #[tokio::test]
  #[serial]
  async fn test_convert_update_languages() {
    let pool = &build_db_pool_for_tests().await;

    // call with empty vec, returns all languages
    let conn = &mut get_conn(pool).await.unwrap();
    let converted1 = convert_update_languages(conn, vec![]).await.unwrap();
    assert_eq!(184, converted1.len());

    // call with nonempty vec, returns same vec
    let test_langs = test_langs1(pool).await;
    let converted2 = convert_update_languages(conn, test_langs.clone())
      .await
      .unwrap();
    assert_eq!(test_langs, converted2);
  }
  #[tokio::test]
  #[serial]
  async fn test_convert_read_languages() {
    let pool = &build_db_pool_for_tests().await;

    // call with all languages, returns empty vec
    use crate::schema::language::dsl::*;
    let conn = &mut get_conn(pool).await.unwrap();
    let all_langs = language.select(id).get_results(conn).await.unwrap();
    let converted1: Vec<LanguageId> = convert_read_languages(conn, all_langs).await.unwrap();
    assert_eq!(0, converted1.len());

    // call with nonempty vec, returns same vec
    let test_langs = test_langs1(pool).await;
    let converted2 = convert_read_languages(conn, test_langs.clone())
      .await
      .unwrap();
    assert_eq!(test_langs, converted2);
  }

  #[tokio::test]
  #[serial]
  async fn test_site_languages() {
    let pool = &build_db_pool_for_tests().await;

    let (site, instance) = create_test_site(pool).await;
    let site_languages1 = SiteLanguage::read_local(pool).await.unwrap();
    // site is created with all languages
    assert_eq!(184, site_languages1.len());

<<<<<<< HEAD
    let test_langs = test_langs1(pool).await;
    SiteLanguage::update(pool, test_langs.clone(), site.id)
      .await
      .unwrap();
=======
    let test_langs = test_langs1(conn);
    SiteLanguage::update(conn, test_langs.clone(), &site).unwrap();
>>>>>>> 7aa6d6b3

    let site_languages2 = SiteLanguage::read_local(pool).await.unwrap();
    // after update, site only has new languages
    assert_eq!(test_langs, site_languages2);

    Site::delete(pool, site.id).await.unwrap();
    Instance::delete(pool, instance.id).await.unwrap();
    LocalSite::delete(pool).await.unwrap();
  }

  #[tokio::test]
  #[serial]
  async fn test_user_languages() {
    let pool = &build_db_pool_for_tests().await;

<<<<<<< HEAD
    let (site, instance) = create_test_site(pool).await;
    let test_langs = test_langs1(pool).await;
    SiteLanguage::update(pool, test_langs.clone(), site.id)
      .await
      .unwrap();
=======
    let (site, instance) = create_test_site(conn);
    let test_langs = test_langs1(conn);
    SiteLanguage::update(conn, test_langs.clone(), &site).unwrap();
>>>>>>> 7aa6d6b3

    let person_form = PersonInsertForm::builder()
      .name("my test person".to_string())
      .public_key("pubkey".to_string())
      .instance_id(instance.id)
      .build();
    let person = Person::create(pool, &person_form).await.unwrap();
    let local_user_form = LocalUserInsertForm::builder()
      .person_id(person.id)
      .password_encrypted("my_pw".to_string())
      .build();

    let local_user = LocalUser::create(pool, &local_user_form).await.unwrap();
    let local_user_langs1 = LocalUserLanguage::read(pool, local_user.id).await.unwrap();

    // new user should be initialized with site languages
    assert_eq!(test_langs, local_user_langs1);

    // update user languages
    let test_langs2 = test_langs2(pool).await;
    LocalUserLanguage::update(pool, test_langs2, local_user.id)
      .await
      .unwrap();
    let local_user_langs2 = LocalUserLanguage::read(pool, local_user.id).await.unwrap();
    assert_eq!(2, local_user_langs2.len());

    Person::delete(pool, person.id).await.unwrap();
    LocalUser::delete(pool, local_user.id).await.unwrap();
    Site::delete(pool, site.id).await.unwrap();
    LocalSite::delete(pool).await.unwrap();
    Instance::delete(pool, instance.id).await.unwrap();
  }

  #[tokio::test]
  #[serial]
<<<<<<< HEAD
  async fn test_community_languages() {
    let pool = &build_db_pool_for_tests().await;
    let (site, instance) = create_test_site(pool).await;
    let test_langs = test_langs1(pool).await;
    SiteLanguage::update(pool, test_langs.clone(), site.id)
      .await
      .unwrap();

    let read_site_langs = SiteLanguage::read(pool, site.id).await.unwrap();
=======
  fn test_community_languages() {
    let conn = &mut establish_unpooled_connection();
    let (site, instance) = create_test_site(conn);
    let test_langs = test_langs1(conn);
    SiteLanguage::update(conn, test_langs.clone(), &site).unwrap();

    let read_site_langs = SiteLanguage::read(conn, site.id).unwrap();
>>>>>>> 7aa6d6b3
    assert_eq!(test_langs, read_site_langs);

    // Test the local ones are the same
    let read_local_site_langs = SiteLanguage::read_local(pool).await.unwrap();
    assert_eq!(test_langs, read_local_site_langs);

    let community_form = CommunityInsertForm::builder()
      .name("test community".to_string())
      .title("test community".to_string())
      .public_key("pubkey".to_string())
      .instance_id(instance.id)
      .build();
    let community = Community::create(pool, &community_form).await.unwrap();
    let community_langs1 = CommunityLanguage::read(pool, community.id).await.unwrap();

    // community is initialized with site languages
    assert_eq!(test_langs, community_langs1);

    let allowed_lang1 =
      CommunityLanguage::is_allowed_community_language(pool, Some(test_langs[0]), community.id)
        .await;
    assert!(allowed_lang1.is_ok());

    let test_langs2 = test_langs2(pool).await;
    let allowed_lang2 =
      CommunityLanguage::is_allowed_community_language(pool, Some(test_langs2[0]), community.id)
        .await;
    assert!(allowed_lang2.is_err());

    // limit site languages to en, fi. after this, community languages should be updated to
    // intersection of old languages (en, fr, ru) and (en, fi), which is only fi.
<<<<<<< HEAD
    SiteLanguage::update(pool, vec![test_langs[0], test_langs2[0]], site.id)
      .await
      .unwrap();
    let community_langs2 = CommunityLanguage::read(pool, community.id).await.unwrap();
=======
    SiteLanguage::update(conn, vec![test_langs[0], test_langs2[0]], &site).unwrap();
    let community_langs2 = CommunityLanguage::read(conn, community.id).unwrap();
>>>>>>> 7aa6d6b3
    assert_eq!(vec![test_langs[0]], community_langs2);

    // update community languages to different ones
    CommunityLanguage::update(pool, test_langs2.clone(), community.id)
      .await
      .unwrap();
    let community_langs3 = CommunityLanguage::read(pool, community.id).await.unwrap();
    assert_eq!(test_langs2, community_langs3);

    Community::delete(pool, community.id).await.unwrap();
    Site::delete(pool, site.id).await.unwrap();
    LocalSite::delete(pool).await.unwrap();
    Instance::delete(pool, instance.id).await.unwrap();
  }

  #[tokio::test]
  #[serial]
  async fn test_default_post_language() {
    let pool = &build_db_pool_for_tests().await;
    let (site, instance) = create_test_site(pool).await;
    let test_langs = test_langs1(pool).await;
    let test_langs2 = test_langs2(pool).await;

    let community_form = CommunityInsertForm::builder()
      .name("test community".to_string())
      .title("test community".to_string())
      .public_key("pubkey".to_string())
      .instance_id(instance.id)
      .build();
    let community = Community::create(pool, &community_form).await.unwrap();
    CommunityLanguage::update(pool, test_langs, community.id)
      .await
      .unwrap();

    let person_form = PersonInsertForm::builder()
      .name("my test person".to_string())
      .public_key("pubkey".to_string())
      .instance_id(instance.id)
      .build();
    let person = Person::create(pool, &person_form).await.unwrap();
    let local_user_form = LocalUserInsertForm::builder()
      .person_id(person.id)
      .password_encrypted("my_pw".to_string())
      .build();
    let local_user = LocalUser::create(pool, &local_user_form).await.unwrap();
    LocalUserLanguage::update(pool, test_langs2, local_user.id)
      .await
      .unwrap();

    // no overlap in user/community languages, so no default language for post
    let def1 = default_post_language(pool, community.id, local_user.id)
      .await
      .unwrap();
    assert_eq!(None, def1);

    let ru = Language::read_id_from_code(pool, "ru").await.unwrap();
    let test_langs3 = vec![
      ru,
      Language::read_id_from_code(pool, "fi").await.unwrap(),
      Language::read_id_from_code(pool, "se").await.unwrap(),
    ];
    LocalUserLanguage::update(pool, test_langs3, local_user.id)
      .await
      .unwrap();

    // this time, both have ru as common lang
    let def2 = default_post_language(pool, community.id, local_user.id)
      .await
      .unwrap();
    assert_eq!(Some(ru), def2);

    Person::delete(pool, person.id).await.unwrap();
    Community::delete(pool, community.id).await.unwrap();
    LocalUser::delete(pool, local_user.id).await.unwrap();
    Site::delete(pool, site.id).await.unwrap();
    LocalSite::delete(pool).await.unwrap();
    Instance::delete(pool, instance.id).await.unwrap();
  }
}<|MERGE_RESOLUTION|>--- conflicted
+++ resolved
@@ -1,14 +1,9 @@
 use crate::{
   diesel::JoinOnDsl,
-<<<<<<< HEAD
-  newtypes::{CommunityId, LanguageId, LocalUserId, SiteId},
+  newtypes::{CommunityId, InstanceId, LanguageId, LocalUserId, SiteId},
   schema::{local_site, site, site_language},
-  source::{actor_language::*, language::Language},
+  source::{actor_language::*, language::Language, site::Site},
   utils::{get_conn, DbPool},
-=======
-  newtypes::{CommunityId, InstanceId, LanguageId, LocalUserId, SiteId},
-  source::{actor_language::*, language::Language, site::Site},
->>>>>>> 7aa6d6b3
 };
 use diesel::{delete, dsl::*, insert_into, result::Error, select, ExpressionMethods, QueryDsl};
 use diesel_async::{AsyncPgConnection, RunQueryDsl};
@@ -103,8 +98,9 @@
     language_ids: Vec<LanguageId>,
     site: &Site,
   ) -> Result<(), Error> {
-<<<<<<< HEAD
-    let conn = &mut get_conn(pool).await?;
+    let conn = &mut get_conn(pool).await?;
+    let for_site_id = site.id;
+    let instance_id = site.instance_id;
 
     conn
       .build_transaction()
@@ -129,34 +125,12 @@
               .await?;
           }
 
-          CommunityLanguage::limit_languages(conn).await?;
+          CommunityLanguage::limit_languages(conn, instance_id).await?;
 
           Ok(())
         }) as _
       })
       .await
-=======
-    conn.build_transaction().read_write().run(|conn| {
-      use crate::schema::site_language::dsl::*;
-      // Clear the current languages
-      delete(site_language.filter(site_id.eq(site.id))).execute(conn)?;
-
-      let lang_ids = convert_update_languages(conn, language_ids)?;
-      for l in lang_ids {
-        let form = SiteLanguageForm {
-          site_id: site.id,
-          language_id: l,
-        };
-        insert_into(site_language)
-          .values(form)
-          .get_result::<Self>(conn)?;
-      }
-
-      CommunityLanguage::limit_languages(conn, site.instance_id)?;
-
-      Ok(())
-    })
->>>>>>> 7aa6d6b3
   }
 }
 
@@ -193,11 +167,10 @@
   /// also part of site languages. This is because post/comment language is only checked against
   /// community language, and it shouldnt be possible to post content in languages which are not
   /// allowed by local site.
-<<<<<<< HEAD
-  async fn limit_languages(conn: &mut AsyncPgConnection) -> Result<(), Error> {
-=======
-  fn limit_languages(conn: &mut PgConnection, for_instance_id: InstanceId) -> Result<(), Error> {
->>>>>>> 7aa6d6b3
+  async fn limit_languages(
+    conn: &mut AsyncPgConnection,
+    for_instance_id: InstanceId,
+  ) -> Result<(), Error> {
     use crate::schema::{
       community::dsl as c,
       community_language::dsl as cl,
@@ -432,15 +405,10 @@
     // site is created with all languages
     assert_eq!(184, site_languages1.len());
 
-<<<<<<< HEAD
     let test_langs = test_langs1(pool).await;
-    SiteLanguage::update(pool, test_langs.clone(), site.id)
-      .await
-      .unwrap();
-=======
-    let test_langs = test_langs1(conn);
-    SiteLanguage::update(conn, test_langs.clone(), &site).unwrap();
->>>>>>> 7aa6d6b3
+    SiteLanguage::update(pool, test_langs.clone(), &site)
+      .await
+      .unwrap();
 
     let site_languages2 = SiteLanguage::read_local(pool).await.unwrap();
     // after update, site only has new languages
@@ -456,17 +424,11 @@
   async fn test_user_languages() {
     let pool = &build_db_pool_for_tests().await;
 
-<<<<<<< HEAD
     let (site, instance) = create_test_site(pool).await;
     let test_langs = test_langs1(pool).await;
-    SiteLanguage::update(pool, test_langs.clone(), site.id)
-      .await
-      .unwrap();
-=======
-    let (site, instance) = create_test_site(conn);
-    let test_langs = test_langs1(conn);
-    SiteLanguage::update(conn, test_langs.clone(), &site).unwrap();
->>>>>>> 7aa6d6b3
+    SiteLanguage::update(pool, test_langs.clone(), &site)
+      .await
+      .unwrap();
 
     let person_form = PersonInsertForm::builder()
       .name("my test person".to_string())
@@ -502,25 +464,15 @@
 
   #[tokio::test]
   #[serial]
-<<<<<<< HEAD
   async fn test_community_languages() {
     let pool = &build_db_pool_for_tests().await;
     let (site, instance) = create_test_site(pool).await;
     let test_langs = test_langs1(pool).await;
-    SiteLanguage::update(pool, test_langs.clone(), site.id)
+    SiteLanguage::update(pool, test_langs.clone(), &site)
       .await
       .unwrap();
 
     let read_site_langs = SiteLanguage::read(pool, site.id).await.unwrap();
-=======
-  fn test_community_languages() {
-    let conn = &mut establish_unpooled_connection();
-    let (site, instance) = create_test_site(conn);
-    let test_langs = test_langs1(conn);
-    SiteLanguage::update(conn, test_langs.clone(), &site).unwrap();
-
-    let read_site_langs = SiteLanguage::read(conn, site.id).unwrap();
->>>>>>> 7aa6d6b3
     assert_eq!(test_langs, read_site_langs);
 
     // Test the local ones are the same
@@ -552,15 +504,10 @@
 
     // limit site languages to en, fi. after this, community languages should be updated to
     // intersection of old languages (en, fr, ru) and (en, fi), which is only fi.
-<<<<<<< HEAD
-    SiteLanguage::update(pool, vec![test_langs[0], test_langs2[0]], site.id)
+    SiteLanguage::update(pool, vec![test_langs[0], test_langs2[0]], &site)
       .await
       .unwrap();
     let community_langs2 = CommunityLanguage::read(pool, community.id).await.unwrap();
-=======
-    SiteLanguage::update(conn, vec![test_langs[0], test_langs2[0]], &site).unwrap();
-    let community_langs2 = CommunityLanguage::read(conn, community.id).unwrap();
->>>>>>> 7aa6d6b3
     assert_eq!(vec![test_langs[0]], community_langs2);
 
     // update community languages to different ones
