use crate::{
  newtypes::{CommentId, PersonId, PersonMentionId},
  source::person_mention::*,
  traits::Crud,
};
use diesel::{dsl::*, result::Error, *};

impl Crud for PersonMention {
  type Form = PersonMentionForm;
  type IdType = PersonMentionId;
  fn read(conn: &mut PgConnection, person_mention_id: PersonMentionId) -> Result<Self, Error> {
    use crate::schema::person_mention::dsl::*;
    person_mention.find(person_mention_id).first::<Self>(conn)
  }

  fn create(
    conn: &mut PgConnection,
    person_mention_form: &PersonMentionForm,
  ) -> Result<Self, Error> {
    use crate::schema::person_mention::dsl::*;
    // since the return here isnt utilized, we dont need to do an update
    // but get_result doesnt return the existing row here
    insert_into(person_mention)
      .values(person_mention_form)
      .on_conflict((recipient_id, comment_id))
      .do_update()
      .set(person_mention_form)
      .get_result::<Self>(conn)
  }

  fn update(
    conn: &mut PgConnection,
    person_mention_id: PersonMentionId,
    person_mention_form: &PersonMentionForm,
  ) -> Result<Self, Error> {
    use crate::schema::person_mention::dsl::*;
    diesel::update(person_mention.find(person_mention_id))
      .set(person_mention_form)
      .get_result::<Self>(conn)
  }
}

impl PersonMention {
  pub fn update_read(
    conn: &mut PgConnection,
    person_mention_id: PersonMentionId,
    new_read: bool,
  ) -> Result<PersonMention, Error> {
    use crate::schema::person_mention::dsl::*;
    diesel::update(person_mention.find(person_mention_id))
      .set(read.eq(new_read))
      .get_result::<Self>(conn)
  }

  pub fn mark_all_as_read(
    conn: &mut PgConnection,
    for_recipient_id: PersonId,
  ) -> Result<Vec<PersonMention>, Error> {
    use crate::schema::person_mention::dsl::*;
    diesel::update(
      person_mention
        .filter(recipient_id.eq(for_recipient_id))
        .filter(read.eq(false)),
    )
    .set(read.eq(true))
    .get_results::<Self>(conn)
  }
  pub fn read_by_comment_and_person(
    conn: &mut PgConnection,
    for_comment_id: CommentId,
    for_recipient_id: PersonId,
  ) -> Result<Self, Error> {
    use crate::schema::person_mention::dsl::*;
    person_mention
      .filter(comment_id.eq(for_comment_id))
      .filter(recipient_id.eq(for_recipient_id))
      .first::<Self>(conn)
  }
}

#[cfg(test)]
mod tests {
  use crate::{
    source::{
      comment::*,
      community::{Community, CommunityForm},
      person::*,
      person_mention::*,
      post::*,
    },
    traits::Crud,
    utils::establish_unpooled_connection,
  };
  use serial_test::serial;

  #[test]
  #[serial]
  fn test_crud() {
    let conn = establish_unpooled_connection();

    let new_person = PersonForm {
      name: "terrylake".into(),
      public_key: Some("pubkey".to_string()),
      ..PersonForm::default()
    };

    let inserted_person = Person::create(&mut conn, &new_person).unwrap();

    let recipient_form = PersonForm {
      name: "terrylakes recipient".into(),
      public_key: Some("pubkey".to_string()),
      ..PersonForm::default()
    };

    let inserted_recipient = Person::create(&mut conn, &recipient_form).unwrap();

    let new_community = CommunityForm {
      name: "test community lake".to_string(),
      title: "nada".to_owned(),
      public_key: Some("pubkey".to_string()),
      ..CommunityForm::default()
    };

    let inserted_community = Community::create(&mut conn, &new_community).unwrap();

    let new_post = PostForm {
      name: "A test post".into(),
      creator_id: inserted_person.id,
      community_id: inserted_community.id,
      ..PostForm::default()
    };

    let inserted_post = Post::create(&mut conn, &new_post).unwrap();

    let comment_form = CommentForm {
      content: "A test comment".into(),
      creator_id: inserted_person.id,
      post_id: inserted_post.id,
      ..CommentForm::default()
    };

<<<<<<< HEAD
    let inserted_comment = Comment::create(&conn, &comment_form, None).unwrap();
=======
    let inserted_comment = Comment::create(&mut conn, &comment_form).unwrap();
>>>>>>> 36cb5120

    let person_mention_form = PersonMentionForm {
      recipient_id: inserted_recipient.id,
      comment_id: inserted_comment.id,
      read: None,
    };

    let inserted_mention = PersonMention::create(&mut conn, &person_mention_form).unwrap();

    let expected_mention = PersonMention {
      id: inserted_mention.id,
      recipient_id: inserted_mention.recipient_id,
      comment_id: inserted_mention.comment_id,
      read: false,
      published: inserted_mention.published,
    };

    let read_mention = PersonMention::read(&mut conn, inserted_mention.id).unwrap();
    let updated_mention =
      PersonMention::update(&mut conn, inserted_mention.id, &person_mention_form).unwrap();
    Comment::delete(&mut conn, inserted_comment.id).unwrap();
    Post::delete(&mut conn, inserted_post.id).unwrap();
    Community::delete(&mut conn, inserted_community.id).unwrap();
    Person::delete(&mut conn, inserted_person.id).unwrap();
    Person::delete(&mut conn, inserted_recipient.id).unwrap();

    assert_eq!(expected_mention, read_mention);
    assert_eq!(expected_mention, inserted_mention);
    assert_eq!(expected_mention, updated_mention);
  }
}<|MERGE_RESOLUTION|>--- conflicted
+++ resolved
@@ -96,7 +96,7 @@
   #[test]
   #[serial]
   fn test_crud() {
-    let conn = establish_unpooled_connection();
+    let conn = &mut establish_unpooled_connection();
 
     let new_person = PersonForm {
       name: "terrylake".into(),
@@ -104,7 +104,7 @@
       ..PersonForm::default()
     };
 
-    let inserted_person = Person::create(&mut conn, &new_person).unwrap();
+    let inserted_person = Person::create(conn, &new_person).unwrap();
 
     let recipient_form = PersonForm {
       name: "terrylakes recipient".into(),
@@ -112,7 +112,7 @@
       ..PersonForm::default()
     };
 
-    let inserted_recipient = Person::create(&mut conn, &recipient_form).unwrap();
+    let inserted_recipient = Person::create(conn, &recipient_form).unwrap();
 
     let new_community = CommunityForm {
       name: "test community lake".to_string(),
@@ -121,7 +121,7 @@
       ..CommunityForm::default()
     };
 
-    let inserted_community = Community::create(&mut conn, &new_community).unwrap();
+    let inserted_community = Community::create(conn, &new_community).unwrap();
 
     let new_post = PostForm {
       name: "A test post".into(),
@@ -130,7 +130,7 @@
       ..PostForm::default()
     };
 
-    let inserted_post = Post::create(&mut conn, &new_post).unwrap();
+    let inserted_post = Post::create(conn, &new_post).unwrap();
 
     let comment_form = CommentForm {
       content: "A test comment".into(),
@@ -139,11 +139,7 @@
       ..CommentForm::default()
     };
 
-<<<<<<< HEAD
-    let inserted_comment = Comment::create(&conn, &comment_form, None).unwrap();
-=======
-    let inserted_comment = Comment::create(&mut conn, &comment_form).unwrap();
->>>>>>> 36cb5120
+    let inserted_comment = Comment::create(conn, &comment_form, None).unwrap();
 
     let person_mention_form = PersonMentionForm {
       recipient_id: inserted_recipient.id,
@@ -151,7 +147,7 @@
       read: None,
     };
 
-    let inserted_mention = PersonMention::create(&mut conn, &person_mention_form).unwrap();
+    let inserted_mention = PersonMention::create(conn, &person_mention_form).unwrap();
 
     let expected_mention = PersonMention {
       id: inserted_mention.id,
@@ -161,14 +157,14 @@
       published: inserted_mention.published,
     };
 
-    let read_mention = PersonMention::read(&mut conn, inserted_mention.id).unwrap();
+    let read_mention = PersonMention::read(conn, inserted_mention.id).unwrap();
     let updated_mention =
-      PersonMention::update(&mut conn, inserted_mention.id, &person_mention_form).unwrap();
-    Comment::delete(&mut conn, inserted_comment.id).unwrap();
-    Post::delete(&mut conn, inserted_post.id).unwrap();
-    Community::delete(&mut conn, inserted_community.id).unwrap();
-    Person::delete(&mut conn, inserted_person.id).unwrap();
-    Person::delete(&mut conn, inserted_recipient.id).unwrap();
+      PersonMention::update(conn, inserted_mention.id, &person_mention_form).unwrap();
+    Comment::delete(conn, inserted_comment.id).unwrap();
+    Post::delete(conn, inserted_post.id).unwrap();
+    Community::delete(conn, inserted_community.id).unwrap();
+    Person::delete(conn, inserted_person.id).unwrap();
+    Person::delete(conn, inserted_recipient.id).unwrap();
 
     assert_eq!(expected_mention, read_mention);
     assert_eq!(expected_mention, inserted_mention);
