use crate::{
  newtypes::{InstanceId, PersonId},
  schema::{instance, instance_block},
  source::{
    instance::Instance,
    instance_block::{InstanceBlock, InstanceBlockForm},
  },
  traits::Blockable,
  utils::{get_conn, DbPool},
};
use diesel::{
  dsl::{exists, insert_into, not},
  result::Error,
  select,
  ExpressionMethods,
  QueryDsl,
};
use diesel_async::RunQueryDsl;
use lemmy_utils::{error::LemmyResult, LemmyErrorType};

impl InstanceBlock {
  pub async fn check(
    pool: &mut DbPool<'_>,
    for_person_id: PersonId,
    for_instance_id: InstanceId,
  ) -> LemmyResult<()> {
    let conn = &mut get_conn(pool).await?;
<<<<<<< HEAD
    select(not(exists(
      instance_block.find((for_person_id, for_instance_id)),
    )))
    .get_result::<bool>(conn)
    .await?
    .then_some(())
    .ok_or(LemmyErrorType::InstanceIsBlocked.into())
=======
    select(exists(
      instance_block::table.find((for_person_id, for_instance_id)),
    ))
    .get_result(conn)
    .await
>>>>>>> ef5e2d96
  }

  pub async fn for_person(
    pool: &mut DbPool<'_>,
    person_id: PersonId,
  ) -> Result<Vec<Instance>, Error> {
    let conn = &mut get_conn(pool).await?;
    instance_block::table
      .inner_join(instance::table)
      .select(instance::all_columns)
      .filter(instance_block::person_id.eq(person_id))
      .order_by(instance_block::published)
      .load::<Instance>(conn)
      .await
  }
}

#[async_trait]
impl Blockable for InstanceBlock {
  type Form = InstanceBlockForm;
  async fn block(pool: &mut DbPool<'_>, instance_block_form: &Self::Form) -> Result<Self, Error> {
    let conn = &mut get_conn(pool).await?;
    insert_into(instance_block::table)
      .values(instance_block_form)
      .on_conflict((instance_block::person_id, instance_block::instance_id))
      .do_update()
      .set(instance_block_form)
      .get_result::<Self>(conn)
      .await
  }
  async fn unblock(
    pool: &mut DbPool<'_>,
    instance_block_form: &Self::Form,
  ) -> Result<usize, Error> {
    let conn = &mut get_conn(pool).await?;
    diesel::delete(instance_block::table.find((
      instance_block_form.person_id,
      instance_block_form.instance_id,
    )))
    .execute(conn)
    .await
  }
}<|MERGE_RESOLUTION|>--- conflicted
+++ resolved
@@ -19,27 +19,19 @@
 use lemmy_utils::{error::LemmyResult, LemmyErrorType};
 
 impl InstanceBlock {
-  pub async fn check(
+  pub async fn read(
     pool: &mut DbPool<'_>,
     for_person_id: PersonId,
     for_instance_id: InstanceId,
   ) -> LemmyResult<()> {
     let conn = &mut get_conn(pool).await?;
-<<<<<<< HEAD
     select(not(exists(
-      instance_block.find((for_person_id, for_instance_id)),
+      instance_block::table.find((for_person_id, for_instance_id)),
     )))
     .get_result::<bool>(conn)
     .await?
     .then_some(())
     .ok_or(LemmyErrorType::InstanceIsBlocked.into())
-=======
-    select(exists(
-      instance_block::table.find((for_person_id, for_instance_id)),
-    ))
-    .get_result(conn)
-    .await
->>>>>>> ef5e2d96
   }
 
   pub async fn for_person(
