use crate::{
  source::local_site::{LocalSite, LocalSiteInsertForm, LocalSiteUpdateForm},
  utils::{get_conn, DbPool},
};
use diesel::dsl::insert_into;
use diesel_async::RunQueryDsl;
<<<<<<< HEAD
use lemmy_utils::{
  build_cache,
  error::{LemmyErrorExt, LemmyErrorType, LemmyResult},
  CacheLock,
};
use std::sync::LazyLock;
=======
use lemmy_db_schema_file::schema::local_site;
>>>>>>> 2f7ce1cb

impl LocalSite {
  pub async fn create(pool: &mut DbPool<'_>, form: &LocalSiteInsertForm) -> LemmyResult<Self> {
    let conn = &mut get_conn(pool).await?;
    insert_into(local_site::table)
      .values(form)
      .get_result::<Self>(conn)
      .await
      .with_lemmy_type(LemmyErrorType::CouldntCreateSite)
  }

  /// Only used for tests
  #[cfg(test)]
  async fn read(pool: &mut DbPool<'_>) -> Result<Self, Error> {
    let conn = &mut get_conn(pool).await?;
    local_site::table.first(conn).await
  }
<<<<<<< HEAD
  pub async fn update(pool: &mut DbPool<'_>, form: &LocalSiteUpdateForm) -> LemmyResult<Self> {
=======

  pub async fn update(pool: &mut DbPool<'_>, form: &LocalSiteUpdateForm) -> Result<Self, Error> {
>>>>>>> 2f7ce1cb
    let conn = &mut get_conn(pool).await?;
    diesel::update(local_site::table)
      .set(form)
      .get_result::<Self>(conn)
      .await
      .with_lemmy_type(LemmyErrorType::CouldntUpdateSite)
  }
  pub async fn delete(pool: &mut DbPool<'_>) -> LemmyResult<usize> {
    let conn = &mut get_conn(pool).await?;
    diesel::delete(local_site::table)
      .execute(conn)
      .await
      .with_lemmy_type(LemmyErrorType::Deleted)
  }
}

#[cfg(test)]
mod tests {

  use super::*;
  use crate::{
    source::{
      comment::{Comment, CommentInsertForm},
      community::{Community, CommunityInsertForm, CommunityUpdateForm},
      instance::Instance,
      person::{Person, PersonInsertForm},
      post::{Post, PostInsertForm},
      site::{Site, SiteInsertForm},
    },
    traits::Crud,
    utils::{build_db_pool_for_tests, DbPool},
  };
  use lemmy_utils::error::LemmyResult;
  use pretty_assertions::assert_eq;
  use serial_test::serial;

  async fn prepare_site_with_community(
    pool: &mut DbPool<'_>,
  ) -> LemmyResult<(Instance, Person, Site, Community)> {
    let inserted_instance = Instance::read_or_create(pool, "my_domain.tld".to_string()).await?;

    let new_person = PersonInsertForm::test_form(inserted_instance.id, "thommy_site_agg");

    let inserted_person = Person::create(pool, &new_person).await?;

    let site_form = SiteInsertForm::new("test_site".into(), inserted_instance.id);
    let inserted_site = Site::create(pool, &site_form).await?;

    let local_site_form = LocalSiteInsertForm::new(inserted_site.id);
    LocalSite::create(pool, &local_site_form).await?;

    let new_community = CommunityInsertForm::new(
      inserted_instance.id,
      "TIL_site_agg".into(),
      "nada".to_owned(),
      "pubkey".to_string(),
    );

    let inserted_community = Community::create(pool, &new_community).await?;

    Ok((
      inserted_instance,
      inserted_person,
      inserted_site,
      inserted_community,
    ))
  }

  #[tokio::test]
  #[serial]
  async fn test_aggregates() -> LemmyResult<()> {
    let pool = &build_db_pool_for_tests();
    let pool = &mut pool.into();

    let (inserted_instance, inserted_person, inserted_site, inserted_community) =
      prepare_site_with_community(pool).await?;

    let new_post = PostInsertForm::new(
      "A test post".into(),
      inserted_person.id,
      inserted_community.id,
    );

    // Insert two of those posts
    let inserted_post = Post::create(pool, &new_post).await?;
    let _inserted_post_again = Post::create(pool, &new_post).await?;

    let comment_form = CommentInsertForm::new(
      inserted_person.id,
      inserted_post.id,
      "A test comment".into(),
    );

    // Insert two of those comments
    let inserted_comment = Comment::create(pool, &comment_form, None).await?;

    let child_comment_form = CommentInsertForm::new(
      inserted_person.id,
      inserted_post.id,
      "A test comment".into(),
    );
    let _inserted_child_comment =
      Comment::create(pool, &child_comment_form, Some(&inserted_comment.path)).await?;

    let site_aggregates_before_delete = LocalSite::read(pool).await?;

    // TODO: this is unstable, sometimes it returns 0 users, sometimes 1
    //assert_eq!(0, site_aggregates_before_delete.users);
    assert_eq!(1, site_aggregates_before_delete.communities);
    assert_eq!(2, site_aggregates_before_delete.posts);
    assert_eq!(2, site_aggregates_before_delete.comments);

    // Try a post delete
    Post::delete(pool, inserted_post.id).await?;
    let site_aggregates_after_post_delete = LocalSite::read(pool).await?;
    assert_eq!(1, site_aggregates_after_post_delete.posts);
    assert_eq!(0, site_aggregates_after_post_delete.comments);

    // This shouuld delete all the associated rows, and fire triggers
    let person_num_deleted = Person::delete(pool, inserted_person.id).await?;
    assert_eq!(1, person_num_deleted);

    // Delete the community
    let community_num_deleted = Community::delete(pool, inserted_community.id).await?;
    assert_eq!(1, community_num_deleted);

    // Site should still exist, it can without a site creator.
    let after_delete_creator = LocalSite::read(pool).await;
    assert!(after_delete_creator.is_ok());

    Site::delete(pool, inserted_site.id).await?;
    let after_delete_site = LocalSite::read(pool).await;
    assert!(after_delete_site.is_err());

    Instance::delete(pool, inserted_instance.id).await?;

    Ok(())
  }

  #[tokio::test]
  #[serial]
  async fn test_soft_delete() -> LemmyResult<()> {
    let pool = &build_db_pool_for_tests();
    let pool = &mut pool.into();

    let (inserted_instance, inserted_person, inserted_site, inserted_community) =
      prepare_site_with_community(pool).await?;

    let site_aggregates_before = LocalSite::read(pool).await?;
    assert_eq!(1, site_aggregates_before.communities);

    Community::update(
      pool,
      inserted_community.id,
      &CommunityUpdateForm {
        deleted: Some(true),
        ..Default::default()
      },
    )
    .await?;

    let site_aggregates_after_delete = LocalSite::read(pool).await?;
    assert_eq!(0, site_aggregates_after_delete.communities);

    Community::update(
      pool,
      inserted_community.id,
      &CommunityUpdateForm {
        deleted: Some(false),
        ..Default::default()
      },
    )
    .await?;

    Community::update(
      pool,
      inserted_community.id,
      &CommunityUpdateForm {
        removed: Some(true),
        ..Default::default()
      },
    )
    .await?;

    let site_aggregates_after_remove = LocalSite::read(pool).await?;
    assert_eq!(0, site_aggregates_after_remove.communities);

    Community::update(
      pool,
      inserted_community.id,
      &CommunityUpdateForm {
        deleted: Some(true),
        ..Default::default()
      },
    )
    .await?;

    let site_aggregates_after_remove_delete = LocalSite::read(pool).await?;
    assert_eq!(0, site_aggregates_after_remove_delete.communities);

    Community::delete(pool, inserted_community.id).await?;
    Site::delete(pool, inserted_site.id).await?;
    Person::delete(pool, inserted_person.id).await?;
    Instance::delete(pool, inserted_instance.id).await?;

    Ok(())
  }
}<|MERGE_RESOLUTION|>--- conflicted
+++ resolved
@@ -4,16 +4,7 @@
 };
 use diesel::dsl::insert_into;
 use diesel_async::RunQueryDsl;
-<<<<<<< HEAD
-use lemmy_utils::{
-  build_cache,
-  error::{LemmyErrorExt, LemmyErrorType, LemmyResult},
-  CacheLock,
-};
-use std::sync::LazyLock;
-=======
 use lemmy_db_schema_file::schema::local_site;
->>>>>>> 2f7ce1cb
 
 impl LocalSite {
   pub async fn create(pool: &mut DbPool<'_>, form: &LocalSiteInsertForm) -> LemmyResult<Self> {
@@ -31,12 +22,7 @@
     let conn = &mut get_conn(pool).await?;
     local_site::table.first(conn).await
   }
-<<<<<<< HEAD
   pub async fn update(pool: &mut DbPool<'_>, form: &LocalSiteUpdateForm) -> LemmyResult<Self> {
-=======
-
-  pub async fn update(pool: &mut DbPool<'_>, form: &LocalSiteUpdateForm) -> Result<Self, Error> {
->>>>>>> 2f7ce1cb
     let conn = &mut get_conn(pool).await?;
     diesel::update(local_site::table)
       .set(form)
@@ -56,7 +42,7 @@
 #[cfg(test)]
 mod tests {
 
-  use super::*;
+  use super::*;lemmy_db_schema_filelemmy_db_schema_filelemmy_db_schema_file
   use crate::{
     source::{
       comment::{Comment, CommentInsertForm},
