--- conflicted
+++ resolved
@@ -1,10 +1,6 @@
 use crate::{
   newtypes::{CommunityId, DbUrl, InstanceId, PersonId},
-<<<<<<< HEAD
-  schema::{instance, local_user, person, person_actions},
-=======
-  schema::{comment, community, instance, local_user, person, person_follower, post},
->>>>>>> fed6b61e
+  schema::{comment, community, instance, local_user, person, person_actions, post},
   source::person::{
     Person,
     PersonFollower,
@@ -23,10 +19,6 @@
   JoinOnDsl,
   QueryDsl,NullableExpressionMethods
 };
-<<<<<<< HEAD
-=======
-use diesel::{dsl::insert_into, result::Error, CombineDsl, ExpressionMethods, JoinOnDsl, QueryDsl};
->>>>>>> fed6b61e
 use diesel_async::RunQueryDsl;
 
 #[async_trait]
