--- conflicted
+++ resolved
@@ -10,13 +10,8 @@
     PersonInsertForm,
     PersonUpdateForm,
   },
-<<<<<<< HEAD
-  traits::{ApubActor, Crud, Followable, PageCursorReader},
-  utils::{functions::lower, get_conn, now, uplete, DbPool},
-=======
   traits::{ApubActor, Blockable, Crud, Followable},
   utils::{functions::lower, get_conn, uplete, DbPool},
->>>>>>> 0926b4c7
 };
 use chrono::Utc;
 use diesel::{
