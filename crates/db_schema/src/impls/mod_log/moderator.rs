--- conflicted
+++ resolved
@@ -326,36 +326,7 @@
       .set(form)
       .get_result::<Self>(conn)
       .await
-<<<<<<< HEAD
-      .with_lemmy_type(LemmyErrorType::CouldntUpdateModlog)
-  }
-}
-
-impl Crud for ModAdd {
-  type InsertForm = ModAddForm;
-  type UpdateForm = ModAddForm;
-  type IdType = ModAddId;
-
-  async fn create(pool: &mut DbPool<'_>, form: &Self::InsertForm) -> LemmyResult<Self> {
-    let conn = &mut get_conn(pool).await?;
-    insert_into(mod_add::table)
-      .values(form)
-      .get_result::<Self>(conn)
-      .await
-      .with_lemmy_type(LemmyErrorType::CouldntCreateModlog)
-  }
-
-  async fn update(
-    pool: &mut DbPool<'_>,
-    from_id: Self::IdType,
-    form: &Self::UpdateForm,
-  ) -> LemmyResult<Self> {
-    let conn = &mut get_conn(pool).await?;
-    diesel::update(mod_add::table.find(from_id))
-      .set(form)
-      .get_result::<Self>(conn)
-      .await
-      .with_lemmy_type(LemmyErrorType::CouldntUpdateModlog)
+      .with_lemmy_type(LemmyErrorType::CouldntUpdate)
   }
 }
 
@@ -372,269 +343,4 @@
   fn is_revert(&self) -> bool {
     todo!()
   }
-}
-
-#[cfg(test)]
-mod tests {
-
-  use super::*;
-  use crate::{
-    source::{
-      comment::{Comment, CommentInsertForm},
-      community::{Community, CommunityInsertForm},
-      instance::Instance,
-      person::{Person, PersonInsertForm},
-      post::{Post, PostInsertForm},
-    },
-    utils::build_db_pool_for_tests,
-  };
-  use lemmy_utils::error::LemmyResult;
-  use pretty_assertions::assert_eq;
-  use serial_test::serial;
-
-  #[tokio::test]
-  #[serial]
-  async fn test_crud() -> LemmyResult<()> {
-    let pool = &build_db_pool_for_tests();
-    let pool = &mut pool.into();
-
-    let inserted_instance = Instance::read_or_create(pool, "my_domain.tld".to_string()).await?;
-
-    let new_mod = PersonInsertForm::test_form(inserted_instance.id, "the mod");
-
-    let inserted_mod = Person::create(pool, &new_mod).await?;
-
-    let new_person = PersonInsertForm::test_form(inserted_instance.id, "jim2");
-
-    let inserted_person = Person::create(pool, &new_person).await?;
-
-    let new_community = CommunityInsertForm::new(
-      inserted_instance.id,
-      "mod_community".to_string(),
-      "nada".to_owned(),
-      "pubkey".to_string(),
-    );
-
-    let inserted_community = Community::create(pool, &new_community).await?;
-
-    let new_post = PostInsertForm::new(
-      "A test post thweep".into(),
-      inserted_person.id,
-      inserted_community.id,
-    );
-    let inserted_post = Post::create(pool, &new_post).await?;
-
-    let comment_form = CommentInsertForm::new(
-      inserted_person.id,
-      inserted_post.id,
-      "A test comment".into(),
-    );
-    let inserted_comment = Comment::create(pool, &comment_form, None).await?;
-
-    // Now the actual tests
-
-    // remove post
-    let mod_remove_post_form = ModRemovePostForm {
-      mod_person_id: inserted_mod.id,
-      post_id: inserted_post.id,
-      reason: None,
-      removed: None,
-    };
-    let inserted_mod_remove_post = ModRemovePost::create(pool, &mod_remove_post_form).await?;
-    let read_mod_remove_post = ModRemovePost::read(pool, inserted_mod_remove_post.id).await?;
-    let expected_mod_remove_post = ModRemovePost {
-      id: inserted_mod_remove_post.id,
-      post_id: inserted_post.id,
-      mod_person_id: inserted_mod.id,
-      reason: None,
-      removed: true,
-      published_at: inserted_mod_remove_post.published_at,
-    };
-
-    // lock post
-
-    let mod_lock_post_form = ModLockPostForm {
-      mod_person_id: inserted_mod.id,
-      post_id: inserted_post.id,
-      locked: None,
-      reason: None,
-    };
-    let inserted_mod_lock_post = ModLockPost::create(pool, &mod_lock_post_form).await?;
-    let read_mod_lock_post = ModLockPost::read(pool, inserted_mod_lock_post.id).await?;
-    let expected_mod_lock_post = ModLockPost {
-      id: inserted_mod_lock_post.id,
-      post_id: inserted_post.id,
-      mod_person_id: inserted_mod.id,
-      locked: true,
-      reason: None,
-      published_at: inserted_mod_lock_post.published_at,
-    };
-
-    // feature post
-
-    let mod_feature_post_form = ModFeaturePostForm {
-      mod_person_id: inserted_mod.id,
-      post_id: inserted_post.id,
-      featured: Some(false),
-      is_featured_community: Some(true),
-    };
-    let inserted_mod_feature_post = ModFeaturePost::create(pool, &mod_feature_post_form).await?;
-    let read_mod_feature_post = ModFeaturePost::read(pool, inserted_mod_feature_post.id).await?;
-    let expected_mod_feature_post = ModFeaturePost {
-      id: inserted_mod_feature_post.id,
-      post_id: inserted_post.id,
-      mod_person_id: inserted_mod.id,
-      featured: false,
-      is_featured_community: true,
-      published_at: inserted_mod_feature_post.published_at,
-    };
-
-    // comment
-
-    let mod_remove_comment_form = ModRemoveCommentForm {
-      mod_person_id: inserted_mod.id,
-      comment_id: inserted_comment.id,
-      reason: None,
-      removed: None,
-    };
-    let inserted_mod_remove_comment =
-      ModRemoveComment::create(pool, &mod_remove_comment_form).await?;
-    let read_mod_remove_comment =
-      ModRemoveComment::read(pool, inserted_mod_remove_comment.id).await?;
-    let expected_mod_remove_comment = ModRemoveComment {
-      id: inserted_mod_remove_comment.id,
-      comment_id: inserted_comment.id,
-      mod_person_id: inserted_mod.id,
-      reason: None,
-      removed: true,
-      published_at: inserted_mod_remove_comment.published_at,
-    };
-
-    // community
-
-    let mod_remove_community_form = ModRemoveCommunityForm {
-      mod_person_id: inserted_mod.id,
-      community_id: inserted_community.id,
-      reason: None,
-      removed: None,
-    };
-    let inserted_mod_remove_community =
-      ModRemoveCommunity::create(pool, &mod_remove_community_form).await?;
-    let read_mod_remove_community =
-      ModRemoveCommunity::read(pool, inserted_mod_remove_community.id).await?;
-    let expected_mod_remove_community = ModRemoveCommunity {
-      id: inserted_mod_remove_community.id,
-      community_id: inserted_community.id,
-      mod_person_id: inserted_mod.id,
-      reason: None,
-      removed: true,
-      published_at: inserted_mod_remove_community.published_at,
-    };
-
-    // ban from community
-
-    let mod_ban_from_community_form = ModBanFromCommunityForm {
-      mod_person_id: inserted_mod.id,
-      other_person_id: inserted_person.id,
-      community_id: inserted_community.id,
-      reason: None,
-      banned: None,
-      expires_at: None,
-    };
-    let inserted_mod_ban_from_community =
-      ModBanFromCommunity::create(pool, &mod_ban_from_community_form).await?;
-    let read_mod_ban_from_community =
-      ModBanFromCommunity::read(pool, inserted_mod_ban_from_community.id).await?;
-    let expected_mod_ban_from_community = ModBanFromCommunity {
-      id: inserted_mod_ban_from_community.id,
-      community_id: inserted_community.id,
-      mod_person_id: inserted_mod.id,
-      other_person_id: inserted_person.id,
-      reason: None,
-      banned: true,
-      expires_at: None,
-      published_at: inserted_mod_ban_from_community.published_at,
-    };
-
-    // ban
-
-    let mod_ban_form = ModBanForm {
-      mod_person_id: inserted_mod.id,
-      other_person_id: inserted_person.id,
-      reason: None,
-      banned: None,
-      expires_at: None,
-      instance_id: inserted_instance.id,
-    };
-    let inserted_mod_ban = ModBan::create(pool, &mod_ban_form).await?;
-    let read_mod_ban = ModBan::read(pool, inserted_mod_ban.id).await?;
-    let expected_mod_ban = ModBan {
-      id: inserted_mod_ban.id,
-      mod_person_id: inserted_mod.id,
-      other_person_id: inserted_person.id,
-      reason: None,
-      banned: true,
-      expires_at: None,
-      published_at: inserted_mod_ban.published_at,
-      instance_id: inserted_instance.id,
-    };
-
-    // mod add community
-
-    let mod_add_community_form = ModAddCommunityForm {
-      mod_person_id: inserted_mod.id,
-      other_person_id: inserted_person.id,
-      community_id: inserted_community.id,
-      removed: None,
-    };
-    let inserted_mod_add_community = ModAddCommunity::create(pool, &mod_add_community_form).await?;
-    let read_mod_add_community = ModAddCommunity::read(pool, inserted_mod_add_community.id).await?;
-    let expected_mod_add_community = ModAddCommunity {
-      id: inserted_mod_add_community.id,
-      community_id: inserted_community.id,
-      mod_person_id: inserted_mod.id,
-      other_person_id: inserted_person.id,
-      removed: false,
-      published_at: inserted_mod_add_community.published_at,
-    };
-
-    // mod add
-
-    let mod_add_form = ModAddForm {
-      mod_person_id: inserted_mod.id,
-      other_person_id: inserted_person.id,
-      removed: None,
-    };
-    let inserted_mod_add = ModAdd::create(pool, &mod_add_form).await?;
-    let read_mod_add = ModAdd::read(pool, inserted_mod_add.id).await?;
-    let expected_mod_add = ModAdd {
-      id: inserted_mod_add.id,
-      mod_person_id: inserted_mod.id,
-      other_person_id: inserted_person.id,
-      removed: false,
-      published_at: inserted_mod_add.published_at,
-    };
-
-    Comment::delete(pool, inserted_comment.id).await?;
-    Post::delete(pool, inserted_post.id).await?;
-    Community::delete(pool, inserted_community.id).await?;
-    Person::delete(pool, inserted_person.id).await?;
-    Person::delete(pool, inserted_mod.id).await?;
-    Instance::delete(pool, inserted_instance.id).await?;
-
-    assert_eq!(expected_mod_remove_post, read_mod_remove_post);
-    assert_eq!(expected_mod_lock_post, read_mod_lock_post);
-    assert_eq!(expected_mod_feature_post, read_mod_feature_post);
-    assert_eq!(expected_mod_remove_comment, read_mod_remove_comment);
-    assert_eq!(expected_mod_remove_community, read_mod_remove_community);
-    assert_eq!(expected_mod_ban_from_community, read_mod_ban_from_community);
-    assert_eq!(expected_mod_ban, read_mod_ban);
-    assert_eq!(expected_mod_add_community, read_mod_add_community);
-    assert_eq!(expected_mod_add, read_mod_add);
-
-    Ok(())
-=======
-      .with_lemmy_type(LemmyErrorType::CouldntUpdate)
->>>>>>> 655f5e5e
-  }
 }