use crate::{
  newtypes::{
    AdminAllowInstanceId,
    AdminBlockInstanceId,
    AdminPurgeCommentId,
    AdminPurgeCommunityId,
    AdminPurgePersonId,
    AdminPurgePostId,
  },
  source::mod_log::admin::{
    AdminAllowInstance,
    AdminAllowInstanceForm,
    AdminBlockInstance,
    AdminBlockInstanceForm,
    AdminPurgeComment,
    AdminPurgeCommentForm,
    AdminPurgeCommunity,
    AdminPurgeCommunityForm,
    AdminPurgePerson,
    AdminPurgePersonForm,
    AdminPurgePost,
    AdminPurgePostForm,
  },
  traits::Crud,
  utils::{get_conn, DbPool},
};
use diesel::{dsl::insert_into, QueryDsl};
use diesel_async::RunQueryDsl;
<<<<<<< HEAD
use lemmy_utils::error::{LemmyErrorExt, LemmyErrorType, LemmyResult};
=======
use lemmy_db_schema_file::schema::{
  admin_allow_instance,
  admin_block_instance,
  admin_purge_comment,
  admin_purge_community,
  admin_purge_person,
  admin_purge_post,
};
>>>>>>> 2f7ce1cb

impl Crud for AdminPurgePerson {
  type InsertForm = AdminPurgePersonForm;
  type UpdateForm = AdminPurgePersonForm;
  type IdType = AdminPurgePersonId;

  async fn create(pool: &mut DbPool<'_>, form: &Self::InsertForm) -> LemmyResult<Self> {
    let conn = &mut get_conn(pool).await?;
    insert_into(admin_purge_person::table)
      .values(form)
      .get_result::<Self>(conn)
      .await
      .with_lemmy_type(LemmyErrorType::CouldntCreateModlog)
  }

  async fn update(
    pool: &mut DbPool<'_>,
    from_id: Self::IdType,
    form: &Self::InsertForm,
  ) -> LemmyResult<Self> {
    let conn = &mut get_conn(pool).await?;
    diesel::update(admin_purge_person::table.find(from_id))
      .set(form)
      .get_result::<Self>(conn)
      .await
      .with_lemmy_type(LemmyErrorType::CouldntUpdateModlog)
  }
}

impl Crud for AdminPurgeCommunity {
  type InsertForm = AdminPurgeCommunityForm;
  type UpdateForm = AdminPurgeCommunityForm;
  type IdType = AdminPurgeCommunityId;

  async fn create(pool: &mut DbPool<'_>, form: &Self::InsertForm) -> LemmyResult<Self> {
    let conn = &mut get_conn(pool).await?;
    insert_into(admin_purge_community::table)
      .values(form)
      .get_result::<Self>(conn)
      .await
      .with_lemmy_type(LemmyErrorType::CouldntCreateModlog)
  }

  async fn update(
    pool: &mut DbPool<'_>,
    from_id: Self::IdType,
    form: &Self::InsertForm,
  ) -> LemmyResult<Self> {
    let conn = &mut get_conn(pool).await?;
    diesel::update(admin_purge_community::table.find(from_id))
      .set(form)
      .get_result::<Self>(conn)
      .await
      .with_lemmy_type(LemmyErrorType::CouldntUpdateModlog)
  }
}

impl Crud for AdminPurgePost {
  type InsertForm = AdminPurgePostForm;
  type UpdateForm = AdminPurgePostForm;
  type IdType = AdminPurgePostId;

  async fn create(pool: &mut DbPool<'_>, form: &Self::InsertForm) -> LemmyResult<Self> {
    let conn = &mut get_conn(pool).await?;
    insert_into(admin_purge_post::table)
      .values(form)
      .get_result::<Self>(conn)
      .await
      .with_lemmy_type(LemmyErrorType::CouldntCreateModlog)
  }

  async fn update(
    pool: &mut DbPool<'_>,
    from_id: Self::IdType,
    form: &Self::InsertForm,
  ) -> LemmyResult<Self> {
    let conn = &mut get_conn(pool).await?;
    diesel::update(admin_purge_post::table.find(from_id))
      .set(form)
      .get_result::<Self>(conn)
      .await
      .with_lemmy_type(LemmyErrorType::CouldntUpdateModlog)
  }
}

impl Crud for AdminPurgeComment {
  type InsertForm = AdminPurgeCommentForm;
  type UpdateForm = AdminPurgeCommentForm;
  type IdType = AdminPurgeCommentId;

  async fn create(pool: &mut DbPool<'_>, form: &Self::InsertForm) -> LemmyResult<Self> {
    let conn = &mut get_conn(pool).await?;
    insert_into(admin_purge_comment::table)
      .values(form)
      .get_result::<Self>(conn)
      .await
      .with_lemmy_type(LemmyErrorType::CouldntCreateModlog)
  }

  async fn update(
    pool: &mut DbPool<'_>,
    from_id: Self::IdType,
    form: &Self::InsertForm,
  ) -> LemmyResult<Self> {
    let conn = &mut get_conn(pool).await?;
    diesel::update(admin_purge_comment::table.find(from_id))
      .set(form)
      .get_result::<Self>(conn)
      .await
      .with_lemmy_type(LemmyErrorType::CouldntUpdateModlog)
  }
}

impl Crud for AdminAllowInstance {
  type InsertForm = AdminAllowInstanceForm;
  type UpdateForm = AdminAllowInstanceForm;
  type IdType = AdminAllowInstanceId;

  async fn create(pool: &mut DbPool<'_>, form: &Self::InsertForm) -> LemmyResult<Self> {
    let conn = &mut get_conn(pool).await?;
    insert_into(admin_allow_instance::table)
      .values(form)
      .get_result::<Self>(conn)
      .await
      .with_lemmy_type(LemmyErrorType::CouldntCreateModlog)
  }

  async fn update(
    pool: &mut DbPool<'_>,
    from_id: Self::IdType,
    form: &Self::InsertForm,
  ) -> LemmyResult<Self> {
    let conn = &mut get_conn(pool).await?;
    diesel::update(admin_allow_instance::table.find(from_id))
      .set(form)
      .get_result::<Self>(conn)
      .await
      .with_lemmy_type(LemmyErrorType::CouldntUpdateModlog)
  }
}

impl Crud for AdminBlockInstance {
  type InsertForm = AdminBlockInstanceForm;
  type UpdateForm = AdminBlockInstanceForm;
  type IdType = AdminBlockInstanceId;

  async fn create(pool: &mut DbPool<'_>, form: &Self::InsertForm) -> LemmyResult<Self> {
    let conn = &mut get_conn(pool).await?;
    insert_into(admin_block_instance::table)
      .values(form)
      .get_result::<Self>(conn)
      .await
      .with_lemmy_type(LemmyErrorType::CouldntCreateModlog)
  }

  async fn update(
    pool: &mut DbPool<'_>,
    from_id: Self::IdType,
    form: &Self::InsertForm,
  ) -> LemmyResult<Self> {
    let conn = &mut get_conn(pool).await?;
    diesel::update(admin_block_instance::table.find(from_id))
      .set(form)
      .get_result::<Self>(conn)
      .await
      .with_lemmy_type(LemmyErrorType::CouldntUpdateModlog)
  }
}<|MERGE_RESOLUTION|>--- conflicted
+++ resolved
@@ -26,9 +26,6 @@
 };
 use diesel::{dsl::insert_into, QueryDsl};
 use diesel_async::RunQueryDsl;
-<<<<<<< HEAD
-use lemmy_utils::error::{LemmyErrorExt, LemmyErrorType, LemmyResult};
-=======
 use lemmy_db_schema_file::schema::{
   admin_allow_instance,
   admin_block_instance,
@@ -37,7 +34,6 @@
   admin_purge_person,
   admin_purge_post,
 };
->>>>>>> 2f7ce1cb
 
 impl Crud for AdminPurgePerson {
   type InsertForm = AdminPurgePersonForm;
