--- conflicted
+++ resolved
@@ -99,11 +99,7 @@
     person::{Person, PersonInsertForm},
     post::{Post, PostInsertForm},
   };
-<<<<<<< HEAD
-=======
   use lemmy_diesel_utils::{connection::build_db_pool_for_tests, traits::Crud};
-  use serial_test::serial;
->>>>>>> b624037a
 
   async fn init(pool: &mut DbPool<'_>) -> LemmyResult<(Person, PostReport)> {
     let inserted_instance = Instance::read_or_create(pool, "my_domain.tld").await?;
