use crate::{
  diesel::{DecoratableTarget, OptionalExtension},
  newtypes::{CommentId, DbUrl, PersonId},
  schema::{comment, comment_actions},
  source::comment::{
    Comment,
    CommentInsertForm,
    CommentLike,
    CommentLikeForm,
    CommentSaved,
    CommentSavedForm,
    CommentUpdateForm,
  },
  traits::{Crud, Likeable, Saveable},
<<<<<<< HEAD
  utils::{get_conn, naive_now, now, DbPool, DELETED_REPLACEMENT_TEXT},
};
use chrono::{DateTime, Utc};
use diesel::{
  dsl::{self, insert_into, sql_query},
  result::Error,
  ExpressionMethods,
  NullableExpressionMethods,
  QueryDsl,
=======
  utils::{functions::coalesce, get_conn, naive_now, DbPool, DELETED_REPLACEMENT_TEXT},
>>>>>>> 69bdcb30
};
use chrono::{DateTime, Utc};
use diesel::{dsl::insert_into, result::Error, ExpressionMethods, QueryDsl};
use diesel_async::RunQueryDsl;
use diesel_ltree::Ltree;
use url::Url;

impl Comment {
  pub async fn permadelete_for_creator(
    pool: &mut DbPool<'_>,
    for_creator_id: PersonId,
  ) -> Result<Vec<Self>, Error> {
    let conn = &mut get_conn(pool).await?;

    diesel::update(comment::table.filter(comment::creator_id.eq(for_creator_id)))
      .set((
        comment::content.eq(DELETED_REPLACEMENT_TEXT),
        comment::deleted.eq(true),
        comment::updated.eq(naive_now()),
      ))
      .get_results::<Self>(conn)
      .await
  }

  pub async fn update_removed_for_creator(
    pool: &mut DbPool<'_>,
    for_creator_id: PersonId,
    new_removed: bool,
  ) -> Result<Vec<Self>, Error> {
    let conn = &mut get_conn(pool).await?;
    diesel::update(comment::table.filter(comment::creator_id.eq(for_creator_id)))
      .set((
        comment::removed.eq(new_removed),
        comment::updated.eq(naive_now()),
      ))
      .get_results::<Self>(conn)
      .await
  }

  pub async fn create(
    pool: &mut DbPool<'_>,
    comment_form: &CommentInsertForm,
    parent_path: Option<&Ltree>,
  ) -> Result<Comment, Error> {
    Self::insert_apub(pool, None, comment_form, parent_path).await
  }

  pub async fn insert_apub(
    pool: &mut DbPool<'_>,
    timestamp: Option<DateTime<Utc>>,
    comment_form: &CommentInsertForm,
    parent_path: Option<&Ltree>,
  ) -> Result<Comment, Error> {
    let conn = &mut get_conn(pool).await?;
    let comment_form = (comment_form, parent_path.map(|p| comment::path.eq(p)));

    if let Some(timestamp) = timestamp {
      insert_into(comment::table)
        .values(comment_form)
        .on_conflict(comment::ap_id)
        .filter_target(coalesce(comment::updated, comment::published).lt(timestamp))
        .do_update()
        .set(comment_form)
        .get_result::<Self>(conn)
        .await
    } else {
      insert_into(comment::table)
        .values(comment_form)
        .get_result::<Self>(conn)
        .await
    }
  }

  pub async fn read_from_apub_id(
    pool: &mut DbPool<'_>,
    object_id: Url,
  ) -> Result<Option<Self>, Error> {
    let conn = &mut get_conn(pool).await?;
    let object_id: DbUrl = object_id.into();
    comment::table
      .filter(comment::ap_id.eq(object_id))
      .first(conn)
      .await
      .optional()
  }

  pub fn parent_comment_id(&self) -> Option<CommentId> {
    let mut ltree_split: Vec<&str> = self.path.0.split('.').collect();
    ltree_split.remove(0); // The first is always 0
    if ltree_split.len() > 1 {
      let parent_comment_id = ltree_split.get(ltree_split.len() - 2);
      parent_comment_id.and_then(|p| p.parse::<i32>().map(CommentId).ok())
    } else {
      None
    }
  }
}

#[async_trait]
impl Crud for Comment {
  type InsertForm = CommentInsertForm;
  type UpdateForm = CommentUpdateForm;
  type IdType = CommentId;

  /// This is unimplemented, use [[Comment::create]]
  async fn create(_pool: &mut DbPool<'_>, _comment_form: &Self::InsertForm) -> Result<Self, Error> {
    unimplemented!();
  }

  async fn update(
    pool: &mut DbPool<'_>,
    comment_id: CommentId,
    comment_form: &Self::UpdateForm,
  ) -> Result<Self, Error> {
    let conn = &mut get_conn(pool).await?;
    diesel::update(comment::table.find(comment_id))
      .set(comment_form)
      .get_result::<Self>(conn)
      .await
  }
}

impl CommentLike {
  fn as_select_unwrap() -> (
    comment_actions::person_id,
    comment_actions::comment_id,
    comment_actions::post_id,
    dsl::AssumeNotNull<comment_actions::like_score>,
    dsl::AssumeNotNull<comment_actions::liked>,
  ) {
    (
      comment_actions::person_id,
      comment_actions::comment_id,
      comment_actions::post_id,
      comment_actions::like_score.assume_not_null(),
      comment_actions::liked.assume_not_null(),
    )
  }
}

#[async_trait]
impl Likeable for CommentLike {
  type Form = CommentLikeForm;
  type IdType = CommentId;
  async fn like(pool: &mut DbPool<'_>, comment_like_form: &CommentLikeForm) -> Result<Self, Error> {
    let conn = &mut get_conn(pool).await?;
    let comment_like_form = (
      comment_like_form,
      comment_actions::liked.eq(now().nullable()),
    );
    insert_into(comment_actions::table)
      .values(comment_like_form)
      .on_conflict((comment_actions::comment_id, comment_actions::person_id))
      .do_update()
      .set(comment_like_form)
      .returning(Self::as_select_unwrap())
      .get_result::<Self>(conn)
      .await
  }
  async fn remove(
    pool: &mut DbPool<'_>,
    person_id: PersonId,
    comment_id: CommentId,
  ) -> Result<usize, Error> {
    let conn = &mut get_conn(pool).await?;
    diesel::update(comment_actions::table.find((person_id, comment_id)))
      .set((
        comment_actions::like_score.eq(None::<i16>),
        comment_actions::liked.eq(None::<DateTime<Utc>>),
      ))
      .execute(conn)
      .await
  }
}

impl CommentSaved {
  fn as_select_unwrap() -> (
    comment_actions::comment_id,
    comment_actions::person_id,
    dsl::AssumeNotNull<comment_actions::saved>,
  ) {
    (
      comment_actions::comment_id,
      comment_actions::person_id,
      comment_actions::saved.assume_not_null(),
    )
  }
}

#[async_trait]
impl Saveable for CommentSaved {
  type Form = CommentSavedForm;
  async fn save(
    pool: &mut DbPool<'_>,
    comment_saved_form: &CommentSavedForm,
  ) -> Result<Self, Error> {
    let conn = &mut get_conn(pool).await?;
    let comment_saved_form = (
      comment_saved_form,
      comment_actions::saved.eq(now().nullable()),
    );
    insert_into(comment_actions::table)
      .values(comment_saved_form)
      .on_conflict((comment_actions::comment_id, comment_actions::person_id))
      .do_update()
      .set(comment_saved_form)
      .returning(Self::as_select_unwrap())
      .get_result::<Self>(conn)
      .await
  }
  async fn unsave(
    pool: &mut DbPool<'_>,
    comment_saved_form: &CommentSavedForm,
  ) -> Result<usize, Error> {
    let conn = &mut get_conn(pool).await?;
    diesel::update(
      comment_actions::table.find((comment_saved_form.person_id, comment_saved_form.comment_id)),
    )
    .set(comment_actions::saved.eq(None::<DateTime<Utc>>))
    .execute(conn)
    .await
  }
}

#[cfg(test)]
#[allow(clippy::unwrap_used)]
#[allow(clippy::indexing_slicing)]
mod tests {

  use crate::{
    newtypes::LanguageId,
    source::{
      comment::{
        Comment,
        CommentInsertForm,
        CommentLike,
        CommentLikeForm,
        CommentSaved,
        CommentSavedForm,
        CommentUpdateForm,
      },
      community::{Community, CommunityInsertForm},
      instance::Instance,
      person::{Person, PersonInsertForm},
      post::{Post, PostInsertForm},
    },
    traits::{Crud, Likeable, Saveable},
    utils::build_db_pool_for_tests,
  };
  use diesel_ltree::Ltree;
  use pretty_assertions::assert_eq;
  use serial_test::serial;

  #[tokio::test]
  #[serial]
  async fn test_crud() {
    let pool = &build_db_pool_for_tests().await;
    let pool = &mut pool.into();

    let inserted_instance = Instance::read_or_create(pool, "my_domain.tld".to_string())
      .await
      .unwrap();

    let new_person = PersonInsertForm::builder()
      .name("terry".into())
      .public_key("pubkey".to_string())
      .instance_id(inserted_instance.id)
      .build();

    let inserted_person = Person::create(pool, &new_person).await.unwrap();

    let new_community = CommunityInsertForm::builder()
      .name("test community".to_string())
      .title("nada".to_owned())
      .public_key("pubkey".to_string())
      .instance_id(inserted_instance.id)
      .build();

    let inserted_community = Community::create(pool, &new_community).await.unwrap();

    let new_post = PostInsertForm::builder()
      .name("A test post".into())
      .creator_id(inserted_person.id)
      .community_id(inserted_community.id)
      .build();

    let inserted_post = Post::create(pool, &new_post).await.unwrap();

    let comment_form = CommentInsertForm::builder()
      .content("A test comment".into())
      .creator_id(inserted_person.id)
      .post_id(inserted_post.id)
      .build();

    let inserted_comment = Comment::create(pool, &comment_form, None).await.unwrap();

    let expected_comment = Comment {
      id: inserted_comment.id,
      content: "A test comment".into(),
      creator_id: inserted_person.id,
      post_id: inserted_post.id,
      removed: false,
      deleted: false,
      path: Ltree(format!("0.{}", inserted_comment.id)),
      published: inserted_comment.published,
      updated: None,
      ap_id: inserted_comment.ap_id.clone(),
      distinguished: false,
      local: true,
      language_id: LanguageId::default(),
    };

    let child_comment_form = CommentInsertForm::builder()
      .content("A child comment".into())
      .creator_id(inserted_person.id)
      .post_id(inserted_post.id)
      .build();

    let inserted_child_comment =
      Comment::create(pool, &child_comment_form, Some(&inserted_comment.path))
        .await
        .unwrap();

    // Comment Like
    let comment_like_form = CommentLikeForm {
      comment_id: inserted_comment.id,
      post_id: inserted_post.id,
      person_id: inserted_person.id,
      score: 1,
    };

    let inserted_comment_like = CommentLike::like(pool, &comment_like_form).await.unwrap();

    let expected_comment_like = CommentLike {
      comment_id: inserted_comment.id,
      post_id: inserted_post.id,
      person_id: inserted_person.id,
      published: inserted_comment_like.published,
      score: 1,
    };

    // Comment Saved
    let comment_saved_form = CommentSavedForm {
      comment_id: inserted_comment.id,
      person_id: inserted_person.id,
    };

    let inserted_comment_saved = CommentSaved::save(pool, &comment_saved_form).await.unwrap();

    let expected_comment_saved = CommentSaved {
      comment_id: inserted_comment.id,
      person_id: inserted_person.id,
      published: inserted_comment_saved.published,
    };

    let comment_update_form = CommentUpdateForm {
      content: Some("A test comment".into()),
      ..Default::default()
    };

    let updated_comment = Comment::update(pool, inserted_comment.id, &comment_update_form)
      .await
      .unwrap();

    let read_comment = Comment::read(pool, inserted_comment.id)
      .await
      .unwrap()
      .unwrap();
    let like_removed = CommentLike::remove(pool, inserted_person.id, inserted_comment.id)
      .await
      .unwrap();
    let saved_removed = CommentSaved::unsave(pool, &comment_saved_form)
      .await
      .unwrap();
    let num_deleted = Comment::delete(pool, inserted_comment.id).await.unwrap();
    Comment::delete(pool, inserted_child_comment.id)
      .await
      .unwrap();
    Post::delete(pool, inserted_post.id).await.unwrap();
    Community::delete(pool, inserted_community.id)
      .await
      .unwrap();
    Person::delete(pool, inserted_person.id).await.unwrap();
    Instance::delete(pool, inserted_instance.id).await.unwrap();

    assert_eq!(expected_comment, read_comment);
    assert_eq!(expected_comment, inserted_comment);
    assert_eq!(expected_comment, updated_comment);
    assert_eq!(expected_comment_like, inserted_comment_like);
    assert_eq!(expected_comment_saved, inserted_comment_saved);
    assert_eq!(
      format!("0.{}.{}", expected_comment.id, inserted_child_comment.id),
      inserted_child_comment.path.0,
    );
    assert_eq!(1, like_removed);
    assert_eq!(1, saved_removed);
    assert_eq!(1, num_deleted);
  }
}<|MERGE_RESOLUTION|>--- conflicted
+++ resolved
@@ -12,8 +12,7 @@
     CommentUpdateForm,
   },
   traits::{Crud, Likeable, Saveable},
-<<<<<<< HEAD
-  utils::{get_conn, naive_now, now, DbPool, DELETED_REPLACEMENT_TEXT},
+  utils::{functions::coalesce, get_conn, naive_now, now, DbPool, DELETED_REPLACEMENT_TEXT},
 };
 use chrono::{DateTime, Utc};
 use diesel::{
@@ -22,12 +21,7 @@
   ExpressionMethods,
   NullableExpressionMethods,
   QueryDsl,
-=======
-  utils::{functions::coalesce, get_conn, naive_now, DbPool, DELETED_REPLACEMENT_TEXT},
->>>>>>> 69bdcb30
 };
-use chrono::{DateTime, Utc};
-use diesel::{dsl::insert_into, result::Error, ExpressionMethods, QueryDsl};
 use diesel_async::RunQueryDsl;
 use diesel_ltree::Ltree;
 use url::Url;
