use crate::{
  diesel::{DecoratableTarget, OptionalExtension},
<<<<<<< HEAD
  newtypes::{CommentId, DbUrl, PersonId},
=======
  newtypes::{CommentId, DbUrl, InstanceId, PersonId},
  schema::{comment, comment_actions, community, post},
>>>>>>> 7eafc43c
  source::comment::{
    Comment,
    CommentActions,
    CommentInsertForm,
    CommentLikeForm,
    CommentSavedForm,
    CommentUpdateForm,
  },
  traits::{Crud, Likeable, Saveable},
  utils::{
    functions::{coalesce, hot_rank},
    get_conn,
    uplete,
    DbPool,
    DELETED_REPLACEMENT_TEXT,
  },
};
use chrono::{DateTime, Utc};
use diesel::{
  dsl::insert_into,
  expression::SelectableHelper,
  result::Error,
  update,
  ExpressionMethods,
  JoinOnDsl,
  QueryDsl,
};
use diesel_async::RunQueryDsl;
use diesel_ltree::Ltree;
use lemmy_db_schema_file::schema::{comment, comment_actions};
use lemmy_utils::{
  error::{LemmyErrorExt, LemmyErrorType, LemmyResult},
  settings::structs::Settings,
};
use url::Url;

impl Comment {
  pub async fn permadelete_for_creator(
    pool: &mut DbPool<'_>,
    for_creator_id: PersonId,
  ) -> Result<Vec<Self>, Error> {
    let conn = &mut get_conn(pool).await?;

    diesel::update(comment::table.filter(comment::creator_id.eq(for_creator_id)))
      .set((
        comment::content.eq(DELETED_REPLACEMENT_TEXT),
        comment::deleted.eq(true),
        comment::updated.eq(Utc::now()),
      ))
      .get_results::<Self>(conn)
      .await
  }

  pub async fn update_removed_for_creator(
    pool: &mut DbPool<'_>,
    for_creator_id: PersonId,
    removed: bool,
  ) -> Result<Vec<Self>, Error> {
    let conn = &mut get_conn(pool).await?;
    diesel::update(comment::table.filter(comment::creator_id.eq(for_creator_id)))
      .set((
        comment::removed.eq(removed),
        comment::updated.eq(Utc::now()),
      ))
      .get_results::<Self>(conn)
      .await
  }

  pub async fn update_removed_for_creator_and_instance(
    pool: &mut DbPool<'_>,
    creator_id: PersonId,
    instance_id: InstanceId,
    removed: bool,
  ) -> Result<Vec<CommentId>, Error> {
    let conn = &mut get_conn(pool).await?;
    // Diesel can't update from join unfortunately, so you'll need to loop over these
    let comment_ids = comment::table
      .inner_join(post::table)
      .inner_join(community::table.on(post::community_id.eq(community::id)))
      .filter(comment::creator_id.eq(creator_id))
      .filter(community::instance_id.eq(instance_id))
      .select(comment::id)
      .load::<CommentId>(conn)
      .await?;

    let form = &CommentUpdateForm {
      removed: Some(removed),
      ..Default::default()
    };

    update(comment::table)
      .filter(comment::id.eq_any(comment_ids.clone()))
      .set(form)
      .execute(conn)
      .await?;
    Ok(comment_ids)
  }

  pub async fn create(
    pool: &mut DbPool<'_>,
    comment_form: &CommentInsertForm,
    parent_path: Option<&Ltree>,
  ) -> Result<Comment, Error> {
    Self::insert_apub(pool, None, comment_form, parent_path).await
  }

  pub async fn insert_apub(
    pool: &mut DbPool<'_>,
    timestamp: Option<DateTime<Utc>>,
    comment_form: &CommentInsertForm,
    parent_path: Option<&Ltree>,
  ) -> Result<Comment, Error> {
    let conn = &mut get_conn(pool).await?;
    let comment_form = (comment_form, parent_path.map(|p| comment::path.eq(p)));

    if let Some(timestamp) = timestamp {
      insert_into(comment::table)
        .values(comment_form)
        .on_conflict(comment::ap_id)
        .filter_target(coalesce(comment::updated, comment::published).lt(timestamp))
        .do_update()
        .set(comment_form)
        .get_result::<Self>(conn)
        .await
    } else {
      insert_into(comment::table)
        .values(comment_form)
        .get_result::<Self>(conn)
        .await
    }
  }

  pub async fn read_from_apub_id(
    pool: &mut DbPool<'_>,
    object_id: Url,
  ) -> Result<Option<Self>, Error> {
    let conn = &mut get_conn(pool).await?;
    let object_id: DbUrl = object_id.into();
    comment::table
      .filter(comment::ap_id.eq(object_id))
      .first(conn)
      .await
      .optional()
  }

  pub fn parent_comment_id(&self) -> Option<CommentId> {
    let mut ltree_split: Vec<&str> = self.path.0.split('.').collect();
    ltree_split.remove(0); // The first is always 0
    if ltree_split.len() > 1 {
      let parent_comment_id = ltree_split.get(ltree_split.len() - 2);
      parent_comment_id.and_then(|p| p.parse::<i32>().map(CommentId).ok())
    } else {
      None
    }
  }
  pub async fn update_hot_rank(
    pool: &mut DbPool<'_>,
    comment_id: CommentId,
  ) -> Result<Self, Error> {
    let conn = &mut get_conn(pool).await?;

    diesel::update(comment::table.find(comment_id))
      .set(comment::hot_rank.eq(hot_rank(comment::score, comment::published)))
      .get_result::<Self>(conn)
      .await
  }
  pub fn local_url(&self, settings: &Settings) -> LemmyResult<DbUrl> {
    let domain = settings.get_protocol_and_hostname();
    Ok(Url::parse(&format!("{domain}/comment/{}", self.id))?.into())
  }

  /// The comment was created locally and sent back, indicating that the community accepted it
  pub async fn set_not_pending(&self, pool: &mut DbPool<'_>) -> LemmyResult<()> {
    if self.local && self.federation_pending {
      let form = CommentUpdateForm {
        federation_pending: Some(false),
        ..Default::default()
      };
      Comment::update(pool, self.id, &form).await?;
    }
    Ok(())
  }
}

impl Crud for Comment {
  type InsertForm = CommentInsertForm;
  type UpdateForm = CommentUpdateForm;
  type IdType = CommentId;

  /// Use [[Comment::create]]
  async fn create(pool: &mut DbPool<'_>, comment_form: &Self::InsertForm) -> Result<Self, Error> {
    debug_assert!(false);
    Comment::create(pool, comment_form, None).await
  }

  async fn update(
    pool: &mut DbPool<'_>,
    comment_id: CommentId,
    comment_form: &Self::UpdateForm,
  ) -> Result<Self, Error> {
    let conn = &mut get_conn(pool).await?;
    diesel::update(comment::table.find(comment_id))
      .set(comment_form)
      .get_result::<Self>(conn)
      .await
  }
}

impl Likeable for CommentActions {
  type Form = CommentLikeForm;
  type IdType = CommentId;

  async fn like(pool: &mut DbPool<'_>, form: &Self::Form) -> LemmyResult<Self> {
    let conn = &mut get_conn(pool).await?;
    insert_into(comment_actions::table)
      .values(form)
      .on_conflict((comment_actions::comment_id, comment_actions::person_id))
      .do_update()
      .set(form)
      .returning(Self::as_select())
      .get_result::<Self>(conn)
      .await
      .with_lemmy_type(LemmyErrorType::CouldntLikeComment)
  }
  async fn remove_like(
    pool: &mut DbPool<'_>,
    person_id: PersonId,
    comment_id: Self::IdType,
  ) -> LemmyResult<uplete::Count> {
    let conn = &mut get_conn(pool).await?;
    uplete::new(comment_actions::table.find((person_id, comment_id)))
      .set_null(comment_actions::like_score)
      .set_null(comment_actions::liked)
      .get_result(conn)
      .await
      .with_lemmy_type(LemmyErrorType::CouldntLikeComment)
  }
}

impl Saveable for CommentActions {
  type Form = CommentSavedForm;
  async fn save(pool: &mut DbPool<'_>, form: &Self::Form) -> LemmyResult<Self> {
    let conn = &mut get_conn(pool).await?;
    insert_into(comment_actions::table)
      .values(form)
      .on_conflict((comment_actions::comment_id, comment_actions::person_id))
      .do_update()
      .set(form)
      .returning(Self::as_select())
      .get_result::<Self>(conn)
      .await
      .with_lemmy_type(LemmyErrorType::CouldntSaveComment)
  }
  async fn unsave(pool: &mut DbPool<'_>, form: &Self::Form) -> LemmyResult<uplete::Count> {
    let conn = &mut get_conn(pool).await?;
    uplete::new(comment_actions::table.find((form.person_id, form.comment_id)))
      .set_null(comment_actions::saved)
      .get_result(conn)
      .await
      .with_lemmy_type(LemmyErrorType::CouldntSaveComment)
  }
}

#[cfg(test)]
mod tests {

  use super::*;
  use crate::{
    newtypes::LanguageId,
    source::{
      community::{Community, CommunityInsertForm},
      instance::Instance,
      person::{Person, PersonInsertForm},
      post::{Post, PostInsertForm},
    },
    traits::{Crud, Likeable, Saveable},
    utils::{build_db_pool_for_tests, uplete, RANK_DEFAULT},
  };
  use diesel_ltree::Ltree;
  use lemmy_utils::error::LemmyResult;
  use pretty_assertions::assert_eq;
  use serial_test::serial;
  use url::Url;

  #[tokio::test]
  #[serial]
  async fn test_crud() -> LemmyResult<()> {
    let pool = &build_db_pool_for_tests();
    let pool = &mut pool.into();

    let inserted_instance = Instance::read_or_create(pool, "my_domain.tld".to_string()).await?;

    let new_person = PersonInsertForm::test_form(inserted_instance.id, "terry");

    let inserted_person = Person::create(pool, &new_person).await?;

    let new_community = CommunityInsertForm::new(
      inserted_instance.id,
      "test community".to_string(),
      "nada".to_owned(),
      "pubkey".to_string(),
    );
    let inserted_community = Community::create(pool, &new_community).await?;

    let new_post = PostInsertForm::new(
      "A test post".into(),
      inserted_person.id,
      inserted_community.id,
    );
    let inserted_post = Post::create(pool, &new_post).await?;

    let comment_form = CommentInsertForm::new(
      inserted_person.id,
      inserted_post.id,
      "A test comment".into(),
    );
    let inserted_comment = Comment::create(pool, &comment_form, None).await?;

    let expected_comment = Comment {
      id: inserted_comment.id,
      content: "A test comment".into(),
      creator_id: inserted_person.id,
      post_id: inserted_post.id,
      removed: false,
      deleted: false,
      path: Ltree(format!("0.{}", inserted_comment.id)),
      published: inserted_comment.published,
      updated: None,
      ap_id: Url::parse(&format!(
        "https://lemmy-alpha/comment/{}",
        inserted_comment.id
      ))?
      .into(),
      distinguished: false,
      local: true,
      language_id: LanguageId::default(),
      child_count: 1,
      controversy_rank: 0.0,
      downvotes: 0,
      upvotes: 1,
      score: 1,
      hot_rank: RANK_DEFAULT,
      report_count: 0,
      unresolved_report_count: 0,
      federation_pending: false,
    };

    let child_comment_form = CommentInsertForm::new(
      inserted_person.id,
      inserted_post.id,
      "A child comment".into(),
    );
    let inserted_child_comment =
      Comment::create(pool, &child_comment_form, Some(&inserted_comment.path)).await?;

    // Comment Like
    let comment_like_form = CommentLikeForm::new(inserted_person.id, inserted_comment.id, 1);

    let inserted_comment_like = CommentActions::like(pool, &comment_like_form).await?;
    assert_eq!(Some(1), inserted_comment_like.like_score);

    // Comment Saved
    let comment_saved_form = CommentSavedForm::new(inserted_person.id, inserted_comment.id);
    let inserted_comment_saved = CommentActions::save(pool, &comment_saved_form).await?;
    assert!(inserted_comment_saved.saved.is_some());

    let comment_update_form = CommentUpdateForm {
      content: Some("A test comment".into()),
      ..Default::default()
    };

    let updated_comment = Comment::update(pool, inserted_comment.id, &comment_update_form).await?;

    let read_comment = Comment::read(pool, inserted_comment.id).await?;
    let like_removed =
      CommentActions::remove_like(pool, inserted_person.id, inserted_comment.id).await?;
    let saved_removed = CommentActions::unsave(pool, &comment_saved_form).await?;
    let num_deleted = Comment::delete(pool, inserted_comment.id).await?;
    Comment::delete(pool, inserted_child_comment.id).await?;
    Post::delete(pool, inserted_post.id).await?;
    Community::delete(pool, inserted_community.id).await?;
    Person::delete(pool, inserted_person.id).await?;
    Instance::delete(pool, inserted_instance.id).await?;

    assert_eq!(expected_comment, read_comment);
    assert_eq!(expected_comment, updated_comment);
    assert_eq!(
      format!("0.{}.{}", expected_comment.id, inserted_child_comment.id),
      inserted_child_comment.path.0,
    );
    assert_eq!(uplete::Count::only_updated(1), like_removed);
    assert_eq!(uplete::Count::only_deleted(1), saved_removed);
    assert_eq!(1, num_deleted);

    Ok(())
  }

  #[tokio::test]
  #[serial]
  async fn test_aggregates() -> LemmyResult<()> {
    let pool = &build_db_pool_for_tests();
    let pool = &mut pool.into();

    let inserted_instance = Instance::read_or_create(pool, "my_domain.tld".to_string()).await?;

    let new_person = PersonInsertForm::test_form(inserted_instance.id, "thommy_comment_agg");

    let inserted_person = Person::create(pool, &new_person).await?;

    let another_person = PersonInsertForm::test_form(inserted_instance.id, "jerry_comment_agg");

    let another_inserted_person = Person::create(pool, &another_person).await?;

    let new_community = CommunityInsertForm::new(
      inserted_instance.id,
      "TIL_comment_agg".into(),
      "nada".to_owned(),
      "pubkey".to_string(),
    );
    let inserted_community = Community::create(pool, &new_community).await?;

    let new_post = PostInsertForm::new(
      "A test post".into(),
      inserted_person.id,
      inserted_community.id,
    );
    let inserted_post = Post::create(pool, &new_post).await?;

    let comment_form = CommentInsertForm::new(
      inserted_person.id,
      inserted_post.id,
      "A test comment".into(),
    );
    let inserted_comment = Comment::create(pool, &comment_form, None).await?;

    let child_comment_form = CommentInsertForm::new(
      inserted_person.id,
      inserted_post.id,
      "A test comment".into(),
    );
    let _inserted_child_comment =
      Comment::create(pool, &child_comment_form, Some(&inserted_comment.path)).await?;

    let comment_like = CommentLikeForm::new(inserted_person.id, inserted_comment.id, 1);

    CommentActions::like(pool, &comment_like).await?;

    let comment_aggs_before_delete = Comment::read(pool, inserted_comment.id).await?;

    assert_eq!(1, comment_aggs_before_delete.score);
    assert_eq!(1, comment_aggs_before_delete.upvotes);
    assert_eq!(0, comment_aggs_before_delete.downvotes);

    // Add a post dislike from the other person
    let comment_dislike = CommentLikeForm::new(another_inserted_person.id, inserted_comment.id, -1);

    CommentActions::like(pool, &comment_dislike).await?;

    let comment_aggs_after_dislike = Comment::read(pool, inserted_comment.id).await?;

    assert_eq!(0, comment_aggs_after_dislike.score);
    assert_eq!(1, comment_aggs_after_dislike.upvotes);
    assert_eq!(1, comment_aggs_after_dislike.downvotes);

    // Remove the first comment like
    CommentActions::remove_like(pool, inserted_person.id, inserted_comment.id).await?;
    let after_like_remove = Comment::read(pool, inserted_comment.id).await?;
    assert_eq!(-1, after_like_remove.score);
    assert_eq!(0, after_like_remove.upvotes);
    assert_eq!(1, after_like_remove.downvotes);

    // Remove the parent post
    Post::delete(pool, inserted_post.id).await?;

    // Should be none found, since the post was deleted
    let after_delete = Comment::read(pool, inserted_comment.id).await;
    assert!(after_delete.is_err());

    // This should delete all the associated rows, and fire triggers
    Person::delete(pool, another_inserted_person.id).await?;
    let person_num_deleted = Person::delete(pool, inserted_person.id).await?;
    assert_eq!(1, person_num_deleted);

    // Delete the community
    let community_num_deleted = Community::delete(pool, inserted_community.id).await?;
    assert_eq!(1, community_num_deleted);

    Instance::delete(pool, inserted_instance.id).await?;

    Ok(())
  }
}<|MERGE_RESOLUTION|>--- conflicted
+++ resolved
@@ -1,11 +1,6 @@
 use crate::{
   diesel::{DecoratableTarget, OptionalExtension},
-<<<<<<< HEAD
-  newtypes::{CommentId, DbUrl, PersonId},
-=======
   newtypes::{CommentId, DbUrl, InstanceId, PersonId},
-  schema::{comment, comment_actions, community, post},
->>>>>>> 7eafc43c
   source::comment::{
     Comment,
     CommentActions,
@@ -35,7 +30,7 @@
 };
 use diesel_async::RunQueryDsl;
 use diesel_ltree::Ltree;
-use lemmy_db_schema_file::schema::{comment, comment_actions};
+use lemmy_db_schema_file::schema::{comment, comment_actions, community, post};
 use lemmy_utils::{
   error::{LemmyErrorExt, LemmyErrorType, LemmyResult},
   settings::structs::Settings,
