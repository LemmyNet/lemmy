--- conflicted
+++ resolved
@@ -237,7 +237,6 @@
     Ok(())
   }
 
-<<<<<<< HEAD
   /// Updates the locked field for a comment and all its children.
   pub async fn update_locked_for_comment_and_children(
     pool: &mut DbPool<'_>,
@@ -266,7 +265,8 @@
       .get_results(conn)
       .await
       .with_lemmy_type(LemmyErrorType::CouldntUpdate)
-=======
+  }
+
   pub async fn read_ap_ids_for_post(
     post_id: PostId,
     pool: &mut DbPool<'_>,
@@ -282,7 +282,6 @@
       .get_results(conn)
       .await
       .with_lemmy_type(LemmyErrorType::NotFound)
->>>>>>> 734584c1
   }
 }
 
