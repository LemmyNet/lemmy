--- conflicted
+++ resolved
@@ -1,7 +1,12 @@
 use crate::{
   newtypes::{CommentId, DbUrl, PersonId},
   source::comment::{
-    Comment, CommentForm, CommentLike, CommentLikeForm, CommentSaved, CommentSavedForm,
+    Comment,
+    CommentForm,
+    CommentLike,
+    CommentLikeForm,
+    CommentSaved,
+    CommentSavedForm,
   },
   traits::{Crud, DeleteableOrRemoveable, Likeable, Saveable},
   utils::naive_now,
@@ -70,40 +75,15 @@
       .get_results::<Self>(conn)
   }
 
-<<<<<<< HEAD
   pub fn create(
-    conn: &PgConnection,
+    conn: &mut PgConnection,
     comment_form: &CommentForm,
     parent_path: Option<&Ltree>,
   ) -> Result<Comment, Error> {
-=======
-  pub fn update_read(
-    conn: &mut PgConnection,
-    comment_id: CommentId,
-    new_read: bool,
-  ) -> Result<Self, Error> {
-    use crate::schema::comment::dsl::*;
-    diesel::update(comment.find(comment_id))
-      .set(read.eq(new_read))
-      .get_result::<Self>(conn)
-  }
-
-  pub fn update_content(
-    conn: &mut PgConnection,
-    comment_id: CommentId,
-    new_content: &str,
-  ) -> Result<Self, Error> {
->>>>>>> 36cb5120
-    use crate::schema::comment::dsl::*;
-
-<<<<<<< HEAD
+    use crate::schema::comment::dsl::*;
+
     // Insert, to get the id
     let inserted_comment = insert_into(comment)
-=======
-  pub fn upsert(conn: &mut PgConnection, comment_form: &CommentForm) -> Result<Comment, Error> {
-    use crate::schema::comment::dsl::*;
-    insert_into(comment)
->>>>>>> 36cb5120
       .values(comment_form)
       .on_conflict(ap_id)
       .do_update()
@@ -200,17 +180,9 @@
     diesel::delete(comment.find(comment_id)).execute(conn)
   }
 
-<<<<<<< HEAD
   /// This is unimplemented, use [[Comment::create]]
-  fn create(_conn: &PgConnection, _comment_form: &CommentForm) -> Result<Self, Error> {
+  fn create(_conn: &mut PgConnection, _comment_form: &CommentForm) -> Result<Self, Error> {
     unimplemented!();
-=======
-  fn create(conn: &mut PgConnection, comment_form: &CommentForm) -> Result<Self, Error> {
-    use crate::schema::comment::dsl::*;
-    insert_into(comment)
-      .values(comment_form)
-      .get_result::<Self>(conn)
->>>>>>> 36cb5120
   }
 
   fn update(
@@ -303,7 +275,7 @@
   #[test]
   #[serial]
   fn test_crud() {
-    let conn = establish_unpooled_connection();
+    let conn = &mut establish_unpooled_connection();
 
     let new_person = PersonForm {
       name: "terry".into(),
@@ -311,7 +283,7 @@
       ..PersonForm::default()
     };
 
-    let inserted_person = Person::create(&mut conn, &new_person).unwrap();
+    let inserted_person = Person::create(conn, &new_person).unwrap();
 
     let new_community = CommunityForm {
       name: "test community".to_string(),
@@ -320,7 +292,7 @@
       ..CommunityForm::default()
     };
 
-    let inserted_community = Community::create(&mut conn, &new_community).unwrap();
+    let inserted_community = Community::create(conn, &new_community).unwrap();
 
     let new_post = PostForm {
       name: "A test post".into(),
@@ -329,7 +301,7 @@
       ..PostForm::default()
     };
 
-    let inserted_post = Post::create(&mut conn, &new_post).unwrap();
+    let inserted_post = Post::create(conn, &new_post).unwrap();
 
     let comment_form = CommentForm {
       content: "A test comment".into(),
@@ -338,11 +310,7 @@
       ..CommentForm::default()
     };
 
-<<<<<<< HEAD
-    let inserted_comment = Comment::create(&conn, &comment_form, None).unwrap();
-=======
-    let inserted_comment = Comment::create(&mut conn, &comment_form).unwrap();
->>>>>>> 36cb5120
+    let inserted_comment = Comment::create(conn, &comment_form, None).unwrap();
 
     let expected_comment = Comment {
       id: inserted_comment.id,
@@ -368,12 +336,8 @@
       ..CommentForm::default()
     };
 
-<<<<<<< HEAD
     let inserted_child_comment =
-      Comment::create(&conn, &child_comment_form, Some(&inserted_comment.path)).unwrap();
-=======
-    let inserted_child_comment = Comment::create(&mut conn, &child_comment_form).unwrap();
->>>>>>> 36cb5120
+      Comment::create(conn, &child_comment_form, Some(&inserted_comment.path)).unwrap();
 
     // Comment Like
     let comment_like_form = CommentLikeForm {
@@ -383,7 +347,7 @@
       score: 1,
     };
 
-    let inserted_comment_like = CommentLike::like(&mut conn, &comment_like_form).unwrap();
+    let inserted_comment_like = CommentLike::like(conn, &comment_like_form).unwrap();
 
     let expected_comment_like = CommentLike {
       id: inserted_comment_like.id,
@@ -400,7 +364,7 @@
       person_id: inserted_person.id,
     };
 
-    let inserted_comment_saved = CommentSaved::save(&mut conn, &comment_saved_form).unwrap();
+    let inserted_comment_saved = CommentSaved::save(conn, &comment_saved_form).unwrap();
 
     let expected_comment_saved = CommentSaved {
       id: inserted_comment_saved.id,
@@ -409,15 +373,15 @@
       published: inserted_comment_saved.published,
     };
 
-    let read_comment = Comment::read(&mut conn, inserted_comment.id).unwrap();
-    let updated_comment = Comment::update(&mut conn, inserted_comment.id, &comment_form).unwrap();
-    let like_removed = CommentLike::remove(&mut conn, inserted_person.id, inserted_comment.id).unwrap();
-    let saved_removed = CommentSaved::unsave(&mut conn, &comment_saved_form).unwrap();
-    let num_deleted = Comment::delete(&mut conn, inserted_comment.id).unwrap();
-    Comment::delete(&mut conn, inserted_child_comment.id).unwrap();
-    Post::delete(&mut conn, inserted_post.id).unwrap();
-    Community::delete(&mut conn, inserted_community.id).unwrap();
-    Person::delete(&mut conn, inserted_person.id).unwrap();
+    let read_comment = Comment::read(conn, inserted_comment.id).unwrap();
+    let updated_comment = Comment::update(conn, inserted_comment.id, &comment_form).unwrap();
+    let like_removed = CommentLike::remove(conn, inserted_person.id, inserted_comment.id).unwrap();
+    let saved_removed = CommentSaved::unsave(conn, &comment_saved_form).unwrap();
+    let num_deleted = Comment::delete(conn, inserted_comment.id).unwrap();
+    Comment::delete(conn, inserted_child_comment.id).unwrap();
+    Post::delete(conn, inserted_post.id).unwrap();
+    Community::delete(conn, inserted_community.id).unwrap();
+    Person::delete(conn, inserted_person.id).unwrap();
 
     assert_eq!(expected_comment, read_comment);
     assert_eq!(expected_comment, inserted_comment);
