use crate::{
  diesel::{DecoratableTarget, OptionalExtension},
<<<<<<< HEAD
  newtypes::{CommentId, CommunityId, DbUrl, PersonId},
  schema::{comment, comment_actions, post},
=======
  newtypes::{CommentId, DbUrl, InstanceId, PersonId},
>>>>>>> 2f7ce1cb
  source::comment::{
    Comment,
    CommentActions,
    CommentInsertForm,
    CommentLikeForm,
    CommentSavedForm,
    CommentUpdateForm,
  },
  traits::{Crud, Likeable, Saveable},
  utils::{
    functions::{coalesce, hot_rank},
    get_conn,
    uplete,
    DbPool,
    DELETED_REPLACEMENT_TEXT,
  },
};
use chrono::{DateTime, Utc};
<<<<<<< HEAD
use diesel::{dsl::insert_into, expression::SelectableHelper, ExpressionMethods, QueryDsl};
=======
use diesel::{
  dsl::insert_into,
  expression::SelectableHelper,
  result::Error,
  update,
  ExpressionMethods,
  JoinOnDsl,
  QueryDsl,
};
>>>>>>> 2f7ce1cb
use diesel_async::RunQueryDsl;
use diesel_ltree::Ltree;
use lemmy_db_schema_file::schema::{comment, comment_actions, community, post};
use lemmy_utils::{
  error::{LemmyErrorExt, LemmyErrorType, LemmyResult},
  settings::structs::Settings,
};
use url::Url;

impl Comment {
  pub async fn permadelete_for_creator(
    pool: &mut DbPool<'_>,
    creator_id: PersonId,
  ) -> LemmyResult<Vec<Self>> {
    let conn = &mut get_conn(pool).await?;

    diesel::update(comment::table.filter(comment::creator_id.eq(creator_id)))
      .set((
        comment::content.eq(DELETED_REPLACEMENT_TEXT),
        comment::deleted.eq(true),
        comment::updated.eq(Utc::now()),
      ))
      .get_results::<Self>(conn)
      .await
      .with_lemmy_type(LemmyErrorType::CouldntUpdateComment)
  }

  pub async fn update_removed_for_creator(
    pool: &mut DbPool<'_>,
    creator_id: PersonId,
    removed: bool,
  ) -> LemmyResult<Vec<Self>> {
    let conn = &mut get_conn(pool).await?;
    diesel::update(comment::table.filter(comment::creator_id.eq(creator_id)))
      .set((
        comment::removed.eq(removed),
        comment::updated.eq(Utc::now()),
      ))
      .get_results::<Self>(conn)
      .await
      .with_lemmy_type(LemmyErrorType::CouldntUpdateComment)
  }

  pub async fn update_removed_for_creator_and_community(
    pool: &mut DbPool<'_>,
    creator_id: PersonId,
    community_id: CommunityId,
    removed: bool,
  ) -> LemmyResult<Vec<CommentId>> {
    let conn = &mut get_conn(pool).await?;

    // Diesel can't update from join unfortunately, so you'll need to loop over these
    let comment_ids = comment::table
      .inner_join(post::table)
      .filter(comment::creator_id.eq(creator_id))
      .filter(post::community_id.eq(community_id))
      .select(comment::id)
      .load::<CommentId>(conn)
      .await?;

    let form = &CommentUpdateForm {
      removed: Some(removed),
      ..Default::default()
    };

    for comment_id in &comment_ids {
      Comment::update(&mut conn.into(), *comment_id, form).await?;
    }

    Ok(comment_ids)
  }

  pub async fn update_removed_for_creator_and_instance(
    pool: &mut DbPool<'_>,
    creator_id: PersonId,
    instance_id: InstanceId,
    removed: bool,
  ) -> Result<Vec<CommentId>, Error> {
    let conn = &mut get_conn(pool).await?;
    // Diesel can't update from join unfortunately, so you'll need to loop over these
    let community_join = community::table.on(post::community_id.eq(community::id));
    let comment_ids = comment::table
      .inner_join(post::table)
      .inner_join(community_join)
      .filter(comment::creator_id.eq(creator_id))
      .filter(community::instance_id.eq(instance_id))
      .select(comment::id)
      .load::<CommentId>(conn)
      .await?;

    let form = &CommentUpdateForm {
      removed: Some(removed),
      ..Default::default()
    };

    update(comment::table)
      .filter(comment::id.eq_any(comment_ids.clone()))
      .set(form)
      .execute(conn)
      .await?;
    Ok(comment_ids)
  }

  pub async fn create(
    pool: &mut DbPool<'_>,
    comment_form: &CommentInsertForm,
    parent_path: Option<&Ltree>,
  ) -> LemmyResult<Comment> {
    Self::insert_apub(pool, None, comment_form, parent_path).await
  }

  pub async fn insert_apub(
    pool: &mut DbPool<'_>,
    timestamp: Option<DateTime<Utc>>,
    comment_form: &CommentInsertForm,
    parent_path: Option<&Ltree>,
  ) -> LemmyResult<Comment> {
    let conn = &mut get_conn(pool).await?;
    let comment_form = (comment_form, parent_path.map(|p| comment::path.eq(p)));

    if let Some(timestamp) = timestamp {
      insert_into(comment::table)
        .values(comment_form)
        .on_conflict(comment::ap_id)
        .filter_target(coalesce(comment::updated, comment::published).lt(timestamp))
        .do_update()
        .set(comment_form)
        .get_result::<Self>(conn)
        .await
        .with_lemmy_type(LemmyErrorType::CouldntCreateComment)
    } else {
      insert_into(comment::table)
        .values(comment_form)
        .get_result::<Self>(conn)
        .await
        .with_lemmy_type(LemmyErrorType::CouldntCreateComment)
    }
  }

  pub async fn read_from_apub_id(
    pool: &mut DbPool<'_>,
    object_id: Url,
  ) -> LemmyResult<Option<Self>> {
    let conn = &mut get_conn(pool).await?;
    let object_id: DbUrl = object_id.into();
    comment::table
      .filter(comment::ap_id.eq(object_id))
      .first(conn)
      .await
      .optional()
      .with_lemmy_type(LemmyErrorType::NotFound)
  }

  pub fn parent_comment_id(&self) -> Option<CommentId> {
    let mut ltree_split: Vec<&str> = self.path.0.split('.').collect();
    ltree_split.remove(0); // The first is always 0
    if ltree_split.len() > 1 {
      let parent_comment_id = ltree_split.get(ltree_split.len() - 2);
      parent_comment_id.and_then(|p| p.parse::<i32>().map(CommentId).ok())
    } else {
      None
    }
  }
  pub async fn update_hot_rank(pool: &mut DbPool<'_>, comment_id: CommentId) -> LemmyResult<Self> {
    let conn = &mut get_conn(pool).await?;

    diesel::update(comment::table.find(comment_id))
      .set(comment::hot_rank.eq(hot_rank(comment::score, comment::published)))
      .get_result::<Self>(conn)
      .await
      .with_lemmy_type(LemmyErrorType::CouldntUpdateComment)
  }
  pub fn local_url(&self, settings: &Settings) -> LemmyResult<DbUrl> {
    let domain = settings.get_protocol_and_hostname();
    Ok(Url::parse(&format!("{domain}/comment/{}", self.id))?.into())
  }

  /// The comment was created locally and sent back, indicating that the community accepted it
  pub async fn set_not_pending(&self, pool: &mut DbPool<'_>) -> LemmyResult<()> {
    if self.local && self.federation_pending {
      let form = CommentUpdateForm {
        federation_pending: Some(false),
        ..Default::default()
      };
      Comment::update(pool, self.id, &form).await?;
    }
    Ok(())
  }
}

impl Crud for Comment {
  type InsertForm = CommentInsertForm;
  type UpdateForm = CommentUpdateForm;
  type IdType = CommentId;

  /// Use [[Comment::create]]
  async fn create(pool: &mut DbPool<'_>, comment_form: &Self::InsertForm) -> LemmyResult<Self> {
    debug_assert!(false);
    Comment::create(pool, comment_form, None).await
  }

  async fn update(
    pool: &mut DbPool<'_>,
    comment_id: CommentId,
    comment_form: &Self::UpdateForm,
  ) -> LemmyResult<Self> {
    let conn = &mut get_conn(pool).await?;
    diesel::update(comment::table.find(comment_id))
      .set(comment_form)
      .get_result::<Self>(conn)
      .await
      .with_lemmy_type(LemmyErrorType::CouldntUpdateComment)
  }
}

impl Likeable for CommentActions {
  type Form = CommentLikeForm;
  type IdType = CommentId;

  async fn like(pool: &mut DbPool<'_>, form: &Self::Form) -> LemmyResult<Self> {
    let conn = &mut get_conn(pool).await?;
    insert_into(comment_actions::table)
      .values(form)
      .on_conflict((comment_actions::comment_id, comment_actions::person_id))
      .do_update()
      .set(form)
      .returning(Self::as_select())
      .get_result::<Self>(conn)
      .await
      .with_lemmy_type(LemmyErrorType::CouldntLikeComment)
  }
  async fn remove_like(
    pool: &mut DbPool<'_>,
    person_id: PersonId,
    comment_id: Self::IdType,
  ) -> LemmyResult<uplete::Count> {
    let conn = &mut get_conn(pool).await?;
    uplete::new(comment_actions::table.find((person_id, comment_id)))
      .set_null(comment_actions::like_score)
      .set_null(comment_actions::liked)
      .get_result(conn)
      .await
      .with_lemmy_type(LemmyErrorType::CouldntLikeComment)
  }
}

impl Saveable for CommentActions {
  type Form = CommentSavedForm;
  async fn save(pool: &mut DbPool<'_>, form: &Self::Form) -> LemmyResult<Self> {
    let conn = &mut get_conn(pool).await?;
    insert_into(comment_actions::table)
      .values(form)
      .on_conflict((comment_actions::comment_id, comment_actions::person_id))
      .do_update()
      .set(form)
      .returning(Self::as_select())
      .get_result::<Self>(conn)
      .await
      .with_lemmy_type(LemmyErrorType::CouldntSaveComment)
  }
  async fn unsave(pool: &mut DbPool<'_>, form: &Self::Form) -> LemmyResult<uplete::Count> {
    let conn = &mut get_conn(pool).await?;
    uplete::new(comment_actions::table.find((form.person_id, form.comment_id)))
      .set_null(comment_actions::saved)
      .get_result(conn)
      .await
      .with_lemmy_type(LemmyErrorType::CouldntSaveComment)
  }
}

impl CommentActions {
  pub async fn read(
    pool: &mut DbPool<'_>,
    comment_id: CommentId,
    person_id: PersonId,
  ) -> LemmyResult<Self> {
    let conn = &mut get_conn(pool).await?;
    comment_actions::table
      .find((person_id, comment_id))
      .select(Self::as_select())
      .first(conn)
      .await
      .with_lemmy_type(LemmyErrorType::NotFound)
  }
}

#[cfg(test)]
mod tests {

  use super::*;
  use crate::{
    newtypes::LanguageId,
    source::{
      community::{Community, CommunityInsertForm},
      instance::Instance,
      person::{Person, PersonInsertForm},
      post::{Post, PostInsertForm},
    },
    traits::{Crud, Likeable, Saveable},
    utils::{build_db_pool_for_tests, uplete, RANK_DEFAULT},
  };
  use diesel_ltree::Ltree;
  use lemmy_utils::error::LemmyResult;
  use pretty_assertions::assert_eq;
  use serial_test::serial;
  use url::Url;

  #[tokio::test]
  #[serial]
  async fn test_crud() -> LemmyResult<()> {
    let pool = &build_db_pool_for_tests();
    let pool = &mut pool.into();

    let inserted_instance = Instance::read_or_create(pool, "my_domain.tld".to_string()).await?;

    let new_person = PersonInsertForm::test_form(inserted_instance.id, "terry");

    let inserted_person = Person::create(pool, &new_person).await?;

    let new_community = CommunityInsertForm::new(
      inserted_instance.id,
      "test community".to_string(),
      "nada".to_owned(),
      "pubkey".to_string(),
    );
    let inserted_community = Community::create(pool, &new_community).await?;

    let new_post = PostInsertForm::new(
      "A test post".into(),
      inserted_person.id,
      inserted_community.id,
    );
    let inserted_post = Post::create(pool, &new_post).await?;

    let comment_form = CommentInsertForm::new(
      inserted_person.id,
      inserted_post.id,
      "A test comment".into(),
    );
    let inserted_comment = Comment::create(pool, &comment_form, None).await?;

    let expected_comment = Comment {
      id: inserted_comment.id,
      content: "A test comment".into(),
      creator_id: inserted_person.id,
      post_id: inserted_post.id,
      removed: false,
      deleted: false,
      path: Ltree(format!("0.{}", inserted_comment.id)),
      published: inserted_comment.published,
      updated: None,
      ap_id: Url::parse(&format!(
        "https://lemmy-alpha/comment/{}",
        inserted_comment.id
      ))?
      .into(),
      distinguished: false,
      local: true,
      language_id: LanguageId::default(),
      child_count: 1,
      controversy_rank: 0.0,
      downvotes: 0,
      upvotes: 1,
      score: 1,
      hot_rank: RANK_DEFAULT,
      report_count: 0,
      unresolved_report_count: 0,
      federation_pending: false,
    };

    let child_comment_form = CommentInsertForm::new(
      inserted_person.id,
      inserted_post.id,
      "A child comment".into(),
    );
    let inserted_child_comment =
      Comment::create(pool, &child_comment_form, Some(&inserted_comment.path)).await?;

    // Comment Like
    let comment_like_form = CommentLikeForm::new(inserted_person.id, inserted_comment.id, 1);

    let inserted_comment_like = CommentActions::like(pool, &comment_like_form).await?;
    assert_eq!(Some(1), inserted_comment_like.like_score);

    // Comment Saved
    let comment_saved_form = CommentSavedForm::new(inserted_person.id, inserted_comment.id);
    let inserted_comment_saved = CommentActions::save(pool, &comment_saved_form).await?;
    assert!(inserted_comment_saved.saved.is_some());

    let comment_update_form = CommentUpdateForm {
      content: Some("A test comment".into()),
      ..Default::default()
    };

    let updated_comment = Comment::update(pool, inserted_comment.id, &comment_update_form).await?;

    let read_comment = Comment::read(pool, inserted_comment.id).await?;
    let like_removed =
      CommentActions::remove_like(pool, inserted_person.id, inserted_comment.id).await?;
    let saved_removed = CommentActions::unsave(pool, &comment_saved_form).await?;
    let num_deleted = Comment::delete(pool, inserted_comment.id).await?;
    Comment::delete(pool, inserted_child_comment.id).await?;
    Post::delete(pool, inserted_post.id).await?;
    Community::delete(pool, inserted_community.id).await?;
    Person::delete(pool, inserted_person.id).await?;
    Instance::delete(pool, inserted_instance.id).await?;

    assert_eq!(expected_comment, read_comment);
    assert_eq!(expected_comment, updated_comment);
    assert_eq!(
      format!("0.{}.{}", expected_comment.id, inserted_child_comment.id),
      inserted_child_comment.path.0,
    );
    assert_eq!(uplete::Count::only_updated(1), like_removed);
    assert_eq!(uplete::Count::only_deleted(1), saved_removed);
    assert_eq!(1, num_deleted);

    Ok(())
  }

  #[tokio::test]
  #[serial]
  async fn test_aggregates() -> LemmyResult<()> {
    let pool = &build_db_pool_for_tests();
    let pool = &mut pool.into();

    let inserted_instance = Instance::read_or_create(pool, "my_domain.tld".to_string()).await?;

    let new_person = PersonInsertForm::test_form(inserted_instance.id, "thommy_comment_agg");

    let inserted_person = Person::create(pool, &new_person).await?;

    let another_person = PersonInsertForm::test_form(inserted_instance.id, "jerry_comment_agg");

    let another_inserted_person = Person::create(pool, &another_person).await?;

    let new_community = CommunityInsertForm::new(
      inserted_instance.id,
      "TIL_comment_agg".into(),
      "nada".to_owned(),
      "pubkey".to_string(),
    );
    let inserted_community = Community::create(pool, &new_community).await?;

    let new_post = PostInsertForm::new(
      "A test post".into(),
      inserted_person.id,
      inserted_community.id,
    );
    let inserted_post = Post::create(pool, &new_post).await?;

    let comment_form = CommentInsertForm::new(
      inserted_person.id,
      inserted_post.id,
      "A test comment".into(),
    );
    let inserted_comment = Comment::create(pool, &comment_form, None).await?;

    let child_comment_form = CommentInsertForm::new(
      inserted_person.id,
      inserted_post.id,
      "A test comment".into(),
    );
    let _inserted_child_comment =
      Comment::create(pool, &child_comment_form, Some(&inserted_comment.path)).await?;

    let comment_like = CommentLikeForm::new(inserted_person.id, inserted_comment.id, 1);

    CommentActions::like(pool, &comment_like).await?;

    let comment_aggs_before_delete = Comment::read(pool, inserted_comment.id).await?;

    assert_eq!(1, comment_aggs_before_delete.score);
    assert_eq!(1, comment_aggs_before_delete.upvotes);
    assert_eq!(0, comment_aggs_before_delete.downvotes);

    // Add a post dislike from the other person
    let comment_dislike = CommentLikeForm::new(another_inserted_person.id, inserted_comment.id, -1);

    CommentActions::like(pool, &comment_dislike).await?;

    let comment_aggs_after_dislike = Comment::read(pool, inserted_comment.id).await?;

    assert_eq!(0, comment_aggs_after_dislike.score);
    assert_eq!(1, comment_aggs_after_dislike.upvotes);
    assert_eq!(1, comment_aggs_after_dislike.downvotes);

    // Remove the first comment like
    CommentActions::remove_like(pool, inserted_person.id, inserted_comment.id).await?;
    let after_like_remove = Comment::read(pool, inserted_comment.id).await?;
    assert_eq!(-1, after_like_remove.score);
    assert_eq!(0, after_like_remove.upvotes);
    assert_eq!(1, after_like_remove.downvotes);

    // Remove the parent post
    Post::delete(pool, inserted_post.id).await?;

    // Should be none found, since the post was deleted
    let after_delete = Comment::read(pool, inserted_comment.id).await;
    assert!(after_delete.is_err());

    // This should delete all the associated rows, and fire triggers
    Person::delete(pool, another_inserted_person.id).await?;
    let person_num_deleted = Person::delete(pool, inserted_person.id).await?;
    assert_eq!(1, person_num_deleted);

    // Delete the community
    let community_num_deleted = Community::delete(pool, inserted_community.id).await?;
    assert_eq!(1, community_num_deleted);

    Instance::delete(pool, inserted_instance.id).await?;

    Ok(())
  }
}<|MERGE_RESOLUTION|>--- conflicted
+++ resolved
@@ -1,11 +1,6 @@
 use crate::{
   diesel::{DecoratableTarget, OptionalExtension},
-<<<<<<< HEAD
-  newtypes::{CommentId, CommunityId, DbUrl, PersonId},
-  schema::{comment, comment_actions, post},
-=======
   newtypes::{CommentId, DbUrl, InstanceId, PersonId},
->>>>>>> 2f7ce1cb
   source::comment::{
     Comment,
     CommentActions,
@@ -24,9 +19,6 @@
   },
 };
 use chrono::{DateTime, Utc};
-<<<<<<< HEAD
-use diesel::{dsl::insert_into, expression::SelectableHelper, ExpressionMethods, QueryDsl};
-=======
 use diesel::{
   dsl::insert_into,
   expression::SelectableHelper,
@@ -36,7 +28,6 @@
   JoinOnDsl,
   QueryDsl,
 };
->>>>>>> 2f7ce1cb
 use diesel_async::RunQueryDsl;
 use diesel_ltree::Ltree;
 use lemmy_db_schema_file::schema::{comment, comment_actions, community, post};
@@ -102,9 +93,13 @@
       ..Default::default()
     };
 
-    for comment_id in &comment_ids {
-      Comment::update(&mut conn.into(), *comment_id, form).await?;
-    }
+
+update(comment::table)
+      .filter(comment::id.eq_any(comment_ids.clone()))
+      .set(form)
+      .execute(conn)
+      .await?;
+
 
     Ok(comment_ids)
   }
@@ -114,7 +109,7 @@
     creator_id: PersonId,
     instance_id: InstanceId,
     removed: bool,
-  ) -> Result<Vec<CommentId>, Error> {
+  ) -> LemmyResult<Vec<CommentId>> {
     let conn = &mut get_conn(pool).await?;
     // Diesel can't update from join unfortunately, so you'll need to loop over these
     let community_join = community::table.on(post::community_id.eq(community::id));
