use crate::{
  diesel::{DecoratableTarget, OptionalExtension},
  newtypes::{CommentId, DbUrl, PersonId},
  schema::{comment, comment_actions},
  source::comment::{
    Comment,
    CommentActions,
    CommentInsertForm,
    CommentLikeForm,
    CommentSavedForm,
    CommentUpdateForm,
  },
  traits::{Crud, Likeable, Saveable},
  utils::{
    functions::{coalesce, hot_rank},
    get_conn,
    uplete,
    DbPool,
    DELETED_REPLACEMENT_TEXT,
  },
};
use chrono::{DateTime, Utc};
use diesel::{
  dsl::insert_into,
  expression::SelectableHelper,
  result::Error,
  ExpressionMethods,
  QueryDsl,
};
use diesel_async::RunQueryDsl;
use diesel_ltree::Ltree;
use lemmy_utils::{
  error::{LemmyErrorExt, LemmyErrorType, LemmyResult},
  settings::structs::Settings,
};
use url::Url;

impl Comment {
  pub async fn permadelete_for_creator(
    pool: &mut DbPool<'_>,
    for_creator_id: PersonId,
  ) -> Result<Vec<Self>, Error> {
    let conn = &mut get_conn(pool).await?;

    diesel::update(comment::table.filter(comment::creator_id.eq(for_creator_id)))
      .set((
        comment::content.eq(DELETED_REPLACEMENT_TEXT),
        comment::deleted.eq(true),
        comment::updated.eq(Utc::now()),
      ))
      .get_results::<Self>(conn)
      .await
  }

  pub async fn update_removed_for_creator(
    pool: &mut DbPool<'_>,
    for_creator_id: PersonId,
    removed: bool,
  ) -> Result<Vec<Self>, Error> {
    let conn = &mut get_conn(pool).await?;
    diesel::update(comment::table.filter(comment::creator_id.eq(for_creator_id)))
      .set((
        comment::removed.eq(removed),
        comment::updated.eq(Utc::now()),
      ))
      .get_results::<Self>(conn)
      .await
  }

  pub async fn create(
    pool: &mut DbPool<'_>,
    comment_form: &CommentInsertForm,
    parent_path: Option<&Ltree>,
  ) -> Result<Comment, Error> {
    Self::insert_apub(pool, None, comment_form, parent_path).await
  }

  pub async fn insert_apub(
    pool: &mut DbPool<'_>,
    timestamp: Option<DateTime<Utc>>,
    comment_form: &CommentInsertForm,
    parent_path: Option<&Ltree>,
  ) -> Result<Comment, Error> {
    let conn = &mut get_conn(pool).await?;
    let comment_form = (comment_form, parent_path.map(|p| comment::path.eq(p)));

    if let Some(timestamp) = timestamp {
      insert_into(comment::table)
        .values(comment_form)
        .on_conflict(comment::ap_id)
        .filter_target(coalesce(comment::updated, comment::published).lt(timestamp))
        .do_update()
        .set(comment_form)
        .get_result::<Self>(conn)
        .await
    } else {
      insert_into(comment::table)
        .values(comment_form)
        .get_result::<Self>(conn)
        .await
    }
  }

  pub async fn read_from_apub_id(
    pool: &mut DbPool<'_>,
    object_id: Url,
  ) -> Result<Option<Self>, Error> {
    let conn = &mut get_conn(pool).await?;
    let object_id: DbUrl = object_id.into();
    comment::table
      .filter(comment::ap_id.eq(object_id))
      .first(conn)
      .await
      .optional()
  }

  pub fn parent_comment_id(&self) -> Option<CommentId> {
    let mut ltree_split: Vec<&str> = self.path.0.split('.').collect();
    ltree_split.remove(0); // The first is always 0
    if ltree_split.len() > 1 {
      let parent_comment_id = ltree_split.get(ltree_split.len() - 2);
      parent_comment_id.and_then(|p| p.parse::<i32>().map(CommentId).ok())
    } else {
      None
    }
  }
  pub async fn update_hot_rank(
    pool: &mut DbPool<'_>,
    comment_id: CommentId,
  ) -> Result<Self, Error> {
    let conn = &mut get_conn(pool).await?;

    diesel::update(comment::table.find(comment_id))
      .set(comment::hot_rank.eq(hot_rank(comment::score, comment::published)))
      .get_result::<Self>(conn)
      .await
  }
  pub fn local_url(&self, settings: &Settings) -> LemmyResult<DbUrl> {
    let domain = settings.get_protocol_and_hostname();
    Ok(Url::parse(&format!("{domain}/comment/{}", self.id))?.into())
  }
}

<<<<<<< HEAD
/// Selects the comment columns, but gives an empty string for content when
/// deleted or removed, and you're not a mod/admin.
#[diesel::dsl::auto_type]
pub fn comment_select_remove_deletes() -> _ {
  let deleted_or_removed = comment::deleted.or(comment::removed);

  // You can only view the content if it hasn't been removed, or you can mod.
  let can_view_content = not(deleted_or_removed).or(local_user_can_mod());
  let content = case_when(can_view_content, comment::content).otherwise("");

  (
    comment::id,
    comment::creator_id,
    comment::post_id,
    content,
    comment::removed,
    comment::published,
    comment::updated,
    comment::deleted,
    comment::ap_id,
    comment::local,
    comment::path,
    comment::distinguished,
    comment::language_id,
    comment::score,
    comment::upvotes,
    comment::downvotes,
    comment::child_count,
    comment::hot_rank,
    comment::controversy_rank,
    comment::report_count,
    comment::unresolved_report_count,
    comment::pending,
  )
}

=======
>>>>>>> 5fa6a490
impl Crud for Comment {
  type InsertForm = CommentInsertForm;
  type UpdateForm = CommentUpdateForm;
  type IdType = CommentId;

  /// Use [[Comment::create]]
  async fn create(pool: &mut DbPool<'_>, comment_form: &Self::InsertForm) -> Result<Self, Error> {
    debug_assert!(false);
    Comment::create(pool, comment_form, None).await
  }

  async fn update(
    pool: &mut DbPool<'_>,
    comment_id: CommentId,
    comment_form: &Self::UpdateForm,
  ) -> Result<Self, Error> {
    let conn = &mut get_conn(pool).await?;
    diesel::update(comment::table.find(comment_id))
      .set(comment_form)
      .get_result::<Self>(conn)
      .await
  }
}

impl Likeable for CommentActions {
  type Form = CommentLikeForm;
  type IdType = CommentId;

  async fn like(pool: &mut DbPool<'_>, form: &Self::Form) -> LemmyResult<Self> {
    let conn = &mut get_conn(pool).await?;
    insert_into(comment_actions::table)
      .values(form)
      .on_conflict((comment_actions::comment_id, comment_actions::person_id))
      .do_update()
      .set(form)
      .returning(Self::as_select())
      .get_result::<Self>(conn)
      .await
      .with_lemmy_type(LemmyErrorType::CouldntLikeComment)
  }
  async fn remove_like(
    pool: &mut DbPool<'_>,
    person_id: PersonId,
    comment_id: Self::IdType,
  ) -> LemmyResult<uplete::Count> {
    let conn = &mut get_conn(pool).await?;
    uplete::new(comment_actions::table.find((person_id, comment_id)))
      .set_null(comment_actions::like_score)
      .set_null(comment_actions::liked)
      .get_result(conn)
      .await
      .with_lemmy_type(LemmyErrorType::CouldntLikeComment)
  }
}

impl Saveable for CommentActions {
  type Form = CommentSavedForm;
  async fn save(pool: &mut DbPool<'_>, form: &Self::Form) -> LemmyResult<Self> {
    let conn = &mut get_conn(pool).await?;
    insert_into(comment_actions::table)
      .values(form)
      .on_conflict((comment_actions::comment_id, comment_actions::person_id))
      .do_update()
      .set(form)
      .returning(Self::as_select())
      .get_result::<Self>(conn)
      .await
      .with_lemmy_type(LemmyErrorType::CouldntSaveComment)
  }
  async fn unsave(pool: &mut DbPool<'_>, form: &Self::Form) -> LemmyResult<uplete::Count> {
    let conn = &mut get_conn(pool).await?;
    uplete::new(comment_actions::table.find((form.person_id, form.comment_id)))
      .set_null(comment_actions::saved)
      .get_result(conn)
      .await
      .with_lemmy_type(LemmyErrorType::CouldntSaveComment)
  }
}

#[cfg(test)]
mod tests {

  use super::*;
  use crate::{
    newtypes::LanguageId,
    source::{
      community::{Community, CommunityInsertForm},
      instance::Instance,
      person::{Person, PersonInsertForm},
      post::{Post, PostInsertForm},
    },
    traits::{Crud, Likeable, Saveable},
    utils::{build_db_pool_for_tests, uplete, RANK_DEFAULT},
  };
  use diesel_ltree::Ltree;
  use lemmy_utils::error::LemmyResult;
  use pretty_assertions::assert_eq;
  use serial_test::serial;
  use url::Url;

  #[tokio::test]
  #[serial]
  async fn test_crud() -> LemmyResult<()> {
    let pool = &build_db_pool_for_tests();
    let pool = &mut pool.into();

    let inserted_instance = Instance::read_or_create(pool, "my_domain.tld".to_string()).await?;

    let new_person = PersonInsertForm::test_form(inserted_instance.id, "terry");

    let inserted_person = Person::create(pool, &new_person).await?;

    let new_community = CommunityInsertForm::new(
      inserted_instance.id,
      "test community".to_string(),
      "nada".to_owned(),
      "pubkey".to_string(),
    );
    let inserted_community = Community::create(pool, &new_community).await?;

    let new_post = PostInsertForm::new(
      "A test post".into(),
      inserted_person.id,
      inserted_community.id,
    );
    let inserted_post = Post::create(pool, &new_post).await?;

    let comment_form = CommentInsertForm::new(
      inserted_person.id,
      inserted_post.id,
      "A test comment".into(),
    );
    let inserted_comment = Comment::create(pool, &comment_form, None).await?;

    let expected_comment = Comment {
      id: inserted_comment.id,
      content: "A test comment".into(),
      creator_id: inserted_person.id,
      post_id: inserted_post.id,
      removed: false,
      deleted: false,
      path: Ltree(format!("0.{}", inserted_comment.id)),
      published: inserted_comment.published,
      updated: None,
      ap_id: Url::parse(&format!(
        "https://lemmy-alpha/comment/{}",
        inserted_comment.id
      ))?
      .into(),
      distinguished: false,
      local: true,
      language_id: LanguageId::default(),
      child_count: 1,
      controversy_rank: 0.0,
      downvotes: 0,
      upvotes: 1,
      score: 1,
      hot_rank: RANK_DEFAULT,
      report_count: 0,
      unresolved_report_count: 0,
      pending: false,
    };

    let child_comment_form = CommentInsertForm::new(
      inserted_person.id,
      inserted_post.id,
      "A child comment".into(),
    );
    let inserted_child_comment =
      Comment::create(pool, &child_comment_form, Some(&inserted_comment.path)).await?;

    // Comment Like
    let comment_like_form = CommentLikeForm::new(inserted_person.id, inserted_comment.id, 1);

    let inserted_comment_like = CommentActions::like(pool, &comment_like_form).await?;
    assert_eq!(Some(1), inserted_comment_like.like_score);

    // Comment Saved
    let comment_saved_form = CommentSavedForm::new(inserted_person.id, inserted_comment.id);
    let inserted_comment_saved = CommentActions::save(pool, &comment_saved_form).await?;
    assert!(inserted_comment_saved.saved.is_some());

    let comment_update_form = CommentUpdateForm {
      content: Some("A test comment".into()),
      ..Default::default()
    };

    let updated_comment = Comment::update(pool, inserted_comment.id, &comment_update_form).await?;

    let read_comment = Comment::read(pool, inserted_comment.id).await?;
    let like_removed =
      CommentActions::remove_like(pool, inserted_person.id, inserted_comment.id).await?;
    let saved_removed = CommentActions::unsave(pool, &comment_saved_form).await?;
    let num_deleted = Comment::delete(pool, inserted_comment.id).await?;
    Comment::delete(pool, inserted_child_comment.id).await?;
    Post::delete(pool, inserted_post.id).await?;
    Community::delete(pool, inserted_community.id).await?;
    Person::delete(pool, inserted_person.id).await?;
    Instance::delete(pool, inserted_instance.id).await?;

    assert_eq!(expected_comment, read_comment);
    assert_eq!(expected_comment, updated_comment);
    assert_eq!(
      format!("0.{}.{}", expected_comment.id, inserted_child_comment.id),
      inserted_child_comment.path.0,
    );
    assert_eq!(uplete::Count::only_updated(1), like_removed);
    assert_eq!(uplete::Count::only_deleted(1), saved_removed);
    assert_eq!(1, num_deleted);

    Ok(())
  }

  #[tokio::test]
  #[serial]
  async fn test_aggregates() -> LemmyResult<()> {
    let pool = &build_db_pool_for_tests();
    let pool = &mut pool.into();

    let inserted_instance = Instance::read_or_create(pool, "my_domain.tld".to_string()).await?;

    let new_person = PersonInsertForm::test_form(inserted_instance.id, "thommy_comment_agg");

    let inserted_person = Person::create(pool, &new_person).await?;

    let another_person = PersonInsertForm::test_form(inserted_instance.id, "jerry_comment_agg");

    let another_inserted_person = Person::create(pool, &another_person).await?;

    let new_community = CommunityInsertForm::new(
      inserted_instance.id,
      "TIL_comment_agg".into(),
      "nada".to_owned(),
      "pubkey".to_string(),
    );
    let inserted_community = Community::create(pool, &new_community).await?;

    let new_post = PostInsertForm::new(
      "A test post".into(),
      inserted_person.id,
      inserted_community.id,
    );
    let inserted_post = Post::create(pool, &new_post).await?;

    let comment_form = CommentInsertForm::new(
      inserted_person.id,
      inserted_post.id,
      "A test comment".into(),
    );
    let inserted_comment = Comment::create(pool, &comment_form, None).await?;

    let child_comment_form = CommentInsertForm::new(
      inserted_person.id,
      inserted_post.id,
      "A test comment".into(),
    );
    let _inserted_child_comment =
      Comment::create(pool, &child_comment_form, Some(&inserted_comment.path)).await?;

    let comment_like = CommentLikeForm::new(inserted_person.id, inserted_comment.id, 1);

    CommentActions::like(pool, &comment_like).await?;

    let comment_aggs_before_delete = Comment::read(pool, inserted_comment.id).await?;

    assert_eq!(1, comment_aggs_before_delete.score);
    assert_eq!(1, comment_aggs_before_delete.upvotes);
    assert_eq!(0, comment_aggs_before_delete.downvotes);

    // Add a post dislike from the other person
    let comment_dislike = CommentLikeForm::new(another_inserted_person.id, inserted_comment.id, -1);

    CommentActions::like(pool, &comment_dislike).await?;

    let comment_aggs_after_dislike = Comment::read(pool, inserted_comment.id).await?;

    assert_eq!(0, comment_aggs_after_dislike.score);
    assert_eq!(1, comment_aggs_after_dislike.upvotes);
    assert_eq!(1, comment_aggs_after_dislike.downvotes);

    // Remove the first comment like
    CommentActions::remove_like(pool, inserted_person.id, inserted_comment.id).await?;
    let after_like_remove = Comment::read(pool, inserted_comment.id).await?;
    assert_eq!(-1, after_like_remove.score);
    assert_eq!(0, after_like_remove.upvotes);
    assert_eq!(1, after_like_remove.downvotes);

    // Remove the parent post
    Post::delete(pool, inserted_post.id).await?;

    // Should be none found, since the post was deleted
    let after_delete = Comment::read(pool, inserted_comment.id).await;
    assert!(after_delete.is_err());

    // This should delete all the associated rows, and fire triggers
    Person::delete(pool, another_inserted_person.id).await?;
    let person_num_deleted = Person::delete(pool, inserted_person.id).await?;
    assert_eq!(1, person_num_deleted);

    // Delete the community
    let community_num_deleted = Community::delete(pool, inserted_community.id).await?;
    assert_eq!(1, community_num_deleted);

    Instance::delete(pool, inserted_instance.id).await?;

    Ok(())
  }
}<|MERGE_RESOLUTION|>--- conflicted
+++ resolved
@@ -141,45 +141,6 @@
   }
 }
 
-<<<<<<< HEAD
-/// Selects the comment columns, but gives an empty string for content when
-/// deleted or removed, and you're not a mod/admin.
-#[diesel::dsl::auto_type]
-pub fn comment_select_remove_deletes() -> _ {
-  let deleted_or_removed = comment::deleted.or(comment::removed);
-
-  // You can only view the content if it hasn't been removed, or you can mod.
-  let can_view_content = not(deleted_or_removed).or(local_user_can_mod());
-  let content = case_when(can_view_content, comment::content).otherwise("");
-
-  (
-    comment::id,
-    comment::creator_id,
-    comment::post_id,
-    content,
-    comment::removed,
-    comment::published,
-    comment::updated,
-    comment::deleted,
-    comment::ap_id,
-    comment::local,
-    comment::path,
-    comment::distinguished,
-    comment::language_id,
-    comment::score,
-    comment::upvotes,
-    comment::downvotes,
-    comment::child_count,
-    comment::hot_rank,
-    comment::controversy_rank,
-    comment::report_count,
-    comment::unresolved_report_count,
-    comment::pending,
-  )
-}
-
-=======
->>>>>>> 5fa6a490
 impl Crud for Comment {
   type InsertForm = CommentInsertForm;
   type UpdateForm = CommentUpdateForm;
