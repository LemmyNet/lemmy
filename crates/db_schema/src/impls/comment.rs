--- conflicted
+++ resolved
@@ -1,13 +1,6 @@
 use crate::{
   newtypes::{CommentId, DbUrl, PersonId},
-<<<<<<< HEAD
-  schema::{
-    comment::dsl::{ap_id, comment, content, creator_id, deleted, path, removed, updated},
-    comment_actions,
-  },
-=======
-  schema::comment,
->>>>>>> fed6b61e
+  schema::{comment, comment_actions},
   source::comment::{
     Comment,
     CommentInsertForm,
