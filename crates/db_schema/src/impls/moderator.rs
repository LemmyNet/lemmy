--- conflicted
+++ resolved
@@ -286,19 +286,19 @@
 impl Crud for AdminPurgePerson {
   type Form = AdminPurgePersonForm;
   type IdType = i32;
-  fn read(conn: &PgConnection, from_id: i32) -> Result<Self, Error> {
+  fn read(conn: &mut PgConnection, from_id: i32) -> Result<Self, Error> {
     use crate::schema::admin_purge_person::dsl::*;
     admin_purge_person.find(from_id).first::<Self>(conn)
   }
 
-  fn create(conn: &PgConnection, form: &Self::Form) -> Result<Self, Error> {
+  fn create(conn: &mut PgConnection, form: &Self::Form) -> Result<Self, Error> {
     use crate::schema::admin_purge_person::dsl::*;
     insert_into(admin_purge_person)
       .values(form)
       .get_result::<Self>(conn)
   }
 
-  fn update(conn: &PgConnection, from_id: i32, form: &Self::Form) -> Result<Self, Error> {
+  fn update(conn: &mut PgConnection, from_id: i32, form: &Self::Form) -> Result<Self, Error> {
     use crate::schema::admin_purge_person::dsl::*;
     diesel::update(admin_purge_person.find(from_id))
       .set(form)
@@ -309,19 +309,19 @@
 impl Crud for AdminPurgeCommunity {
   type Form = AdminPurgeCommunityForm;
   type IdType = i32;
-  fn read(conn: &PgConnection, from_id: i32) -> Result<Self, Error> {
+  fn read(conn: &mut PgConnection, from_id: i32) -> Result<Self, Error> {
     use crate::schema::admin_purge_community::dsl::*;
     admin_purge_community.find(from_id).first::<Self>(conn)
   }
 
-  fn create(conn: &PgConnection, form: &Self::Form) -> Result<Self, Error> {
+  fn create(conn: &mut PgConnection, form: &Self::Form) -> Result<Self, Error> {
     use crate::schema::admin_purge_community::dsl::*;
     insert_into(admin_purge_community)
       .values(form)
       .get_result::<Self>(conn)
   }
 
-  fn update(conn: &PgConnection, from_id: i32, form: &Self::Form) -> Result<Self, Error> {
+  fn update(conn: &mut PgConnection, from_id: i32, form: &Self::Form) -> Result<Self, Error> {
     use crate::schema::admin_purge_community::dsl::*;
     diesel::update(admin_purge_community.find(from_id))
       .set(form)
@@ -332,19 +332,19 @@
 impl Crud for AdminPurgePost {
   type Form = AdminPurgePostForm;
   type IdType = i32;
-  fn read(conn: &PgConnection, from_id: i32) -> Result<Self, Error> {
+  fn read(conn: &mut PgConnection, from_id: i32) -> Result<Self, Error> {
     use crate::schema::admin_purge_post::dsl::*;
     admin_purge_post.find(from_id).first::<Self>(conn)
   }
 
-  fn create(conn: &PgConnection, form: &Self::Form) -> Result<Self, Error> {
+  fn create(conn: &mut PgConnection, form: &Self::Form) -> Result<Self, Error> {
     use crate::schema::admin_purge_post::dsl::*;
     insert_into(admin_purge_post)
       .values(form)
       .get_result::<Self>(conn)
   }
 
-  fn update(conn: &PgConnection, from_id: i32, form: &Self::Form) -> Result<Self, Error> {
+  fn update(conn: &mut PgConnection, from_id: i32, form: &Self::Form) -> Result<Self, Error> {
     use crate::schema::admin_purge_post::dsl::*;
     diesel::update(admin_purge_post.find(from_id))
       .set(form)
@@ -355,19 +355,19 @@
 impl Crud for AdminPurgeComment {
   type Form = AdminPurgeCommentForm;
   type IdType = i32;
-  fn read(conn: &PgConnection, from_id: i32) -> Result<Self, Error> {
+  fn read(conn: &mut PgConnection, from_id: i32) -> Result<Self, Error> {
     use crate::schema::admin_purge_comment::dsl::*;
     admin_purge_comment.find(from_id).first::<Self>(conn)
   }
 
-  fn create(conn: &PgConnection, form: &Self::Form) -> Result<Self, Error> {
+  fn create(conn: &mut PgConnection, form: &Self::Form) -> Result<Self, Error> {
     use crate::schema::admin_purge_comment::dsl::*;
     insert_into(admin_purge_comment)
       .values(form)
       .get_result::<Self>(conn)
   }
 
-  fn update(conn: &PgConnection, from_id: i32, form: &Self::Form) -> Result<Self, Error> {
+  fn update(conn: &mut PgConnection, from_id: i32, form: &Self::Form) -> Result<Self, Error> {
     use crate::schema::admin_purge_comment::dsl::*;
     diesel::update(admin_purge_comment.find(from_id))
       .set(form)
@@ -388,7 +388,7 @@
   #[test]
   #[serial]
   fn test_crud() {
-    let conn = establish_unpooled_connection();
+    let conn = &mut establish_unpooled_connection();
 
     let new_mod = PersonForm {
       name: "the mod".into(),
@@ -396,7 +396,7 @@
       ..PersonForm::default()
     };
 
-    let inserted_mod = Person::create(&mut conn, &new_mod).unwrap();
+    let inserted_mod = Person::create(conn, &new_mod).unwrap();
 
     let new_person = PersonForm {
       name: "jim2".into(),
@@ -404,7 +404,7 @@
       ..PersonForm::default()
     };
 
-    let inserted_person = Person::create(&mut conn, &new_person).unwrap();
+    let inserted_person = Person::create(conn, &new_person).unwrap();
 
     let new_community = CommunityForm {
       name: "mod_community".to_string(),
@@ -413,7 +413,7 @@
       ..CommunityForm::default()
     };
 
-    let inserted_community = Community::create(&mut conn, &new_community).unwrap();
+    let inserted_community = Community::create(conn, &new_community).unwrap();
 
     let new_post = PostForm {
       name: "A test post thweep".into(),
@@ -422,7 +422,7 @@
       ..PostForm::default()
     };
 
-    let inserted_post = Post::create(&mut conn, &new_post).unwrap();
+    let inserted_post = Post::create(conn, &new_post).unwrap();
 
     let comment_form = CommentForm {
       content: "A test comment".into(),
@@ -431,11 +431,7 @@
       ..CommentForm::default()
     };
 
-<<<<<<< HEAD
-    let inserted_comment = Comment::create(&conn, &comment_form, None).unwrap();
-=======
-    let inserted_comment = Comment::create(&mut conn, &comment_form).unwrap();
->>>>>>> 36cb5120
+    let inserted_comment = Comment::create(conn, &comment_form, None).unwrap();
 
     // Now the actual tests
 
@@ -446,8 +442,8 @@
       reason: None,
       removed: None,
     };
-    let inserted_mod_remove_post = ModRemovePost::create(&mut conn, &mod_remove_post_form).unwrap();
-    let read_mod_remove_post = ModRemovePost::read(&mut conn, inserted_mod_remove_post.id).unwrap();
+    let inserted_mod_remove_post = ModRemovePost::create(conn, &mod_remove_post_form).unwrap();
+    let read_mod_remove_post = ModRemovePost::read(conn, inserted_mod_remove_post.id).unwrap();
     let expected_mod_remove_post = ModRemovePost {
       id: inserted_mod_remove_post.id,
       post_id: inserted_post.id,
@@ -464,8 +460,8 @@
       post_id: inserted_post.id,
       locked: None,
     };
-    let inserted_mod_lock_post = ModLockPost::create(&mut conn, &mod_lock_post_form).unwrap();
-    let read_mod_lock_post = ModLockPost::read(&mut conn, inserted_mod_lock_post.id).unwrap();
+    let inserted_mod_lock_post = ModLockPost::create(conn, &mod_lock_post_form).unwrap();
+    let read_mod_lock_post = ModLockPost::read(conn, inserted_mod_lock_post.id).unwrap();
     let expected_mod_lock_post = ModLockPost {
       id: inserted_mod_lock_post.id,
       post_id: inserted_post.id,
@@ -481,8 +477,8 @@
       post_id: inserted_post.id,
       stickied: None,
     };
-    let inserted_mod_sticky_post = ModStickyPost::create(&mut conn, &mod_sticky_post_form).unwrap();
-    let read_mod_sticky_post = ModStickyPost::read(&mut conn, inserted_mod_sticky_post.id).unwrap();
+    let inserted_mod_sticky_post = ModStickyPost::create(conn, &mod_sticky_post_form).unwrap();
+    let read_mod_sticky_post = ModStickyPost::read(conn, inserted_mod_sticky_post.id).unwrap();
     let expected_mod_sticky_post = ModStickyPost {
       id: inserted_mod_sticky_post.id,
       post_id: inserted_post.id,
@@ -500,9 +496,9 @@
       removed: None,
     };
     let inserted_mod_remove_comment =
-      ModRemoveComment::create(&mut conn, &mod_remove_comment_form).unwrap();
+      ModRemoveComment::create(conn, &mod_remove_comment_form).unwrap();
     let read_mod_remove_comment =
-      ModRemoveComment::read(&mut conn, inserted_mod_remove_comment.id).unwrap();
+      ModRemoveComment::read(conn, inserted_mod_remove_comment.id).unwrap();
     let expected_mod_remove_comment = ModRemoveComment {
       id: inserted_mod_remove_comment.id,
       comment_id: inserted_comment.id,
@@ -522,9 +518,9 @@
       expires: None,
     };
     let inserted_mod_remove_community =
-      ModRemoveCommunity::create(&mut conn, &mod_remove_community_form).unwrap();
+      ModRemoveCommunity::create(conn, &mod_remove_community_form).unwrap();
     let read_mod_remove_community =
-      ModRemoveCommunity::read(&mut conn, inserted_mod_remove_community.id).unwrap();
+      ModRemoveCommunity::read(conn, inserted_mod_remove_community.id).unwrap();
     let expected_mod_remove_community = ModRemoveCommunity {
       id: inserted_mod_remove_community.id,
       community_id: inserted_community.id,
@@ -546,9 +542,9 @@
       expires: None,
     };
     let inserted_mod_ban_from_community =
-      ModBanFromCommunity::create(&mut conn, &mod_ban_from_community_form).unwrap();
+      ModBanFromCommunity::create(conn, &mod_ban_from_community_form).unwrap();
     let read_mod_ban_from_community =
-      ModBanFromCommunity::read(&mut conn, inserted_mod_ban_from_community.id).unwrap();
+      ModBanFromCommunity::read(conn, inserted_mod_ban_from_community.id).unwrap();
     let expected_mod_ban_from_community = ModBanFromCommunity {
       id: inserted_mod_ban_from_community.id,
       community_id: inserted_community.id,
@@ -569,8 +565,8 @@
       banned: None,
       expires: None,
     };
-    let inserted_mod_ban = ModBan::create(&mut conn, &mod_ban_form).unwrap();
-    let read_mod_ban = ModBan::read(&mut conn, inserted_mod_ban.id).unwrap();
+    let inserted_mod_ban = ModBan::create(conn, &mod_ban_form).unwrap();
+    let read_mod_ban = ModBan::read(conn, inserted_mod_ban.id).unwrap();
     let expected_mod_ban = ModBan {
       id: inserted_mod_ban.id,
       mod_person_id: inserted_mod.id,
@@ -590,9 +586,9 @@
       removed: None,
     };
     let inserted_mod_add_community =
-      ModAddCommunity::create(&mut conn, &mod_add_community_form).unwrap();
+      ModAddCommunity::create(conn, &mod_add_community_form).unwrap();
     let read_mod_add_community =
-      ModAddCommunity::read(&mut conn, inserted_mod_add_community.id).unwrap();
+      ModAddCommunity::read(conn, inserted_mod_add_community.id).unwrap();
     let expected_mod_add_community = ModAddCommunity {
       id: inserted_mod_add_community.id,
       community_id: inserted_community.id,
@@ -609,8 +605,8 @@
       other_person_id: inserted_person.id,
       removed: None,
     };
-    let inserted_mod_add = ModAdd::create(&mut conn, &mod_add_form).unwrap();
-    let read_mod_add = ModAdd::read(&mut conn, inserted_mod_add.id).unwrap();
+    let inserted_mod_add = ModAdd::create(conn, &mod_add_form).unwrap();
+    let read_mod_add = ModAdd::read(conn, inserted_mod_add.id).unwrap();
     let expected_mod_add = ModAdd {
       id: inserted_mod_add.id,
       mod_person_id: inserted_mod.id,
@@ -619,11 +615,11 @@
       when_: inserted_mod_add.when_,
     };
 
-    Comment::delete(&mut conn, inserted_comment.id).unwrap();
-    Post::delete(&mut conn, inserted_post.id).unwrap();
-    Community::delete(&mut conn, inserted_community.id).unwrap();
-    Person::delete(&mut conn, inserted_person.id).unwrap();
-    Person::delete(&mut conn, inserted_mod.id).unwrap();
+    Comment::delete(conn, inserted_comment.id).unwrap();
+    Post::delete(conn, inserted_post.id).unwrap();
+    Community::delete(conn, inserted_community.id).unwrap();
+    Person::delete(conn, inserted_person.id).unwrap();
+    Person::delete(conn, inserted_mod.id).unwrap();
 
     assert_eq!(expected_mod_remove_post, read_mod_remove_post);
     assert_eq!(expected_mod_lock_post, read_mod_lock_post);
