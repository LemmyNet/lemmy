--- conflicted
+++ resolved
@@ -396,11 +396,8 @@
   }
 
   #[tokio::test]
-<<<<<<< HEAD
-=======
-  #[serial]
   async fn test_counts() -> LemmyResult<()> {
-    let pool = &build_db_pool_for_tests();
+    let pool = &build_db_pool_for_tests().await;
     let pool = &mut pool.into();
     let data = setup(pool).await?;
 
@@ -456,8 +453,6 @@
   }
 
   #[tokio::test]
-  #[serial]
->>>>>>> b624037a
   async fn test_multi_community_apub() -> LemmyResult<()> {
     let pool = &build_db_pool_for_tests().await;
     let pool = &mut pool.into();
