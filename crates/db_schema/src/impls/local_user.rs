use crate::{
  newtypes::{CommunityId, DbUrl, LanguageId, LocalUserId, PersonId},
  source::{
    actor_language::LocalUserLanguage,
    local_user::{LocalUser, LocalUserInsertForm, LocalUserUpdateForm},
    site::Site,
  },
  utils::{
    functions::{coalesce, lower},
    get_conn,
    now,
    DbPool,
  },
};
use bcrypt::{hash, DEFAULT_COST};
use diesel::{
  dsl::{insert_into, not, IntervalDsl},
  result::Error,
  CombineDsl,
  ExpressionMethods,
  JoinOnDsl,
  QueryDsl,
};
use diesel_async::RunQueryDsl;
<<<<<<< HEAD
use lemmy_db_schema_file::{
  enums::CommunityVisibility,
  schema::{community, community_actions, local_user, person, registration_application},
};
use lemmy_utils::{
  email::{lang_str_to_lang, translations::Lang},
  error::{LemmyErrorExt, LemmyErrorType, LemmyResult},
};
=======
use lemmy_utils::error::{LemmyErrorExt, LemmyErrorType, LemmyResult};
>>>>>>> 972b7e1e

impl LocalUser {
  pub async fn create(
    pool: &mut DbPool<'_>,
    form: &LocalUserInsertForm,
    languages: Vec<LanguageId>,
  ) -> LemmyResult<LocalUser> {
    let conn = &mut get_conn(pool).await?;
    let mut form_with_encrypted_password = form.clone();

    if let Some(password_encrypted) = &form.password_encrypted {
      let password_hash = hash(password_encrypted, DEFAULT_COST)?;
      form_with_encrypted_password.password_encrypted = Some(password_hash);
    }

    let local_user_ = insert_into(local_user::table)
      .values(form_with_encrypted_password)
      .get_result::<Self>(conn)
      .await?;

    LocalUserLanguage::update(pool, languages, local_user_.id).await?;

    Ok(local_user_)
  }

  pub async fn update(
    pool: &mut DbPool<'_>,
    local_user_id: LocalUserId,
    form: &LocalUserUpdateForm,
  ) -> Result<usize, Error> {
    let conn = &mut get_conn(pool).await?;
    let res = diesel::update(local_user::table.find(local_user_id))
      .set(form)
      .execute(conn)
      .await;
    // Diesel will throw an error if the query is all Nones (not updating anything), ignore this.
    match res {
      Err(Error::QueryBuilderError(_)) => Ok(0),
      other => other,
    }
  }

  pub async fn delete(pool: &mut DbPool<'_>, id: LocalUserId) -> Result<usize, Error> {
    let conn = &mut *get_conn(pool).await?;
    diesel::delete(local_user::table.find(id))
      .execute(conn)
      .await
  }

  pub async fn update_password(
    pool: &mut DbPool<'_>,
    local_user_id: LocalUserId,
    new_password: &str,
  ) -> LemmyResult<Self> {
    let conn = &mut get_conn(pool).await?;
    let password_hash = hash(new_password, DEFAULT_COST)?;

    diesel::update(local_user::table.find(local_user_id))
      .set((local_user::password_encrypted.eq(password_hash),))
      .get_result::<Self>(conn)
      .await
      .with_lemmy_type(LemmyErrorType::CouldntUpdateUser)
  }

  pub async fn set_all_users_email_verified(pool: &mut DbPool<'_>) -> Result<Vec<Self>, Error> {
    let conn = &mut get_conn(pool).await?;
    diesel::update(local_user::table)
      .set(local_user::email_verified.eq(true))
      .get_results::<Self>(conn)
      .await
  }

  pub async fn set_all_users_registration_applications_accepted(
    pool: &mut DbPool<'_>,
  ) -> Result<Vec<Self>, Error> {
    let conn = &mut get_conn(pool).await?;
    diesel::update(local_user::table)
      .set(local_user::accepted_application.eq(true))
      .get_results::<Self>(conn)
      .await
  }

  pub async fn delete_old_denied_local_users(pool: &mut DbPool<'_>) -> Result<usize, Error> {
    let conn = &mut get_conn(pool).await?;

    // Make sure:
    // - An admin has interacted with the application
    // - The app is older than a week
    // - The accepted_application is false
    let old_denied_registrations = registration_application::table
      .filter(registration_application::admin_id.is_not_null())
      .filter(registration_application::published.lt(now() - 1.week()))
      .select(registration_application::local_user_id);

    // Delete based on join logic is here:
    // https://stackoverflow.com/questions/60836040/how-do-i-perform-a-delete-with-sub-query-in-diesel-against-a-postgres-database
    let local_users = local_user::table
      .filter(local_user::id.eq_any(old_denied_registrations))
      .filter(not(local_user::accepted_application))
      .select(local_user::person_id);

    // Delete the person rows, which should automatically clear the local_user ones
    let persons = person::table.filter(person::id.eq_any(local_users));

    diesel::delete(persons).execute(conn).await
  }

  pub async fn check_is_email_taken(pool: &mut DbPool<'_>, email: &str) -> LemmyResult<()> {
    use diesel::dsl::{exists, select};
    let conn = &mut get_conn(pool).await?;
    select(not(exists(local_user::table.filter(
      lower(coalesce(local_user::email, "")).eq(email.to_lowercase()),
    ))))
    .get_result::<bool>(conn)
    .await?
    .then_some(())
    .ok_or(LemmyErrorType::EmailAlreadyExists.into())
  }

  // TODO: maybe move this and pass in LocalUserView
  pub async fn export_backup(
    pool: &mut DbPool<'_>,
    person_id_: PersonId,
  ) -> Result<UserBackupLists, Error> {
    use lemmy_db_schema_file::schema::{
      comment,
      comment_actions,
      community,
      community_actions,
      instance,
      instance_actions,
      person_actions,
      post,
      post_actions,
    };
    let conn = &mut get_conn(pool).await?;

    let followed_communities = community_actions::table
      .filter(community_actions::followed.is_not_null())
      .filter(community_actions::person_id.eq(person_id_))
      .inner_join(community::table)
      .select(community::ap_id)
      .get_results(conn)
      .await?;

    let saved_posts = post_actions::table
      .filter(post_actions::saved.is_not_null())
      .filter(post_actions::person_id.eq(person_id_))
      .inner_join(post::table)
      .select(post::ap_id)
      .get_results(conn)
      .await?;

    let saved_comments = comment_actions::table
      .filter(comment_actions::saved.is_not_null())
      .filter(comment_actions::person_id.eq(person_id_))
      .inner_join(comment::table)
      .select(comment::ap_id)
      .get_results(conn)
      .await?;

    let blocked_communities = community_actions::table
      .filter(community_actions::blocked.is_not_null())
      .filter(community_actions::person_id.eq(person_id_))
      .inner_join(community::table)
      .select(community::ap_id)
      .get_results(conn)
      .await?;

    let blocked_users = person_actions::table
      .filter(person_actions::blocked.is_not_null())
      .filter(person_actions::person_id.eq(person_id_))
      .inner_join(person::table.on(person_actions::target_id.eq(person::id)))
      .select(person::ap_id)
      .get_results(conn)
      .await?;

    let blocked_instances = instance_actions::table
      .filter(instance_actions::blocked.is_not_null())
      .filter(instance_actions::person_id.eq(person_id_))
      .inner_join(instance::table)
      .select(instance::domain)
      .get_results(conn)
      .await?;

    // TODO: use join for parallel queries?

    Ok(UserBackupLists {
      followed_communities,
      saved_posts,
      saved_comments,
      blocked_communities,
      blocked_users,
      blocked_instances,
    })
  }

  /// Checks to make sure the acting admin is higher than the target admin
  pub async fn is_higher_admin_check(
    pool: &mut DbPool<'_>,
    admin_person_id: PersonId,
    target_person_ids: Vec<PersonId>,
  ) -> LemmyResult<()> {
    let conn = &mut get_conn(pool).await?;

    // Build the list of persons
    let mut persons = target_person_ids;
    persons.push(admin_person_id);
    persons.dedup();

    let res = local_user::table
      .filter(local_user::admin.eq(true))
      .filter(local_user::person_id.eq_any(persons))
      .order_by(local_user::id)
      // This does a limit 1 select first
      .first::<LocalUser>(conn)
      .await?;

    // If the first result sorted by published is the acting admin
    if res.person_id == admin_person_id {
      Ok(())
    } else {
      Err(LemmyErrorType::NotHigherAdmin)?
    }
  }

  /// Checks to make sure the acting moderator is higher than the target moderator
  pub async fn is_higher_mod_or_admin_check(
    pool: &mut DbPool<'_>,
    for_community_id: CommunityId,
    admin_person_id: PersonId,
    target_person_ids: Vec<PersonId>,
  ) -> LemmyResult<()> {
    let conn = &mut get_conn(pool).await?;

    // Build the list of persons
    let mut persons = target_person_ids;
    persons.push(admin_person_id);
    persons.dedup();

    let admins = local_user::table
      .filter(local_user::admin.eq(true))
      .filter(local_user::person_id.eq_any(&persons))
      .order_by(local_user::id)
      .select(local_user::person_id);

    let mods = community_actions::table
      .filter(community_actions::became_moderator.is_not_null())
      .filter(community_actions::community_id.eq(for_community_id))
      .filter(community_actions::person_id.eq_any(&persons))
      .order_by(community_actions::became_moderator)
      .select(community_actions::person_id);

    let res = admins.union_all(mods).get_results::<PersonId>(conn).await?;
    let first_person = res.as_slice().first().ok_or(LemmyErrorType::NotHigherMod)?;

    // If the first result sorted by published is the acting mod
    if *first_person == admin_person_id {
      Ok(())
    } else {
      Err(LemmyErrorType::NotHigherMod)?
    }
  }
}

/// Adds some helper functions for an optional LocalUser
pub trait LocalUserOptionHelper {
  fn person_id(&self) -> Option<PersonId>;
  fn local_user_id(&self) -> Option<LocalUserId>;
  fn show_bot_accounts(&self) -> bool;
  fn show_read_posts(&self) -> bool;
  fn is_admin(&self) -> bool;
  fn show_nsfw(&self, site: &Site) -> bool;
  fn hide_media(&self) -> bool;
  fn visible_communities_only<Q>(&self, query: Q) -> Q
  where
    Q: diesel::query_dsl::methods::FilterDsl<
      diesel::dsl::Eq<community::visibility, CommunityVisibility>,
      Output = Q,
    >;
}

impl LocalUserOptionHelper for Option<&LocalUser> {
  fn person_id(&self) -> Option<PersonId> {
    self.map(|l| l.person_id)
  }

  fn local_user_id(&self) -> Option<LocalUserId> {
    self.map(|l| l.id)
  }

  fn show_bot_accounts(&self) -> bool {
    self.map(|l| l.show_bot_accounts).unwrap_or(true)
  }

  fn show_read_posts(&self) -> bool {
    self.map(|l| l.show_read_posts).unwrap_or(true)
  }

  fn is_admin(&self) -> bool {
    self.map(|l| l.admin).unwrap_or(false)
  }

  fn show_nsfw(&self, site: &Site) -> bool {
    self
      .map(|l| l.show_nsfw)
      .unwrap_or(site.content_warning.is_some())
  }

  fn hide_media(&self) -> bool {
    self.map(|l| l.hide_media).unwrap_or(false)
  }

  // TODO: use this function for private community checks, but the generics get extremely confusing
  fn visible_communities_only<Q>(&self, query: Q) -> Q
  where
    Q: diesel::query_dsl::methods::FilterDsl<
      diesel::dsl::Eq<community::visibility, CommunityVisibility>,
      Output = Q,
    >,
  {
    if self.is_none() {
      query.filter(community::visibility.eq(CommunityVisibility::Public))
    } else {
      query
    }
  }
}

impl LocalUserInsertForm {
  pub fn test_form(person_id: PersonId) -> Self {
    Self::new(person_id, Some(String::new()))
  }

  pub fn test_form_admin(person_id: PersonId) -> Self {
    LocalUserInsertForm {
      admin: Some(true),
      ..Self::test_form(person_id)
    }
  }
}

pub struct UserBackupLists {
  pub followed_communities: Vec<DbUrl>,
  pub saved_posts: Vec<DbUrl>,
  pub saved_comments: Vec<DbUrl>,
  pub blocked_communities: Vec<DbUrl>,
  pub blocked_users: Vec<DbUrl>,
  pub blocked_instances: Vec<String>,
}

#[cfg(test)]
mod tests {
  use crate::{
    source::{
      instance::Instance,
      local_user::{LocalUser, LocalUserInsertForm},
      person::{Person, PersonInsertForm},
    },
    traits::Crud,
    utils::build_db_pool_for_tests,
  };
  use lemmy_utils::error::LemmyResult;
  use serial_test::serial;

  #[tokio::test]
  #[serial]
  async fn test_admin_higher_check() -> LemmyResult<()> {
    let pool = &build_db_pool_for_tests();
    let pool = &mut pool.into();

    let inserted_instance = Instance::read_or_create(pool, "my_domain.tld".to_string()).await?;

    let fiona_person = PersonInsertForm::test_form(inserted_instance.id, "fiona");
    let inserted_fiona_person = Person::create(pool, &fiona_person).await?;

    let fiona_local_user_form = LocalUserInsertForm::test_form_admin(inserted_fiona_person.id);
    let _inserted_fiona_local_user =
      LocalUser::create(pool, &fiona_local_user_form, vec![]).await?;

    let delores_person = PersonInsertForm::test_form(inserted_instance.id, "delores");
    let inserted_delores_person = Person::create(pool, &delores_person).await?;
    let delores_local_user_form = LocalUserInsertForm::test_form_admin(inserted_delores_person.id);
    let _inserted_delores_local_user =
      LocalUser::create(pool, &delores_local_user_form, vec![]).await?;

    let admin_person_ids = vec![inserted_fiona_person.id, inserted_delores_person.id];

    // Make sure fiona is marked as a higher admin than delores, and vice versa
    let fiona_higher_check =
      LocalUser::is_higher_admin_check(pool, inserted_fiona_person.id, admin_person_ids.clone())
        .await;
    assert!(fiona_higher_check.is_ok());

    // This should throw an error, since delores was added later
    let delores_higher_check =
      LocalUser::is_higher_admin_check(pool, inserted_delores_person.id, admin_person_ids).await;
    assert!(delores_higher_check.is_err());

    Instance::delete(pool, inserted_instance.id).await?;

    Ok(())
  }

  #[tokio::test]
  #[serial]
  async fn test_email_taken() -> LemmyResult<()> {
    let pool = &build_db_pool_for_tests();
    let pool = &mut pool.into();

    let darwin_email = "charles.darwin@gmail.com";

    let inserted_instance = Instance::read_or_create(pool, "my_domain.tld".to_string()).await?;

    let darwin_person = PersonInsertForm::test_form(inserted_instance.id, "darwin");
    let inserted_darwin_person = Person::create(pool, &darwin_person).await?;

    let mut darwin_local_user_form =
      LocalUserInsertForm::test_form_admin(inserted_darwin_person.id);
    darwin_local_user_form.email = Some(darwin_email.into());
    let _inserted_darwin_local_user =
      LocalUser::create(pool, &darwin_local_user_form, vec![]).await?;

    let check = LocalUser::check_is_email_taken(pool, darwin_email).await;
    assert!(check.is_err());

    let passed_check = LocalUser::check_is_email_taken(pool, "not_charles@gmail.com").await;
    assert!(passed_check.is_ok());

    Ok(())
  }
}<|MERGE_RESOLUTION|>--- conflicted
+++ resolved
@@ -22,18 +22,11 @@
   QueryDsl,
 };
 use diesel_async::RunQueryDsl;
-<<<<<<< HEAD
 use lemmy_db_schema_file::{
   enums::CommunityVisibility,
   schema::{community, community_actions, local_user, person, registration_application},
 };
-use lemmy_utils::{
-  email::{lang_str_to_lang, translations::Lang},
-  error::{LemmyErrorExt, LemmyErrorType, LemmyResult},
-};
-=======
 use lemmy_utils::error::{LemmyErrorExt, LemmyErrorType, LemmyResult};
->>>>>>> 972b7e1e
 
 impl LocalUser {
   pub async fn create(
