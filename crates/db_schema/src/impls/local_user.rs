--- conflicted
+++ resolved
@@ -13,7 +13,9 @@
 
 mod safe_settings_type {
   use crate::{
-    schema::local_user::columns::*, source::local_user::LocalUser, traits::ToSafeSettings,
+    schema::local_user::columns::*,
+    source::local_user::LocalUser,
+    traits::ToSafeSettings,
   };
 
   type Columns = (
@@ -115,13 +117,8 @@
   fn delete(conn: &mut PgConnection, local_user_id: LocalUserId) -> Result<usize, Error> {
     diesel::delete(local_user.find(local_user_id)).execute(conn)
   }
-<<<<<<< HEAD
-  fn create(conn: &PgConnection, form: &LocalUserForm) -> Result<Self, Error> {
+  fn create(conn: &mut PgConnection, form: &LocalUserForm) -> Result<Self, Error> {
     let local_user_ = insert_into(local_user)
-=======
-  fn create(conn: &mut PgConnection, form: &LocalUserForm) -> Result<Self, Error> {
-    insert_into(local_user)
->>>>>>> 36cb5120
       .values(form)
       .get_result::<Self>(conn)?;
     // initialize with all languages
