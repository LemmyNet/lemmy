use crate::{
  diesel::{BoolExpressionMethods, NullableExpressionMethods, OptionalExtension},
  newtypes::{CommunityId, DbUrl, PersonId, PostId},
  schema::{community, community_aggregates, person, post, post_actions},
  source::post::{
    Post,
    PostActionsCursor,
    PostHide,
    PostHideForm,
    PostInsertForm,
    PostLike,
    PostLikeForm,
    PostRead,
    PostReadForm,
    PostSaved,
    PostSavedForm,
    PostUpdateForm,
  },
  traits::{Crud, Likeable, Saveable},
  utils::{
    functions::{coalesce, hot_rank, scaled_rank},
    get_conn,
    now,
    uplete,
    DbPool,
    DELETED_REPLACEMENT_TEXT,
    FETCH_LIMIT_MAX,
    SITEMAP_DAYS,
    SITEMAP_LIMIT,
  },
};
use ::url::Url;
use chrono::{DateTime, Utc};
use diesel::{
  dsl::{count, insert_into, not},
  expression::SelectableHelper,
  result::Error,
  DecoratableTarget,
  ExpressionMethods,
  JoinOnDsl,
  QueryDsl,
  TextExpressionMethods,
};
use diesel_async::RunQueryDsl;
use lemmy_utils::{
  error::{LemmyErrorExt, LemmyErrorType, LemmyResult},
  settings::structs::Settings,
};

#[async_trait]
impl Crud for Post {
  type InsertForm = PostInsertForm;
  type UpdateForm = PostUpdateForm;
  type IdType = PostId;

  async fn create(pool: &mut DbPool<'_>, form: &Self::InsertForm) -> Result<Self, Error> {
    let conn = &mut get_conn(pool).await?;
    insert_into(post::table)
      .values(form)
      .get_result::<Self>(conn)
      .await
  }

  async fn update(
    pool: &mut DbPool<'_>,
    post_id: PostId,
    new_post: &Self::UpdateForm,
  ) -> Result<Self, Error> {
    let conn = &mut get_conn(pool).await?;
    diesel::update(post::table.find(post_id))
      .set(new_post)
      .get_result::<Self>(conn)
      .await
  }
}

impl Post {
  pub async fn read_xx(pool: &mut DbPool<'_>, id: PostId) -> Result<Self, Error> {
    let conn = &mut *get_conn(pool).await?;
    post::table.find(id).first(conn).await
  }
  pub async fn insert_apub(
    pool: &mut DbPool<'_>,
    timestamp: DateTime<Utc>,
    form: &PostInsertForm,
  ) -> Result<Self, Error> {
    let conn = &mut get_conn(pool).await?;
    insert_into(post::table)
      .values(form)
      .on_conflict(post::ap_id)
      .filter_target(coalesce(post::updated, post::published).lt(timestamp))
      .do_update()
      .set(form)
      .get_result::<Self>(conn)
      .await
  }

  pub async fn list_featured_for_community(
    pool: &mut DbPool<'_>,
    the_community_id: CommunityId,
  ) -> Result<Vec<Self>, Error> {
    let conn = &mut get_conn(pool).await?;
    post::table
      .filter(post::community_id.eq(the_community_id))
      .filter(post::deleted.eq(false))
      .filter(post::removed.eq(false))
      .filter(post::featured_community.eq(true))
      .then_order_by(post::published.desc())
      .limit(FETCH_LIMIT_MAX)
      .load::<Self>(conn)
      .await
  }

  pub async fn list_for_sitemap(
    pool: &mut DbPool<'_>,
  ) -> Result<Vec<(DbUrl, chrono::DateTime<Utc>)>, Error> {
    let conn = &mut get_conn(pool).await?;
    post::table
      .select((post::ap_id, coalesce(post::updated, post::published)))
      .filter(post::local.eq(true))
      .filter(post::deleted.eq(false))
      .filter(post::removed.eq(false))
      .filter(post::published.ge(Utc::now().naive_utc() - SITEMAP_DAYS))
      .order(post::published.desc())
      .limit(SITEMAP_LIMIT)
      .load::<(DbUrl, chrono::DateTime<Utc>)>(conn)
      .await
  }

  pub async fn permadelete_for_creator(
    pool: &mut DbPool<'_>,
    for_creator_id: PersonId,
  ) -> Result<Vec<Self>, Error> {
    let conn = &mut get_conn(pool).await?;

    diesel::update(post::table.filter(post::creator_id.eq(for_creator_id)))
      .set((
        post::name.eq(DELETED_REPLACEMENT_TEXT),
        post::url.eq(Option::<&str>::None),
        post::body.eq(DELETED_REPLACEMENT_TEXT),
        post::deleted.eq(true),
        post::updated.eq(Utc::now()),
      ))
      .get_results::<Self>(conn)
      .await
  }

  pub async fn update_removed_for_creator(
    pool: &mut DbPool<'_>,
    for_creator_id: PersonId,
    for_community_id: Option<CommunityId>,
    removed: bool,
  ) -> Result<Vec<Self>, Error> {
    let conn = &mut get_conn(pool).await?;

    let mut update = diesel::update(post::table).into_boxed();
    update = update.filter(post::creator_id.eq(for_creator_id));

    if let Some(for_community_id) = for_community_id {
      update = update.filter(post::community_id.eq(for_community_id));
    }

    update
      .set((post::removed.eq(removed), post::updated.eq(Utc::now())))
      .get_results::<Self>(conn)
      .await
  }

  pub fn is_post_creator(person_id: PersonId, post_creator_id: PersonId) -> bool {
    person_id == post_creator_id
  }

  pub async fn read_from_apub_id(
    pool: &mut DbPool<'_>,
    object_id: Url,
  ) -> Result<Option<Self>, Error> {
    let conn = &mut get_conn(pool).await?;
    let object_id: DbUrl = object_id.into();
    post::table
      .filter(post::ap_id.eq(object_id))
      .filter(post::scheduled_publish_time.is_null())
      .first(conn)
      .await
      .optional()
  }

  pub async fn fetch_pictrs_posts_for_creator(
    pool: &mut DbPool<'_>,
    for_creator_id: PersonId,
  ) -> Result<Vec<Self>, Error> {
    let conn = &mut get_conn(pool).await?;
    let pictrs_search = "%pictrs/image%";

    post::table
      .filter(post::creator_id.eq(for_creator_id))
      .filter(post::url.like(pictrs_search))
      .load::<Self>(conn)
      .await
  }

  /// Sets the url and thumbnails fields to None
  pub async fn remove_pictrs_post_images_and_thumbnails_for_creator(
    pool: &mut DbPool<'_>,
    for_creator_id: PersonId,
  ) -> Result<Vec<Self>, Error> {
    let conn = &mut get_conn(pool).await?;
    let pictrs_search = "%pictrs/image%";

    diesel::update(
      post::table
        .filter(post::creator_id.eq(for_creator_id))
        .filter(post::url.like(pictrs_search)),
    )
    .set((
      post::url.eq::<Option<String>>(None),
      post::thumbnail_url.eq::<Option<String>>(None),
    ))
    .get_results::<Self>(conn)
    .await
  }

  pub async fn fetch_pictrs_posts_for_community(
    pool: &mut DbPool<'_>,
    for_community_id: CommunityId,
  ) -> Result<Vec<Self>, Error> {
    let conn = &mut get_conn(pool).await?;
    let pictrs_search = "%pictrs/image%";
    post::table
      .filter(post::community_id.eq(for_community_id))
      .filter(post::url.like(pictrs_search))
      .load::<Self>(conn)
      .await
  }

  /// Sets the url and thumbnails fields to None
  pub async fn remove_pictrs_post_images_and_thumbnails_for_community(
    pool: &mut DbPool<'_>,
    for_community_id: CommunityId,
  ) -> Result<Vec<Self>, Error> {
    let conn = &mut get_conn(pool).await?;
    let pictrs_search = "%pictrs/image%";

    diesel::update(
      post::table
        .filter(post::community_id.eq(for_community_id))
        .filter(post::url.like(pictrs_search)),
    )
    .set((
      post::url.eq::<Option<String>>(None),
      post::thumbnail_url.eq::<Option<String>>(None),
    ))
    .get_results::<Self>(conn)
    .await
  }

  pub async fn user_scheduled_post_count(
    person_id: PersonId,
    pool: &mut DbPool<'_>,
  ) -> Result<i64, Error> {
    let conn = &mut get_conn(pool).await?;

    post::table
      .inner_join(person::table)
      .inner_join(community::table)
      // find all posts which have scheduled_publish_time that is in the  future
      .filter(post::scheduled_publish_time.is_not_null())
      .filter(coalesce(post::scheduled_publish_time, now()).gt(now()))
      // make sure the post and community are still around
      .filter(not(post::deleted.or(post::removed)))
      .filter(not(community::removed.or(community::deleted)))
      // only posts by specified user
      .filter(post::creator_id.eq(person_id))
      .select(count(post::id))
      .first::<i64>(conn)
      .await
  }

<<<<<<< HEAD
  pub async fn update_ranks(pool: &mut DbPool<'_>, post_id: PostId) -> Result<Self, Error> {
    let conn = &mut get_conn(pool).await?;

    // Diesel can't update based on a join, which is necessary for the scaled_rank
    // https://github.com/diesel-rs/diesel/issues/1478
    // Just select the metrics we need manually, for now, since its a single post anyway

    let interactions_month = community_aggregates::table
      .select(community_aggregates::interactions_month)
      .inner_join(post::table.on(community_aggregates::community_id.eq(post::community_id)))
      .filter(post::id.eq(post_id))
      .first::<i64>(conn)
      .await?;

    diesel::update(post::table.find(post_id))
      .set((
        post::hot_rank.eq(hot_rank(post::score, post::published)),
        post::hot_rank_active.eq(hot_rank(post::score, post::newest_comment_time_necro)),
        post::scaled_rank.eq(scaled_rank(
          post::score,
          post::published,
          interactions_month,
        )),
      ))
      .get_result::<Self>(conn)
      .await
=======
  pub fn local_url(&self, settings: &Settings) -> LemmyResult<DbUrl> {
    let domain = settings.get_protocol_and_hostname();
    Ok(Url::parse(&format!("{domain}/post/{}", self.id))?.into())
>>>>>>> d8a4fd61
  }
}

#[async_trait]
impl Likeable for PostLike {
  type Form = PostLikeForm;
  type IdType = PostId;
  async fn like(pool: &mut DbPool<'_>, post_like_form: &PostLikeForm) -> Result<Self, Error> {
    let conn = &mut get_conn(pool).await?;
    insert_into(post_actions::table)
      .values(post_like_form)
      .on_conflict((post_actions::post_id, post_actions::person_id))
      .do_update()
      .set(post_like_form)
      .returning(Self::as_select())
      .get_result::<Self>(conn)
      .await
  }
  async fn remove(
    pool: &mut DbPool<'_>,
    person_id: PersonId,
    post_id: PostId,
  ) -> Result<uplete::Count, Error> {
    let conn = &mut get_conn(pool).await?;
    uplete::new(post_actions::table.find((person_id, post_id)))
      .set_null(post_actions::like_score)
      .set_null(post_actions::liked)
      .get_result(conn)
      .await
  }
}

#[async_trait]
impl Saveable for PostSaved {
  type Form = PostSavedForm;
  async fn save(pool: &mut DbPool<'_>, post_saved_form: &PostSavedForm) -> Result<Self, Error> {
    let conn = &mut get_conn(pool).await?;
    insert_into(post_actions::table)
      .values(post_saved_form)
      .on_conflict((post_actions::post_id, post_actions::person_id))
      .do_update()
      .set(post_saved_form)
      .returning(Self::as_select())
      .get_result::<Self>(conn)
      .await
  }
  async fn unsave(
    pool: &mut DbPool<'_>,
    post_saved_form: &PostSavedForm,
  ) -> Result<uplete::Count, Error> {
    let conn = &mut get_conn(pool).await?;
    uplete::new(post_actions::table.find((post_saved_form.person_id, post_saved_form.post_id)))
      .set_null(post_actions::saved)
      .get_result(conn)
      .await
  }
}

impl PostRead {
  pub async fn mark_as_read(
    pool: &mut DbPool<'_>,
    post_read_form: &PostReadForm,
  ) -> LemmyResult<usize> {
    Self::mark_many_as_read(pool, &[post_read_form.post_id], post_read_form.person_id).await
  }

  pub async fn mark_as_unread(
    pool: &mut DbPool<'_>,
    post_read_form: &PostReadForm,
  ) -> Result<uplete::Count, Error> {
    let conn = &mut get_conn(pool).await?;

    uplete::new(
      post_actions::table
        .filter(post_actions::post_id.eq(post_read_form.post_id))
        .filter(post_actions::person_id.eq(post_read_form.person_id)),
    )
    .set_null(post_actions::read)
    .get_result(conn)
    .await
  }

  pub async fn mark_many_as_read(
    pool: &mut DbPool<'_>,
    post_ids: &[PostId],
    person_id: PersonId,
  ) -> LemmyResult<usize> {
    let conn = &mut get_conn(pool).await?;

    let forms = post_ids
      .iter()
      .map(|post_id| (PostReadForm::new(*post_id, person_id)))
      .collect::<Vec<_>>();

    insert_into(post_actions::table)
      .values(forms)
      .on_conflict((post_actions::person_id, post_actions::post_id))
      .do_update()
      .set(post_actions::read.eq(now().nullable()))
      .execute(conn)
      .await
      .with_lemmy_type(LemmyErrorType::CouldntMarkPostAsRead)
  }
}

impl PostHide {
  pub async fn hide(
    pool: &mut DbPool<'_>,
    post_id: PostId,
    person_id: PersonId,
  ) -> Result<usize, Error> {
    let conn = &mut get_conn(pool).await?;

    let form = &PostHideForm::new(post_id, person_id);
    insert_into(post_actions::table)
      .values(form)
      .on_conflict((post_actions::person_id, post_actions::post_id))
      .do_update()
      .set(form)
      .execute(conn)
      .await
  }

  pub async fn unhide(
    pool: &mut DbPool<'_>,
    post_id_: PostId,
    person_id_: PersonId,
  ) -> Result<uplete::Count, Error> {
    let conn = &mut get_conn(pool).await?;

    uplete::new(
      post_actions::table
        .filter(post_actions::post_id.eq(post_id_))
        .filter(post_actions::person_id.eq(person_id_)),
    )
    .set_null(post_actions::hidden)
    .get_result(conn)
    .await
  }
}

impl PostActionsCursor {
  pub async fn read(
    pool: &mut DbPool<'_>,
    post_id: PostId,
    person_id: Option<PersonId>,
  ) -> Result<Self, Error> {
    let conn = &mut get_conn(pool).await?;

    Ok(if let Some(person_id) = person_id {
      post_actions::table
        .find((person_id, post_id))
        .select(Self::as_select())
        .first(conn)
        .await
        .optional()?
        .unwrap_or_default()
    } else {
      Default::default()
    })
  }
}

#[cfg(test)]
mod tests {
  use crate::{
    newtypes::InstanceId,
    source::{
      comment::{Comment, CommentInsertForm, CommentUpdateForm},
      community::{Community, CommunityInsertForm},
      instance::Instance,
      person::{Person, PersonInsertForm},
      post::{
        Post,
        PostInsertForm,
        PostLike,
        PostLikeForm,
        PostRead,
        PostReadForm,
        PostSaved,
        PostSavedForm,
        PostUpdateForm,
      },
    },
    traits::{Crud, Likeable, Saveable},
    utils::{build_db_pool_for_tests, uplete},
  };
  use chrono::{DateTime, Utc};
  use diesel::result::Error;
  use lemmy_utils::error::LemmyResult;
  use pretty_assertions::assert_eq;
  use serial_test::serial;
  use url::Url;

  #[tokio::test]
  #[serial]
  async fn test_crud() -> LemmyResult<()> {
    let pool = &build_db_pool_for_tests();
    let pool = &mut pool.into();

    let inserted_instance = Instance::read_or_create(pool, "my_domain.tld".to_string()).await?;

    let new_person = PersonInsertForm::test_form(inserted_instance.id, "jim");

    let inserted_person = Person::create(pool, &new_person).await?;

    let new_community = CommunityInsertForm::new(
      inserted_instance.id,
      "test community_3".to_string(),
      "nada".to_owned(),
      "pubkey".to_string(),
    );

    let inserted_community = Community::create(pool, &new_community).await?;

    let new_post = PostInsertForm::new(
      "A test post".into(),
      inserted_person.id,
      inserted_community.id,
    );
    let inserted_post = Post::create(pool, &new_post).await?;

    let new_post2 = PostInsertForm::new(
      "A test post 2".into(),
      inserted_person.id,
      inserted_community.id,
    );
    let inserted_post2 = Post::create(pool, &new_post2).await?;

    let new_scheduled_post = PostInsertForm {
      scheduled_publish_time: Some(DateTime::from_timestamp_nanos(i64::MAX)),
      ..PostInsertForm::new("beans".into(), inserted_person.id, inserted_community.id)
    };
    let inserted_scheduled_post = Post::create(pool, &new_scheduled_post).await?;

    let expected_post = Post {
      id: inserted_post.id,
      name: "A test post".into(),
      url: None,
      body: None,
      alt_text: None,
      creator_id: inserted_person.id,
      community_id: inserted_community.id,
      published: inserted_post.published,
      removed: false,
      locked: false,
      nsfw: false,
      deleted: false,
      updated: None,
      embed_title: None,
      embed_description: None,
      embed_video_url: None,
      thumbnail_url: None,
      ap_id: Url::parse(&format!("https://lemmy-alpha/post/{}", inserted_post.id))?.into(),
      local: true,
      language_id: Default::default(),
      featured_community: false,
      featured_local: false,
      url_content_type: None,
      scheduled_publish_time: None,
      comments: 0,
      controversy_rank: 0.0,
      downvotes: 0,
      upvotes: 0,
      score: 0,
      hot_rank: 0.0,
      hot_rank_active: 0.0,
      instance_id: InstanceId(0),
      newest_comment_time: Utc::now(),
      newest_comment_time_necro: Utc::now(),
      report_count: 0,scaled_rank: 0.0,unresolved_report_count: 0
    };

    // Post Like
    let post_like_form = PostLikeForm::new(inserted_post.id, inserted_person.id, 1);

    let inserted_post_like = PostLike::like(pool, &post_like_form).await?;

    let expected_post_like = PostLike {
      post_id: inserted_post.id,
      person_id: inserted_person.id,
      published: inserted_post_like.published,
      score: 1,
    };

    // Post Save
    let post_saved_form = PostSavedForm::new(inserted_post.id, inserted_person.id);

    let inserted_post_saved = PostSaved::save(pool, &post_saved_form).await?;

    let expected_post_saved = PostSaved {
      post_id: inserted_post.id,
      person_id: inserted_person.id,
      published: inserted_post_saved.published,
    };

    // Mark 2 posts as read
    let post_read_form_1 = PostReadForm::new(inserted_post.id, inserted_person.id);
    PostRead::mark_as_read(pool, &post_read_form_1).await?;
    let post_read_form_2 = PostReadForm::new(inserted_post2.id, inserted_person.id);
    PostRead::mark_as_read(pool, &post_read_form_2).await?;

    let read_post = Post::read(pool, inserted_post.id).await?;

    let new_post_update = PostUpdateForm {
      name: Some("A test post".into()),
      ..Default::default()
    };
    let updated_post = Post::update(pool, inserted_post.id, &new_post_update).await?;

    // Scheduled post count
    let scheduled_post_count = Post::user_scheduled_post_count(inserted_person.id, pool).await?;
    assert_eq!(1, scheduled_post_count);

    let like_removed = PostLike::remove(pool, inserted_person.id, inserted_post.id).await?;
    assert_eq!(uplete::Count::only_updated(1), like_removed);
    let saved_removed = PostSaved::unsave(pool, &post_saved_form).await?;
    assert_eq!(uplete::Count::only_updated(1), saved_removed);

    let read_remove_form_1 = PostReadForm::new(inserted_post.id, inserted_person.id);
    let read_removed_1 = PostRead::mark_as_unread(pool, &read_remove_form_1).await?;
    assert_eq!(uplete::Count::only_deleted(1), read_removed_1);

    let read_remove_form_2 = PostReadForm::new(inserted_post2.id, inserted_person.id);
    let read_removed_2 = PostRead::mark_as_unread(pool, &read_remove_form_2).await?;
    assert_eq!(uplete::Count::only_deleted(1), read_removed_2);

    let num_deleted = Post::delete(pool, inserted_post.id).await?
      + Post::delete(pool, inserted_post2.id).await?
      + Post::delete(pool, inserted_scheduled_post.id).await?;

    assert_eq!(3, num_deleted);
    Community::delete(pool, inserted_community.id).await?;
    Person::delete(pool, inserted_person.id).await?;
    Instance::delete(pool, inserted_instance.id).await?;

    assert_eq!(expected_post, read_post);
    assert_eq!(expected_post, inserted_post);
    assert_eq!(expected_post, updated_post);
    assert_eq!(expected_post_like, inserted_post_like);
    assert_eq!(expected_post_saved, inserted_post_saved);

    Ok(())
  }

  #[tokio::test]
  #[serial]
  async fn test_aggregates() -> Result<(), Error> {
    let pool = &build_db_pool_for_tests();
    let pool = &mut pool.into();

    let inserted_instance = Instance::read_or_create(pool, "my_domain.tld".to_string()).await?;

    let new_person = PersonInsertForm::test_form(inserted_instance.id, "thommy_community_agg");

    let inserted_person = Person::create(pool, &new_person).await?;

    let another_person = PersonInsertForm::test_form(inserted_instance.id, "jerry_community_agg");

    let another_inserted_person = Person::create(pool, &another_person).await?;

    let new_community = CommunityInsertForm::new(
      inserted_instance.id,
      "TIL_community_agg".into(),
      "nada".to_owned(),
      "pubkey".to_string(),
    );
    let inserted_community = Community::create(pool, &new_community).await?;

    let new_post = PostInsertForm::new(
      "A test post".into(),
      inserted_person.id,
      inserted_community.id,
    );
    let inserted_post = Post::create(pool, &new_post).await?;

    let comment_form = CommentInsertForm::new(
      inserted_person.id,
      inserted_post.id,
      "A test comment".into(),
    );
    let inserted_comment = Comment::create(pool, &comment_form, None).await?;

    let child_comment_form = CommentInsertForm::new(
      inserted_person.id,
      inserted_post.id,
      "A test comment".into(),
    );
    let inserted_child_comment =
      Comment::create(pool, &child_comment_form, Some(&inserted_comment.path)).await?;

    let post_like = PostLikeForm::new(inserted_post.id, inserted_person.id, 1);

    PostLike::like(pool, &post_like).await?;

    let post_aggs_before_delete = Post::read(pool, inserted_post.id).await?;

    assert_eq!(2, post_aggs_before_delete.comments);
    assert_eq!(1, post_aggs_before_delete.score);
    assert_eq!(1, post_aggs_before_delete.upvotes);
    assert_eq!(0, post_aggs_before_delete.downvotes);

    // Add a post dislike from the other person
    let post_dislike = PostLikeForm::new(inserted_post.id, another_inserted_person.id, -1);

    PostLike::like(pool, &post_dislike).await?;

    let post_aggs_after_dislike = Post::read(pool, inserted_post.id).await?;

    assert_eq!(2, post_aggs_after_dislike.comments);
    assert_eq!(0, post_aggs_after_dislike.score);
    assert_eq!(1, post_aggs_after_dislike.upvotes);
    assert_eq!(1, post_aggs_after_dislike.downvotes);

    // Remove the comments
    Comment::delete(pool, inserted_comment.id).await?;
    Comment::delete(pool, inserted_child_comment.id).await?;
    let after_comment_delete = Post::read(pool, inserted_post.id).await?;
    assert_eq!(0, after_comment_delete.comments);
    assert_eq!(0, after_comment_delete.score);
    assert_eq!(1, after_comment_delete.upvotes);
    assert_eq!(1, after_comment_delete.downvotes);

    // Remove the first post like
    PostLike::remove(pool, inserted_person.id, inserted_post.id).await?;
    let after_like_remove = Post::read(pool, inserted_post.id).await?;
    assert_eq!(0, after_like_remove.comments);
    assert_eq!(-1, after_like_remove.score);
    assert_eq!(0, after_like_remove.upvotes);
    assert_eq!(1, after_like_remove.downvotes);

    // This should delete all the associated rows, and fire triggers
    Person::delete(pool, another_inserted_person.id).await?;
    let person_num_deleted = Person::delete(pool, inserted_person.id).await?;
    assert_eq!(1, person_num_deleted);

    // Delete the community
    let community_num_deleted = Community::delete(pool, inserted_community.id).await?;
    assert_eq!(1, community_num_deleted);

    // Should be none found, since the creator was deleted
    let after_delete = Post::read(pool, inserted_post.id).await;
    assert!(after_delete.is_err());

    Instance::delete(pool, inserted_instance.id).await?;

    Ok(())
  }

  #[tokio::test]
  #[serial]
  async fn test_aggregates_soft_delete() -> Result<(), Error> {
    let pool = &build_db_pool_for_tests();
    let pool = &mut pool.into();

    let inserted_instance = Instance::read_or_create(pool, "my_domain.tld".to_string()).await?;

    let new_person = PersonInsertForm::test_form(inserted_instance.id, "thommy_community_agg");

    let inserted_person = Person::create(pool, &new_person).await?;

    let new_community = CommunityInsertForm::new(
      inserted_instance.id,
      "TIL_community_agg".into(),
      "nada".to_owned(),
      "pubkey".to_string(),
    );
    let inserted_community = Community::create(pool, &new_community).await?;

    let new_post = PostInsertForm::new(
      "A test post".into(),
      inserted_person.id,
      inserted_community.id,
    );
    let inserted_post = Post::create(pool, &new_post).await?;

    let comment_form = CommentInsertForm::new(
      inserted_person.id,
      inserted_post.id,
      "A test comment".into(),
    );

    let inserted_comment = Comment::create(pool, &comment_form, None).await?;

    let post_aggregates_before = Post::read(pool, inserted_post.id).await?;
    assert_eq!(1, post_aggregates_before.comments);

    Comment::update(
      pool,
      inserted_comment.id,
      &CommentUpdateForm {
        removed: Some(true),
        ..Default::default()
      },
    )
    .await?;

    let post_aggregates_after_remove = Post::read(pool, inserted_post.id).await?;
    assert_eq!(0, post_aggregates_after_remove.comments);

    Comment::update(
      pool,
      inserted_comment.id,
      &CommentUpdateForm {
        removed: Some(false),
        ..Default::default()
      },
    )
    .await?;

    Comment::update(
      pool,
      inserted_comment.id,
      &CommentUpdateForm {
        deleted: Some(true),
        ..Default::default()
      },
    )
    .await?;

    let post_aggregates_after_delete = Post::read(pool, inserted_post.id).await?;
    assert_eq!(0, post_aggregates_after_delete.comments);

    Comment::update(
      pool,
      inserted_comment.id,
      &CommentUpdateForm {
        removed: Some(true),
        ..Default::default()
      },
    )
    .await?;

    let post_aggregates_after_delete_remove = Post::read(pool, inserted_post.id).await?;
    assert_eq!(0, post_aggregates_after_delete_remove.comments);

    Comment::delete(pool, inserted_comment.id).await?;
    Post::delete(pool, inserted_post.id).await?;
    Person::delete(pool, inserted_person.id).await?;
    Community::delete(pool, inserted_community.id).await?;
    Instance::delete(pool, inserted_instance.id).await?;

    Ok(())
  }
}<|MERGE_RESOLUTION|>--- conflicted
+++ resolved
@@ -275,7 +275,6 @@
       .await
   }
 
-<<<<<<< HEAD
   pub async fn update_ranks(pool: &mut DbPool<'_>, post_id: PostId) -> Result<Self, Error> {
     let conn = &mut get_conn(pool).await?;
 
@@ -302,11 +301,10 @@
       ))
       .get_result::<Self>(conn)
       .await
-=======
+    }
   pub fn local_url(&self, settings: &Settings) -> LemmyResult<DbUrl> {
     let domain = settings.get_protocol_and_hostname();
     Ok(Url::parse(&format!("{domain}/post/{}", self.id))?.into())
->>>>>>> d8a4fd61
   }
 }
 
