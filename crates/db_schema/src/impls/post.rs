use crate::{
  diesel::{BoolExpressionMethods, OptionalExtension},
  newtypes::{CommunityId, DbUrl, PersonId, PostId},
  schema::{community, person, post, post_hide, post_like, post_read, post_saved},
  source::post::{
    Post,
    PostHide,
    PostHideForm,
    PostInsertForm,
    PostLike,
    PostLikeForm,
    PostRead,
    PostReadForm,
    PostSaved,
    PostSavedForm,
    PostUpdateForm,
  },
  traits::{Crud, Likeable, Saveable},
  utils::{
    functions::coalesce,
    get_conn,
    naive_now,
    now,
    DbPool,
    DELETED_REPLACEMENT_TEXT,
    FETCH_LIMIT_MAX,
    SITEMAP_DAYS,
    SITEMAP_LIMIT,
  },
};
use ::url::Url;
use chrono::{DateTime, Utc};
use diesel::{
  dsl::{count, insert_into, not},
  result::Error,
  DecoratableTarget,
  ExpressionMethods,
  QueryDsl,
  TextExpressionMethods,
};
use diesel_async::RunQueryDsl;

#[async_trait]
impl Crud for Post {
  type InsertForm = PostInsertForm;
  type UpdateForm = PostUpdateForm;
  type IdType = PostId;

  async fn create(pool: &mut DbPool<'_>, form: &Self::InsertForm) -> Result<Self, Error> {
    let conn = &mut get_conn(pool).await?;
    insert_into(post::table)
      .values(form)
      .get_result::<Self>(conn)
      .await
  }

  async fn update(
    pool: &mut DbPool<'_>,
    post_id: PostId,
    new_post: &Self::UpdateForm,
  ) -> Result<Self, Error> {
    let conn = &mut get_conn(pool).await?;
    diesel::update(post::table.find(post_id))
      .set(new_post)
      .get_result::<Self>(conn)
      .await
  }
}

impl Post {
  pub async fn read_xx(pool: &mut DbPool<'_>, id: PostId) -> Result<Self, Error> {
    let conn = &mut *get_conn(pool).await?;
    post::table.find(id).first(conn).await
  }
  pub async fn insert_apub(
    pool: &mut DbPool<'_>,
    timestamp: DateTime<Utc>,
    form: &PostInsertForm,
  ) -> Result<Self, Error> {
    let conn = &mut get_conn(pool).await?;
    insert_into(post::table)
      .values(form)
      .on_conflict(post::ap_id)
      .filter_target(coalesce(post::updated, post::published).lt(timestamp))
      .do_update()
      .set(form)
      .get_result::<Self>(conn)
      .await
  }

  pub async fn list_featured_for_community(
    pool: &mut DbPool<'_>,
    the_community_id: CommunityId,
  ) -> Result<Vec<Self>, Error> {
    let conn = &mut get_conn(pool).await?;
    post::table
      .filter(post::community_id.eq(the_community_id))
      .filter(post::deleted.eq(false))
      .filter(post::removed.eq(false))
      .filter(post::featured_community.eq(true))
      .then_order_by(post::published.desc())
      .limit(FETCH_LIMIT_MAX)
      .load::<Self>(conn)
      .await
  }

  pub async fn list_for_sitemap(
    pool: &mut DbPool<'_>,
  ) -> Result<Vec<(DbUrl, chrono::DateTime<Utc>)>, Error> {
    let conn = &mut get_conn(pool).await?;
    post::table
      .select((post::ap_id, coalesce(post::updated, post::published)))
      .filter(post::local.eq(true))
      .filter(post::deleted.eq(false))
      .filter(post::removed.eq(false))
      .filter(
        post::published.ge(Utc::now().naive_utc() - SITEMAP_DAYS.expect("TimeDelta out of bounds")),
      )
      .order(post::published.desc())
      .limit(SITEMAP_LIMIT)
      .load::<(DbUrl, chrono::DateTime<Utc>)>(conn)
      .await
  }

  pub async fn permadelete_for_creator(
    pool: &mut DbPool<'_>,
    for_creator_id: PersonId,
  ) -> Result<Vec<Self>, Error> {
    let conn = &mut get_conn(pool).await?;

    diesel::update(post::table.filter(post::creator_id.eq(for_creator_id)))
      .set((
        post::name.eq(DELETED_REPLACEMENT_TEXT),
        post::url.eq(Option::<&str>::None),
        post::body.eq(DELETED_REPLACEMENT_TEXT),
        post::deleted.eq(true),
        post::updated.eq(naive_now()),
      ))
      .get_results::<Self>(conn)
      .await
  }

  pub async fn update_removed_for_creator(
    pool: &mut DbPool<'_>,
    for_creator_id: PersonId,
    for_community_id: Option<CommunityId>,
    new_removed: bool,
  ) -> Result<Vec<Self>, Error> {
    let conn = &mut get_conn(pool).await?;

    let mut update = diesel::update(post::table).into_boxed();
    update = update.filter(post::creator_id.eq(for_creator_id));

    if let Some(for_community_id) = for_community_id {
      update = update.filter(post::community_id.eq(for_community_id));
    }

    update
      .set((post::removed.eq(new_removed), post::updated.eq(naive_now())))
      .get_results::<Self>(conn)
      .await
  }

  pub fn is_post_creator(person_id: PersonId, post_creator_id: PersonId) -> bool {
    person_id == post_creator_id
  }

  pub async fn read_from_apub_id(
    pool: &mut DbPool<'_>,
    object_id: Url,
  ) -> Result<Option<Self>, Error> {
    let conn = &mut get_conn(pool).await?;
    let object_id: DbUrl = object_id.into();
    post::table
      .filter(post::ap_id.eq(object_id))
      .filter(post::scheduled_publish_time.is_null())
      .first(conn)
      .await
      .optional()
  }

  pub async fn fetch_pictrs_posts_for_creator(
    pool: &mut DbPool<'_>,
    for_creator_id: PersonId,
  ) -> Result<Vec<Self>, Error> {
    let conn = &mut get_conn(pool).await?;
    let pictrs_search = "%pictrs/image%";

    post::table
      .filter(post::creator_id.eq(for_creator_id))
      .filter(post::url.like(pictrs_search))
      .load::<Self>(conn)
      .await
  }

  /// Sets the url and thumbnails fields to None
  pub async fn remove_pictrs_post_images_and_thumbnails_for_creator(
    pool: &mut DbPool<'_>,
    for_creator_id: PersonId,
  ) -> Result<Vec<Self>, Error> {
    let conn = &mut get_conn(pool).await?;
    let pictrs_search = "%pictrs/image%";

    diesel::update(
      post::table
        .filter(post::creator_id.eq(for_creator_id))
        .filter(post::url.like(pictrs_search)),
    )
    .set((
      post::url.eq::<Option<String>>(None),
      post::thumbnail_url.eq::<Option<String>>(None),
    ))
    .get_results::<Self>(conn)
    .await
  }

  pub async fn fetch_pictrs_posts_for_community(
    pool: &mut DbPool<'_>,
    for_community_id: CommunityId,
  ) -> Result<Vec<Self>, Error> {
    let conn = &mut get_conn(pool).await?;
    let pictrs_search = "%pictrs/image%";
    post::table
      .filter(post::community_id.eq(for_community_id))
      .filter(post::url.like(pictrs_search))
      .load::<Self>(conn)
      .await
  }

  /// Sets the url and thumbnails fields to None
  pub async fn remove_pictrs_post_images_and_thumbnails_for_community(
    pool: &mut DbPool<'_>,
    for_community_id: CommunityId,
  ) -> Result<Vec<Self>, Error> {
    let conn = &mut get_conn(pool).await?;
    let pictrs_search = "%pictrs/image%";

    diesel::update(
      post::table
        .filter(post::community_id.eq(for_community_id))
        .filter(post::url.like(pictrs_search)),
    )
    .set((
      post::url.eq::<Option<String>>(None),
      post::thumbnail_url.eq::<Option<String>>(None),
    ))
    .get_results::<Self>(conn)
    .await
  }

  pub async fn user_scheduled_post_count(
    person_id: PersonId,
    pool: &mut DbPool<'_>,
  ) -> Result<i64, Error> {
    let conn = &mut get_conn(pool).await?;

    post::table
      .inner_join(person::table)
      .inner_join(community::table)
      // find all posts which have scheduled_publish_time that is in the  future
      .filter(post::scheduled_publish_time.is_not_null())
      .filter(coalesce(post::scheduled_publish_time, now()).gt(now()))
      // make sure the post and community are still around
      .filter(not(post::deleted.or(post::removed)))
      .filter(not(community::removed.or(community::deleted)))
      // only posts by specified user
      .filter(post::creator_id.eq(person_id))
      .select(count(post::id))
      .first::<i64>(conn)
      .await
  }
}

#[async_trait]
impl Likeable for PostLike {
  type Form = PostLikeForm;
  type IdType = PostId;
  async fn like(pool: &mut DbPool<'_>, post_like_form: &PostLikeForm) -> Result<Self, Error> {
    let conn = &mut get_conn(pool).await?;
    insert_into(post_like::table)
      .values(post_like_form)
      .on_conflict((post_like::post_id, post_like::person_id))
      .do_update()
      .set(post_like_form)
      .get_result::<Self>(conn)
      .await
  }
  async fn remove(
    pool: &mut DbPool<'_>,
    person_id: PersonId,
    post_id: PostId,
  ) -> Result<usize, Error> {
    let conn = &mut get_conn(pool).await?;
    diesel::delete(post_like::table.find((person_id, post_id)))
      .execute(conn)
      .await
  }
}

#[async_trait]
impl Saveable for PostSaved {
  type Form = PostSavedForm;
  async fn save(pool: &mut DbPool<'_>, post_saved_form: &PostSavedForm) -> Result<Self, Error> {
    let conn = &mut get_conn(pool).await?;
    insert_into(post_saved::table)
      .values(post_saved_form)
      .on_conflict((post_saved::post_id, post_saved::person_id))
      .do_update()
      .set(post_saved_form)
      .get_result::<Self>(conn)
      .await
  }
  async fn unsave(pool: &mut DbPool<'_>, post_saved_form: &PostSavedForm) -> Result<usize, Error> {
    let conn = &mut get_conn(pool).await?;
    diesel::delete(post_saved::table.find((post_saved_form.person_id, post_saved_form.post_id)))
      .execute(conn)
      .await
  }
}

impl PostRead {
  pub async fn mark_as_read(
    pool: &mut DbPool<'_>,
    post_id: PostId,
    person_id: PersonId,
  ) -> Result<usize, Error> {
    let conn = &mut get_conn(pool).await?;

    let form = PostReadForm { post_id, person_id };

    insert_into(post_read::table)
      .values(form)
      .on_conflict_do_nothing()
      .execute(conn)
      .await
  }

  pub async fn mark_as_unread(
    pool: &mut DbPool<'_>,
    post_id_: PostId,
    person_id_: PersonId,
  ) -> Result<usize, Error> {
    let conn = &mut get_conn(pool).await?;

    let read_post = post_read::table
      .filter(post_read::post_id.eq(post_id_))
      .filter(post_read::person_id.eq(person_id_));

    diesel::delete(read_post).execute(conn).await
  }
}

impl PostHide {
  pub async fn hide(
    pool: &mut DbPool<'_>,
    post_id: PostId,
    person_id: PersonId,
  ) -> Result<usize, Error> {
    let conn = &mut get_conn(pool).await?;

    let form = PostHideForm { post_id, person_id };
    insert_into(post_hide::table)
      .values(form)
      .on_conflict_do_nothing()
      .execute(conn)
      .await
  }

  pub async fn unhide(
    pool: &mut DbPool<'_>,
    post_id_: PostId,
    person_id_: PersonId,
  ) -> Result<usize, Error> {
    let conn = &mut get_conn(pool).await?;

    let hidden_post = post_hide::table
      .filter(post_hide::post_id.eq(post_id_))
      .filter(post_hide::person_id.eq(person_id_));

    diesel::delete(hidden_post).execute(conn).await
  }
}

#[cfg(test)]
#[allow(clippy::indexing_slicing)]
mod tests {

  use crate::{
    source::{
      community::{Community, CommunityInsertForm},
      instance::Instance,
      person::{Person, PersonInsertForm},
      post::{
        Post,
        PostInsertForm,
        PostLike,
        PostLikeForm,
        PostRead,
        PostSaved,
        PostSavedForm,
        PostUpdateForm,
      },
    },
    traits::{Crud, Likeable, Saveable},
    utils::build_db_pool_for_tests,
  };
<<<<<<< HEAD
  use lemmy_utils::error::LemmyResult;
=======
  use chrono::DateTime;
>>>>>>> 44dda08b
  use pretty_assertions::assert_eq;
  use serial_test::serial;
  use url::Url;

  #[tokio::test]
  #[serial]
  async fn test_crud() -> LemmyResult<()> {
    let pool = &build_db_pool_for_tests().await;
    let pool = &mut pool.into();

    let inserted_instance = Instance::read_or_create(pool, "my_domain.tld".to_string()).await?;

    let new_person = PersonInsertForm::test_form(inserted_instance.id, "jim");

    let inserted_person = Person::create(pool, &new_person).await?;

    let new_community = CommunityInsertForm::new(
      inserted_instance.id,
      "test community_3".to_string(),
      "nada".to_owned(),
      "pubkey".to_string(),
    );

    let inserted_community = Community::create(pool, &new_community).await?;

    let new_post = PostInsertForm::new(
      "A test post".into(),
      inserted_person.id,
      inserted_community.id,
    );
    let inserted_post = Post::create(pool, &new_post).await?;

    let new_post2 = PostInsertForm::new(
      "A test post 2".into(),
      inserted_person.id,
      inserted_community.id,
    );
    let inserted_post2 = Post::create(pool, &new_post2).await?;

    let new_scheduled_post = PostInsertForm {
      scheduled_publish_time: Some(DateTime::from_timestamp_nanos(i64::MAX)),
      ..PostInsertForm::new("beans".into(), inserted_person.id, inserted_community.id)
    };
    let inserted_scheduled_post = Post::create(pool, &new_scheduled_post).await.unwrap();

    let expected_post = Post {
      id: inserted_post.id,
      name: "A test post".into(),
      url: None,
      body: None,
      alt_text: None,
      creator_id: inserted_person.id,
      community_id: inserted_community.id,
      published: inserted_post.published,
      removed: false,
      locked: false,
      nsfw: false,
      deleted: false,
      updated: None,
      embed_title: None,
      embed_description: None,
      embed_video_url: None,
      thumbnail_url: None,
      ap_id: Url::parse(&format!("https://lemmy-alpha/post/{}", inserted_post.id))?.into(),
      local: true,
      language_id: Default::default(),
      featured_community: false,
      featured_local: false,
      url_content_type: None,
      scheduled_publish_time: None,
    };

    // Post Like
    let post_like_form = PostLikeForm {
      post_id: inserted_post.id,
      person_id: inserted_person.id,
      score: 1,
    };

    let inserted_post_like = PostLike::like(pool, &post_like_form).await?;

    let expected_post_like = PostLike {
      post_id: inserted_post.id,
      person_id: inserted_person.id,
      published: inserted_post_like.published,
      score: 1,
    };

    // Post Save
    let post_saved_form = PostSavedForm {
      post_id: inserted_post.id,
      person_id: inserted_person.id,
    };

    let inserted_post_saved = PostSaved::save(pool, &post_saved_form).await?;

    let expected_post_saved = PostSaved {
      post_id: inserted_post.id,
      person_id: inserted_person.id,
      published: inserted_post_saved.published,
    };

    // Mark 2 posts as read
    PostRead::mark_as_read(pool, inserted_post.id, inserted_person.id).await?;
    PostRead::mark_as_read(pool, inserted_post2.id, inserted_person.id).await?;

    let read_post = Post::read(pool, inserted_post.id).await?;

    let new_post_update = PostUpdateForm {
      name: Some("A test post".into()),
      ..Default::default()
    };
    let updated_post = Post::update(pool, inserted_post.id, &new_post_update).await?;

<<<<<<< HEAD
    let like_removed = PostLike::remove(pool, inserted_person.id, inserted_post.id).await?;
=======
    // Scheduled post count
    let scheduled_post_count = Post::user_scheduled_post_count(inserted_person.id, pool)
      .await
      .unwrap();
    assert_eq!(1, scheduled_post_count);

    let like_removed = PostLike::remove(pool, inserted_person.id, inserted_post.id)
      .await
      .unwrap();
>>>>>>> 44dda08b
    assert_eq!(1, like_removed);
    let saved_removed = PostSaved::unsave(pool, &post_saved_form).await?;
    assert_eq!(1, saved_removed);

<<<<<<< HEAD
    // mark some posts as unread
    let read_removed_1 =
      PostRead::mark_as_unread(pool, inserted_post.id, inserted_person.id).await?;
    assert_eq!(1, read_removed_1);
    let read_removed_2 =
      PostRead::mark_as_unread(pool, inserted_post2.id, inserted_person.id).await?;
    assert_eq!(1, read_removed_2);

    let num_deleted =
      Post::delete(pool, inserted_post.id).await? + Post::delete(pool, inserted_post2.id).await?;
    assert_eq!(2, num_deleted);
    Community::delete(pool, inserted_community.id).await?;
    Person::delete(pool, inserted_person.id).await?;
    Instance::delete(pool, inserted_instance.id).await?;
=======
    let num_deleted = Post::delete(pool, inserted_post.id).await.unwrap()
      + Post::delete(pool, inserted_post2.id).await.unwrap()
      + Post::delete(pool, inserted_scheduled_post.id)
        .await
        .unwrap();
    assert_eq!(3, num_deleted);
    Community::delete(pool, inserted_community.id)
      .await
      .unwrap();
    Person::delete(pool, inserted_person.id).await.unwrap();
    Instance::delete(pool, inserted_instance.id).await.unwrap();
>>>>>>> 44dda08b

    assert_eq!(expected_post, read_post);
    assert_eq!(expected_post, inserted_post);
    assert_eq!(expected_post, updated_post);
    assert_eq!(expected_post_like, inserted_post_like);
    assert_eq!(expected_post_saved, inserted_post_saved);

    Ok(())
  }
}<|MERGE_RESOLUTION|>--- conflicted
+++ resolved
@@ -404,11 +404,8 @@
     traits::{Crud, Likeable, Saveable},
     utils::build_db_pool_for_tests,
   };
-<<<<<<< HEAD
+  use chrono::DateTime;
   use lemmy_utils::error::LemmyResult;
-=======
-  use chrono::DateTime;
->>>>>>> 44dda08b
   use pretty_assertions::assert_eq;
   use serial_test::serial;
   use url::Url;
@@ -452,7 +449,7 @@
       scheduled_publish_time: Some(DateTime::from_timestamp_nanos(i64::MAX)),
       ..PostInsertForm::new("beans".into(), inserted_person.id, inserted_community.id)
     };
-    let inserted_scheduled_post = Post::create(pool, &new_scheduled_post).await.unwrap();
+    let inserted_scheduled_post = Post::create(pool, &new_scheduled_post).await?;
 
     let expected_post = Post {
       id: inserted_post.id,
@@ -523,24 +520,15 @@
     };
     let updated_post = Post::update(pool, inserted_post.id, &new_post_update).await?;
 
-<<<<<<< HEAD
+    // Scheduled post count
+    let scheduled_post_count = Post::user_scheduled_post_count(inserted_person.id, pool).await?;
+    assert_eq!(1, scheduled_post_count);
+
     let like_removed = PostLike::remove(pool, inserted_person.id, inserted_post.id).await?;
-=======
-    // Scheduled post count
-    let scheduled_post_count = Post::user_scheduled_post_count(inserted_person.id, pool)
-      .await
-      .unwrap();
-    assert_eq!(1, scheduled_post_count);
-
-    let like_removed = PostLike::remove(pool, inserted_person.id, inserted_post.id)
-      .await
-      .unwrap();
->>>>>>> 44dda08b
     assert_eq!(1, like_removed);
     let saved_removed = PostSaved::unsave(pool, &post_saved_form).await?;
     assert_eq!(1, saved_removed);
 
-<<<<<<< HEAD
     // mark some posts as unread
     let read_removed_1 =
       PostRead::mark_as_unread(pool, inserted_post.id, inserted_person.id).await?;
@@ -549,25 +537,15 @@
       PostRead::mark_as_unread(pool, inserted_post2.id, inserted_person.id).await?;
     assert_eq!(1, read_removed_2);
 
-    let num_deleted =
-      Post::delete(pool, inserted_post.id).await? + Post::delete(pool, inserted_post2.id).await?;
-    assert_eq!(2, num_deleted);
+    let num_deleted = Post::delete(pool, inserted_post.id).await?
+      + Post::delete(pool, inserted_post2.id).await?
+      + Post::delete(pool, inserted_scheduled_post.id).await?;
+
+    assert_eq!(3, num_deleted);
     Community::delete(pool, inserted_community.id).await?;
+
     Person::delete(pool, inserted_person.id).await?;
     Instance::delete(pool, inserted_instance.id).await?;
-=======
-    let num_deleted = Post::delete(pool, inserted_post.id).await.unwrap()
-      + Post::delete(pool, inserted_post2.id).await.unwrap()
-      + Post::delete(pool, inserted_scheduled_post.id)
-        .await
-        .unwrap();
-    assert_eq!(3, num_deleted);
-    Community::delete(pool, inserted_community.id)
-      .await
-      .unwrap();
-    Person::delete(pool, inserted_person.id).await.unwrap();
-    Instance::delete(pool, inserted_instance.id).await.unwrap();
->>>>>>> 44dda08b
 
     assert_eq!(expected_post, read_post);
     assert_eq!(expected_post, inserted_post);
