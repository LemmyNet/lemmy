--- conflicted
+++ resolved
@@ -342,25 +342,19 @@
     let conn = &mut get_conn(pool).await?;
 
     let forms = post_ids
-<<<<<<< HEAD
       .iter()
-      .map(|post_id| PostReadForm {
-        post_id: *post_id,
-        person_id,
-      })
-      .collect::<Vec<PostReadForm>>();
-    insert_into(post_read::table)
-=======
-      .into_iter()
       .map(|post_id| {
         (
-          PostReadForm { post_id, person_id },
+          PostReadForm {
+            post_id: *post_id,
+            person_id,
+          },
           post_actions::read.eq(now().nullable()),
         )
       })
       .collect::<Vec<_>>();
+
     insert_into(post_actions::table)
->>>>>>> 542e59bc
       .values(forms)
       .on_conflict((post_actions::person_id, post_actions::post_id))
       .do_update()
@@ -374,23 +368,13 @@
     pool: &mut DbPool<'_>,
     post_ids: &[PostId],
     person_id_: PersonId,
-<<<<<<< HEAD
-  ) -> LemmyResult<usize> {
-    let conn = &mut get_conn(pool).await?;
-
-    diesel::delete(
-      post_read::table
-        .filter(post_read::post_id.eq_any(post_ids))
-        .filter(post_read::person_id.eq(person_id_)),
-=======
-  ) -> Result<uplete::Count, Error> {
+  ) -> LemmyResult<uplete::Count> {
     let conn = &mut get_conn(pool).await?;
 
     uplete::new(
       post_actions::table
-        .filter(post_actions::post_id.eq_any(post_id_))
+        .filter(post_actions::post_id.eq_any(post_ids.to_vec()))
         .filter(post_actions::person_id.eq(person_id_)),
->>>>>>> 542e59bc
     )
     .set_null(post_actions::read)
     .get_result(conn)
