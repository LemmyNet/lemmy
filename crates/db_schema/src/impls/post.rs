use crate::{
  newtypes::{CommunityId, DbUrl, InstanceId, PaginationCursor, PersonId, PostId},
  source::post::{
    Post,
    PostActions,
    PostHideForm,
    PostInsertForm,
    PostLikeForm,
    PostReadCommentsForm,
    PostReadForm,
    PostSavedForm,
    PostUpdateForm,
  },
  traits::{Crud, Likeable, Saveable},
  utils::{
    functions::{coalesce, hot_rank, scaled_rank},
    get_conn,
    now,
    validate_like,
    DbPool,
    DELETED_REPLACEMENT_TEXT,
    FETCH_LIMIT_MAX,
    SITEMAP_DAYS,
    SITEMAP_LIMIT,
  },
};
use ::url::Url;
use chrono::{DateTime, Utc};
use diesel::{
  dsl::{count, insert_into, not, update},
  expression::SelectableHelper,
  BoolExpressionMethods,
  DecoratableTarget,
  ExpressionMethods,
  JoinOnDsl,
  NullableExpressionMethods,
  OptionalExtension,
  QueryDsl,
};
use diesel_async::RunQueryDsl;
use diesel_uplete::{uplete, UpleteCount};
use lemmy_db_schema_file::schema::{community, person, post, post_actions};
use lemmy_utils::{
  error::{LemmyErrorExt, LemmyErrorExt2, LemmyErrorType, LemmyResult},
  settings::structs::Settings,
};

impl Crud for Post {
  type InsertForm = PostInsertForm;
  type UpdateForm = PostUpdateForm;
  type IdType = PostId;

  async fn create(pool: &mut DbPool<'_>, form: &Self::InsertForm) -> LemmyResult<Self> {
    let conn = &mut get_conn(pool).await?;
    insert_into(post::table)
      .values(form)
      .get_result::<Self>(conn)
      .await
      .with_lemmy_type(LemmyErrorType::CouldntCreatePost)
  }

  async fn update(
    pool: &mut DbPool<'_>,
    post_id: PostId,
    new_post: &Self::UpdateForm,
  ) -> LemmyResult<Self> {
    let conn = &mut get_conn(pool).await?;
    diesel::update(post::table.find(post_id))
      .set(new_post)
      .get_result::<Self>(conn)
      .await
      .with_lemmy_type(LemmyErrorType::CouldntUpdatePost)
  }
}

impl Post {
  pub async fn read_xx(pool: &mut DbPool<'_>, id: PostId) -> LemmyResult<Self> {
    let conn = &mut get_conn(pool).await?;
    post::table
      .find(id)
      .first(conn)
      .await
      .with_lemmy_type(LemmyErrorType::NotFound)
  }

  pub async fn insert_apub(
    pool: &mut DbPool<'_>,
    timestamp: DateTime<Utc>,
    form: &PostInsertForm,
  ) -> LemmyResult<Self> {
    let conn = &mut get_conn(pool).await?;
    insert_into(post::table)
      .values(form)
      .on_conflict(post::ap_id)
      .filter_target(coalesce(post::updated_at, post::published_at).lt(timestamp))
      .do_update()
      .set(form)
      .get_result::<Self>(conn)
      .await
      .with_lemmy_type(LemmyErrorType::CouldntCreatePost)
  }

  pub async fn list_featured_for_community(
    pool: &mut DbPool<'_>,
    the_community_id: CommunityId,
  ) -> LemmyResult<Vec<Self>> {
    let conn = &mut get_conn(pool).await?;
    post::table
      .filter(post::community_id.eq(the_community_id))
      .filter(post::deleted.eq(false))
      .filter(post::removed.eq(false))
      .filter(post::featured_community.eq(true))
      .then_order_by(post::published_at.desc())
      .limit(FETCH_LIMIT_MAX.try_into()?)
      .load::<Self>(conn)
      .await
      .with_lemmy_type(LemmyErrorType::NotFound)
  }

  pub async fn list_for_sitemap(
    pool: &mut DbPool<'_>,
  ) -> LemmyResult<Vec<(DbUrl, chrono::DateTime<Utc>)>> {
    let conn = &mut get_conn(pool).await?;
    post::table
      .select((post::ap_id, coalesce(post::updated_at, post::published_at)))
      .filter(post::local.eq(true))
      .filter(post::deleted.eq(false))
      .filter(post::removed.eq(false))
      .filter(post::published_at.ge(Utc::now().naive_utc() - SITEMAP_DAYS))
      .order(post::published_at.desc())
      .limit(SITEMAP_LIMIT)
      .load::<(DbUrl, chrono::DateTime<Utc>)>(conn)
      .await
      .with_lemmy_type(LemmyErrorType::NotFound)
  }

  pub async fn permadelete_for_creator(
    pool: &mut DbPool<'_>,
    for_creator_id: PersonId,
  ) -> LemmyResult<Vec<Self>> {
    let conn = &mut get_conn(pool).await?;

    diesel::update(post::table.filter(post::creator_id.eq(for_creator_id)))
      .set((
        post::name.eq(DELETED_REPLACEMENT_TEXT),
        post::url.eq(Option::<&str>::None),
        post::body.eq(DELETED_REPLACEMENT_TEXT),
        post::deleted.eq(true),
        post::updated_at.eq(Utc::now()),
      ))
      .get_results::<Self>(conn)
      .await
      .with_lemmy_type(LemmyErrorType::CouldntUpdatePost)
  }

  async fn creator_post_ids_in_community(
    pool: &mut DbPool<'_>,
    creator_id: PersonId,
    community_id: CommunityId,
  ) -> LemmyResult<Vec<PostId>> {
    let conn = &mut get_conn(pool).await?;

    post::table
      .filter(post::creator_id.eq(creator_id))
      .filter(post::community_id.eq(community_id))
      .select(post::id)
      .load::<PostId>(conn)
      .await
      .with_lemmy_type(LemmyErrorType::NotFound)
  }

  /// Diesel can't update from join unfortunately, so you sometimes need to fetch a list of post_ids
  /// for a creator.
  async fn creator_post_ids_in_instance(
    pool: &mut DbPool<'_>,
    creator_id: PersonId,
    instance_id: InstanceId,
  ) -> LemmyResult<Vec<PostId>> {
    let conn = &mut get_conn(pool).await?;

    post::table
      .inner_join(community::table)
      .filter(post::creator_id.eq(creator_id))
      .filter(community::instance_id.eq(instance_id))
      .select(post::id)
      .load::<PostId>(conn)
      .await
      .with_lemmy_type(LemmyErrorType::NotFound)
  }

  pub async fn update_removed_for_creator_and_community(
    pool: &mut DbPool<'_>,
    creator_id: PersonId,
    community_id: CommunityId,
    removed: bool,
  ) -> LemmyResult<Vec<Self>> {
    let conn = &mut get_conn(pool).await?;

    update(post::table)
      .filter(post::creator_id.eq(creator_id))
      .filter(post::community_id.eq(community_id))
      .set((post::removed.eq(removed), post::updated_at.eq(Utc::now())))
      .get_results::<Self>(conn)
      .await
      .with_lemmy_type(LemmyErrorType::CouldntUpdatePost)
  }

  pub async fn update_removed_for_creator_and_instance(
    pool: &mut DbPool<'_>,
    creator_id: PersonId,
    instance_id: InstanceId,
    removed: bool,
  ) -> LemmyResult<Vec<Self>> {
    let post_ids = Self::creator_post_ids_in_instance(pool, creator_id, instance_id).await?;

    let conn = &mut get_conn(pool).await?;

    update(post::table)
      .filter(post::id.eq_any(post_ids.clone()))
      .set((post::removed.eq(removed), post::updated_at.eq(Utc::now())))
      .get_results::<Self>(conn)
      .await
      .with_lemmy_type(LemmyErrorType::CouldntUpdatePost)
  }

  pub async fn update_removed_for_creator(
    pool: &mut DbPool<'_>,
    creator_id: PersonId,
    removed: bool,
  ) -> LemmyResult<Vec<Self>> {
    let conn = &mut get_conn(pool).await?;

    update(post::table)
      .filter(post::creator_id.eq(creator_id))
      .set((post::removed.eq(removed), post::updated_at.eq(Utc::now())))
      .get_results::<Self>(conn)
      .await
      .with_lemmy_type(LemmyErrorType::CouldntUpdatePost)
  }

  pub fn is_post_creator(person_id: PersonId, post_creator_id: PersonId) -> bool {
    person_id == post_creator_id
  }

  pub async fn read_from_apub_id(
    pool: &mut DbPool<'_>,
    object_id: Url,
  ) -> LemmyResult<Option<Self>> {
    let conn = &mut get_conn(pool).await?;
    let object_id: DbUrl = object_id.into();
    post::table
      .filter(post::ap_id.eq(object_id))
      .filter(post::scheduled_publish_time_at.is_null())
      .first(conn)
      .await
      .optional()
      .with_lemmy_type(LemmyErrorType::NotFound)
  }

  pub async fn delete_from_apub_id(
    pool: &mut DbPool<'_>,
    object_id: Url,
  ) -> LemmyResult<Vec<Self>> {
    let conn = &mut get_conn(pool).await?;
    let object_id: DbUrl = object_id.into();

    diesel::update(post::table.filter(post::ap_id.eq(object_id)))
      .set(post::deleted.eq(true))
      .get_results::<Self>(conn)
      .await
      .with_lemmy_type(LemmyErrorType::CouldntUpdatePost)
  }

  pub async fn user_scheduled_post_count(
    person_id: PersonId,
    pool: &mut DbPool<'_>,
  ) -> LemmyResult<i64> {
    let conn = &mut get_conn(pool).await?;

    post::table
      .inner_join(person::table)
      .inner_join(community::table)
      // find all posts which have scheduled_publish_time that is in the  future
      .filter(post::scheduled_publish_time_at.is_not_null())
      .filter(coalesce(post::scheduled_publish_time_at, now()).gt(now()))
      // make sure the post and community are still around
      .filter(not(post::deleted.or(post::removed)))
      .filter(not(community::removed.or(community::deleted)))
      // only posts by specified user
      .filter(post::creator_id.eq(person_id))
      .select(count(post::id))
      .first::<i64>(conn)
      .await
      .with_lemmy_type(LemmyErrorType::NotFound)
  }

  pub async fn update_ranks(pool: &mut DbPool<'_>, post_id: PostId) -> LemmyResult<Self> {
    let conn = &mut get_conn(pool).await?;

    // Diesel can't update based on a join, which is necessary for the scaled_rank
    // https://github.com/diesel-rs/diesel/issues/1478
    // Just select the metrics we need manually, for now, since its a single post anyway

    let interactions_month = community::table
      .select(community::interactions_month)
      .inner_join(post::table.on(community::id.eq(post::community_id)))
      .filter(post::id.eq(post_id))
      .first::<i64>(conn)
      .await?;

    diesel::update(post::table.find(post_id))
      .set((
        post::hot_rank.eq(hot_rank(post::score, post::published_at)),
        post::hot_rank_active.eq(hot_rank(post::score, post::newest_comment_time_necro_at)),
        post::scaled_rank.eq(scaled_rank(
          post::score,
          post::published_at,
          interactions_month,
        )),
      ))
      .get_result::<Self>(conn)
      .await
      .with_lemmy_type(LemmyErrorType::CouldntUpdatePost)
  }
  pub fn local_url(&self, settings: &Settings) -> LemmyResult<Url> {
    let domain = settings.get_protocol_and_hostname();
    Ok(Url::parse(&format!("{domain}/post/{}", self.id))?)
  }

  /// The comment was created locally and sent back, indicating that the community accepted it
  pub async fn set_not_pending(&self, pool: &mut DbPool<'_>) -> LemmyResult<()> {
    if self.local && self.federation_pending {
      let form = PostUpdateForm {
        federation_pending: Some(false),
        ..Default::default()
      };
      Post::update(pool, self.id, &form).await?;
    }
    Ok(())
  }
}

impl Likeable for PostActions {
  type Form = PostLikeForm;
  type IdType = PostId;

  async fn like(pool: &mut DbPool<'_>, form: &Self::Form) -> LemmyResult<Self> {
    let conn = &mut get_conn(pool).await?;

    validate_like(form.like_score).with_lemmy_type(LemmyErrorType::CouldntLikePost)?;

    insert_into(post_actions::table)
      .values(form)
      .on_conflict((post_actions::post_id, post_actions::person_id))
      .do_update()
      .set(form)
      .returning(Self::as_select())
      .get_result::<Self>(conn)
      .await
      .with_lemmy_type(LemmyErrorType::CouldntLikePost)
  }

  async fn remove_like(
    pool: &mut DbPool<'_>,
    person_id: PersonId,
    post_id: Self::IdType,
  ) -> LemmyResult<UpleteCount> {
    let conn = &mut get_conn(pool).await?;
    uplete(post_actions::table.find((person_id, post_id)))
      .set_null(post_actions::like_score)
      .set_null(post_actions::liked_at)
      .get_result(conn)
      .await
      .with_lemmy_type(LemmyErrorType::CouldntLikePost)
  }

  async fn remove_all_likes(
    pool: &mut DbPool<'_>,
    person_id: PersonId,
  ) -> LemmyResult<UpleteCount> {
    let conn = &mut get_conn(pool).await?;

    uplete(post_actions::table.filter(post_actions::person_id.eq(person_id)))
      .set_null(post_actions::like_score)
      .set_null(post_actions::liked_at)
      .get_result(conn)
      .await
      .with_lemmy_type(LemmyErrorType::CouldntUpdatePost)
  }

  async fn remove_likes_in_community(
    pool: &mut DbPool<'_>,
    person_id: PersonId,
    community_id: CommunityId,
  ) -> LemmyResult<UpleteCount> {
    let post_ids = Post::creator_post_ids_in_community(pool, person_id, community_id).await?;

    let conn = &mut get_conn(pool).await?;

    uplete(post_actions::table.filter(post_actions::post_id.eq_any(post_ids.clone())))
      .set_null(post_actions::like_score)
      .set_null(post_actions::liked_at)
      .get_result(conn)
      .await
      .with_lemmy_type(LemmyErrorType::CouldntUpdatePost)
  }
}

impl Saveable for PostActions {
  type Form = PostSavedForm;
  async fn save(pool: &mut DbPool<'_>, form: &Self::Form) -> LemmyResult<Self> {
    let conn = &mut get_conn(pool).await?;
    insert_into(post_actions::table)
      .values(form)
      .on_conflict((post_actions::post_id, post_actions::person_id))
      .do_update()
      .set(form)
      .returning(Self::as_select())
      .get_result::<Self>(conn)
      .await
      .with_lemmy_type(LemmyErrorType::CouldntSavePost)
  }
  async fn unsave(pool: &mut DbPool<'_>, form: &Self::Form) -> LemmyResult<UpleteCount> {
    let conn = &mut get_conn(pool).await?;
    uplete(post_actions::table.find((form.person_id, form.post_id)))
      .set_null(post_actions::saved_at)
      .get_result(conn)
      .await
      .with_lemmy_type(LemmyErrorType::CouldntSavePost)
  }
}

impl PostActions {
  pub async fn mark_as_read(pool: &mut DbPool<'_>, form: &PostReadForm) -> LemmyResult<usize> {
    Self::mark_many_as_read(pool, std::slice::from_ref(form)).await
  }

<<<<<<< HEAD
  pub async fn mark_as_unread(
    pool: &mut DbPool<'_>,
    form: &PostReadForm,
  ) -> LemmyResult<uplete::Count> {
=======
  async fn mark_as_unread(pool: &mut DbPool<'_>, form: &Self::Form) -> LemmyResult<UpleteCount> {
>>>>>>> cf0e0211
    let conn = &mut get_conn(pool).await?;

    uplete(
      post_actions::table
        .filter(post_actions::post_id.eq(form.post_id))
        .filter(post_actions::person_id.eq(form.person_id)),
    )
    .set_null(post_actions::read_at)
    .get_result(conn)
    .await
    .with_lemmy_type(LemmyErrorType::CouldntMarkPostAsRead)
  }

  pub async fn mark_many_as_read(
    pool: &mut DbPool<'_>,
    forms: &[PostReadForm],
  ) -> LemmyResult<usize> {
    let conn = &mut get_conn(pool).await?;

    insert_into(post_actions::table)
      .values(forms)
      .on_conflict((post_actions::person_id, post_actions::post_id))
      .do_update()
      .set(post_actions::read_at.eq(now().nullable()))
      .execute(conn)
      .await
      .with_lemmy_type(LemmyErrorType::CouldntMarkPostAsRead)
  }
}

impl PostActions {
  pub async fn hide(pool: &mut DbPool<'_>, form: &PostHideForm) -> LemmyResult<Self> {
    let conn = &mut get_conn(pool).await?;

    insert_into(post_actions::table)
      .values(form)
      .on_conflict((post_actions::person_id, post_actions::post_id))
      .do_update()
      .set(form)
      .get_result::<Self>(conn)
      .await
      .with_lemmy_type(LemmyErrorType::CouldntHidePost)
  }

<<<<<<< HEAD
  pub async fn unhide(pool: &mut DbPool<'_>, form: &PostHideForm) -> LemmyResult<uplete::Count> {
=======
  async fn unhide(pool: &mut DbPool<'_>, form: &Self::Form) -> LemmyResult<UpleteCount> {
>>>>>>> cf0e0211
    let conn = &mut get_conn(pool).await?;

    uplete(
      post_actions::table
        .filter(post_actions::post_id.eq(form.post_id))
        .filter(post_actions::person_id.eq(form.person_id)),
    )
    .set_null(post_actions::hidden_at)
    .get_result(conn)
    .await
    .with_lemmy_type(LemmyErrorType::CouldntHidePost)
  }
}

impl PostActions {
  pub async fn update_read_comments(
    pool: &mut DbPool<'_>,
    form: &PostReadCommentsForm,
  ) -> LemmyResult<Self> {
    let conn = &mut get_conn(pool).await?;

    insert_into(post_actions::table)
      .values(form)
      .on_conflict((post_actions::person_id, post_actions::post_id))
      .do_update()
      .set(form)
      .get_result::<Self>(conn)
      .await
      .with_lemmy_type(LemmyErrorType::CouldntUpdateReadComments)
  }

  pub async fn remove_read_comments(
    pool: &mut DbPool<'_>,
    person_id: PersonId,
<<<<<<< HEAD
    post_id: PostId,
  ) -> LemmyResult<uplete::Count> {
=======
    post_id: Self::IdType,
  ) -> LemmyResult<UpleteCount> {
>>>>>>> cf0e0211
    let conn = &mut get_conn(pool).await?;

    uplete(
      post_actions::table
        .filter(post_actions::post_id.eq(post_id))
        .filter(post_actions::person_id.eq(person_id)),
    )
    .set_null(post_actions::read_comments_amount)
    .set_null(post_actions::read_comments_at)
    .get_result(conn)
    .await
    .with_lemmy_type(LemmyErrorType::CouldntUpdateReadComments)
  }
}

impl PostActions {
  pub fn build_many_read_forms(post_ids: &[PostId], person_id: PersonId) -> Vec<PostReadForm> {
    post_ids
      .iter()
      .map(|post_id| (PostReadForm::new(*post_id, person_id)))
      .collect::<Vec<_>>()
  }
}

impl PostActions {
  pub async fn read(
    pool: &mut DbPool<'_>,
    post_id: PostId,
    person_id: PersonId,
  ) -> LemmyResult<Self> {
    let conn = &mut get_conn(pool).await?;
    post_actions::table
      .find((person_id, post_id))
      .select(Self::as_select())
      .first(conn)
      .await
      .with_lemmy_type(LemmyErrorType::NotFound)
  }

  pub async fn from_cursor(cursor: &PaginationCursor, pool: &mut DbPool<'_>) -> LemmyResult<Self> {
    let pids = cursor.prefixes_and_ids();
    let (_, person_id) = pids
      .as_slice()
      .first()
      .ok_or(LemmyErrorType::CouldntParsePaginationToken)?;
    let (_, post_id) = pids
      .get(1)
      .ok_or(LemmyErrorType::CouldntParsePaginationToken)?;
    Self::read(pool, PostId(*post_id), PersonId(*person_id)).await
  }
}

#[cfg(test)]
mod tests {
  use crate::{
    source::{
      comment::{Comment, CommentInsertForm, CommentUpdateForm},
      community::{Community, CommunityInsertForm},
      instance::Instance,
      person::{Person, PersonInsertForm},
      post::{
        Post,
        PostActions,
        PostInsertForm,
        PostLikeForm,
        PostReadForm,
        PostSavedForm,
        PostUpdateForm,
      },
    },
<<<<<<< HEAD
    traits::{Crud, Likeable, Saveable},
    utils::{build_db_pool_for_tests, uplete, RANK_DEFAULT},
=======
    traits::{Crud, Likeable, Readable, Saveable},
    utils::{build_db_pool_for_tests, RANK_DEFAULT},
>>>>>>> cf0e0211
  };
  use chrono::DateTime;
  use diesel_uplete::UpleteCount;
  use lemmy_utils::error::LemmyResult;
  use pretty_assertions::assert_eq;
  use serial_test::serial;
  use url::Url;

  #[tokio::test]
  #[serial]
  async fn test_crud() -> LemmyResult<()> {
    let pool = &build_db_pool_for_tests();
    let pool = &mut pool.into();

    let inserted_instance = Instance::read_or_create(pool, "my_domain.tld".to_string()).await?;

    let new_person = PersonInsertForm::test_form(inserted_instance.id, "jim");

    let inserted_person = Person::create(pool, &new_person).await?;

    let new_community = CommunityInsertForm::new(
      inserted_instance.id,
      "test community_3".to_string(),
      "nada".to_owned(),
      "pubkey".to_string(),
    );

    let inserted_community = Community::create(pool, &new_community).await?;

    let new_post = PostInsertForm::new(
      "A test post".into(),
      inserted_person.id,
      inserted_community.id,
    );
    let inserted_post = Post::create(pool, &new_post).await?;

    let new_post2 = PostInsertForm::new(
      "A test post 2".into(),
      inserted_person.id,
      inserted_community.id,
    );
    let inserted_post2 = Post::create(pool, &new_post2).await?;

    let new_scheduled_post = PostInsertForm {
      scheduled_publish_time_at: Some(DateTime::from_timestamp_nanos(i64::MAX)),
      ..PostInsertForm::new("beans".into(), inserted_person.id, inserted_community.id)
    };
    let inserted_scheduled_post = Post::create(pool, &new_scheduled_post).await?;

    let expected_post = Post {
      id: inserted_post.id,
      name: "A test post".into(),
      url: None,
      body: None,
      alt_text: None,
      creator_id: inserted_person.id,
      community_id: inserted_community.id,
      published_at: inserted_post.published_at,
      removed: false,
      locked: false,
      nsfw: false,
      deleted: false,
      updated_at: None,
      embed_title: None,
      embed_description: None,
      embed_video_url: None,
      thumbnail_url: None,
      ap_id: Url::parse(&format!("https://lemmy-alpha/post/{}", inserted_post.id))?.into(),
      local: true,
      language_id: Default::default(),
      featured_community: false,
      featured_local: false,
      url_content_type: None,
      scheduled_publish_time_at: None,
      comments: 0,
      controversy_rank: 0.0,
      downvotes: 0,
      upvotes: 1,
      score: 1,
      hot_rank: RANK_DEFAULT,
      hot_rank_active: RANK_DEFAULT,
      newest_comment_time_at: inserted_post.published_at,
      newest_comment_time_necro_at: inserted_post.published_at,
      report_count: 0,
      scaled_rank: RANK_DEFAULT,
      unresolved_report_count: 0,
      federation_pending: false,
    };

    // Post Like
    let post_like_form = PostLikeForm::new(inserted_post.id, inserted_person.id, 1);

    let inserted_post_like = PostActions::like(pool, &post_like_form).await?;
    assert_eq!(Some(1), inserted_post_like.like_score);

    // Post Save
    let post_saved_form = PostSavedForm::new(inserted_post.id, inserted_person.id);

    let inserted_post_saved = PostActions::save(pool, &post_saved_form).await?;
    assert!(inserted_post_saved.saved_at.is_some());

    // Mark 2 posts as read
    let post_read_form_1 = PostReadForm::new(inserted_post.id, inserted_person.id);
    PostActions::mark_as_read(pool, &post_read_form_1).await?;
    let post_read_form_2 = PostReadForm::new(inserted_post2.id, inserted_person.id);
    PostActions::mark_as_read(pool, &post_read_form_2).await?;

    let read_post = Post::read(pool, inserted_post.id).await?;

    let new_post_update = PostUpdateForm {
      name: Some("A test post".into()),
      ..Default::default()
    };
    let updated_post = Post::update(pool, inserted_post.id, &new_post_update).await?;

    // Scheduled post count
    let scheduled_post_count = Post::user_scheduled_post_count(inserted_person.id, pool).await?;
    assert_eq!(1, scheduled_post_count);

    let like_removed = PostActions::remove_like(pool, inserted_person.id, inserted_post.id).await?;
    assert_eq!(UpleteCount::only_updated(1), like_removed);
    let saved_removed = PostActions::unsave(pool, &post_saved_form).await?;
    assert_eq!(UpleteCount::only_updated(1), saved_removed);

    let read_remove_form_1 = PostReadForm::new(inserted_post.id, inserted_person.id);
    let read_removed_1 = PostActions::mark_as_unread(pool, &read_remove_form_1).await?;
    assert_eq!(UpleteCount::only_deleted(1), read_removed_1);

    let read_remove_form_2 = PostReadForm::new(inserted_post2.id, inserted_person.id);
    let read_removed_2 = PostActions::mark_as_unread(pool, &read_remove_form_2).await?;
    assert_eq!(UpleteCount::only_deleted(1), read_removed_2);

    let num_deleted = Post::delete(pool, inserted_post.id).await?
      + Post::delete(pool, inserted_post2.id).await?
      + Post::delete(pool, inserted_scheduled_post.id).await?;

    assert_eq!(3, num_deleted);
    Community::delete(pool, inserted_community.id).await?;
    Person::delete(pool, inserted_person.id).await?;
    Instance::delete(pool, inserted_instance.id).await?;

    assert_eq!(expected_post, read_post);
    assert_eq!(expected_post, updated_post);

    Ok(())
  }

  #[tokio::test]
  #[serial]
  async fn test_aggregates() -> LemmyResult<()> {
    let pool = &build_db_pool_for_tests();
    let pool = &mut pool.into();

    let inserted_instance = Instance::read_or_create(pool, "my_domain.tld".to_string()).await?;

    let new_person = PersonInsertForm::test_form(inserted_instance.id, "thommy_community_agg");

    let inserted_person = Person::create(pool, &new_person).await?;

    let another_person = PersonInsertForm::test_form(inserted_instance.id, "jerry_community_agg");

    let another_inserted_person = Person::create(pool, &another_person).await?;

    let new_community = CommunityInsertForm::new(
      inserted_instance.id,
      "TIL_community_agg".into(),
      "nada".to_owned(),
      "pubkey".to_string(),
    );
    let inserted_community = Community::create(pool, &new_community).await?;

    let new_post = PostInsertForm::new(
      "A test post".into(),
      inserted_person.id,
      inserted_community.id,
    );
    let inserted_post = Post::create(pool, &new_post).await?;

    let comment_form = CommentInsertForm::new(
      inserted_person.id,
      inserted_post.id,
      "A test comment".into(),
    );
    let inserted_comment = Comment::create(pool, &comment_form, None).await?;

    let child_comment_form = CommentInsertForm::new(
      inserted_person.id,
      inserted_post.id,
      "A test comment".into(),
    );
    let inserted_child_comment =
      Comment::create(pool, &child_comment_form, Some(&inserted_comment.path)).await?;

    let post_like = PostLikeForm::new(inserted_post.id, inserted_person.id, 1);

    PostActions::like(pool, &post_like).await?;

    let post_aggs_before_delete = Post::read(pool, inserted_post.id).await?;

    assert_eq!(2, post_aggs_before_delete.comments);
    assert_eq!(1, post_aggs_before_delete.score);
    assert_eq!(1, post_aggs_before_delete.upvotes);
    assert_eq!(0, post_aggs_before_delete.downvotes);

    // Add a post dislike from the other person
    let post_dislike = PostLikeForm::new(inserted_post.id, another_inserted_person.id, -1);

    PostActions::like(pool, &post_dislike).await?;

    let post_aggs_after_dislike = Post::read(pool, inserted_post.id).await?;

    assert_eq!(2, post_aggs_after_dislike.comments);
    assert_eq!(0, post_aggs_after_dislike.score);
    assert_eq!(1, post_aggs_after_dislike.upvotes);
    assert_eq!(1, post_aggs_after_dislike.downvotes);

    // Remove the comments
    Comment::delete(pool, inserted_comment.id).await?;
    Comment::delete(pool, inserted_child_comment.id).await?;
    let after_comment_delete = Post::read(pool, inserted_post.id).await?;
    assert_eq!(0, after_comment_delete.comments);
    assert_eq!(0, after_comment_delete.score);
    assert_eq!(1, after_comment_delete.upvotes);
    assert_eq!(1, after_comment_delete.downvotes);

    // Remove the first post like
    PostActions::remove_like(pool, inserted_person.id, inserted_post.id).await?;
    let after_like_remove = Post::read(pool, inserted_post.id).await?;
    assert_eq!(0, after_like_remove.comments);
    assert_eq!(-1, after_like_remove.score);
    assert_eq!(0, after_like_remove.upvotes);
    assert_eq!(1, after_like_remove.downvotes);

    // This should delete all the associated rows, and fire triggers
    Person::delete(pool, another_inserted_person.id).await?;
    let person_num_deleted = Person::delete(pool, inserted_person.id).await?;
    assert_eq!(1, person_num_deleted);

    // Delete the community
    let community_num_deleted = Community::delete(pool, inserted_community.id).await?;
    assert_eq!(1, community_num_deleted);

    // Should be none found, since the creator was deleted
    let after_delete = Post::read(pool, inserted_post.id).await;
    assert!(after_delete.is_err());

    Instance::delete(pool, inserted_instance.id).await?;

    Ok(())
  }

  #[tokio::test]
  #[serial]
  async fn test_aggregates_soft_delete() -> LemmyResult<()> {
    let pool = &build_db_pool_for_tests();
    let pool = &mut pool.into();

    let inserted_instance = Instance::read_or_create(pool, "my_domain.tld".to_string()).await?;

    let new_person = PersonInsertForm::test_form(inserted_instance.id, "thommy_community_agg");

    let inserted_person = Person::create(pool, &new_person).await?;

    let new_community = CommunityInsertForm::new(
      inserted_instance.id,
      "TIL_community_agg".into(),
      "nada".to_owned(),
      "pubkey".to_string(),
    );
    let inserted_community = Community::create(pool, &new_community).await?;

    let new_post = PostInsertForm::new(
      "A test post".into(),
      inserted_person.id,
      inserted_community.id,
    );
    let inserted_post = Post::create(pool, &new_post).await?;

    let comment_form = CommentInsertForm::new(
      inserted_person.id,
      inserted_post.id,
      "A test comment".into(),
    );

    let inserted_comment = Comment::create(pool, &comment_form, None).await?;

    let post_aggregates_before = Post::read(pool, inserted_post.id).await?;
    assert_eq!(1, post_aggregates_before.comments);

    Comment::update(
      pool,
      inserted_comment.id,
      &CommentUpdateForm {
        removed: Some(true),
        ..Default::default()
      },
    )
    .await?;

    let post_aggregates_after_remove = Post::read(pool, inserted_post.id).await?;
    assert_eq!(0, post_aggregates_after_remove.comments);

    Comment::update(
      pool,
      inserted_comment.id,
      &CommentUpdateForm {
        removed: Some(false),
        ..Default::default()
      },
    )
    .await?;

    Comment::update(
      pool,
      inserted_comment.id,
      &CommentUpdateForm {
        deleted: Some(true),
        ..Default::default()
      },
    )
    .await?;

    let post_aggregates_after_delete = Post::read(pool, inserted_post.id).await?;
    assert_eq!(0, post_aggregates_after_delete.comments);

    Comment::update(
      pool,
      inserted_comment.id,
      &CommentUpdateForm {
        removed: Some(true),
        ..Default::default()
      },
    )
    .await?;

    let post_aggregates_after_delete_remove = Post::read(pool, inserted_post.id).await?;
    assert_eq!(0, post_aggregates_after_delete_remove.comments);

    Comment::delete(pool, inserted_comment.id).await?;
    Post::delete(pool, inserted_post.id).await?;
    Person::delete(pool, inserted_person.id).await?;
    Community::delete(pool, inserted_community.id).await?;
    Instance::delete(pool, inserted_instance.id).await?;

    Ok(())
  }
}<|MERGE_RESOLUTION|>--- conflicted
+++ resolved
@@ -435,14 +435,10 @@
     Self::mark_many_as_read(pool, std::slice::from_ref(form)).await
   }
 
-<<<<<<< HEAD
   pub async fn mark_as_unread(
     pool: &mut DbPool<'_>,
     form: &PostReadForm,
-  ) -> LemmyResult<uplete::Count> {
-=======
-  async fn mark_as_unread(pool: &mut DbPool<'_>, form: &Self::Form) -> LemmyResult<UpleteCount> {
->>>>>>> cf0e0211
+  ) -> LemmyResult<UpleteCount> {
     let conn = &mut get_conn(pool).await?;
 
     uplete(
@@ -487,11 +483,7 @@
       .with_lemmy_type(LemmyErrorType::CouldntHidePost)
   }
 
-<<<<<<< HEAD
-  pub async fn unhide(pool: &mut DbPool<'_>, form: &PostHideForm) -> LemmyResult<uplete::Count> {
-=======
-  async fn unhide(pool: &mut DbPool<'_>, form: &Self::Form) -> LemmyResult<UpleteCount> {
->>>>>>> cf0e0211
+  pub async fn unhide(pool: &mut DbPool<'_>, form: &PostHideForm) -> LemmyResult<UpleteCount> {
     let conn = &mut get_conn(pool).await?;
 
     uplete(
@@ -526,13 +518,8 @@
   pub async fn remove_read_comments(
     pool: &mut DbPool<'_>,
     person_id: PersonId,
-<<<<<<< HEAD
     post_id: PostId,
-  ) -> LemmyResult<uplete::Count> {
-=======
-    post_id: Self::IdType,
   ) -> LemmyResult<UpleteCount> {
->>>>>>> cf0e0211
     let conn = &mut get_conn(pool).await?;
 
     uplete(
@@ -603,13 +590,8 @@
         PostUpdateForm,
       },
     },
-<<<<<<< HEAD
     traits::{Crud, Likeable, Saveable},
-    utils::{build_db_pool_for_tests, uplete, RANK_DEFAULT},
-=======
-    traits::{Crud, Likeable, Readable, Saveable},
     utils::{build_db_pool_for_tests, RANK_DEFAULT},
->>>>>>> cf0e0211
   };
   use chrono::DateTime;
   use diesel_uplete::UpleteCount;
