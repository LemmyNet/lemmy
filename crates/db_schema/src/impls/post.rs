use crate::{
  diesel::{BoolExpressionMethods, OptionalExtension},
  newtypes::{CommunityId, DbUrl, PersonId, PostId},
  schema::{community, person, post, post_hide, post_like, post_read, post_saved},
  source::post::{
    Post,
    PostHide,
    PostHideForm,
    PostInsertForm,
    PostLike,
    PostLikeForm,
    PostRead,
    PostReadForm,
    PostSaved,
    PostSavedForm,
    PostUpdateForm,
  },
  traits::{Crud, Likeable, Saveable},
  utils::{
    functions::coalesce,
    get_conn,
    naive_now,
    now,
    DbPool,
    DELETED_REPLACEMENT_TEXT,
    FETCH_LIMIT_MAX,
    SITEMAP_DAYS,
    SITEMAP_LIMIT,
  },
};
use ::url::Url;
use chrono::{DateTime, Utc};
use diesel::{
  dsl::{count, insert_into, not},
  result::Error,
  DecoratableTarget,
  ExpressionMethods,
  QueryDsl,
  TextExpressionMethods,
};
use diesel_async::RunQueryDsl;

#[async_trait]
impl Crud for Post {
  type InsertForm = PostInsertForm;
  type UpdateForm = PostUpdateForm;
  type IdType = PostId;

  async fn create(pool: &mut DbPool<'_>, form: &Self::InsertForm) -> Result<Self, Error> {
    let conn = &mut get_conn(pool).await?;
    insert_into(post::table)
      .values(form)
      .get_result::<Self>(conn)
      .await
  }

  async fn update(
    pool: &mut DbPool<'_>,
    post_id: PostId,
    new_post: &Self::UpdateForm,
  ) -> Result<Self, Error> {
    let conn = &mut get_conn(pool).await?;
    diesel::update(post::table.find(post_id))
      .set(new_post)
      .get_result::<Self>(conn)
      .await
  }
}

impl Post {
  pub async fn read_xx(pool: &mut DbPool<'_>, id: PostId) -> Result<Self, Error> {
    let conn = &mut *get_conn(pool).await?;
    post::table.find(id).first(conn).await
  }
  pub async fn insert_apub(
    pool: &mut DbPool<'_>,
    timestamp: DateTime<Utc>,
    form: &PostInsertForm,
  ) -> Result<Self, Error> {
    let conn = &mut get_conn(pool).await?;
    insert_into(post::table)
      .values(form)
      .on_conflict(post::ap_id)
      .filter_target(coalesce(post::updated, post::published).lt(timestamp))
      .do_update()
      .set(form)
      .get_result::<Self>(conn)
      .await
  }

  pub async fn list_featured_for_community(
    pool: &mut DbPool<'_>,
    the_community_id: CommunityId,
  ) -> Result<Vec<Self>, Error> {
    let conn = &mut get_conn(pool).await?;
    post::table
      .filter(post::community_id.eq(the_community_id))
      .filter(post::deleted.eq(false))
      .filter(post::removed.eq(false))
      .filter(post::featured_community.eq(true))
      .then_order_by(post::published.desc())
      .limit(FETCH_LIMIT_MAX)
      .load::<Self>(conn)
      .await
  }

  pub async fn list_for_sitemap(
    pool: &mut DbPool<'_>,
  ) -> Result<Vec<(DbUrl, chrono::DateTime<Utc>)>, Error> {
    let conn = &mut get_conn(pool).await?;
    post::table
      .select((post::ap_id, coalesce(post::updated, post::published)))
      .filter(post::local.eq(true))
      .filter(post::deleted.eq(false))
      .filter(post::removed.eq(false))
      .filter(
        post::published.ge(Utc::now().naive_utc() - SITEMAP_DAYS.expect("TimeDelta out of bounds")),
      )
      .order(post::published.desc())
      .limit(SITEMAP_LIMIT)
      .load::<(DbUrl, chrono::DateTime<Utc>)>(conn)
      .await
  }

  pub async fn permadelete_for_creator(
    pool: &mut DbPool<'_>,
    for_creator_id: PersonId,
  ) -> Result<Vec<Self>, Error> {
    let conn = &mut get_conn(pool).await?;

    diesel::update(post::table.filter(post::creator_id.eq(for_creator_id)))
      .set((
        post::name.eq(DELETED_REPLACEMENT_TEXT),
        post::url.eq(Option::<&str>::None),
        post::body.eq(DELETED_REPLACEMENT_TEXT),
        post::deleted.eq(true),
        post::updated.eq(naive_now()),
      ))
      .get_results::<Self>(conn)
      .await
  }

  pub async fn update_removed_for_creator(
    pool: &mut DbPool<'_>,
    for_creator_id: PersonId,
    for_community_id: Option<CommunityId>,
    new_removed: bool,
  ) -> Result<Vec<Self>, Error> {
    let conn = &mut get_conn(pool).await?;

    let mut update = diesel::update(post::table).into_boxed();
    update = update.filter(post::creator_id.eq(for_creator_id));

    if let Some(for_community_id) = for_community_id {
      update = update.filter(post::community_id.eq(for_community_id));
    }

    update
      .set((post::removed.eq(new_removed), post::updated.eq(naive_now())))
      .get_results::<Self>(conn)
      .await
  }

  pub fn is_post_creator(person_id: PersonId, post_creator_id: PersonId) -> bool {
    person_id == post_creator_id
  }

  pub async fn read_from_apub_id(
    pool: &mut DbPool<'_>,
    object_id: Url,
  ) -> Result<Option<Self>, Error> {
    let conn = &mut get_conn(pool).await?;
    let object_id: DbUrl = object_id.into();
    post::table
      .filter(post::ap_id.eq(object_id))
      .filter(post::scheduled_publish_time.is_null())
      .first(conn)
      .await
      .optional()
  }

  pub async fn fetch_pictrs_posts_for_creator(
    pool: &mut DbPool<'_>,
    for_creator_id: PersonId,
  ) -> Result<Vec<Self>, Error> {
    let conn = &mut get_conn(pool).await?;
    let pictrs_search = "%pictrs/image%";

    post::table
      .filter(post::creator_id.eq(for_creator_id))
      .filter(post::url.like(pictrs_search))
      .load::<Self>(conn)
      .await
  }

  /// Sets the url and thumbnails fields to None
  pub async fn remove_pictrs_post_images_and_thumbnails_for_creator(
    pool: &mut DbPool<'_>,
    for_creator_id: PersonId,
  ) -> Result<Vec<Self>, Error> {
    let conn = &mut get_conn(pool).await?;
    let pictrs_search = "%pictrs/image%";

    diesel::update(
      post::table
        .filter(post::creator_id.eq(for_creator_id))
        .filter(post::url.like(pictrs_search)),
    )
    .set((
      post::url.eq::<Option<String>>(None),
      post::thumbnail_url.eq::<Option<String>>(None),
    ))
    .get_results::<Self>(conn)
    .await
  }

  pub async fn fetch_pictrs_posts_for_community(
    pool: &mut DbPool<'_>,
    for_community_id: CommunityId,
  ) -> Result<Vec<Self>, Error> {
    let conn = &mut get_conn(pool).await?;
    let pictrs_search = "%pictrs/image%";
    post::table
      .filter(post::community_id.eq(for_community_id))
      .filter(post::url.like(pictrs_search))
      .load::<Self>(conn)
      .await
  }

  /// Sets the url and thumbnails fields to None
  pub async fn remove_pictrs_post_images_and_thumbnails_for_community(
    pool: &mut DbPool<'_>,
    for_community_id: CommunityId,
  ) -> Result<Vec<Self>, Error> {
    let conn = &mut get_conn(pool).await?;
    let pictrs_search = "%pictrs/image%";

    diesel::update(
      post::table
        .filter(post::community_id.eq(for_community_id))
        .filter(post::url.like(pictrs_search)),
    )
    .set((
      post::url.eq::<Option<String>>(None),
      post::thumbnail_url.eq::<Option<String>>(None),
    ))
    .get_results::<Self>(conn)
    .await
  }

  pub async fn user_scheduled_post_count(
    person_id: PersonId,
    pool: &mut DbPool<'_>,
  ) -> Result<i64, Error> {
    let conn = &mut get_conn(pool).await?;

    post::table
      .inner_join(person::table)
      .inner_join(community::table)
      // find all posts which have scheduled_publish_time that is in the  past
      .filter(post::scheduled_publish_time.is_not_null())
      .filter(coalesce(post::scheduled_publish_time, now()).lt(now()))
      // make sure the post and community are still around
      .filter(not(post::deleted.or(post::removed)))
      .filter(not(community::removed.or(community::deleted)))
      // only posts by specified user
      .filter(post::creator_id.eq(person_id))
      .select(count(post::id))
      .first::<i64>(conn)
      .await
  }
}

#[async_trait]
impl Likeable for PostLike {
  type Form = PostLikeForm;
  type IdType = PostId;
  async fn like(pool: &mut DbPool<'_>, post_like_form: &PostLikeForm) -> Result<Self, Error> {
    let conn = &mut get_conn(pool).await?;
    insert_into(post_like::table)
      .values(post_like_form)
      .on_conflict((post_like::post_id, post_like::person_id))
      .do_update()
      .set(post_like_form)
      .get_result::<Self>(conn)
      .await
  }
  async fn remove(
    pool: &mut DbPool<'_>,
    person_id: PersonId,
    post_id: PostId,
  ) -> Result<usize, Error> {
    let conn = &mut get_conn(pool).await?;
    diesel::delete(post_like::table.find((person_id, post_id)))
      .execute(conn)
      .await
  }
}

#[async_trait]
impl Saveable for PostSaved {
  type Form = PostSavedForm;
  async fn save(pool: &mut DbPool<'_>, post_saved_form: &PostSavedForm) -> Result<Self, Error> {
    let conn = &mut get_conn(pool).await?;
    insert_into(post_saved::table)
      .values(post_saved_form)
      .on_conflict((post_saved::post_id, post_saved::person_id))
      .do_update()
      .set(post_saved_form)
      .get_result::<Self>(conn)
      .await
  }
  async fn unsave(pool: &mut DbPool<'_>, post_saved_form: &PostSavedForm) -> Result<usize, Error> {
    let conn = &mut get_conn(pool).await?;
    diesel::delete(post_saved::table.find((post_saved_form.person_id, post_saved_form.post_id)))
      .execute(conn)
      .await
  }
}

impl PostRead {
  pub async fn mark_as_read(
    pool: &mut DbPool<'_>,
    post_id: PostId,
    person_id: PersonId,
  ) -> Result<usize, Error> {
    let conn = &mut get_conn(pool).await?;

    let form = PostReadForm { post_id, person_id };

    insert_into(post_read::table)
      .values(form)
      .on_conflict_do_nothing()
      .execute(conn)
      .await
  }

  pub async fn mark_as_unread(
    pool: &mut DbPool<'_>,
    post_id_: PostId,
    person_id_: PersonId,
  ) -> Result<usize, Error> {
    let conn = &mut get_conn(pool).await?;

    let read_post = post_read::table
      .filter(post_read::post_id.eq(post_id_))
      .filter(post_read::person_id.eq(person_id_));

    diesel::delete(read_post).execute(conn).await
  }
}

impl PostHide {
  pub async fn hide(
    pool: &mut DbPool<'_>,
    post_id: PostId,
    person_id: PersonId,
  ) -> Result<usize, Error> {
    let conn = &mut get_conn(pool).await?;

    let form = PostHideForm { post_id, person_id };
    insert_into(post_hide::table)
      .values(form)
      .on_conflict_do_nothing()
      .execute(conn)
      .await
  }

  pub async fn unhide(
    pool: &mut DbPool<'_>,
    post_id_: PostId,
    person_id_: PersonId,
  ) -> Result<usize, Error> {
    let conn = &mut get_conn(pool).await?;

    let hidden_post = post_hide::table
      .filter(post_hide::post_id.eq(post_id_))
      .filter(post_hide::person_id.eq(person_id_));

    diesel::delete(hidden_post).execute(conn).await
  }
}

#[cfg(test)]
<<<<<<< HEAD
#[allow(clippy::indexing_slicing)]
=======
#[expect(clippy::unwrap_used)]
>>>>>>> 33cbd95b
mod tests {

  use crate::{
    source::{
      community::{Community, CommunityInsertForm},
      instance::Instance,
      person::{Person, PersonInsertForm},
      post::{
        Post,
        PostInsertForm,
        PostLike,
        PostLikeForm,
        PostRead,
        PostSaved,
        PostSavedForm,
        PostUpdateForm,
      },
    },
    traits::{Crud, Likeable, Saveable},
    utils::build_db_pool_for_tests,
  };
  use lemmy_utils::error::LemmyResult;
  use pretty_assertions::assert_eq;
  use serial_test::serial;
  use url::Url;

  #[tokio::test]
  #[serial]
  async fn test_crud() -> LemmyResult<()> {
    let pool = &build_db_pool_for_tests().await;
    let pool = &mut pool.into();

    let inserted_instance = Instance::read_or_create(pool, "my_domain.tld".to_string()).await?;

    let new_person = PersonInsertForm::test_form(inserted_instance.id, "jim");

    let inserted_person = Person::create(pool, &new_person).await?;

    let new_community = CommunityInsertForm::new(
      inserted_instance.id,
      "test community_3".to_string(),
      "nada".to_owned(),
      "pubkey".to_string(),
    );

    let inserted_community = Community::create(pool, &new_community).await?;

    let new_post = PostInsertForm::new(
      "A test post".into(),
      inserted_person.id,
      inserted_community.id,
    );
    let inserted_post = Post::create(pool, &new_post).await?;

    let new_post2 = PostInsertForm::new(
      "A test post 2".into(),
      inserted_person.id,
      inserted_community.id,
    );
    let inserted_post2 = Post::create(pool, &new_post2).await?;

    let expected_post = Post {
      id: inserted_post.id,
      name: "A test post".into(),
      url: None,
      body: None,
      alt_text: None,
      creator_id: inserted_person.id,
      community_id: inserted_community.id,
      published: inserted_post.published,
      removed: false,
      locked: false,
      nsfw: false,
      deleted: false,
      updated: None,
      embed_title: None,
      embed_description: None,
      embed_video_url: None,
      thumbnail_url: None,
      ap_id: Url::parse(&format!("https://lemmy-alpha/post/{}", inserted_post.id))?.into(),
      local: true,
      language_id: Default::default(),
      featured_community: false,
      featured_local: false,
      url_content_type: None,
      scheduled_publish_time: None,
    };

    // Post Like
    let post_like_form = PostLikeForm {
      post_id: inserted_post.id,
      person_id: inserted_person.id,
      score: 1,
    };

    let inserted_post_like = PostLike::like(pool, &post_like_form).await?;

    let expected_post_like = PostLike {
      post_id: inserted_post.id,
      person_id: inserted_person.id,
      published: inserted_post_like.published,
      score: 1,
    };

    // Post Save
    let post_saved_form = PostSavedForm {
      post_id: inserted_post.id,
      person_id: inserted_person.id,
    };

    let inserted_post_saved = PostSaved::save(pool, &post_saved_form).await?;

    let expected_post_saved = PostSaved {
      post_id: inserted_post.id,
      person_id: inserted_person.id,
      published: inserted_post_saved.published,
    };

    // Mark 2 posts as read
    PostRead::mark_as_read(pool, inserted_post.id, inserted_person.id).await?;
    PostRead::mark_as_read(pool, inserted_post2.id, inserted_person.id).await?;

    let read_post = Post::read(pool, inserted_post.id).await?;

    let new_post_update = PostUpdateForm {
      name: Some("A test post".into()),
      ..Default::default()
    };
    let updated_post = Post::update(pool, inserted_post.id, &new_post_update).await?;

    let like_removed = PostLike::remove(pool, inserted_person.id, inserted_post.id).await?;
    assert_eq!(1, like_removed);
    let saved_removed = PostSaved::unsave(pool, &post_saved_form).await?;
    assert_eq!(1, saved_removed);

    // mark some posts as unread
    let read_removed_1 =
      PostRead::mark_as_unread(pool, inserted_post.id, inserted_person.id).await?;
    assert_eq!(1, read_removed_1);
    let read_removed_2 =
      PostRead::mark_as_unread(pool, inserted_post2.id, inserted_person.id).await?;
    assert_eq!(1, read_removed_2);

    let num_deleted =
      Post::delete(pool, inserted_post.id).await? + Post::delete(pool, inserted_post2.id).await?;
    assert_eq!(2, num_deleted);
    Community::delete(pool, inserted_community.id).await?;
    Person::delete(pool, inserted_person.id).await?;
    Instance::delete(pool, inserted_instance.id).await?;

    assert_eq!(expected_post, read_post);
    assert_eq!(expected_post, inserted_post);
    assert_eq!(expected_post, updated_post);
    assert_eq!(expected_post_like, inserted_post_like);
    assert_eq!(expected_post_saved, inserted_post_saved);

    Ok(())
  }
}<|MERGE_RESOLUTION|>--- conflicted
+++ resolved
@@ -382,11 +382,7 @@
 }
 
 #[cfg(test)]
-<<<<<<< HEAD
 #[allow(clippy::indexing_slicing)]
-=======
-#[expect(clippy::unwrap_used)]
->>>>>>> 33cbd95b
 mod tests {
 
   use crate::{
