use crate::{
  newtypes::{CommunityId, DbUrl, InstanceId, PersonId, PostId},
  source::post::{
    Post,
    PostActions,
    PostHideForm,
    PostInsertForm,
    PostLikeForm,
    PostReadCommentsForm,
    PostReadForm,
    PostSavedForm,
    PostUpdateForm,
  },
  traits::{Crud, Hideable, Likeable, ReadComments, Readable, Saveable},
  utils::{
    functions::{coalesce, hot_rank, scaled_rank},
    get_conn,
    now,
    uplete,
    DbPool,
    DELETED_REPLACEMENT_TEXT,
    FETCH_LIMIT_MAX,
    SITEMAP_DAYS,
    SITEMAP_LIMIT,
  },
};
use ::url::Url;
use chrono::{DateTime, Utc};
use diesel::{
  dsl::{count, insert_into, not, update},
  expression::SelectableHelper,
  BoolExpressionMethods,
  DecoratableTarget,
  ExpressionMethods,
  JoinOnDsl,
  NullableExpressionMethods,
  OptionalExtension,
  QueryDsl,
};
use diesel_async::RunQueryDsl;
use lemmy_db_schema_file::schema::{community, person, post, post_actions};
use lemmy_utils::{
  error::{LemmyErrorExt, LemmyErrorType, LemmyResult},
  settings::structs::Settings,
};

impl Crud for Post {
  type InsertForm = PostInsertForm;
  type UpdateForm = PostUpdateForm;
  type IdType = PostId;

  async fn create(pool: &mut DbPool<'_>, form: &Self::InsertForm) -> LemmyResult<Self> {
    let conn = &mut get_conn(pool).await?;
    insert_into(post::table)
      .values(form)
      .get_result::<Self>(conn)
      .await
      .with_lemmy_type(LemmyErrorType::CouldntCreatePost)
  }

  async fn update(
    pool: &mut DbPool<'_>,
    post_id: PostId,
    new_post: &Self::UpdateForm,
  ) -> LemmyResult<Self> {
    let conn = &mut get_conn(pool).await?;
    diesel::update(post::table.find(post_id))
      .set(new_post)
      .get_result::<Self>(conn)
      .await
      .with_lemmy_type(LemmyErrorType::CouldntUpdatePost)
  }
}

impl Post {
  pub async fn read_xx(pool: &mut DbPool<'_>, id: PostId) -> LemmyResult<Self> {
    let conn = &mut get_conn(pool).await?;
    post::table
      .find(id)
      .first(conn)
      .await
      .with_lemmy_type(LemmyErrorType::NotFound)
  }

  pub async fn insert_apub(
    pool: &mut DbPool<'_>,
    timestamp: DateTime<Utc>,
    form: &PostInsertForm,
  ) -> LemmyResult<Self> {
    let conn = &mut get_conn(pool).await?;
    insert_into(post::table)
      .values(form)
      .on_conflict(post::ap_id)
      .filter_target(coalesce(post::updated, post::published).lt(timestamp))
      .do_update()
      .set(form)
      .get_result::<Self>(conn)
      .await
      .with_lemmy_type(LemmyErrorType::CouldntCreatePost)
  }

  pub async fn list_featured_for_community(
    pool: &mut DbPool<'_>,
    the_community_id: CommunityId,
  ) -> LemmyResult<Vec<Self>> {
    let conn = &mut get_conn(pool).await?;
    post::table
      .filter(post::community_id.eq(the_community_id))
      .filter(post::deleted.eq(false))
      .filter(post::removed.eq(false))
      .filter(post::featured_community.eq(true))
      .then_order_by(post::published.desc())
      .limit(FETCH_LIMIT_MAX)
      .load::<Self>(conn)
      .await
      .with_lemmy_type(LemmyErrorType::NotFound)
  }

  pub async fn list_for_sitemap(
    pool: &mut DbPool<'_>,
  ) -> LemmyResult<Vec<(DbUrl, chrono::DateTime<Utc>)>> {
    let conn = &mut get_conn(pool).await?;
    post::table
      .select((post::ap_id, coalesce(post::updated, post::published)))
      .filter(post::local.eq(true))
      .filter(post::deleted.eq(false))
      .filter(post::removed.eq(false))
      .filter(post::published.ge(Utc::now().naive_utc() - SITEMAP_DAYS))
      .order(post::published.desc())
      .limit(SITEMAP_LIMIT)
      .load::<(DbUrl, chrono::DateTime<Utc>)>(conn)
      .await
      .with_lemmy_type(LemmyErrorType::NotFound)
  }

  pub async fn permadelete_for_creator(
    pool: &mut DbPool<'_>,
    for_creator_id: PersonId,
  ) -> LemmyResult<Vec<Self>> {
    let conn = &mut get_conn(pool).await?;

    diesel::update(post::table.filter(post::creator_id.eq(for_creator_id)))
      .set((
        post::name.eq(DELETED_REPLACEMENT_TEXT),
        post::url.eq(Option::<&str>::None),
        post::body.eq(DELETED_REPLACEMENT_TEXT),
        post::deleted.eq(true),
        post::updated.eq(Utc::now()),
      ))
      .get_results::<Self>(conn)
      .await
      .with_lemmy_type(LemmyErrorType::CouldntUpdatePost)
  }

  pub async fn update_removed_for_creator(
    pool: &mut DbPool<'_>,
<<<<<<< HEAD
    creator_id: PersonId,
    community_id: Option<CommunityId>,
=======
    for_creator_id: PersonId,
    for_community_id: Option<CommunityId>,
    for_instance_id: Option<InstanceId>,
>>>>>>> 2f7ce1cb
    removed: bool,
  ) -> LemmyResult<Vec<Self>> {
    let conn = &mut get_conn(pool).await?;

<<<<<<< HEAD
    let mut posts = diesel::update(post::table)
      .filter(post::creator_id.eq(creator_id))
      .into_boxed();

    if let Some(community_id) = community_id {
      posts = posts.filter(post::community_id.eq(community_id));
    }

    posts
=======
    // Diesel can't update from join unfortunately, so you'll need to loop over these
    let community_join = community::table.on(post::community_id.eq(community::id));
    let mut posts_query = post::table
      .inner_join(community_join)
      .filter(post::creator_id.eq(for_creator_id))
      .into_boxed();

    if let Some(for_community_id) = for_community_id {
      posts_query = posts_query.filter(post::community_id.eq(for_community_id));
    }

    if let Some(for_instance_id) = for_instance_id {
      posts_query = posts_query.filter(community::instance_id.eq(for_instance_id));
    }

    let post_ids = posts_query.select(post::id).load::<PostId>(conn).await?;

    update(post::table)
      .filter(post::id.eq_any(post_ids.clone()))
>>>>>>> 2f7ce1cb
      .set((post::removed.eq(removed), post::updated.eq(Utc::now())))
      .get_results::<Self>(conn)
      .await
      .with_lemmy_type(LemmyErrorType::CouldntUpdatePost)
  }

  pub fn is_post_creator(person_id: PersonId, post_creator_id: PersonId) -> bool {
    person_id == post_creator_id
  }

  pub async fn read_from_apub_id(
    pool: &mut DbPool<'_>,
    object_id: Url,
  ) -> LemmyResult<Option<Self>> {
    let conn = &mut get_conn(pool).await?;
    let object_id: DbUrl = object_id.into();
    post::table
      .filter(post::ap_id.eq(object_id))
      .filter(post::scheduled_publish_time.is_null())
      .first(conn)
      .await
      .optional()
      .with_lemmy_type(LemmyErrorType::NotFound)
  }

  pub async fn delete_from_apub_id(
    pool: &mut DbPool<'_>,
    object_id: Url,
  ) -> LemmyResult<Vec<Self>> {
    let conn = &mut get_conn(pool).await?;
    let object_id: DbUrl = object_id.into();

    diesel::update(post::table.filter(post::ap_id.eq(object_id)))
      .set(post::deleted.eq(true))
      .get_results::<Self>(conn)
      .await
      .with_lemmy_type(LemmyErrorType::CouldntUpdatePost)
  }

<<<<<<< HEAD
  pub async fn fetch_pictrs_posts_for_creator(
    pool: &mut DbPool<'_>,
    for_creator_id: PersonId,
  ) -> LemmyResult<Vec<Self>> {
    let conn = &mut get_conn(pool).await?;
    let pictrs_search = "%pictrs/image%";

    post::table
      .filter(post::creator_id.eq(for_creator_id))
      .filter(post::url.like(pictrs_search))
      .load::<Self>(conn)
      .await
      .with_lemmy_type(LemmyErrorType::NotFound)
  }

  /// Sets the url and thumbnails fields to None
  pub async fn remove_pictrs_post_images_and_thumbnails_for_creator(
    pool: &mut DbPool<'_>,
    for_creator_id: PersonId,
  ) -> LemmyResult<Vec<Self>> {
    let conn = &mut get_conn(pool).await?;
    let pictrs_search = "%pictrs/image%";

    diesel::update(
      post::table
        .filter(post::creator_id.eq(for_creator_id))
        .filter(post::url.like(pictrs_search)),
    )
    .set((
      post::url.eq::<Option<String>>(None),
      post::thumbnail_url.eq::<Option<String>>(None),
    ))
    .get_results::<Self>(conn)
    .await
    .with_lemmy_type(LemmyErrorType::CouldntUpdatePost)
  }

  pub async fn fetch_pictrs_posts_for_community(
    pool: &mut DbPool<'_>,
    for_community_id: CommunityId,
  ) -> LemmyResult<Vec<Self>> {
    let conn = &mut get_conn(pool).await?;
    let pictrs_search = "%pictrs/image%";
    post::table
      .filter(post::community_id.eq(for_community_id))
      .filter(post::url.like(pictrs_search))
      .load::<Self>(conn)
      .await
      .with_lemmy_type(LemmyErrorType::NotFound)
  }

  /// Sets the url and thumbnails fields to None
  pub async fn remove_pictrs_post_images_and_thumbnails_for_community(
    pool: &mut DbPool<'_>,
    for_community_id: CommunityId,
  ) -> LemmyResult<Vec<Self>> {
    let conn = &mut get_conn(pool).await?;
    let pictrs_search = "%pictrs/image%";

    diesel::update(
      post::table
        .filter(post::community_id.eq(for_community_id))
        .filter(post::url.like(pictrs_search)),
    )
    .set((
      post::url.eq::<Option<String>>(None),
      post::thumbnail_url.eq::<Option<String>>(None),
    ))
    .get_results::<Self>(conn)
    .await
    .with_lemmy_type(LemmyErrorType::CouldntUpdatePost)
  }

=======
>>>>>>> 2f7ce1cb
  pub async fn user_scheduled_post_count(
    person_id: PersonId,
    pool: &mut DbPool<'_>,
  ) -> LemmyResult<i64> {
    let conn = &mut get_conn(pool).await?;

    post::table
      .inner_join(person::table)
      .inner_join(community::table)
      // find all posts which have scheduled_publish_time that is in the  future
      .filter(post::scheduled_publish_time.is_not_null())
      .filter(coalesce(post::scheduled_publish_time, now()).gt(now()))
      // make sure the post and community are still around
      .filter(not(post::deleted.or(post::removed)))
      .filter(not(community::removed.or(community::deleted)))
      // only posts by specified user
      .filter(post::creator_id.eq(person_id))
      .select(count(post::id))
      .first::<i64>(conn)
      .await
      .with_lemmy_type(LemmyErrorType::NotFound)
  }

  pub async fn update_ranks(pool: &mut DbPool<'_>, post_id: PostId) -> LemmyResult<Self> {
    let conn = &mut get_conn(pool).await?;

    // Diesel can't update based on a join, which is necessary for the scaled_rank
    // https://github.com/diesel-rs/diesel/issues/1478
    // Just select the metrics we need manually, for now, since its a single post anyway

    let interactions_month = community::table
      .select(community::interactions_month)
      .inner_join(post::table.on(community::id.eq(post::community_id)))
      .filter(post::id.eq(post_id))
      .first::<i64>(conn)
      .await?;

    diesel::update(post::table.find(post_id))
      .set((
        post::hot_rank.eq(hot_rank(post::score, post::published)),
        post::hot_rank_active.eq(hot_rank(post::score, post::newest_comment_time_necro)),
        post::scaled_rank.eq(scaled_rank(
          post::score,
          post::published,
          interactions_month,
        )),
      ))
      .get_result::<Self>(conn)
      .await
      .with_lemmy_type(LemmyErrorType::CouldntUpdatePost)
  }
  pub fn local_url(&self, settings: &Settings) -> LemmyResult<DbUrl> {
    let domain = settings.get_protocol_and_hostname();
    Ok(Url::parse(&format!("{domain}/post/{}", self.id))?.into())
  }

  /// The comment was created locally and sent back, indicating that the community accepted it
  pub async fn set_not_pending(&self, pool: &mut DbPool<'_>) -> LemmyResult<()> {
    if self.local && self.federation_pending {
      let form = PostUpdateForm {
        federation_pending: Some(false),
        ..Default::default()
      };
      Post::update(pool, self.id, &form).await?;
    }
    Ok(())
  }
}

impl Likeable for PostActions {
  type Form = PostLikeForm;
  type IdType = PostId;

  async fn like(pool: &mut DbPool<'_>, form: &Self::Form) -> LemmyResult<Self> {
    let conn = &mut get_conn(pool).await?;
    insert_into(post_actions::table)
      .values(form)
      .on_conflict((post_actions::post_id, post_actions::person_id))
      .do_update()
      .set(form)
      .returning(Self::as_select())
      .get_result::<Self>(conn)
      .await
      .with_lemmy_type(LemmyErrorType::CouldntLikePost)
  }
  async fn remove_like(
    pool: &mut DbPool<'_>,
    person_id: PersonId,
    post_id: Self::IdType,
  ) -> LemmyResult<uplete::Count> {
    let conn = &mut get_conn(pool).await?;
    uplete::new(post_actions::table.find((person_id, post_id)))
      .set_null(post_actions::like_score)
      .set_null(post_actions::liked)
      .get_result(conn)
      .await
      .with_lemmy_type(LemmyErrorType::CouldntLikePost)
  }
}

impl Saveable for PostActions {
  type Form = PostSavedForm;
  async fn save(pool: &mut DbPool<'_>, form: &Self::Form) -> LemmyResult<Self> {
    let conn = &mut get_conn(pool).await?;
    insert_into(post_actions::table)
      .values(form)
      .on_conflict((post_actions::post_id, post_actions::person_id))
      .do_update()
      .set(form)
      .returning(Self::as_select())
      .get_result::<Self>(conn)
      .await
      .with_lemmy_type(LemmyErrorType::CouldntSavePost)
  }
  async fn unsave(pool: &mut DbPool<'_>, form: &Self::Form) -> LemmyResult<uplete::Count> {
    let conn = &mut get_conn(pool).await?;
    uplete::new(post_actions::table.find((form.person_id, form.post_id)))
      .set_null(post_actions::saved)
      .get_result(conn)
      .await
      .with_lemmy_type(LemmyErrorType::CouldntSavePost)
  }
}

impl Readable for PostActions {
  type Form = PostReadForm;

  async fn mark_as_read(pool: &mut DbPool<'_>, form: &Self::Form) -> LemmyResult<usize> {
    Self::mark_many_as_read(pool, &[form.clone()]).await
  }

  async fn mark_as_unread(pool: &mut DbPool<'_>, form: &Self::Form) -> LemmyResult<uplete::Count> {
    let conn = &mut get_conn(pool).await?;

    uplete::new(
      post_actions::table
        .filter(post_actions::post_id.eq(form.post_id))
        .filter(post_actions::person_id.eq(form.person_id)),
    )
    .set_null(post_actions::read)
    .get_result(conn)
    .await
    .with_lemmy_type(LemmyErrorType::CouldntMarkPostAsRead)
  }

  async fn mark_many_as_read(pool: &mut DbPool<'_>, forms: &[Self::Form]) -> LemmyResult<usize> {
    let conn = &mut get_conn(pool).await?;

    insert_into(post_actions::table)
      .values(forms)
      .on_conflict((post_actions::person_id, post_actions::post_id))
      .do_update()
      .set(post_actions::read.eq(now().nullable()))
      .execute(conn)
      .await
      .with_lemmy_type(LemmyErrorType::CouldntMarkPostAsRead)
  }
}

impl Hideable for PostActions {
  type Form = PostHideForm;
  async fn hide(pool: &mut DbPool<'_>, form: &Self::Form) -> LemmyResult<Self> {
    let conn = &mut get_conn(pool).await?;

    insert_into(post_actions::table)
      .values(form)
      .on_conflict((post_actions::person_id, post_actions::post_id))
      .do_update()
      .set(form)
      .get_result::<Self>(conn)
      .await
      .with_lemmy_type(LemmyErrorType::CouldntHidePost)
  }

  async fn unhide(pool: &mut DbPool<'_>, form: &Self::Form) -> LemmyResult<uplete::Count> {
    let conn = &mut get_conn(pool).await?;

    uplete::new(
      post_actions::table
        .filter(post_actions::post_id.eq(form.post_id))
        .filter(post_actions::person_id.eq(form.person_id)),
    )
    .set_null(post_actions::hidden)
    .get_result(conn)
    .await
    .with_lemmy_type(LemmyErrorType::CouldntHidePost)
  }
}

impl ReadComments for PostActions {
  type Form = PostReadCommentsForm;
  type IdType = PostId;

  async fn update_read_comments(pool: &mut DbPool<'_>, form: &Self::Form) -> LemmyResult<Self> {
    let conn = &mut get_conn(pool).await?;

    insert_into(post_actions::table)
      .values(form)
      .on_conflict((post_actions::person_id, post_actions::post_id))
      .do_update()
      .set(form)
      .get_result::<Self>(conn)
      .await
      .with_lemmy_type(LemmyErrorType::CouldntUpdateReadComments)
  }

  async fn remove_read_comments(
    pool: &mut DbPool<'_>,
    person_id: PersonId,
    post_id: Self::IdType,
  ) -> LemmyResult<uplete::Count> {
    let conn = &mut get_conn(pool).await?;

    uplete::new(
      post_actions::table
        .filter(post_actions::post_id.eq(post_id))
        .filter(post_actions::person_id.eq(person_id)),
    )
    .set_null(post_actions::read_comments_amount)
    .set_null(post_actions::read_comments)
    .get_result(conn)
    .await
    .with_lemmy_type(LemmyErrorType::CouldntUpdateReadComments)
  }
}

impl PostActions {
  pub fn build_many_read_forms(post_ids: &[PostId], person_id: PersonId) -> Vec<PostReadForm> {
    post_ids
      .iter()
      .map(|post_id| (PostReadForm::new(*post_id, person_id)))
      .collect::<Vec<_>>()
  }
}

impl PostActions {
  pub async fn read(
    pool: &mut DbPool<'_>,
    post_id: PostId,
    person_id: PersonId,
  ) -> LemmyResult<Self> {
    let conn = &mut get_conn(pool).await?;
    post_actions::table
      .find((person_id, post_id))
      .select(Self::as_select())
      .first(conn)
      .await
      .with_lemmy_type(LemmyErrorType::NotFound)
  }
}

#[cfg(test)]
mod tests {
  use crate::{
    source::{
      comment::{Comment, CommentInsertForm, CommentUpdateForm},
      community::{Community, CommunityInsertForm},
      instance::Instance,
      person::{Person, PersonInsertForm},
      post::{
        Post,
        PostActions,
        PostInsertForm,
        PostLikeForm,
        PostReadForm,
        PostSavedForm,
        PostUpdateForm,
      },
    },
    traits::{Crud, Likeable, Readable, Saveable},
    utils::{build_db_pool_for_tests, uplete, RANK_DEFAULT},
  };
  use chrono::DateTime;
  use lemmy_utils::error::LemmyResult;
  use pretty_assertions::assert_eq;
  use serial_test::serial;
  use url::Url;

  #[tokio::test]
  #[serial]
  async fn test_crud() -> LemmyResult<()> {
    let pool = &build_db_pool_for_tests();
    let pool = &mut pool.into();

    let inserted_instance = Instance::read_or_create(pool, "my_domain.tld".to_string()).await?;

    let new_person = PersonInsertForm::test_form(inserted_instance.id, "jim");

    let inserted_person = Person::create(pool, &new_person).await?;

    let new_community = CommunityInsertForm::new(
      inserted_instance.id,
      "test community_3".to_string(),
      "nada".to_owned(),
      "pubkey".to_string(),
    );

    let inserted_community = Community::create(pool, &new_community).await?;

    let new_post = PostInsertForm::new(
      "A test post".into(),
      inserted_person.id,
      inserted_community.id,
    );
    let inserted_post = Post::create(pool, &new_post).await?;

    let new_post2 = PostInsertForm::new(
      "A test post 2".into(),
      inserted_person.id,
      inserted_community.id,
    );
    let inserted_post2 = Post::create(pool, &new_post2).await?;

    let new_scheduled_post = PostInsertForm {
      scheduled_publish_time: Some(DateTime::from_timestamp_nanos(i64::MAX)),
      ..PostInsertForm::new("beans".into(), inserted_person.id, inserted_community.id)
    };
    let inserted_scheduled_post = Post::create(pool, &new_scheduled_post).await?;

    let expected_post = Post {
      id: inserted_post.id,
      name: "A test post".into(),
      url: None,
      body: None,
      alt_text: None,
      creator_id: inserted_person.id,
      community_id: inserted_community.id,
      published: inserted_post.published,
      removed: false,
      locked: false,
      nsfw: false,
      deleted: false,
      updated: None,
      embed_title: None,
      embed_description: None,
      embed_video_url: None,
      thumbnail_url: None,
      ap_id: Url::parse(&format!("https://lemmy-alpha/post/{}", inserted_post.id))?.into(),
      local: true,
      language_id: Default::default(),
      featured_community: false,
      featured_local: false,
      url_content_type: None,
      scheduled_publish_time: None,
      comments: 0,
      controversy_rank: 0.0,
      downvotes: 0,
      upvotes: 1,
      score: 1,
      hot_rank: RANK_DEFAULT,
      hot_rank_active: RANK_DEFAULT,
      newest_comment_time: inserted_post.published,
      newest_comment_time_necro: inserted_post.published,
      report_count: 0,
      scaled_rank: RANK_DEFAULT,
      unresolved_report_count: 0,
      federation_pending: false,
    };

    // Post Like
    let post_like_form = PostLikeForm::new(inserted_post.id, inserted_person.id, 1);

    let inserted_post_like = PostActions::like(pool, &post_like_form).await?;
    assert_eq!(Some(1), inserted_post_like.like_score);

    // Post Save
    let post_saved_form = PostSavedForm::new(inserted_post.id, inserted_person.id);

    let inserted_post_saved = PostActions::save(pool, &post_saved_form).await?;
    assert!(inserted_post_saved.saved.is_some());

    // Mark 2 posts as read
    let post_read_form_1 = PostReadForm::new(inserted_post.id, inserted_person.id);
    PostActions::mark_as_read(pool, &post_read_form_1).await?;
    let post_read_form_2 = PostReadForm::new(inserted_post2.id, inserted_person.id);
    PostActions::mark_as_read(pool, &post_read_form_2).await?;

    let read_post = Post::read(pool, inserted_post.id).await?;

    let new_post_update = PostUpdateForm {
      name: Some("A test post".into()),
      ..Default::default()
    };
    let updated_post = Post::update(pool, inserted_post.id, &new_post_update).await?;

    // Scheduled post count
    let scheduled_post_count = Post::user_scheduled_post_count(inserted_person.id, pool).await?;
    assert_eq!(1, scheduled_post_count);

    let like_removed = PostActions::remove_like(pool, inserted_person.id, inserted_post.id).await?;
    assert_eq!(uplete::Count::only_updated(1), like_removed);
    let saved_removed = PostActions::unsave(pool, &post_saved_form).await?;
    assert_eq!(uplete::Count::only_updated(1), saved_removed);

    let read_remove_form_1 = PostReadForm::new(inserted_post.id, inserted_person.id);
    let read_removed_1 = PostActions::mark_as_unread(pool, &read_remove_form_1).await?;
    assert_eq!(uplete::Count::only_deleted(1), read_removed_1);

    let read_remove_form_2 = PostReadForm::new(inserted_post2.id, inserted_person.id);
    let read_removed_2 = PostActions::mark_as_unread(pool, &read_remove_form_2).await?;
    assert_eq!(uplete::Count::only_deleted(1), read_removed_2);

    let num_deleted = Post::delete(pool, inserted_post.id).await?
      + Post::delete(pool, inserted_post2.id).await?
      + Post::delete(pool, inserted_scheduled_post.id).await?;

    assert_eq!(3, num_deleted);
    Community::delete(pool, inserted_community.id).await?;
    Person::delete(pool, inserted_person.id).await?;
    Instance::delete(pool, inserted_instance.id).await?;

    assert_eq!(expected_post, read_post);
    assert_eq!(expected_post, updated_post);

    Ok(())
  }

  #[tokio::test]
  #[serial]
  async fn test_aggregates() -> LemmyResult<()> {
    let pool = &build_db_pool_for_tests();
    let pool = &mut pool.into();

    let inserted_instance = Instance::read_or_create(pool, "my_domain.tld".to_string()).await?;

    let new_person = PersonInsertForm::test_form(inserted_instance.id, "thommy_community_agg");

    let inserted_person = Person::create(pool, &new_person).await?;

    let another_person = PersonInsertForm::test_form(inserted_instance.id, "jerry_community_agg");

    let another_inserted_person = Person::create(pool, &another_person).await?;

    let new_community = CommunityInsertForm::new(
      inserted_instance.id,
      "TIL_community_agg".into(),
      "nada".to_owned(),
      "pubkey".to_string(),
    );
    let inserted_community = Community::create(pool, &new_community).await?;

    let new_post = PostInsertForm::new(
      "A test post".into(),
      inserted_person.id,
      inserted_community.id,
    );
    let inserted_post = Post::create(pool, &new_post).await?;

    let comment_form = CommentInsertForm::new(
      inserted_person.id,
      inserted_post.id,
      "A test comment".into(),
    );
    let inserted_comment = Comment::create(pool, &comment_form, None).await?;

    let child_comment_form = CommentInsertForm::new(
      inserted_person.id,
      inserted_post.id,
      "A test comment".into(),
    );
    let inserted_child_comment =
      Comment::create(pool, &child_comment_form, Some(&inserted_comment.path)).await?;

    let post_like = PostLikeForm::new(inserted_post.id, inserted_person.id, 1);

    PostActions::like(pool, &post_like).await?;

    let post_aggs_before_delete = Post::read(pool, inserted_post.id).await?;

    assert_eq!(2, post_aggs_before_delete.comments);
    assert_eq!(1, post_aggs_before_delete.score);
    assert_eq!(1, post_aggs_before_delete.upvotes);
    assert_eq!(0, post_aggs_before_delete.downvotes);

    // Add a post dislike from the other person
    let post_dislike = PostLikeForm::new(inserted_post.id, another_inserted_person.id, -1);

    PostActions::like(pool, &post_dislike).await?;

    let post_aggs_after_dislike = Post::read(pool, inserted_post.id).await?;

    assert_eq!(2, post_aggs_after_dislike.comments);
    assert_eq!(0, post_aggs_after_dislike.score);
    assert_eq!(1, post_aggs_after_dislike.upvotes);
    assert_eq!(1, post_aggs_after_dislike.downvotes);

    // Remove the comments
    Comment::delete(pool, inserted_comment.id).await?;
    Comment::delete(pool, inserted_child_comment.id).await?;
    let after_comment_delete = Post::read(pool, inserted_post.id).await?;
    assert_eq!(0, after_comment_delete.comments);
    assert_eq!(0, after_comment_delete.score);
    assert_eq!(1, after_comment_delete.upvotes);
    assert_eq!(1, after_comment_delete.downvotes);

    // Remove the first post like
    PostActions::remove_like(pool, inserted_person.id, inserted_post.id).await?;
    let after_like_remove = Post::read(pool, inserted_post.id).await?;
    assert_eq!(0, after_like_remove.comments);
    assert_eq!(-1, after_like_remove.score);
    assert_eq!(0, after_like_remove.upvotes);
    assert_eq!(1, after_like_remove.downvotes);

    // This should delete all the associated rows, and fire triggers
    Person::delete(pool, another_inserted_person.id).await?;
    let person_num_deleted = Person::delete(pool, inserted_person.id).await?;
    assert_eq!(1, person_num_deleted);

    // Delete the community
    let community_num_deleted = Community::delete(pool, inserted_community.id).await?;
    assert_eq!(1, community_num_deleted);

    // Should be none found, since the creator was deleted
    let after_delete = Post::read(pool, inserted_post.id).await;
    assert!(after_delete.is_err());

    Instance::delete(pool, inserted_instance.id).await?;

    Ok(())
  }

  #[tokio::test]
  #[serial]
  async fn test_aggregates_soft_delete() -> LemmyResult<()> {
    let pool = &build_db_pool_for_tests();
    let pool = &mut pool.into();

    let inserted_instance = Instance::read_or_create(pool, "my_domain.tld".to_string()).await?;

    let new_person = PersonInsertForm::test_form(inserted_instance.id, "thommy_community_agg");

    let inserted_person = Person::create(pool, &new_person).await?;

    let new_community = CommunityInsertForm::new(
      inserted_instance.id,
      "TIL_community_agg".into(),
      "nada".to_owned(),
      "pubkey".to_string(),
    );
    let inserted_community = Community::create(pool, &new_community).await?;

    let new_post = PostInsertForm::new(
      "A test post".into(),
      inserted_person.id,
      inserted_community.id,
    );
    let inserted_post = Post::create(pool, &new_post).await?;

    let comment_form = CommentInsertForm::new(
      inserted_person.id,
      inserted_post.id,
      "A test comment".into(),
    );

    let inserted_comment = Comment::create(pool, &comment_form, None).await?;

    let post_aggregates_before = Post::read(pool, inserted_post.id).await?;
    assert_eq!(1, post_aggregates_before.comments);

    Comment::update(
      pool,
      inserted_comment.id,
      &CommentUpdateForm {
        removed: Some(true),
        ..Default::default()
      },
    )
    .await?;

    let post_aggregates_after_remove = Post::read(pool, inserted_post.id).await?;
    assert_eq!(0, post_aggregates_after_remove.comments);

    Comment::update(
      pool,
      inserted_comment.id,
      &CommentUpdateForm {
        removed: Some(false),
        ..Default::default()
      },
    )
    .await?;

    Comment::update(
      pool,
      inserted_comment.id,
      &CommentUpdateForm {
        deleted: Some(true),
        ..Default::default()
      },
    )
    .await?;

    let post_aggregates_after_delete = Post::read(pool, inserted_post.id).await?;
    assert_eq!(0, post_aggregates_after_delete.comments);

    Comment::update(
      pool,
      inserted_comment.id,
      &CommentUpdateForm {
        removed: Some(true),
        ..Default::default()
      },
    )
    .await?;

    let post_aggregates_after_delete_remove = Post::read(pool, inserted_post.id).await?;
    assert_eq!(0, post_aggregates_after_delete_remove.comments);

    Comment::delete(pool, inserted_comment.id).await?;
    Post::delete(pool, inserted_post.id).await?;
    Person::delete(pool, inserted_person.id).await?;
    Community::delete(pool, inserted_community.id).await?;
    Instance::delete(pool, inserted_instance.id).await?;

    Ok(())
  }
}<|MERGE_RESOLUTION|>--- conflicted
+++ resolved
@@ -154,29 +154,12 @@
 
   pub async fn update_removed_for_creator(
     pool: &mut DbPool<'_>,
-<<<<<<< HEAD
     creator_id: PersonId,
     community_id: Option<CommunityId>,
-=======
-    for_creator_id: PersonId,
-    for_community_id: Option<CommunityId>,
-    for_instance_id: Option<InstanceId>,
->>>>>>> 2f7ce1cb
     removed: bool,
   ) -> LemmyResult<Vec<Self>> {
     let conn = &mut get_conn(pool).await?;
 
-<<<<<<< HEAD
-    let mut posts = diesel::update(post::table)
-      .filter(post::creator_id.eq(creator_id))
-      .into_boxed();
-
-    if let Some(community_id) = community_id {
-      posts = posts.filter(post::community_id.eq(community_id));
-    }
-
-    posts
-=======
     // Diesel can't update from join unfortunately, so you'll need to loop over these
     let community_join = community::table.on(post::community_id.eq(community::id));
     let mut posts_query = post::table
@@ -196,7 +179,6 @@
 
     update(post::table)
       .filter(post::id.eq_any(post_ids.clone()))
->>>>>>> 2f7ce1cb
       .set((post::removed.eq(removed), post::updated.eq(Utc::now())))
       .get_results::<Self>(conn)
       .await
@@ -236,82 +218,6 @@
       .with_lemmy_type(LemmyErrorType::CouldntUpdatePost)
   }
 
-<<<<<<< HEAD
-  pub async fn fetch_pictrs_posts_for_creator(
-    pool: &mut DbPool<'_>,
-    for_creator_id: PersonId,
-  ) -> LemmyResult<Vec<Self>> {
-    let conn = &mut get_conn(pool).await?;
-    let pictrs_search = "%pictrs/image%";
-
-    post::table
-      .filter(post::creator_id.eq(for_creator_id))
-      .filter(post::url.like(pictrs_search))
-      .load::<Self>(conn)
-      .await
-      .with_lemmy_type(LemmyErrorType::NotFound)
-  }
-
-  /// Sets the url and thumbnails fields to None
-  pub async fn remove_pictrs_post_images_and_thumbnails_for_creator(
-    pool: &mut DbPool<'_>,
-    for_creator_id: PersonId,
-  ) -> LemmyResult<Vec<Self>> {
-    let conn = &mut get_conn(pool).await?;
-    let pictrs_search = "%pictrs/image%";
-
-    diesel::update(
-      post::table
-        .filter(post::creator_id.eq(for_creator_id))
-        .filter(post::url.like(pictrs_search)),
-    )
-    .set((
-      post::url.eq::<Option<String>>(None),
-      post::thumbnail_url.eq::<Option<String>>(None),
-    ))
-    .get_results::<Self>(conn)
-    .await
-    .with_lemmy_type(LemmyErrorType::CouldntUpdatePost)
-  }
-
-  pub async fn fetch_pictrs_posts_for_community(
-    pool: &mut DbPool<'_>,
-    for_community_id: CommunityId,
-  ) -> LemmyResult<Vec<Self>> {
-    let conn = &mut get_conn(pool).await?;
-    let pictrs_search = "%pictrs/image%";
-    post::table
-      .filter(post::community_id.eq(for_community_id))
-      .filter(post::url.like(pictrs_search))
-      .load::<Self>(conn)
-      .await
-      .with_lemmy_type(LemmyErrorType::NotFound)
-  }
-
-  /// Sets the url and thumbnails fields to None
-  pub async fn remove_pictrs_post_images_and_thumbnails_for_community(
-    pool: &mut DbPool<'_>,
-    for_community_id: CommunityId,
-  ) -> LemmyResult<Vec<Self>> {
-    let conn = &mut get_conn(pool).await?;
-    let pictrs_search = "%pictrs/image%";
-
-    diesel::update(
-      post::table
-        .filter(post::community_id.eq(for_community_id))
-        .filter(post::url.like(pictrs_search)),
-    )
-    .set((
-      post::url.eq::<Option<String>>(None),
-      post::thumbnail_url.eq::<Option<String>>(None),
-    ))
-    .get_results::<Self>(conn)
-    .await
-    .with_lemmy_type(LemmyErrorType::CouldntUpdatePost)
-  }
-
-=======
->>>>>>> 2f7ce1cb
   pub async fn user_scheduled_post_count(
     person_id: PersonId,
     pool: &mut DbPool<'_>,
