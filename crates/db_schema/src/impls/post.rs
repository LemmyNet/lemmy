use crate::{
  newtypes::{CommunityId, DbUrl, InstanceId, PaginationCursor, PersonId, PostId},
  source::{
    history_status::{HistoryStatus, HistoryStatusUpdateForm},
    post::{
      Post,
      PostActions,
      PostHideForm,
      PostInsertForm,
      PostLikeForm,
      PostReadCommentsForm,
      PostReadForm,
      PostSavedForm,
      PostUpdateForm,
    },
  },
  traits::{Crud, Likeable, Saveable},
  utils::{
    functions::{coalesce, hot_rank, scaled_rank},
    get_conn,
    now,
    validate_like,
    DbPool,
    DELETED_REPLACEMENT_TEXT,
    FETCH_LIMIT_MAX,
    SITEMAP_DAYS,
    SITEMAP_LIMIT,
  },
};
use chrono::{DateTime, Utc};
use diesel::{
  dsl::{count, count_star, delete, insert_into, not, update},
  expression::SelectableHelper,
  sql_query,
  sql_types::{BigInt, Integer},
  upsert::excluded,
  BoolExpressionMethods,
  DecoratableTarget,
  ExpressionMethods,
  JoinOnDsl,
  NullableExpressionMethods,
  OptionalExtension,
  QueryDsl,
};
use diesel_async::{scoped_futures::ScopedFutureExt, RunQueryDsl};
use diesel_uplete::{uplete, UpleteCount};
<<<<<<< HEAD
use lemmy_db_schema_file::schema::{
  community,
  person,
  person_post_aggregates,
  post,
  post_actions,
  post_aggregates,
  post_like,
  post_read,
=======
use lemmy_db_schema_file::{
  enums::PostNotificationsMode,
  schema::{community, local_user, person, post, post_actions},
>>>>>>> 72d254b4
};
use lemmy_utils::{
  error::{LemmyErrorExt, LemmyErrorExt2, LemmyErrorType, LemmyResult},
  settings::structs::Settings,
  DB_BATCH_SIZE,
};
<<<<<<< HEAD
use tracing::info;
=======
use url::Url;
>>>>>>> 72d254b4

impl Crud for Post {
  type InsertForm = PostInsertForm;
  type UpdateForm = PostUpdateForm;
  type IdType = PostId;

  async fn create(pool: &mut DbPool<'_>, form: &Self::InsertForm) -> LemmyResult<Self> {
    let conn = &mut get_conn(pool).await?;
    insert_into(post::table)
      .values(form)
      .get_result::<Self>(conn)
      .await
      .with_lemmy_type(LemmyErrorType::CouldntCreatePost)
  }

  async fn update(
    pool: &mut DbPool<'_>,
    post_id: PostId,
    new_post: &Self::UpdateForm,
  ) -> LemmyResult<Self> {
    let conn = &mut get_conn(pool).await?;
    diesel::update(post::table.find(post_id))
      .set(new_post)
      .get_result::<Self>(conn)
      .await
      .with_lemmy_type(LemmyErrorType::CouldntUpdatePost)
  }
}

/// Used for a custom update query
#[derive(QueryableByName)]
struct AggregatesUpdateResult {
  #[diesel(sql_type = Integer)]
  id: PostId,
}

impl Post {
  pub async fn read_xx(pool: &mut DbPool<'_>, id: PostId) -> LemmyResult<Self> {
    let conn = &mut get_conn(pool).await?;
    post::table
      .find(id)
      .first(conn)
      .await
      .with_lemmy_type(LemmyErrorType::NotFound)
  }

  pub async fn insert_apub(
    pool: &mut DbPool<'_>,
    timestamp: DateTime<Utc>,
    form: &PostInsertForm,
  ) -> LemmyResult<Self> {
    let conn = &mut get_conn(pool).await?;
    insert_into(post::table)
      .values(form)
      .on_conflict(post::ap_id)
      .filter_target(coalesce(post::updated_at, post::published_at).lt(timestamp))
      .do_update()
      .set(form)
      .get_result::<Self>(conn)
      .await
      .with_lemmy_type(LemmyErrorType::CouldntCreatePost)
  }

  pub async fn list_featured_for_community(
    pool: &mut DbPool<'_>,
    the_community_id: CommunityId,
  ) -> LemmyResult<Vec<Self>> {
    let conn = &mut get_conn(pool).await?;
    post::table
      .filter(post::community_id.eq(the_community_id))
      .filter(post::deleted.eq(false))
      .filter(post::removed.eq(false))
      .filter(post::featured_community.eq(true))
      .then_order_by(post::published_at.desc())
      .limit(FETCH_LIMIT_MAX.try_into()?)
      .load::<Self>(conn)
      .await
      .with_lemmy_type(LemmyErrorType::NotFound)
  }

  pub async fn list_for_sitemap(
    pool: &mut DbPool<'_>,
  ) -> LemmyResult<Vec<(DbUrl, chrono::DateTime<Utc>)>> {
    let conn = &mut get_conn(pool).await?;
    post::table
      .select((post::ap_id, coalesce(post::updated_at, post::published_at)))
      .filter(post::local.eq(true))
      .filter(post::deleted.eq(false))
      .filter(post::removed.eq(false))
      .filter(post::published_at.ge(Utc::now().naive_utc() - SITEMAP_DAYS))
      .order(post::published_at.desc())
      .limit(SITEMAP_LIMIT)
      .load::<(DbUrl, chrono::DateTime<Utc>)>(conn)
      .await
      .with_lemmy_type(LemmyErrorType::NotFound)
  }

  pub async fn permadelete_for_creator(
    pool: &mut DbPool<'_>,
    for_creator_id: PersonId,
  ) -> LemmyResult<Vec<Self>> {
    let conn = &mut get_conn(pool).await?;

    diesel::update(post::table.filter(post::creator_id.eq(for_creator_id)))
      .set((
        post::name.eq(DELETED_REPLACEMENT_TEXT),
        post::url.eq(Option::<&str>::None),
        post::body.eq(DELETED_REPLACEMENT_TEXT),
        post::deleted.eq(true),
        post::updated_at.eq(Utc::now()),
      ))
      .get_results::<Self>(conn)
      .await
      .with_lemmy_type(LemmyErrorType::CouldntUpdatePost)
  }

  async fn creator_post_ids_in_community(
    pool: &mut DbPool<'_>,
    creator_id: PersonId,
    community_id: CommunityId,
  ) -> LemmyResult<Vec<PostId>> {
    let conn = &mut get_conn(pool).await?;

    post::table
      .filter(post::creator_id.eq(creator_id))
      .filter(post::community_id.eq(community_id))
      .select(post::id)
      .load::<PostId>(conn)
      .await
      .with_lemmy_type(LemmyErrorType::NotFound)
  }

  /// Diesel can't update from join unfortunately, so you sometimes need to fetch a list of post_ids
  /// for a creator.
  async fn creator_post_ids_in_instance(
    pool: &mut DbPool<'_>,
    creator_id: PersonId,
    instance_id: InstanceId,
  ) -> LemmyResult<Vec<PostId>> {
    let conn = &mut get_conn(pool).await?;

    post::table
      .inner_join(community::table)
      .filter(post::creator_id.eq(creator_id))
      .filter(community::instance_id.eq(instance_id))
      .select(post::id)
      .load::<PostId>(conn)
      .await
      .with_lemmy_type(LemmyErrorType::NotFound)
  }

  pub async fn update_removed_for_creator_and_community(
    pool: &mut DbPool<'_>,
    creator_id: PersonId,
    community_id: CommunityId,
    removed: bool,
  ) -> LemmyResult<Vec<Self>> {
    let conn = &mut get_conn(pool).await?;

    update(post::table)
      .filter(post::creator_id.eq(creator_id))
      .filter(post::community_id.eq(community_id))
      .set((post::removed.eq(removed), post::updated_at.eq(Utc::now())))
      .get_results::<Self>(conn)
      .await
      .with_lemmy_type(LemmyErrorType::CouldntUpdatePost)
  }

  pub async fn update_removed_for_creator_and_instance(
    pool: &mut DbPool<'_>,
    creator_id: PersonId,
    instance_id: InstanceId,
    removed: bool,
  ) -> LemmyResult<Vec<Self>> {
    let post_ids = Self::creator_post_ids_in_instance(pool, creator_id, instance_id).await?;

    let conn = &mut get_conn(pool).await?;

    update(post::table)
      .filter(post::id.eq_any(post_ids.clone()))
      .set((post::removed.eq(removed), post::updated_at.eq(Utc::now())))
      .get_results::<Self>(conn)
      .await
      .with_lemmy_type(LemmyErrorType::CouldntUpdatePost)
  }

  pub async fn update_removed_for_creator(
    pool: &mut DbPool<'_>,
    creator_id: PersonId,
    removed: bool,
  ) -> LemmyResult<Vec<Self>> {
    let conn = &mut get_conn(pool).await?;

    update(post::table)
      .filter(post::creator_id.eq(creator_id))
      .set((post::removed.eq(removed), post::updated_at.eq(Utc::now())))
      .get_results::<Self>(conn)
      .await
      .with_lemmy_type(LemmyErrorType::CouldntUpdatePost)
  }

  pub fn is_post_creator(person_id: PersonId, post_creator_id: PersonId) -> bool {
    person_id == post_creator_id
  }

  pub async fn read_from_apub_id(
    pool: &mut DbPool<'_>,
    object_id: Url,
  ) -> LemmyResult<Option<Self>> {
    let conn = &mut get_conn(pool).await?;
    let object_id: DbUrl = object_id.into();
    post::table
      .filter(post::ap_id.eq(object_id))
      .filter(post::scheduled_publish_time_at.is_null())
      .first(conn)
      .await
      .optional()
      .with_lemmy_type(LemmyErrorType::NotFound)
  }

  pub async fn delete_from_apub_id(
    pool: &mut DbPool<'_>,
    object_id: Url,
  ) -> LemmyResult<Vec<Self>> {
    let conn = &mut get_conn(pool).await?;
    let object_id: DbUrl = object_id.into();

    diesel::update(post::table.filter(post::ap_id.eq(object_id)))
      .set(post::deleted.eq(true))
      .get_results::<Self>(conn)
      .await
      .with_lemmy_type(LemmyErrorType::CouldntUpdatePost)
  }

  pub async fn user_scheduled_post_count(
    person_id: PersonId,
    pool: &mut DbPool<'_>,
  ) -> LemmyResult<i64> {
    let conn = &mut get_conn(pool).await?;

    post::table
      .inner_join(person::table)
      .inner_join(community::table)
      // find all posts which have scheduled_publish_time that is in the  future
      .filter(post::scheduled_publish_time_at.is_not_null())
      .filter(coalesce(post::scheduled_publish_time_at, now()).gt(now()))
      // make sure the post and community are still around
      .filter(not(post::deleted.or(post::removed)))
      .filter(not(community::removed.or(community::deleted)))
      // only posts by specified user
      .filter(post::creator_id.eq(person_id))
      .select(count(post::id))
      .first::<i64>(conn)
      .await
      .with_lemmy_type(LemmyErrorType::NotFound)
  }

  pub async fn update_ranks(pool: &mut DbPool<'_>, post_id: PostId) -> LemmyResult<Self> {
    let conn = &mut get_conn(pool).await?;

    // Diesel can't update based on a join, which is necessary for the scaled_rank
    // https://github.com/diesel-rs/diesel/issues/1478
    // Just select the metrics we need manually, for now, since its a single post anyway

    let interactions_month = community::table
      .select(community::interactions_month)
      .inner_join(post::table.on(community::id.eq(post::community_id)))
      .filter(post::id.eq(post_id))
      .first::<i32>(conn)
      .await?;

    diesel::update(post::table.find(post_id))
      .set((
        post::hot_rank.eq(hot_rank(post::score, post::published_at)),
        post::hot_rank_active.eq(hot_rank(post::score, post::newest_comment_time_necro_at)),
        post::scaled_rank.eq(scaled_rank(
          post::score,
          post::published_at,
          interactions_month,
        )),
      ))
      .get_result::<Self>(conn)
      .await
      .with_lemmy_type(LemmyErrorType::CouldntUpdatePost)
  }
  pub fn local_url(&self, settings: &Settings) -> LemmyResult<Url> {
    let domain = settings.get_protocol_and_hostname();
    Ok(Url::parse(&format!("{domain}/post/{}", self.id))?)
  }

  /// The comment was created locally and sent back, indicating that the community accepted it
  pub async fn set_not_pending(&self, pool: &mut DbPool<'_>) -> LemmyResult<()> {
    if self.local && self.federation_pending {
      let form = PostUpdateForm {
        federation_pending: Some(false),
        ..Default::default()
      };
      Post::update(pool, self.id, &form).await?;
    }
    Ok(())
  }

  pub async fn fill_aggregates_history(pool: &mut DbPool<'_>) -> LemmyResult<()> {
    let conn = &mut get_conn(pool).await?;

    info!("Filling post_aggregates history into post...");

    // Get the total count of post_aggregates rows, to show progress
    let post_aggregates_count = post_aggregates::table
      .select(count_star())
      .first::<i64>(conn)
      .await?;

    let mut processed_rows = 0;

    while processed_rows < post_aggregates_count {
      let rows_updated = conn
        .run_transaction(|conn| {
          async move {
            // Diesel can't do 'update X from Y', nor updates from joins, so you need to do custom
            // sql. I also tried individual row sets, and it was too slow.
            let updated_rows = sql_query(
              r#"
              WITH pa AS (SELECT *
                FROM post_aggregates pa
                ORDER BY pa.post_id desc
                LIMIT $1)
              UPDATE post p
                SET
                  comments = pa.comments,
                  score = pa.score,
                  upvotes = pa.upvotes,
                  downvotes = pa.downvotes,
                  newest_comment_time_necro_at = pa.newest_comment_time_necro,
                  newest_comment_time_at = pa.newest_comment_time,
                  hot_rank = pa.hot_rank,
                  hot_rank_active = pa.hot_rank_active,
                  controversy_rank = pa.controversy_rank,
                  scaled_rank = pa.scaled_rank,
                  report_count = pa.report_count,
                  unresolved_report_count = pa.unresolved_report_count
                FROM pa WHERE p.id = pa.post_id
                RETURNING p.id;
            "#,
            )
            .bind::<BigInt, _>(DB_BATCH_SIZE)
            .get_results::<AggregatesUpdateResult>(conn)
            .await?;

            // When this is None, the scanning is complete
            let last_scanned_id = updated_rows.last().map(|f| f.id);

            if let Some(last_scanned_id) = last_scanned_id {
              // Update the history status
              let history_form = HistoryStatusUpdateForm {
                last_scanned_timestamp: None,
                last_scanned_id: Some(Some(last_scanned_id.0)),
              };
              HistoryStatus::update_conn(
                conn,
                ("post_aggregates".into(), "post".into()),
                &history_form,
              )
              .await?;

              // Delete those rows from post_aggregates
              delete(post_aggregates::table.filter(post_aggregates::post_id.gt(last_scanned_id)))
                .execute(conn)
                .await?;
            }

            Ok(updated_rows.len())
          }
          .scope_boxed()
        })
        .await?;

      processed_rows += i64::try_from(rows_updated)?;
      let pct_complete = processed_rows * 100 / post_aggregates_count;
      info!(
        "post_aggregates -> post: {processed_rows} / {post_aggregates_count} , {pct_complete}% complete"
      );
    }

    info!("Finished filling post_aggregates history into post.");
    Ok(())
  }
}

impl Likeable for PostActions {
  type Form = PostLikeForm;
  type IdType = PostId;

  async fn like(pool: &mut DbPool<'_>, form: &Self::Form) -> LemmyResult<Self> {
    let conn = &mut get_conn(pool).await?;

    validate_like(form.like_score).with_lemmy_type(LemmyErrorType::CouldntLikePost)?;

    insert_into(post_actions::table)
      .values(form)
      .on_conflict((post_actions::post_id, post_actions::person_id))
      .do_update()
      .set(form)
      .returning(Self::as_select())
      .get_result::<Self>(conn)
      .await
      .with_lemmy_type(LemmyErrorType::CouldntLikePost)
  }

  async fn remove_like(
    pool: &mut DbPool<'_>,
    person_id: PersonId,
    post_id: Self::IdType,
  ) -> LemmyResult<UpleteCount> {
    let conn = &mut get_conn(pool).await?;
    uplete(post_actions::table.find((person_id, post_id)))
      .set_null(post_actions::like_score)
      .set_null(post_actions::liked_at)
      .get_result(conn)
      .await
      .with_lemmy_type(LemmyErrorType::CouldntLikePost)
  }

  async fn remove_all_likes(
    pool: &mut DbPool<'_>,
    person_id: PersonId,
  ) -> LemmyResult<UpleteCount> {
    let conn = &mut get_conn(pool).await?;

    uplete(post_actions::table.filter(post_actions::person_id.eq(person_id)))
      .set_null(post_actions::like_score)
      .set_null(post_actions::liked_at)
      .get_result(conn)
      .await
      .with_lemmy_type(LemmyErrorType::CouldntUpdatePost)
  }

  async fn remove_likes_in_community(
    pool: &mut DbPool<'_>,
    person_id: PersonId,
    community_id: CommunityId,
  ) -> LemmyResult<UpleteCount> {
    let post_ids = Post::creator_post_ids_in_community(pool, person_id, community_id).await?;

    let conn = &mut get_conn(pool).await?;

    uplete(post_actions::table.filter(post_actions::post_id.eq_any(post_ids.clone())))
      .set_null(post_actions::like_score)
      .set_null(post_actions::liked_at)
      .get_result(conn)
      .await
      .with_lemmy_type(LemmyErrorType::CouldntUpdatePost)
  }
}

impl Saveable for PostActions {
  type Form = PostSavedForm;
  async fn save(pool: &mut DbPool<'_>, form: &Self::Form) -> LemmyResult<Self> {
    let conn = &mut get_conn(pool).await?;
    insert_into(post_actions::table)
      .values(form)
      .on_conflict((post_actions::post_id, post_actions::person_id))
      .do_update()
      .set(form)
      .returning(Self::as_select())
      .get_result::<Self>(conn)
      .await
      .with_lemmy_type(LemmyErrorType::CouldntSavePost)
  }
  async fn unsave(pool: &mut DbPool<'_>, form: &Self::Form) -> LemmyResult<UpleteCount> {
    let conn = &mut get_conn(pool).await?;
    uplete(post_actions::table.find((form.person_id, form.post_id)))
      .set_null(post_actions::saved_at)
      .get_result(conn)
      .await
      .with_lemmy_type(LemmyErrorType::CouldntSavePost)
  }
}

impl PostActions {
  pub async fn mark_as_read(pool: &mut DbPool<'_>, form: &PostReadForm) -> LemmyResult<usize> {
    Self::mark_many_as_read(pool, std::slice::from_ref(form)).await
  }

  pub async fn mark_as_unread(
    pool: &mut DbPool<'_>,
    form: &PostReadForm,
  ) -> LemmyResult<UpleteCount> {
    let conn = &mut get_conn(pool).await?;

    uplete(
      post_actions::table
        .filter(post_actions::post_id.eq(form.post_id))
        .filter(post_actions::person_id.eq(form.person_id)),
    )
    .set_null(post_actions::read_at)
    .get_result(conn)
    .await
    .with_lemmy_type(LemmyErrorType::CouldntMarkPostAsRead)
  }

  pub async fn mark_many_as_read(
    pool: &mut DbPool<'_>,
    forms: &[PostReadForm],
  ) -> LemmyResult<usize> {
    let conn = &mut get_conn(pool).await?;

    insert_into(post_actions::table)
      .values(forms)
      .on_conflict((post_actions::person_id, post_actions::post_id))
      .do_update()
      .set(post_actions::read_at.eq(now().nullable()))
      .execute(conn)
      .await
      .with_lemmy_type(LemmyErrorType::CouldntMarkPostAsRead)
  }
}

impl PostActions {
  pub async fn hide(pool: &mut DbPool<'_>, form: &PostHideForm) -> LemmyResult<Self> {
    let conn = &mut get_conn(pool).await?;

    insert_into(post_actions::table)
      .values(form)
      .on_conflict((post_actions::person_id, post_actions::post_id))
      .do_update()
      .set(form)
      .get_result::<Self>(conn)
      .await
      .with_lemmy_type(LemmyErrorType::CouldntHidePost)
  }

  pub async fn unhide(pool: &mut DbPool<'_>, form: &PostHideForm) -> LemmyResult<UpleteCount> {
    let conn = &mut get_conn(pool).await?;

    uplete(
      post_actions::table
        .filter(post_actions::post_id.eq(form.post_id))
        .filter(post_actions::person_id.eq(form.person_id)),
    )
    .set_null(post_actions::hidden_at)
    .get_result(conn)
    .await
    .with_lemmy_type(LemmyErrorType::CouldntHidePost)
  }
}

impl PostActions {
  pub async fn update_read_comments(
    pool: &mut DbPool<'_>,
    form: &PostReadCommentsForm,
  ) -> LemmyResult<Self> {
    let conn = &mut get_conn(pool).await?;

    insert_into(post_actions::table)
      .values(form)
      .on_conflict((post_actions::person_id, post_actions::post_id))
      .do_update()
      .set(form)
      .get_result::<Self>(conn)
      .await
      .with_lemmy_type(LemmyErrorType::CouldntUpdateReadComments)
  }

  pub async fn remove_read_comments(
    pool: &mut DbPool<'_>,
    person_id: PersonId,
    post_id: PostId,
  ) -> LemmyResult<UpleteCount> {
    let conn = &mut get_conn(pool).await?;

    uplete(
      post_actions::table
        .filter(post_actions::post_id.eq(post_id))
        .filter(post_actions::person_id.eq(person_id)),
    )
    .set_null(post_actions::read_comments_amount)
    .set_null(post_actions::read_comments_at)
    .get_result(conn)
    .await
    .with_lemmy_type(LemmyErrorType::CouldntUpdateReadComments)
  }
}

impl PostActions {
<<<<<<< HEAD
=======
  pub fn build_many_read_forms(post_ids: &[PostId], person_id: PersonId) -> Vec<PostReadForm> {
    post_ids
      .iter()
      .map(|post_id| (PostReadForm::new(*post_id, person_id)))
      .collect::<Vec<_>>()
  }

>>>>>>> 72d254b4
  pub async fn read(
    pool: &mut DbPool<'_>,
    post_id: PostId,
    person_id: PersonId,
  ) -> LemmyResult<Self> {
    let conn = &mut get_conn(pool).await?;
    post_actions::table
      .find((person_id, post_id))
      .select(Self::as_select())
      .first(conn)
      .await
      .with_lemmy_type(LemmyErrorType::NotFound)
  }

  pub async fn from_cursor(cursor: &PaginationCursor, pool: &mut DbPool<'_>) -> LemmyResult<Self> {
    let pids = cursor.prefixes_and_ids();
    let (_, person_id) = pids
      .as_slice()
      .first()
      .ok_or(LemmyErrorType::CouldntParsePaginationToken)?;
    let (_, post_id) = pids
      .get(1)
      .ok_or(LemmyErrorType::CouldntParsePaginationToken)?;
    Self::read(pool, PostId(*post_id), PersonId(*person_id)).await
  }

<<<<<<< HEAD
  pub fn build_many_read_forms(post_ids: &[PostId], person_id: PersonId) -> Vec<PostReadForm> {
    post_ids
      .iter()
      .map(|post_id| (PostReadForm::new(*post_id, person_id)))
      .collect::<Vec<_>>()
  }

  pub async fn fill_post_read_history(pool: &mut DbPool<'_>) -> LemmyResult<()> {
    let conn = &mut get_conn(pool).await?;

    info!("Filling post_read history into post_actions...");

    // Get the total count of post_read rows, to show progress
    let post_read_count = post_read::table
      .select(count_star())
      .first::<i64>(conn)
      .await?;

    let mut processed_rows = 0;

    while processed_rows < post_read_count {
      let rows_inserted = conn
        .run_transaction(|conn| {
          async move {
            // Select and map into comment like forms
            let forms = post_read::table
              .order_by(post_read::published.desc())
              .limit(DB_BATCH_SIZE)
              .get_results::<(PostId, PersonId, DateTime<Utc>)>(conn)
              .await?
              .iter()
              .map(|cl| PostReadForm {
                post_id: cl.0,
                person_id: cl.1,
                read_at: cl.2,
              })
              .collect::<Vec<PostReadForm>>();

            // When this is None, the scanning is complete
            let last_scanned_timestamp = forms.last().map(|f| f.read_at);

            let inserted_count = insert_into(post_actions::table)
              .values(forms)
              .on_conflict((post_actions::person_id, post_actions::post_id))
              .do_update()
              .set(post_actions::read_at.eq(excluded(post_actions::read_at)))
              .execute(conn)
              .await?;

            if let Some(last_scanned_timestamp) = last_scanned_timestamp {
              // Update the history status
              let history_form = HistoryStatusUpdateForm {
                last_scanned_timestamp: Some(Some(last_scanned_timestamp)),
                last_scanned_id: None,
              };
              HistoryStatus::update_conn(
                conn,
                ("post_read".into(), "post_actions".into()),
                &history_form,
              )
              .await?;

              // Delete those rows from post_read
              delete(post_read::table.filter(post_read::published.gt(last_scanned_timestamp)))
                .execute(conn)
                .await?;
            }

            Ok(inserted_count)
          }
          .scope_boxed()
        })
        .await?;

      processed_rows += i64::try_from(rows_inserted)?;
      let pct_complete = processed_rows * 100 / post_read_count;
      info!(
        "post_read -> post_actions: {processed_rows} / {post_read_count} , {pct_complete}% complete"
      );
    }

    info!("Finished filling post_read history into post_actions.");
    Ok(())
  }

  pub async fn fill_post_like_history(pool: &mut DbPool<'_>) -> LemmyResult<()> {
    let conn = &mut get_conn(pool).await?;

    info!("Filling post_like history into post_actions...");

    // Get the total count of post_like rows, to show progress
    let post_like_count = post_like::table
      .select(count_star())
      .first::<i64>(conn)
      .await?;

    let mut processed_rows = 0;

    while processed_rows < post_like_count {
      let rows_inserted = conn
        .run_transaction(|conn| {
          async move {
            // Select and map into comment like forms
            let forms = post_like::table
              .order_by(post_like::published.desc())
              .limit(DB_BATCH_SIZE)
              .get_results::<(PostId, PersonId, i16, DateTime<Utc>)>(conn)
              .await?
              .iter()
              .map(|cl| PostLikeForm {
                post_id: cl.0,
                person_id: cl.1,
                like_score: cl.2,
                liked_at: cl.3,
              })
              .collect::<Vec<PostLikeForm>>();

            // When this is None, the scanning is complete
            let last_scanned_timestamp = forms.last().map(|f| f.liked_at);

            let inserted_count = insert_into(post_actions::table)
              .values(forms)
              .on_conflict((post_actions::person_id, post_actions::post_id))
              .do_update()
              .set((
                post_actions::liked_at.eq(excluded(post_actions::liked_at)),
                post_actions::like_score.eq(excluded(post_actions::like_score)),
              ))
              .execute(conn)
              .await?;

            if let Some(last_scanned_timestamp) = last_scanned_timestamp {
              // Update the history status
              let history_form = HistoryStatusUpdateForm {
                last_scanned_timestamp: Some(Some(last_scanned_timestamp)),
                last_scanned_id: None,
              };
              HistoryStatus::update_conn(
                conn,
                ("post_like".into(), "post_actions".into()),
                &history_form,
              )
              .await?;

              // Delete those rows from post_like
              delete(post_like::table.filter(post_like::published.gt(last_scanned_timestamp)))
                .execute(conn)
                .await?;
            }

            Ok(inserted_count)
          }
          .scope_boxed()
        })
        .await?;

      processed_rows += i64::try_from(rows_inserted)?;
      let pct_complete = processed_rows * 100 / post_like_count;
      info!(
        "post_like -> post_actions: {processed_rows} / {post_like_count} , {pct_complete}% complete"
      );
    }

    info!("Finished filling post_like history into post_actions.");
    Ok(())
  }

  pub async fn fill_read_comments_history(pool: &mut DbPool<'_>) -> LemmyResult<()> {
    let conn = &mut get_conn(pool).await?;

    info!("Filling read_comments history into post_actions...");

    // Get the total count of post_read rows, to show progress
    let person_post_aggregates_count = person_post_aggregates::table
      .select(count_star())
      .first::<i64>(conn)
      .await?;

    let mut processed_rows = 0;

    while processed_rows < person_post_aggregates_count {
      let rows_inserted = conn
        .run_transaction(|conn| {
          async move {
            // Select and map into comment like forms
            let forms = person_post_aggregates::table
              .order_by(person_post_aggregates::published.desc())
              .limit(DB_BATCH_SIZE)
              .get_results::<(PersonId, PostId, i64, DateTime<Utc>)>(conn)
              .await?
              .iter()
              .map(|cl| PostReadCommentsForm {
                person_id: cl.0,
                post_id: cl.1,
                read_comments_amount: i32::try_from(cl.2).unwrap_or_default(),
                read_comments_at: cl.3,
              })
              .collect::<Vec<PostReadCommentsForm>>();

            // When this is None, the scanning is complete
            let last_scanned_timestamp = forms.last().map(|f| f.read_comments_at);

            let inserted_count = insert_into(post_actions::table)
              .values(forms)
              .on_conflict((post_actions::person_id, post_actions::post_id))
              .do_update()
              .set((
                post_actions::read_comments_at.eq(excluded(post_actions::read_comments_at)),
                post_actions::read_comments_amount.eq(excluded(post_actions::read_comments_amount)),
              ))
              .execute(conn)
              .await?;

            if let Some(last_scanned_timestamp) = last_scanned_timestamp {
              // Update the history status
              let history_form = HistoryStatusUpdateForm {
                last_scanned_timestamp: Some(Some(last_scanned_timestamp)),
                last_scanned_id: None,
              };
              HistoryStatus::update_conn(
                conn,
                ("person_post_aggregates".into(), "post_actions".into()),
                &history_form,
              )
              .await?;

              // Delete those rows from person_post_aggregates
              delete(
                person_post_aggregates::table
                  .filter(person_post_aggregates::published.gt(last_scanned_timestamp)),
              )
              .execute(conn)
              .await?;
            }

            Ok(inserted_count)
          }
          .scope_boxed()
        })
        .await?;

      processed_rows += i64::try_from(rows_inserted)?;
      let pct_complete = processed_rows * 100 / person_post_aggregates_count;
      info!(
        "person_post_aggregates -> post_actions: {processed_rows} / {person_post_aggregates_count} , {pct_complete}% complete"
      );
    }

    info!("Finished filling read_comments history into post_actions.");

    Ok(())
=======
  pub async fn update_notification_state(
    post_id: PostId,
    person_id: PersonId,
    new_state: PostNotificationsMode,
    pool: &mut DbPool<'_>,
  ) -> LemmyResult<()> {
    let conn = &mut get_conn(pool).await?;
    let form = (
      post_actions::person_id.eq(person_id),
      post_actions::post_id.eq(post_id),
      post_actions::notifications.eq(new_state),
    );

    insert_into(post_actions::table)
      .values(form.clone())
      .on_conflict((post_actions::person_id, post_actions::post_id))
      .do_update()
      .set(form)
      .execute(conn)
      .await?;
    Ok(())
  }

  pub async fn list_subscribers(
    post_id: PostId,
    pool: &mut DbPool<'_>,
  ) -> LemmyResult<Vec<PersonId>> {
    let conn = &mut get_conn(pool).await?;

    post_actions::table
      .inner_join(local_user::table.on(post_actions::person_id.eq(local_user::person_id)))
      .filter(post_actions::post_id.eq(post_id))
      .filter(post_actions::notifications.eq(PostNotificationsMode::AllComments))
      .select(local_user::person_id)
      .get_results(conn)
      .await
      .with_lemmy_type(LemmyErrorType::NotFound)
>>>>>>> 72d254b4
  }
}

#[cfg(test)]
mod tests {
  use crate::{
    source::{
      comment::{Comment, CommentInsertForm, CommentUpdateForm},
      community::{Community, CommunityInsertForm},
      instance::Instance,
      person::{Person, PersonInsertForm},
      post::{
        Post,
        PostActions,
        PostInsertForm,
        PostLikeForm,
        PostReadForm,
        PostSavedForm,
        PostUpdateForm,
      },
    },
    traits::{Crud, Likeable, Saveable},
    utils::{build_db_pool_for_tests, RANK_DEFAULT},
  };
  use chrono::DateTime;
  use diesel_uplete::UpleteCount;
  use lemmy_utils::error::LemmyResult;
  use pretty_assertions::assert_eq;
  use serial_test::serial;
  use url::Url;

  #[tokio::test]
  #[serial]
  async fn test_crud() -> LemmyResult<()> {
    let pool = &build_db_pool_for_tests();
    let pool = &mut pool.into();

    let inserted_instance = Instance::read_or_create(pool, "my_domain.tld".to_string()).await?;

    let new_person = PersonInsertForm::test_form(inserted_instance.id, "jim");

    let inserted_person = Person::create(pool, &new_person).await?;

    let new_community = CommunityInsertForm::new(
      inserted_instance.id,
      "test community_3".to_string(),
      "nada".to_owned(),
      "pubkey".to_string(),
    );

    let inserted_community = Community::create(pool, &new_community).await?;

    let new_post = PostInsertForm::new(
      "A test post".into(),
      inserted_person.id,
      inserted_community.id,
    );
    let inserted_post = Post::create(pool, &new_post).await?;

    let new_post2 = PostInsertForm::new(
      "A test post 2".into(),
      inserted_person.id,
      inserted_community.id,
    );
    let inserted_post2 = Post::create(pool, &new_post2).await?;

    let new_scheduled_post = PostInsertForm {
      scheduled_publish_time_at: Some(DateTime::from_timestamp_nanos(i64::MAX)),
      ..PostInsertForm::new("beans".into(), inserted_person.id, inserted_community.id)
    };
    let inserted_scheduled_post = Post::create(pool, &new_scheduled_post).await?;

    let expected_post = Post {
      id: inserted_post.id,
      name: "A test post".into(),
      url: None,
      body: None,
      alt_text: None,
      creator_id: inserted_person.id,
      community_id: inserted_community.id,
      published_at: inserted_post.published_at,
      removed: false,
      locked: false,
      nsfw: false,
      deleted: false,
      updated_at: None,
      embed_title: None,
      embed_description: None,
      embed_video_url: None,
      thumbnail_url: None,
      ap_id: Url::parse(&format!("https://lemmy-alpha/post/{}", inserted_post.id))?.into(),
      local: true,
      language_id: Default::default(),
      featured_community: false,
      featured_local: false,
      url_content_type: None,
      scheduled_publish_time_at: None,
      comments: 0,
      controversy_rank: 0.0,
      downvotes: 0,
      upvotes: 1,
      score: 1,
      hot_rank: RANK_DEFAULT,
      hot_rank_active: RANK_DEFAULT,
      newest_comment_time_at: inserted_post.published_at,
      newest_comment_time_necro_at: inserted_post.published_at,
      report_count: 0,
      scaled_rank: RANK_DEFAULT,
      unresolved_report_count: 0,
      federation_pending: false,
    };

    // Post Like
    let post_like_form = PostLikeForm::new(inserted_post.id, inserted_person.id, 1);

    let inserted_post_like = PostActions::like(pool, &post_like_form).await?;
    assert_eq!(Some(1), inserted_post_like.like_score);

    // Post Save
    let post_saved_form = PostSavedForm::new(inserted_post.id, inserted_person.id);

    let inserted_post_saved = PostActions::save(pool, &post_saved_form).await?;
    assert!(inserted_post_saved.saved_at.is_some());

    // Mark 2 posts as read
    let post_read_form_1 = PostReadForm::new(inserted_post.id, inserted_person.id);
    PostActions::mark_as_read(pool, &post_read_form_1).await?;
    let post_read_form_2 = PostReadForm::new(inserted_post2.id, inserted_person.id);
    PostActions::mark_as_read(pool, &post_read_form_2).await?;

    let read_post = Post::read(pool, inserted_post.id).await?;

    let new_post_update = PostUpdateForm {
      name: Some("A test post".into()),
      ..Default::default()
    };
    let updated_post = Post::update(pool, inserted_post.id, &new_post_update).await?;

    // Scheduled post count
    let scheduled_post_count = Post::user_scheduled_post_count(inserted_person.id, pool).await?;
    assert_eq!(1, scheduled_post_count);

    let like_removed = PostActions::remove_like(pool, inserted_person.id, inserted_post.id).await?;
    assert_eq!(UpleteCount::only_updated(1), like_removed);
    let saved_removed = PostActions::unsave(pool, &post_saved_form).await?;
    assert_eq!(UpleteCount::only_updated(1), saved_removed);

    let read_remove_form_1 = PostReadForm::new(inserted_post.id, inserted_person.id);
    let read_removed_1 = PostActions::mark_as_unread(pool, &read_remove_form_1).await?;
    assert_eq!(UpleteCount::only_deleted(1), read_removed_1);

    let read_remove_form_2 = PostReadForm::new(inserted_post2.id, inserted_person.id);
    let read_removed_2 = PostActions::mark_as_unread(pool, &read_remove_form_2).await?;
    assert_eq!(UpleteCount::only_deleted(1), read_removed_2);

    let num_deleted = Post::delete(pool, inserted_post.id).await?
      + Post::delete(pool, inserted_post2.id).await?
      + Post::delete(pool, inserted_scheduled_post.id).await?;

    assert_eq!(3, num_deleted);
    Community::delete(pool, inserted_community.id).await?;
    Person::delete(pool, inserted_person.id).await?;
    Instance::delete(pool, inserted_instance.id).await?;

    assert_eq!(expected_post, read_post);
    assert_eq!(expected_post, updated_post);

    Ok(())
  }

  #[tokio::test]
  #[serial]
  async fn test_aggregates() -> LemmyResult<()> {
    let pool = &build_db_pool_for_tests();
    let pool = &mut pool.into();

    let inserted_instance = Instance::read_or_create(pool, "my_domain.tld".to_string()).await?;

    let new_person = PersonInsertForm::test_form(inserted_instance.id, "thommy_community_agg");

    let inserted_person = Person::create(pool, &new_person).await?;

    let another_person = PersonInsertForm::test_form(inserted_instance.id, "jerry_community_agg");

    let another_inserted_person = Person::create(pool, &another_person).await?;

    let new_community = CommunityInsertForm::new(
      inserted_instance.id,
      "TIL_community_agg".into(),
      "nada".to_owned(),
      "pubkey".to_string(),
    );
    let inserted_community = Community::create(pool, &new_community).await?;

    let new_post = PostInsertForm::new(
      "A test post".into(),
      inserted_person.id,
      inserted_community.id,
    );
    let inserted_post = Post::create(pool, &new_post).await?;

    let comment_form = CommentInsertForm::new(
      inserted_person.id,
      inserted_post.id,
      "A test comment".into(),
    );
    let inserted_comment = Comment::create(pool, &comment_form, None).await?;

    let child_comment_form = CommentInsertForm::new(
      inserted_person.id,
      inserted_post.id,
      "A test comment".into(),
    );
    let inserted_child_comment =
      Comment::create(pool, &child_comment_form, Some(&inserted_comment.path)).await?;

    let post_like = PostLikeForm::new(inserted_post.id, inserted_person.id, 1);

    PostActions::like(pool, &post_like).await?;

    let post_aggs_before_delete = Post::read(pool, inserted_post.id).await?;

    assert_eq!(2, post_aggs_before_delete.comments);
    assert_eq!(1, post_aggs_before_delete.score);
    assert_eq!(1, post_aggs_before_delete.upvotes);
    assert_eq!(0, post_aggs_before_delete.downvotes);

    // Add a post dislike from the other person
    let post_dislike = PostLikeForm::new(inserted_post.id, another_inserted_person.id, -1);

    PostActions::like(pool, &post_dislike).await?;

    let post_aggs_after_dislike = Post::read(pool, inserted_post.id).await?;

    assert_eq!(2, post_aggs_after_dislike.comments);
    assert_eq!(0, post_aggs_after_dislike.score);
    assert_eq!(1, post_aggs_after_dislike.upvotes);
    assert_eq!(1, post_aggs_after_dislike.downvotes);

    // Remove the comments
    Comment::delete(pool, inserted_comment.id).await?;
    Comment::delete(pool, inserted_child_comment.id).await?;
    let after_comment_delete = Post::read(pool, inserted_post.id).await?;
    assert_eq!(0, after_comment_delete.comments);
    assert_eq!(0, after_comment_delete.score);
    assert_eq!(1, after_comment_delete.upvotes);
    assert_eq!(1, after_comment_delete.downvotes);

    // Remove the first post like
    PostActions::remove_like(pool, inserted_person.id, inserted_post.id).await?;
    let after_like_remove = Post::read(pool, inserted_post.id).await?;
    assert_eq!(0, after_like_remove.comments);
    assert_eq!(-1, after_like_remove.score);
    assert_eq!(0, after_like_remove.upvotes);
    assert_eq!(1, after_like_remove.downvotes);

    // This should delete all the associated rows, and fire triggers
    Person::delete(pool, another_inserted_person.id).await?;
    let person_num_deleted = Person::delete(pool, inserted_person.id).await?;
    assert_eq!(1, person_num_deleted);

    // Delete the community
    let community_num_deleted = Community::delete(pool, inserted_community.id).await?;
    assert_eq!(1, community_num_deleted);

    // Should be none found, since the creator was deleted
    let after_delete = Post::read(pool, inserted_post.id).await;
    assert!(after_delete.is_err());

    Instance::delete(pool, inserted_instance.id).await?;

    Ok(())
  }

  #[tokio::test]
  #[serial]
  async fn test_aggregates_soft_delete() -> LemmyResult<()> {
    let pool = &build_db_pool_for_tests();
    let pool = &mut pool.into();

    let inserted_instance = Instance::read_or_create(pool, "my_domain.tld".to_string()).await?;

    let new_person = PersonInsertForm::test_form(inserted_instance.id, "thommy_community_agg");

    let inserted_person = Person::create(pool, &new_person).await?;

    let new_community = CommunityInsertForm::new(
      inserted_instance.id,
      "TIL_community_agg".into(),
      "nada".to_owned(),
      "pubkey".to_string(),
    );
    let inserted_community = Community::create(pool, &new_community).await?;

    let new_post = PostInsertForm::new(
      "A test post".into(),
      inserted_person.id,
      inserted_community.id,
    );
    let inserted_post = Post::create(pool, &new_post).await?;

    let comment_form = CommentInsertForm::new(
      inserted_person.id,
      inserted_post.id,
      "A test comment".into(),
    );

    let inserted_comment = Comment::create(pool, &comment_form, None).await?;

    let post_aggregates_before = Post::read(pool, inserted_post.id).await?;
    assert_eq!(1, post_aggregates_before.comments);

    Comment::update(
      pool,
      inserted_comment.id,
      &CommentUpdateForm {
        removed: Some(true),
        ..Default::default()
      },
    )
    .await?;

    let post_aggregates_after_remove = Post::read(pool, inserted_post.id).await?;
    assert_eq!(0, post_aggregates_after_remove.comments);

    Comment::update(
      pool,
      inserted_comment.id,
      &CommentUpdateForm {
        removed: Some(false),
        ..Default::default()
      },
    )
    .await?;

    Comment::update(
      pool,
      inserted_comment.id,
      &CommentUpdateForm {
        deleted: Some(true),
        ..Default::default()
      },
    )
    .await?;

    let post_aggregates_after_delete = Post::read(pool, inserted_post.id).await?;
    assert_eq!(0, post_aggregates_after_delete.comments);

    Comment::update(
      pool,
      inserted_comment.id,
      &CommentUpdateForm {
        removed: Some(true),
        ..Default::default()
      },
    )
    .await?;

    let post_aggregates_after_delete_remove = Post::read(pool, inserted_post.id).await?;
    assert_eq!(0, post_aggregates_after_delete_remove.comments);

    Comment::delete(pool, inserted_comment.id).await?;
    Post::delete(pool, inserted_post.id).await?;
    Person::delete(pool, inserted_person.id).await?;
    Community::delete(pool, inserted_community.id).await?;
    Instance::delete(pool, inserted_instance.id).await?;

    Ok(())
  }
}<|MERGE_RESOLUTION|>--- conflicted
+++ resolved
@@ -44,32 +44,16 @@
 };
 use diesel_async::{scoped_futures::ScopedFutureExt, RunQueryDsl};
 use diesel_uplete::{uplete, UpleteCount};
-<<<<<<< HEAD
-use lemmy_db_schema_file::schema::{
-  community,
-  person,
-  person_post_aggregates,
-  post,
-  post_actions,
-  post_aggregates,
-  post_like,
-  post_read,
-=======
 use lemmy_db_schema_file::{
   enums::PostNotificationsMode,
   schema::{community, local_user, person, post, post_actions},
->>>>>>> 72d254b4
 };
 use lemmy_utils::{
   error::{LemmyErrorExt, LemmyErrorExt2, LemmyErrorType, LemmyResult},
   settings::structs::Settings,
   DB_BATCH_SIZE,
 };
-<<<<<<< HEAD
-use tracing::info;
-=======
 use url::Url;
->>>>>>> 72d254b4
 
 impl Crud for Post {
   type InsertForm = PostInsertForm;
@@ -655,16 +639,6 @@
 }
 
 impl PostActions {
-<<<<<<< HEAD
-=======
-  pub fn build_many_read_forms(post_ids: &[PostId], person_id: PersonId) -> Vec<PostReadForm> {
-    post_ids
-      .iter()
-      .map(|post_id| (PostReadForm::new(*post_id, person_id)))
-      .collect::<Vec<_>>()
-  }
-
->>>>>>> 72d254b4
   pub async fn read(
     pool: &mut DbPool<'_>,
     post_id: PostId,
@@ -691,7 +665,6 @@
     Self::read(pool, PostId(*post_id), PersonId(*person_id)).await
   }
 
-<<<<<<< HEAD
   pub fn build_many_read_forms(post_ids: &[PostId], person_id: PersonId) -> Vec<PostReadForm> {
     post_ids
       .iter()
@@ -943,7 +916,8 @@
     info!("Finished filling read_comments history into post_actions.");
 
     Ok(())
-=======
+  }
+
   pub async fn update_notification_state(
     post_id: PostId,
     person_id: PersonId,
@@ -981,7 +955,6 @@
       .get_results(conn)
       .await
       .with_lemmy_type(LemmyErrorType::NotFound)
->>>>>>> 72d254b4
   }
 }
 
