--- conflicted
+++ resolved
@@ -38,12 +38,9 @@
   BoolExpressionMethods,
   DecoratableTarget,
   ExpressionMethods,
-<<<<<<< HEAD
   JoinOnDsl,
-=======
   NullableExpressionMethods,
   OptionalExtension,
->>>>>>> a6507c16
   QueryDsl,
   TextExpressionMethods,
 };
