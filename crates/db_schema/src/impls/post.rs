--- conflicted
+++ resolved
@@ -1,5 +1,5 @@
 use crate::{
-  diesel::{BoolExpressionMethods, OptionalExtension},
+  diesel::{BoolExpressionMethods, NullableExpressionMethods, OptionalExtension},
   newtypes::{CommunityId, DbUrl, PersonId, PostId},
   schema::{community, person, post, post_actions},
   source::post::{
@@ -332,7 +332,6 @@
 impl PostRead {
   pub async fn mark_as_read(
     pool: &mut DbPool<'_>,
-<<<<<<< HEAD
     post_read_form: &PostReadForm,
   ) -> LemmyResult<usize> {
     let conn = &mut get_conn(pool).await?;
@@ -342,113 +341,62 @@
       .on_conflict((post_actions::person_id, post_actions::post_id))
       .do_update()
       .set(post_read_form)
-=======
+      .execute(conn)
+      .await
+      .with_lemmy_type(LemmyErrorType::CouldntMarkPostAsRead)
+  }
+
+  pub async fn mark_as_unread(
+    pool: &mut DbPool<'_>,
+    post_read_form: &PostReadForm,
+  ) -> Result<uplete::Count, Error> {
+    let conn = &mut get_conn(pool).await?;
+
+    uplete::new(
+      post_actions::table
+        .filter(post_actions::post_id.eq(post_read_form.post_id))
+        .filter(post_actions::person_id.eq(post_read_form.person_id)),
+    )
+    .set_null(post_actions::read)
+    .get_result(conn)
+    .await
+  }
+
+  pub async fn mark_many_as_read(
+    pool: &mut DbPool<'_>,
+    post_ids: &[PostId],
+    person_id: PersonId,
+  ) -> LemmyResult<usize> {
+    let conn = &mut get_conn(pool).await?;
+
+    let forms = post_ids
+      .iter()
+      .map(|post_id| PostReadForm::new(*post_id, person_id))
+      .collect::<Vec<_>>();
+    insert_into(post_actions::table)
+      .values(forms)
+      .on_conflict((post_actions::person_id, post_actions::post_id))
+      .do_update()
+      .set(post_actions::read.eq(now().nullable()))
+      .execute(conn)
+      .await
+      .with_lemmy_type(LemmyErrorType::CouldntMarkPostAsRead)
+  }
+}
+
+impl PostHide {
+  pub async fn hide(
+    pool: &mut DbPool<'_>,
     post_id: PostId,
     person_id: PersonId,
-  ) -> LemmyResult<usize> {
-    let conn = &mut get_conn(pool).await?;
-
-    let form = (
-      &PostReadForm { post_id, person_id },
-      post_actions::read.eq(now().nullable()),
-    );
-
+  ) -> Result<usize, Error> {
+    let conn = &mut get_conn(pool).await?;
+
+    let form = &PostHideForm::new(post_id, person_id);
     insert_into(post_actions::table)
       .values(form)
       .on_conflict((post_actions::person_id, post_actions::post_id))
       .do_update()
-      .set(form)
->>>>>>> f401ad8c
-      .execute(conn)
-      .await
-      .with_lemmy_type(LemmyErrorType::CouldntMarkPostAsRead)
-  }
-
-  pub async fn mark_as_unread(
-    pool: &mut DbPool<'_>,
-<<<<<<< HEAD
-    post_read_form: &PostReadForm,
-  ) -> Result<uplete::Count, Error> {
-=======
-    post_id_: PostId,
-    person_id_: PersonId,
-  ) -> LemmyResult<uplete::Count> {
->>>>>>> f401ad8c
-    let conn = &mut get_conn(pool).await?;
-
-    uplete::new(
-      post_actions::table
-<<<<<<< HEAD
-        .filter(post_actions::post_id.eq(post_read_form.post_id))
-        .filter(post_actions::person_id.eq(post_read_form.person_id)),
-=======
-        .filter(post_actions::post_id.eq(post_id_))
-        .filter(post_actions::person_id.eq(person_id_)),
->>>>>>> f401ad8c
-    )
-    .set_null(post_actions::read)
-    .get_result(conn)
-    .await
-    .with_lemmy_type(LemmyErrorType::CouldntMarkPostAsRead)
-  }
-
-  pub async fn mark_many_as_read(
-    pool: &mut DbPool<'_>,
-<<<<<<< HEAD
-    post_id: PostId,
-=======
-    post_ids: &[PostId],
->>>>>>> f401ad8c
-    person_id: PersonId,
-  ) -> LemmyResult<usize> {
-    let conn = &mut get_conn(pool).await?;
-
-<<<<<<< HEAD
-    let form = &PostHideForm::new(post_id, person_id);
-=======
-    let forms = post_ids
-      .iter()
-      .map(|post_id| {
-        (
-          PostReadForm {
-            post_id: *post_id,
-            person_id,
-          },
-          post_actions::read.eq(now().nullable()),
-        )
-      })
-      .collect::<Vec<_>>();
->>>>>>> f401ad8c
-    insert_into(post_actions::table)
-      .values(form)
-      .on_conflict((post_actions::person_id, post_actions::post_id))
-      .do_update()
-<<<<<<< HEAD
-=======
-      .set(post_actions::read.eq(now().nullable()))
-      .execute(conn)
-      .await
-      .with_lemmy_type(LemmyErrorType::CouldntMarkPostAsRead)
-  }
-}
-
-impl PostHide {
-  pub async fn hide(
-    pool: &mut DbPool<'_>,
-    post_id: PostId,
-    person_id: PersonId,
-  ) -> Result<usize, Error> {
-    let conn = &mut get_conn(pool).await?;
-
-    let form = (
-      &PostHideForm { post_id, person_id },
-      post_actions::hidden.eq(now().nullable()),
-    );
-    insert_into(post_actions::table)
-      .values(form)
-      .on_conflict((post_actions::person_id, post_actions::post_id))
-      .do_update()
->>>>>>> f401ad8c
       .set(form)
       .execute(conn)
       .await
@@ -473,7 +421,6 @@
 }
 
 #[cfg(test)]
-#[allow(clippy::indexing_slicing)]
 mod tests {
 
   use crate::{
@@ -594,15 +541,10 @@
     };
 
     // Mark 2 posts as read
-<<<<<<< HEAD
     let post_read_form_1 = PostReadForm::new(inserted_post.id, inserted_person.id);
     PostRead::mark_as_read(pool, &post_read_form_1).await?;
     let post_read_form_2 = PostReadForm::new(inserted_post2.id, inserted_person.id);
     PostRead::mark_as_read(pool, &post_read_form_2).await?;
-=======
-    PostRead::mark_as_read(pool, inserted_post.id, inserted_person.id).await?;
-    PostRead::mark_as_read(pool, inserted_post2.id, inserted_person.id).await?;
->>>>>>> f401ad8c
 
     let read_post = Post::read(pool, inserted_post.id).await?;
 
@@ -621,21 +563,12 @@
     let saved_removed = PostSaved::unsave(pool, &post_saved_form).await?;
     assert_eq!(uplete::Count::only_updated(1), saved_removed);
 
-<<<<<<< HEAD
     let read_remove_form_1 = PostReadForm::new(inserted_post.id, inserted_person.id);
     let read_removed_1 = PostRead::mark_as_unread(pool, &read_remove_form_1).await?;
     assert_eq!(uplete::Count::only_deleted(1), read_removed_1);
 
     let read_remove_form_2 = PostReadForm::new(inserted_post2.id, inserted_person.id);
     let read_removed_2 = PostRead::mark_as_unread(pool, &read_remove_form_2).await?;
-=======
-    let read_removed_1 =
-      PostRead::mark_as_unread(pool, inserted_post.id, inserted_person.id).await?;
-    assert_eq!(uplete::Count::only_deleted(1), read_removed_1);
-
-    let read_removed_2 =
-      PostRead::mark_as_unread(pool, inserted_post2.id, inserted_person.id).await?;
->>>>>>> f401ad8c
     assert_eq!(uplete::Count::only_deleted(1), read_removed_2);
 
     let num_deleted = Post::delete(pool, inserted_post.id).await?
