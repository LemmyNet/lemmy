use crate::{
  newtypes::PersonId,
  schema::{person, person_block},
  source::{
    person::Person,
    person_block::{PersonBlock, PersonBlockForm},
  },
  traits::Blockable,
  utils::{get_conn, DbPool},
};
use diesel::{
  dsl::{exists, insert_into, not},
  result::Error,
  select,
  ExpressionMethods,
  JoinOnDsl,
  QueryDsl,
};
use diesel_async::RunQueryDsl;
use lemmy_utils::{error::LemmyResult, LemmyErrorType};

impl PersonBlock {
  pub async fn check(
    pool: &mut DbPool<'_>,
    for_person_id: PersonId,
    for_recipient_id: PersonId,
  ) -> LemmyResult<()> {
    let conn = &mut get_conn(pool).await?;
<<<<<<< HEAD
    select(not(exists(
      person_block.find((for_person_id, for_recipient_id)),
    )))
    .get_result::<bool>(conn)
    .await?
    .then_some(())
    .ok_or(LemmyErrorType::PersonIsBlocked.into())
=======
    select(exists(
      person_block::table.find((for_person_id, for_recipient_id)),
    ))
    .get_result(conn)
    .await
  }

  pub async fn for_person(
    pool: &mut DbPool<'_>,
    person_id: PersonId,
  ) -> Result<Vec<Person>, Error> {
    let conn = &mut get_conn(pool).await?;
    let target_person_alias = diesel::alias!(person as person1);

    person_block::table
      .inner_join(person::table.on(person_block::person_id.eq(person::id)))
      .inner_join(
        target_person_alias.on(person_block::target_id.eq(target_person_alias.field(person::id))),
      )
      .select(target_person_alias.fields(person::all_columns))
      .filter(person_block::person_id.eq(person_id))
      .filter(target_person_alias.field(person::deleted).eq(false))
      .order_by(person_block::published)
      .load::<Person>(conn)
      .await
>>>>>>> ef5e2d96
  }
}

#[async_trait]
impl Blockable for PersonBlock {
  type Form = PersonBlockForm;
  async fn block(
    pool: &mut DbPool<'_>,
    person_block_form: &PersonBlockForm,
  ) -> Result<Self, Error> {
    let conn = &mut get_conn(pool).await?;
    insert_into(person_block::table)
      .values(person_block_form)
      .on_conflict((person_block::person_id, person_block::target_id))
      .do_update()
      .set(person_block_form)
      .get_result::<Self>(conn)
      .await
  }
  async fn unblock(pool: &mut DbPool<'_>, person_block_form: &Self::Form) -> Result<usize, Error> {
    let conn = &mut get_conn(pool).await?;
    diesel::delete(
      person_block::table.find((person_block_form.person_id, person_block_form.target_id)),
    )
    .execute(conn)
    .await
  }
}<|MERGE_RESOLUTION|>--- conflicted
+++ resolved
@@ -20,26 +20,19 @@
 use lemmy_utils::{error::LemmyResult, LemmyErrorType};
 
 impl PersonBlock {
-  pub async fn check(
+  pub async fn read(
     pool: &mut DbPool<'_>,
     for_person_id: PersonId,
     for_recipient_id: PersonId,
   ) -> LemmyResult<()> {
     let conn = &mut get_conn(pool).await?;
-<<<<<<< HEAD
     select(not(exists(
-      person_block.find((for_person_id, for_recipient_id)),
+      person_block::table.find((for_person_id, for_recipient_id)),
     )))
     .get_result::<bool>(conn)
     .await?
     .then_some(())
     .ok_or(LemmyErrorType::PersonIsBlocked.into())
-=======
-    select(exists(
-      person_block::table.find((for_person_id, for_recipient_id)),
-    ))
-    .get_result(conn)
-    .await
   }
 
   pub async fn for_person(
@@ -60,7 +53,6 @@
       .order_by(person_block::published)
       .load::<Person>(conn)
       .await
->>>>>>> ef5e2d96
   }
 }
 
