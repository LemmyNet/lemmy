use crate::{
  newtypes::{CommunityId, TagId},
  source::tag::{Tag, TagInsertForm, TagUpdateForm, TagsView},
  traits::Crud,
  utils::{get_conn, DbPool},
};
<<<<<<< HEAD
use chrono::Utc;
use diesel::{insert_into, ExpressionMethods, QueryDsl};
=======
use diesel::{
  deserialize::FromSql,
  insert_into,
  pg::{Pg, PgValue},
  serialize::ToSql,
  sql_types::{Json, Nullable},
  ExpressionMethods,
  QueryDsl,
};
>>>>>>> 31dd9719
use diesel_async::RunQueryDsl;
use lemmy_db_schema_file::schema::tag;
use lemmy_utils::error::{LemmyErrorExt, LemmyErrorType, LemmyResult};
use std::collections::{HashMap, HashSet};

impl Tag {
  pub async fn get_by_community(
    pool: &mut DbPool<'_>,
    search_community_id: CommunityId,
  ) -> LemmyResult<Vec<Self>> {
    let conn = &mut get_conn(pool).await?;
    tag::table
      .filter(tag::community_id.eq(search_community_id))
      .filter(tag::deleted.eq(false))
      .load::<Self>(conn)
      .await
      .with_lemmy_type(LemmyErrorType::NotFound)
  }

  pub async fn community_override_all_from_apub(
    pool: &mut DbPool<'_>,
    community_id: CommunityId,
    community_ap_id: String,
    ap_tags: Vec<TagInsertForm>,
  ) -> LemmyResult<()> {
    // Verify that each tag is actually in the given community.
    // Needed to ensure that incoming AP updates of one community can not manipulate tags in a
    // different community.
    let ap_tags: Vec<TagInsertForm> = ap_tags
      .into_iter()
      .filter(|tag| tag.ap_id.as_str().starts_with(&community_ap_id))
      .collect();

    let known_tags = Tag::get_by_community(pool, community_id).await?;
    let old_tags = known_tags
      .iter()
      .map(|tag| (tag.ap_id.clone(), tag))
      .collect::<HashMap<_, _>>();
    let new_tag_ids = ap_tags
      .iter()
      .map(|tag| tag.ap_id.clone())
      .collect::<HashSet<_>>();

    let to_delete = known_tags
      .iter()
      .filter(|tag| !new_tag_ids.contains(&tag.ap_id))
      .map(|tag| tag.id)
      .collect::<Vec<_>>();
    let to_insert = ap_tags
      .iter()
      .filter(|tag| !old_tags.contains_key(&tag.ap_id))
      .collect::<Vec<_>>();
    for tag in to_insert {
      Tag::create(pool, tag).await?;
    }
    // if display name is different, we need to update it
    for tag in ap_tags {
      if let Some(old_tag) = old_tags.get(&tag.ap_id) {
        if old_tag.display_name != tag.display_name {
          Tag::update(
            pool,
            old_tag.id,
            &TagUpdateForm {
              display_name: Some(tag.display_name.clone()),
              updated: Some(Some(Utc::now())),
              ..Default::default()
            },
          )
          .await?;
        }
      }
    }
    for tag in to_delete {
      Tag::update(
        pool,
        tag,
        &TagUpdateForm {
          deleted: Some(true),
          updated: Some(Some(Utc::now())),
          ..Default::default()
        },
      )
      .await?;
    }

    Ok(())
  }
}

impl Crud for Tag {
  type InsertForm = TagInsertForm;
  type UpdateForm = TagUpdateForm;
  type IdType = TagId;

  async fn create(pool: &mut DbPool<'_>, form: &Self::InsertForm) -> LemmyResult<Self> {
    let conn = &mut get_conn(pool).await?;
    insert_into(tag::table)
      .values(form)
      .get_result::<Self>(conn)
      .await
      .with_lemmy_type(LemmyErrorType::CouldntCreateTag)
  }

  async fn update(pool: &mut DbPool<'_>, pid: TagId, form: &Self::UpdateForm) -> LemmyResult<Self> {
    let conn = &mut get_conn(pool).await?;
    diesel::update(tag::table.find(pid))
      .set(form)
      .get_result::<Self>(conn)
      .await
      .with_lemmy_type(LemmyErrorType::CouldntUpdateTag)
  }
}

impl FromSql<Nullable<Json>, Pg> for TagsView {
  fn from_sql(bytes: PgValue) -> diesel::deserialize::Result<Self> {
    let value = <serde_json::Value as FromSql<Json, Pg>>::from_sql(bytes)?;
    Ok(serde_json::from_value::<TagsView>(value)?)
  }
  fn from_nullable_sql(
    bytes: Option<<Pg as diesel::backend::Backend>::RawValue<'_>>,
  ) -> diesel::deserialize::Result<Self> {
    match bytes {
      Some(bytes) => Self::from_sql(bytes),
      None => Ok(Self(vec![])),
    }
  }
}

impl ToSql<Nullable<Json>, Pg> for TagsView {
  fn to_sql(&self, out: &mut diesel::serialize::Output<Pg>) -> diesel::serialize::Result {
    let value = serde_json::to_value(self)?;
    <serde_json::Value as ToSql<Json, Pg>>::to_sql(&value, &mut out.reborrow())
  }
}<|MERGE_RESOLUTION|>--- conflicted
+++ resolved
@@ -1,13 +1,13 @@
 use crate::{
-  newtypes::{CommunityId, TagId},
-  source::tag::{Tag, TagInsertForm, TagUpdateForm, TagsView},
+  newtypes::{CommunityId, PostId, TagId},
+  source::{
+    community::Community,
+    tag::{Tag, TagInsertForm, TagUpdateForm, TagsView},
+  },
   traits::Crud,
   utils::{get_conn, DbPool},
 };
-<<<<<<< HEAD
 use chrono::Utc;
-use diesel::{insert_into, ExpressionMethods, QueryDsl};
-=======
 use diesel::{
   deserialize::FromSql,
   insert_into,
@@ -17,7 +17,6 @@
   ExpressionMethods,
   QueryDsl,
 };
->>>>>>> 31dd9719
 use diesel_async::RunQueryDsl;
 use lemmy_db_schema_file::schema::tag;
 use lemmy_utils::error::{LemmyErrorExt, LemmyErrorType, LemmyResult};
@@ -37,10 +36,9 @@
       .with_lemmy_type(LemmyErrorType::NotFound)
   }
 
-  pub async fn community_override_all_from_apub(
+  pub async fn community_update_from_apub(
     pool: &mut DbPool<'_>,
-    community_id: CommunityId,
-    community_ap_id: String,
+    community: &Community,
     ap_tags: Vec<TagInsertForm>,
   ) -> LemmyResult<()> {
     // Verify that each tag is actually in the given community.
@@ -48,10 +46,10 @@
     // different community.
     let ap_tags: Vec<TagInsertForm> = ap_tags
       .into_iter()
-      .filter(|tag| tag.ap_id.as_str().starts_with(&community_ap_id))
+      .filter(|tag| tag.ap_id.as_str().starts_with(community.ap_id.as_ref()))
       .collect();
 
-    let known_tags = Tag::get_by_community(pool, community_id).await?;
+    let known_tags = Tag::get_by_community(pool, community.id).await?;
     let old_tags = known_tags
       .iter()
       .map(|tag| (tag.ap_id.clone(), tag))
@@ -82,7 +80,7 @@
             old_tag.id,
             &TagUpdateForm {
               display_name: Some(tag.display_name.clone()),
-              updated: Some(Some(Utc::now())),
+              updated_at: Some(Some(Utc::now())),
               ..Default::default()
             },
           )
@@ -96,7 +94,7 @@
         tag,
         &TagUpdateForm {
           deleted: Some(true),
-          updated: Some(Some(Utc::now())),
+          updated_at: Some(Some(Utc::now())),
           ..Default::default()
         },
       )
@@ -104,6 +102,10 @@
     }
 
     Ok(())
+  }
+
+  pub async fn read_for_post(pool: &mut DbPool<'_>, post_id: PostId) -> LemmyResult<Vec<Self>> {
+    todo!()
   }
 }
 
