use crate::{
  diesel::dsl::IntervalDsl,
  newtypes::InstanceId,
  schema::{federation_allowlist, federation_blocklist, instance, local_site, site},
  source::instance::{Instance, InstanceForm},
<<<<<<< HEAD
  utils::{get_conn, naive_now, now, DbPool},
=======
  utils::{functions::lower, get_conn, naive_now, DbPool},
>>>>>>> 6047257b
};
use diesel::{
  dsl::insert_into,
  result::Error,
  sql_types::{Nullable, Timestamptz},
  ExpressionMethods,
  QueryDsl,
};
use diesel_async::RunQueryDsl;

impl Instance {
  /// Attempt to read Instance column for the given domain. If it doesnt exist, insert a new one.
  /// There is no need for update as the domain of an existing instance cant change.
  pub async fn read_or_create(pool: &mut DbPool<'_>, domain_: String) -> Result<Self, Error> {
    use crate::schema::instance::domain;
    let conn = &mut get_conn(pool).await?;

    // First try to read the instance row and return directly if found
    let instance = instance::table
      .filter(lower(domain).eq(&domain_.to_lowercase()))
      .first::<Self>(conn)
      .await;
    match instance {
      Ok(i) => Ok(i),
      Err(diesel::NotFound) => {
        // Instance not in database yet, insert it
        let form = InstanceForm::builder()
          .domain(domain_)
          .updated(Some(naive_now()))
          .build();
        insert_into(instance::table)
          .values(&form)
          // Necessary because this method may be called concurrently for the same domain. This
          // could be handled with a transaction, but nested transactions arent allowed
          .on_conflict(instance::domain)
          .do_update()
          .set(&form)
          .get_result::<Self>(conn)
          .await
      }
      e => e,
    }
  }
  pub async fn delete(pool: &mut DbPool<'_>, instance_id: InstanceId) -> Result<usize, Error> {
    let conn = &mut get_conn(pool).await?;
    diesel::delete(instance::table.find(instance_id))
      .execute(conn)
      .await
  }

  pub async fn read_all(pool: &mut DbPool<'_>) -> Result<Vec<Instance>, Error> {
    let conn = &mut get_conn(pool).await?;
    instance::table
      .select(instance::all_columns)
      .get_results(conn)
      .await
  }

  pub async fn dead_instances(pool: &mut DbPool<'_>) -> Result<Vec<String>, Error> {
    let conn = &mut get_conn(pool).await?;
    instance::table
      .select(instance::domain)
      .filter(coalesce(instance::updated, instance::published).lt(now() - 3.days()))
      .get_results(conn)
      .await
  }

  #[cfg(test)]
  pub async fn delete_all(pool: &mut DbPool<'_>) -> Result<usize, Error> {
    let conn = &mut get_conn(pool).await?;
    diesel::delete(instance::table).execute(conn).await
  }
  pub async fn allowlist(pool: &mut DbPool<'_>) -> Result<Vec<Self>, Error> {
    let conn = &mut get_conn(pool).await?;
    instance::table
      .inner_join(federation_allowlist::table)
      .select(instance::all_columns)
      .get_results(conn)
      .await
  }

  pub async fn blocklist(pool: &mut DbPool<'_>) -> Result<Vec<Self>, Error> {
    let conn = &mut get_conn(pool).await?;
    instance::table
      .inner_join(federation_blocklist::table)
      .select(instance::all_columns)
      .get_results(conn)
      .await
  }

  pub async fn linked(pool: &mut DbPool<'_>) -> Result<Vec<Self>, Error> {
    let conn = &mut get_conn(pool).await?;
    instance::table
      // omit instance representing the local site
      .left_join(site::table.inner_join(local_site::table))
      .filter(local_site::id.is_null())
      // omit instances in the blocklist
      .left_join(federation_blocklist::table)
      .filter(federation_blocklist::id.is_null())
      .select(instance::all_columns)
      .get_results(conn)
      .await
  }
}

sql_function! { fn coalesce(x: Nullable<Timestamptz>, y: Timestamptz) -> Timestamptz; }<|MERGE_RESOLUTION|>--- conflicted
+++ resolved
@@ -3,11 +3,7 @@
   newtypes::InstanceId,
   schema::{federation_allowlist, federation_blocklist, instance, local_site, site},
   source::instance::{Instance, InstanceForm},
-<<<<<<< HEAD
-  utils::{get_conn, naive_now, now, DbPool},
-=======
-  utils::{functions::lower, get_conn, naive_now, DbPool},
->>>>>>> 6047257b
+  utils::{functions::lower, get_conn, naive_now, now, DbPool},
 };
 use diesel::{
   dsl::insert_into,
