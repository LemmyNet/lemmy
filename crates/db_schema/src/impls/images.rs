--- conflicted
+++ resolved
@@ -47,7 +47,7 @@
   pub async fn validate_by_alias_and_user(
     pool: &mut DbPool<'_>,
     alias: &str,
-    local_user_id: LocalUserId,
+    person_id: PersonId,
   ) -> LemmyResult<()> {
     let conn = &mut get_conn(pool).await?;
 
@@ -55,7 +55,7 @@
       local_image::table.filter(
         local_image::pictrs_alias
           .eq(alias)
-          .and(local_image::local_user_id.eq(local_user_id)),
+          .and(local_image::person_id.eq(person_id)),
       ),
     ))
     .get_result::<bool>(conn)
@@ -80,32 +80,6 @@
       .await
       .with_lemmy_type(LemmyErrorType::Deleted)
   }
-<<<<<<< HEAD
-=======
-
-  pub async fn delete_by_alias_and_user(
-    pool: &mut DbPool<'_>,
-    alias: &str,
-    person_id: PersonId,
-  ) -> LemmyResult<Self> {
-    let conn = &mut get_conn(pool).await?;
-    diesel::delete(
-      local_image::table.filter(
-        local_image::pictrs_alias
-          .eq(alias)
-          .and(local_image::person_id.eq(person_id)),
-      ),
-    )
-    .get_result(conn)
-    .await
-    .with_lemmy_type(LemmyErrorType::Deleted)
-  }
-
-  pub async fn delete_by_url(pool: &mut DbPool<'_>, url: &DbUrl) -> LemmyResult<Self> {
-    let alias = url.as_str().split('/').next_back().ok_or(NotFound)?;
-    Self::delete_by_alias(pool, alias).await
-  }
->>>>>>> 68008a0e
 }
 
 impl RemoteImage {
