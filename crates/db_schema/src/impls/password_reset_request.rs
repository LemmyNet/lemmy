--- conflicted
+++ resolved
@@ -87,22 +87,9 @@
     let inserted_password_reset_request =
       PasswordResetRequest::create(pool, inserted_local_user.id, token.to_string()).await?;
 
-<<<<<<< HEAD
     // Read it and verify
     let read_password_reset_request = PasswordResetRequest::read_and_delete(pool, token)
       .await?
-=======
-    let expected_password_reset_request = PasswordResetRequest {
-      id: inserted_password_reset_request.id,
-      local_user_id: inserted_local_user.id,
-      token: token.to_string().into(),
-      published: inserted_password_reset_request.published,
-    };
-
-    let read_password_reset_request = PasswordResetRequest::read_from_token(pool, token)
-      .await
-      .unwrap()
->>>>>>> a0ad7806
       .unwrap();
     assert_eq!(
       inserted_password_reset_request.id,
