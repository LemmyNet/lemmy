use crate::{
  newtypes::{CommunityId, PersonId},
<<<<<<< HEAD
  schema::community_actions,
  source::community_block::{CommunityBlock, CommunityBlockForm},
=======
  schema::{community, community_block},
  source::{
    community::Community,
    community_block::{CommunityBlock, CommunityBlockForm},
  },
>>>>>>> 9509ef17
  traits::Blockable,
  utils::{find_action, get_conn, now, uplete, DbPool},
};
use diesel::{
<<<<<<< HEAD
  dsl::{exists, insert_into},
  expression::SelectableHelper,
  result::Error,
  select,
  ExpressionMethods,
  NullableExpressionMethods,
=======
  dsl::{exists, insert_into, not},
  result::Error,
  select,
  ExpressionMethods,
>>>>>>> 9509ef17
  QueryDsl,
};
use diesel_async::RunQueryDsl;
use lemmy_utils::{error::LemmyResult, LemmyErrorType};

impl CommunityBlock {
  pub async fn read(
    pool: &mut DbPool<'_>,
    for_person_id: PersonId,
    for_community_id: CommunityId,
  ) -> LemmyResult<()> {
    let conn = &mut get_conn(pool).await?;
<<<<<<< HEAD
    select(exists(find_action(
      community_actions::blocked,
      (for_person_id, for_community_id),
    )))
    .get_result(conn)
    .await
=======
    select(not(exists(
      community_block::table.find((for_person_id, for_community_id)),
    )))
    .get_result::<bool>(conn)
    .await?
    .then_some(())
    .ok_or(LemmyErrorType::CommunityIsBlocked.into())
  }

  pub async fn for_person(
    pool: &mut DbPool<'_>,
    person_id: PersonId,
  ) -> Result<Vec<Community>, Error> {
    let conn = &mut get_conn(pool).await?;
    community_block::table
      .inner_join(community::table)
      .select(community::all_columns)
      .filter(community_block::person_id.eq(person_id))
      .filter(community::deleted.eq(false))
      .filter(community::removed.eq(false))
      .order_by(community_block::published)
      .load::<Community>(conn)
      .await
>>>>>>> 9509ef17
  }
}

#[async_trait]
impl Blockable for CommunityBlock {
  type Form = CommunityBlockForm;
  async fn block(pool: &mut DbPool<'_>, community_block_form: &Self::Form) -> Result<Self, Error> {
    let conn = &mut get_conn(pool).await?;
<<<<<<< HEAD
    let community_block_form = (
      community_block_form,
      community_actions::blocked.eq(now().nullable()),
    );
    insert_into(community_actions::table)
      .values(community_block_form)
      .on_conflict((
        community_actions::person_id,
        community_actions::community_id,
      ))
=======
    insert_into(community_block::table)
      .values(community_block_form)
      .on_conflict((community_block::person_id, community_block::community_id))
>>>>>>> 9509ef17
      .do_update()
      .set(community_block_form)
      .returning(Self::as_select())
      .get_result::<Self>(conn)
      .await
  }
  async fn unblock(
    pool: &mut DbPool<'_>,
    community_block_form: &Self::Form,
  ) -> Result<uplete::Count, Error> {
    let conn = &mut get_conn(pool).await?;
<<<<<<< HEAD
    uplete::new(community_actions::table.find((
=======
    diesel::delete(community_block::table.find((
>>>>>>> 9509ef17
      community_block_form.person_id,
      community_block_form.community_id,
    )))
    .set_null(community_actions::blocked)
    .get_result(conn)
    .await
  }
}<|MERGE_RESOLUTION|>--- conflicted
+++ resolved
@@ -1,32 +1,20 @@
 use crate::{
   newtypes::{CommunityId, PersonId},
-<<<<<<< HEAD
   schema::community_actions,
-  source::community_block::{CommunityBlock, CommunityBlockForm},
-=======
-  schema::{community, community_block},
   source::{
     community::Community,
     community_block::{CommunityBlock, CommunityBlockForm},
   },
->>>>>>> 9509ef17
   traits::Blockable,
   utils::{find_action, get_conn, now, uplete, DbPool},
 };
 use diesel::{
-<<<<<<< HEAD
-  dsl::{exists, insert_into},
+  dsl::{exists, insert_into, not},
   expression::SelectableHelper,
   result::Error,
   select,
   ExpressionMethods,
   NullableExpressionMethods,
-=======
-  dsl::{exists, insert_into, not},
-  result::Error,
-  select,
-  ExpressionMethods,
->>>>>>> 9509ef17
   QueryDsl,
 };
 use diesel_async::RunQueryDsl;
@@ -39,16 +27,8 @@
     for_community_id: CommunityId,
   ) -> LemmyResult<()> {
     let conn = &mut get_conn(pool).await?;
-<<<<<<< HEAD
-    select(exists(find_action(
-      community_actions::blocked,
-      (for_person_id, for_community_id),
-    )))
-    .get_result(conn)
-    .await
-=======
     select(not(exists(
-      community_block::table.find((for_person_id, for_community_id)),
+      find_action(commmunity_actions::blocked, (for_person_id, for_community_id)),
     )))
     .get_result::<bool>(conn)
     .await?
@@ -61,7 +41,7 @@
     person_id: PersonId,
   ) -> Result<Vec<Community>, Error> {
     let conn = &mut get_conn(pool).await?;
-    community_block::table
+    action_query(community_actions::block)
       .inner_join(community::table)
       .select(community::all_columns)
       .filter(community_block::person_id.eq(person_id))
@@ -70,7 +50,6 @@
       .order_by(community_block::published)
       .load::<Community>(conn)
       .await
->>>>>>> 9509ef17
   }
 }
 
@@ -79,7 +58,6 @@
   type Form = CommunityBlockForm;
   async fn block(pool: &mut DbPool<'_>, community_block_form: &Self::Form) -> Result<Self, Error> {
     let conn = &mut get_conn(pool).await?;
-<<<<<<< HEAD
     let community_block_form = (
       community_block_form,
       community_actions::blocked.eq(now().nullable()),
@@ -90,11 +68,6 @@
         community_actions::person_id,
         community_actions::community_id,
       ))
-=======
-    insert_into(community_block::table)
-      .values(community_block_form)
-      .on_conflict((community_block::person_id, community_block::community_id))
->>>>>>> 9509ef17
       .do_update()
       .set(community_block_form)
       .returning(Self::as_select())
@@ -106,11 +79,7 @@
     community_block_form: &Self::Form,
   ) -> Result<uplete::Count, Error> {
     let conn = &mut get_conn(pool).await?;
-<<<<<<< HEAD
     uplete::new(community_actions::table.find((
-=======
-    diesel::delete(community_block::table.find((
->>>>>>> 9509ef17
       community_block_form.person_id,
       community_block_form.community_id,
     )))
