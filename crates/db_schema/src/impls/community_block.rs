--- conflicted
+++ resolved
@@ -5,17 +5,12 @@
   traits::Blockable,
   utils::{get_conn, DbPool},
 };
-<<<<<<< HEAD
-use diesel::{dsl::insert_into, result::Error, QueryDsl};
-=======
 use diesel::{
   dsl::{exists, insert_into},
   result::Error,
   select,
-  ExpressionMethods,
   QueryDsl,
 };
->>>>>>> e00b0c9d
 use diesel_async::RunQueryDsl;
 
 impl CommunityBlock {
@@ -25,11 +20,10 @@
     for_community_id: CommunityId,
   ) -> Result<bool, Error> {
     let conn = &mut get_conn(pool).await?;
-    select(exists(
-      community_block
-        .filter(community_id.eq(for_community_id))
-        .filter(person_id.eq(for_person_id)),
-    ))
+    select(exists(community_block.find((
+        for_person_id,
+        for_community_id,
+    ))))
     .get_result(conn)
     .await
   }
