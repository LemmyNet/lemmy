--- conflicted
+++ resolved
@@ -3,11 +3,7 @@
   utils::{get_conn, DbPool},
 };
 use diesel_async::RunQueryDsl;
-<<<<<<< HEAD
-use lemmy_utils::error::{LemmyErrorExt, LemmyErrorType, LemmyResult};
-=======
 use lemmy_db_schema_file::schema::secret::dsl::secret;
->>>>>>> 2f7ce1cb
 
 impl Secret {
   /// Initialize the Secrets from the DB.
