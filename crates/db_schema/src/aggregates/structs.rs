use crate::newtypes::{CommentId, CommunityId, PersonId, PostId, SiteId};
#[cfg(feature = "full")]
use crate::schema::{
  comment_aggregates,
  community_aggregates,
  person_aggregates,
  person_post_aggregates,
  post_aggregates,
  site_aggregates,
};
use serde::{Deserialize, Serialize};
#[cfg(feature = "full")]
use ts_rs::TS;

#[derive(PartialEq, Debug, Serialize, Deserialize, Clone)]
#[cfg_attr(feature = "full", derive(Queryable, Associations, Identifiable, TS))]
#[cfg_attr(feature = "full", diesel(table_name = comment_aggregates))]
#[cfg_attr(feature = "full", diesel(belongs_to(crate::source::comment::Comment)))]
#[cfg_attr(feature = "full", ts(export))]
/// Aggregate data for a comment.
pub struct CommentAggregates {
  pub id: i32,
  pub comment_id: CommentId,
  pub score: i64,
  pub upvotes: i64,
  pub downvotes: i64,
  pub published: chrono::NaiveDateTime,
  /// The total number of children in this comment branch.
  pub child_count: i32,
  pub hot_rank: i32,
  pub controversy_rank: f64,
}

#[derive(PartialEq, Eq, Debug, Serialize, Deserialize, Clone)]
#[cfg_attr(feature = "full", derive(Queryable, Associations, Identifiable, TS))]
#[cfg_attr(feature = "full", diesel(table_name = community_aggregates))]
#[cfg_attr(
  feature = "full",
  diesel(belongs_to(crate::source::community::Community))
)]
#[cfg_attr(feature = "full", ts(export))]
/// Aggregate data for a community.
pub struct CommunityAggregates {
  pub id: i32,
  pub community_id: CommunityId,
  pub subscribers: i64,
  pub posts: i64,
  pub comments: i64,
  pub published: chrono::NaiveDateTime,
  /// The number of users with any activity in the last day.
  pub users_active_day: i64,
  /// The number of users with any activity in the last week.
  pub users_active_week: i64,
  /// The number of users with any activity in the last month.
  pub users_active_month: i64,
  /// The number of users with any activity in the last year.
  pub users_active_half_year: i64,
  pub hot_rank: i32,
}

#[derive(PartialEq, Eq, Debug, Serialize, Deserialize, Clone, Default)]
#[cfg_attr(feature = "full", derive(Queryable, Associations, Identifiable, TS))]
#[cfg_attr(feature = "full", diesel(table_name = person_aggregates))]
#[cfg_attr(feature = "full", diesel(belongs_to(crate::source::person::Person)))]
#[cfg_attr(feature = "full", ts(export))]
/// Aggregate data for a person.
pub struct PersonAggregates {
  pub id: i32,
  pub person_id: PersonId,
  pub post_count: i64,
  pub post_score: i64,
  pub comment_count: i64,
  pub comment_score: i64,
}

#[derive(PartialEq, Debug, Serialize, Deserialize, Clone)]
#[cfg_attr(feature = "full", derive(Queryable, Associations, Identifiable, TS))]
#[cfg_attr(feature = "full", diesel(table_name = post_aggregates))]
#[cfg_attr(feature = "full", diesel(belongs_to(crate::source::post::Post)))]
#[cfg_attr(feature = "full", ts(export))]
/// Aggregate data for a post.
pub struct PostAggregates {
  pub id: i32,
  pub post_id: PostId,
  pub comments: i64,
  pub score: i64,
  pub upvotes: i64,
  pub downvotes: i64,
  pub published: chrono::NaiveDateTime,
  /// A newest comment time, limited to 2 days, to prevent necrobumping  
  pub newest_comment_time_necro: chrono::NaiveDateTime,
  /// The time of the newest comment in the post.
  pub newest_comment_time: chrono::NaiveDateTime,
  /// If the post is featured on the community.
  pub featured_community: bool,
  /// If the post is featured on the site / to local.
  pub featured_local: bool,
  pub hot_rank: i32,
  pub hot_rank_active: i32,
<<<<<<< HEAD
  pub controversy_rank: f64,
=======
  pub community_id: CommunityId,
  pub creator_id: PersonId,
>>>>>>> ccc12210
}

#[derive(PartialEq, Eq, Debug, Serialize, Deserialize, Clone)]
#[cfg_attr(feature = "full", derive(Queryable, Associations, Identifiable))]
#[cfg_attr(feature = "full", diesel(table_name = person_post_aggregates))]
#[cfg_attr(feature = "full", diesel(belongs_to(crate::source::person::Person)))]
/// Aggregate data for a person's post.
pub struct PersonPostAggregates {
  pub id: i32,
  pub person_id: PersonId,
  pub post_id: PostId,
  /// The number of comments they've read on that post.
  ///
  /// This is updated to the current post comment count every time they view a post.
  pub read_comments: i64,
  pub published: chrono::NaiveDateTime,
}

#[derive(Clone, Default)]
#[cfg_attr(feature = "full", derive(Insertable, AsChangeset))]
#[cfg_attr(feature = "full", diesel(table_name = person_post_aggregates))]
pub struct PersonPostAggregatesForm {
  pub person_id: PersonId,
  pub post_id: PostId,
  pub read_comments: i64,
  pub published: Option<chrono::NaiveDateTime>,
}

#[derive(PartialEq, Eq, Debug, Serialize, Deserialize, Clone)]
#[cfg_attr(feature = "full", derive(Queryable, Associations, Identifiable, TS))]
#[cfg_attr(feature = "full", diesel(table_name = site_aggregates))]
#[cfg_attr(feature = "full", diesel(belongs_to(crate::source::site::Site)))]
#[cfg_attr(feature = "full", ts(export))]
/// Aggregate data for a site.
pub struct SiteAggregates {
  pub id: i32,
  pub site_id: SiteId,
  pub users: i64,
  pub posts: i64,
  pub comments: i64,
  pub communities: i64,
  /// The number of users with any activity in the last day.
  pub users_active_day: i64,
  /// The number of users with any activity in the last week.
  pub users_active_week: i64,
  /// The number of users with any activity in the last month.
  pub users_active_month: i64,
  /// The number of users with any activity in the last half year.
  pub users_active_half_year: i64,
}<|MERGE_RESOLUTION|>--- conflicted
+++ resolved
@@ -97,12 +97,9 @@
   pub featured_local: bool,
   pub hot_rank: i32,
   pub hot_rank_active: i32,
-<<<<<<< HEAD
-  pub controversy_rank: f64,
-=======
   pub community_id: CommunityId,
   pub creator_id: PersonId,
->>>>>>> ccc12210
+  pub controversy_rank: f64,
 }
 
 #[derive(PartialEq, Eq, Debug, Serialize, Deserialize, Clone)]
