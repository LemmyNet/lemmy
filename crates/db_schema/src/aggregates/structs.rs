use crate::newtypes::{CommentId, CommunityId, InstanceId, PersonId, PostId, SiteId};
#[cfg(feature = "full")]
use crate::schema::{
  comment_aggregates,
  community_aggregates,
  person_aggregates,
  person_post_aggregates,
  post_aggregates,
  site_aggregates,
};
use chrono::{DateTime, Utc};
use serde::{Deserialize, Serialize};
#[cfg(feature = "full")]
use ts_rs::TS;
#[derive(PartialEq, Debug, Serialize, Deserialize, Clone)]
#[cfg_attr(feature = "full", derive(Queryable, Associations, Identifiable, TS))]
#[cfg_attr(feature = "full", diesel(table_name = comment_aggregates))]
#[cfg_attr(feature = "full", diesel(belongs_to(crate::source::comment::Comment)))]
#[cfg_attr(feature = "full", ts(export))]
/// Aggregate data for a comment.
pub struct CommentAggregates {
  pub id: i32,
  pub comment_id: CommentId,
  pub score: i64,
  pub upvotes: i64,
  pub downvotes: i64,
  pub published: DateTime<Utc>,
  /// The total number of children in this comment branch.
  pub child_count: i32,
  pub hot_rank: f64,
  pub controversy_rank: f64,
}

#[derive(PartialEq, Debug, Serialize, Deserialize, Clone)]
#[cfg_attr(feature = "full", derive(Queryable, Associations, Identifiable, TS))]
#[cfg_attr(feature = "full", diesel(table_name = community_aggregates))]
#[cfg_attr(
  feature = "full",
  diesel(belongs_to(crate::source::community::Community))
)]
#[cfg_attr(feature = "full", ts(export))]
/// Aggregate data for a community.
pub struct CommunityAggregates {
  pub id: i32,
  pub community_id: CommunityId,
  pub subscribers: i64,
  pub posts: i64,
  pub comments: i64,
  pub published: DateTime<Utc>,
  /// The number of users with any activity in the last day.
  pub users_active_day: i64,
  /// The number of users with any activity in the last week.
  pub users_active_week: i64,
  /// The number of users with any activity in the last month.
  pub users_active_month: i64,
  /// The number of users with any activity in the last year.
  pub users_active_half_year: i64,
  pub hot_rank: f64,
}

#[derive(PartialEq, Eq, Debug, Serialize, Deserialize, Clone, Default)]
#[cfg_attr(feature = "full", derive(Queryable, Associations, Identifiable, TS))]
#[cfg_attr(feature = "full", diesel(table_name = person_aggregates))]
#[cfg_attr(feature = "full", diesel(belongs_to(crate::source::person::Person)))]
#[cfg_attr(feature = "full", ts(export))]
/// Aggregate data for a person.
pub struct PersonAggregates {
  pub id: i32,
  pub person_id: PersonId,
  pub post_count: i64,
  pub post_score: i64,
  pub comment_count: i64,
  pub comment_score: i64,
}

#[derive(PartialEq, Debug, Serialize, Deserialize, Clone)]
#[cfg_attr(feature = "full", derive(Queryable, Associations, Identifiable, TS))]
#[cfg_attr(feature = "full", diesel(table_name = post_aggregates))]
#[cfg_attr(feature = "full", diesel(belongs_to(crate::source::post::Post)))]
#[cfg_attr(feature = "full", ts(export))]
/// Aggregate data for a post.
pub struct PostAggregates {
  pub id: i32,
  pub post_id: PostId,
  pub comments: i64,
  pub score: i64,
  pub upvotes: i64,
  pub downvotes: i64,
  pub published: DateTime<Utc>,
  /// A newest comment time, limited to 2 days, to prevent necrobumping  
  pub newest_comment_time_necro: DateTime<Utc>,
  /// The time of the newest comment in the post.
  pub newest_comment_time: DateTime<Utc>,
  /// If the post is featured on the community.
  pub featured_community: bool,
  /// If the post is featured on the site / to local.
  pub featured_local: bool,
  pub hot_rank: f64,
  pub hot_rank_active: f64,
  pub community_id: CommunityId,
  pub creator_id: PersonId,
  pub controversy_rank: f64,
<<<<<<< HEAD
  pub instance_id: InstanceId,
=======
  /// A rank that amplifies smaller communities
  pub scaled_rank: f64,
>>>>>>> 6735a98d
}

#[derive(PartialEq, Eq, Debug, Serialize, Deserialize, Clone)]
#[cfg_attr(feature = "full", derive(Queryable, Associations, Identifiable))]
#[cfg_attr(feature = "full", diesel(table_name = person_post_aggregates))]
#[cfg_attr(feature = "full", diesel(belongs_to(crate::source::person::Person)))]
/// Aggregate data for a person's post.
pub struct PersonPostAggregates {
  pub id: i32,
  pub person_id: PersonId,
  pub post_id: PostId,
  /// The number of comments they've read on that post.
  ///
  /// This is updated to the current post comment count every time they view a post.
  pub read_comments: i64,
  pub published: DateTime<Utc>,
}

#[derive(Clone, Default)]
#[cfg_attr(feature = "full", derive(Insertable, AsChangeset))]
#[cfg_attr(feature = "full", diesel(table_name = person_post_aggregates))]
pub struct PersonPostAggregatesForm {
  pub person_id: PersonId,
  pub post_id: PostId,
  pub read_comments: i64,
  pub published: Option<DateTime<Utc>>,
}

#[derive(PartialEq, Eq, Debug, Serialize, Deserialize, Clone)]
#[cfg_attr(feature = "full", derive(Queryable, Associations, Identifiable, TS))]
#[cfg_attr(feature = "full", diesel(table_name = site_aggregates))]
#[cfg_attr(feature = "full", diesel(belongs_to(crate::source::site::Site)))]
#[cfg_attr(feature = "full", ts(export))]
/// Aggregate data for a site.
pub struct SiteAggregates {
  pub id: i32,
  pub site_id: SiteId,
  pub users: i64,
  pub posts: i64,
  pub comments: i64,
  pub communities: i64,
  /// The number of users with any activity in the last day.
  pub users_active_day: i64,
  /// The number of users with any activity in the last week.
  pub users_active_week: i64,
  /// The number of users with any activity in the last month.
  pub users_active_month: i64,
  /// The number of users with any activity in the last half year.
  pub users_active_half_year: i64,
}<|MERGE_RESOLUTION|>--- conflicted
+++ resolved
@@ -100,12 +100,9 @@
   pub community_id: CommunityId,
   pub creator_id: PersonId,
   pub controversy_rank: f64,
-<<<<<<< HEAD
   pub instance_id: InstanceId,
-=======
   /// A rank that amplifies smaller communities
   pub scaled_rank: f64,
->>>>>>> 6735a98d
 }
 
 #[derive(PartialEq, Eq, Debug, Serialize, Deserialize, Clone)]
