--- conflicted
+++ resolved
@@ -714,78 +714,6 @@
 CALL r.create_person_content_combined_trigger ('comment');
 
 -- person_saved (comment, post)
-<<<<<<< HEAD
--- TODO, not sure how to handle changes to post_actions and comment_actions.saved column using @dullbanana's trigger method.
--- Post
-CREATE FUNCTION r.person_saved_combined_change_values_post ()
-    RETURNS TRIGGER
-    LANGUAGE plpgsql
-    AS $$
-BEGIN
-    IF (TG_OP = 'DELETE') THEN
-        DELETE FROM person_saved_combined AS p
-        WHERE p.person_id = OLD.person_id
-            AND p.post_id = OLD.post_id;
-    ELSIF (TG_OP = 'INSERT') THEN
-        IF NEW.saved IS NOT NULL THEN
-            INSERT INTO person_saved_combined (published, person_id, post_id)
-                VALUES (NEW.saved, NEW.person_id, NEW.post_id);
-        END IF;
-    ELSIF (TG_OP = 'UPDATE') THEN
-        IF NEW.saved IS NOT NULL THEN
-            INSERT INTO person_saved_combined (published, person_id, post_id)
-                VALUES (NEW.saved, NEW.person_id, NEW.post_id);
-            -- If saved gets set as null, delete the row
-        ELSE
-            DELETE FROM person_saved_combined AS p
-            WHERE p.person_id = NEW.person_id
-                AND p.post_id = NEW.post_id;
-        END IF;
-    END IF;
-    RETURN NULL;
-END
-$$;
-
-CREATE TRIGGER person_saved_combined_post
-    AFTER INSERT OR DELETE OR UPDATE OF saved ON post_actions
-    FOR EACH ROW
-    EXECUTE FUNCTION r.person_saved_combined_change_values_post ();
-
--- Comment
-CREATE FUNCTION r.person_saved_combined_change_values_comment ()
-    RETURNS TRIGGER
-    LANGUAGE plpgsql
-    AS $$
-BEGIN
-    IF (TG_OP = 'DELETE') THEN
-        DELETE FROM person_saved_combined AS p
-        WHERE p.person_id = OLD.person_id
-            AND p.comment_id = OLD.comment_id;
-    ELSIF (TG_OP = 'INSERT') THEN
-        IF NEW.saved IS NOT NULL THEN
-            INSERT INTO person_saved_combined (published, person_id, comment_id)
-                VALUES (NEW.saved, NEW.person_id, NEW.comment_id);
-        END IF;
-    ELSIF (TG_OP = 'UPDATE') THEN
-        IF NEW.saved IS NOT NULL THEN
-            INSERT INTO person_saved_combined (published, person_id, comment_id)
-                VALUES (NEW.saved, NEW.person_id, NEW.comment_id);
-            -- If saved gets set as null, delete the row
-        ELSE
-            DELETE FROM person_saved_combined AS p
-            WHERE p.person_id = NEW.person_id
-                AND p.comment_id = NEW.comment_id;
-        END IF;
-    END IF;
-    RETURN NULL;
-END
-$$;
-
-CREATE TRIGGER person_saved_combined_comment
-    AFTER INSERT OR DELETE OR UPDATE OF saved ON comment_actions
-    FOR EACH ROW
-    EXECUTE FUNCTION r.person_saved_combined_change_values_comment ();
-=======
 -- This one is a little different, because it triggers using x_actions.saved,
 -- Rather than any row insert
 CREATE PROCEDURE r.create_person_saved_combined_trigger (table_name text)
@@ -832,4 +760,3 @@
 CALL r.create_person_saved_combined_trigger ('post');
 
 CALL r.create_person_saved_combined_trigger ('comment');
->>>>>>> 63b7f726
