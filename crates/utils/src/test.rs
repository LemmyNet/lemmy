use crate::utils::{
  is_valid_community_name,
<<<<<<< HEAD
  is_valid_matrix_id,
=======
  is_valid_display_name,
>>>>>>> a4c2421e
  is_valid_post_title,
  is_valid_username,
  remove_slurs,
  scrape_text_for_mentions,
  slur_check,
  slurs_vec_to_str,
};

#[test]
fn test_mentions_regex() {
  let text = "Just read a great blog post by [@tedu@honk.teduangst.com](/u/test). And another by !test_community@fish.teduangst.com . Another [@lemmy@lemmy-alpha:8540](/u/fish)";
  let mentions = scrape_text_for_mentions(text);

  assert_eq!(mentions[0].name, "tedu".to_string());
  assert_eq!(mentions[0].domain, "honk.teduangst.com".to_string());
  assert_eq!(mentions[1].domain, "lemmy-alpha:8540".to_string());
}

#[test]
fn test_valid_register_username() {
  assert!(is_valid_username("Hello_98"));
  assert!(is_valid_username("ten"));
  assert!(!is_valid_username("Hello-98"));
  assert!(!is_valid_username("a"));
  assert!(!is_valid_username(""));
}

#[test]
fn test_valid_display_name() {
  assert!(is_valid_display_name("hello @there"));
  assert!(!is_valid_display_name("@hello there"));

  // Make sure zero-space with an @ doesn't work
  assert!(!is_valid_display_name(&format!(
    "{}@my name is",
    '\u{200b}'
  )));
}

#[test]
fn test_valid_community_name() {
  assert!(is_valid_community_name("example"));
  assert!(is_valid_community_name("example_community"));
  assert!(!is_valid_community_name("Example"));
  assert!(!is_valid_community_name("Ex"));
  assert!(!is_valid_community_name(""));
}

#[test]
fn test_valid_post_title() {
  assert!(is_valid_post_title("Post Title"));
  assert!(is_valid_post_title("   POST TITLE 😃😃😃😃😃"));
  assert!(!is_valid_post_title("\n \n \n \n    		")); // tabs/spaces/newlines
}

#[test]
fn test_valid_matrix_id() {
  assert!(is_valid_matrix_id("@dess:matrix.org"));
  assert!(!is_valid_matrix_id("dess:matrix.org"));
  assert!(!is_valid_matrix_id(" @dess:matrix.org"));
  assert!(!is_valid_matrix_id("@dess:matrix.org t"));
}

#[test]
fn test_slur_filter() {
  let test =
      "faggot test kike tranny cocksucker retardeds. Capitalized Niggerz. This is a bunch of other safe text.";
  let slur_free = "No slurs here";
  assert_eq!(
      remove_slurs(&test),
      "*removed* test *removed* *removed* *removed* *removed*. Capitalized *removed*. This is a bunch of other safe text."
        .to_string()
    );

  let has_slurs_vec = vec![
    "Niggerz",
    "cocksucker",
    "faggot",
    "kike",
    "retardeds",
    "tranny",
  ];
  let has_slurs_err_str = "No slurs - Niggerz, cocksucker, faggot, kike, retardeds, tranny";

  assert_eq!(slur_check(test), Err(has_slurs_vec));
  assert_eq!(slur_check(slur_free), Ok(()));
  if let Err(slur_vec) = slur_check(test) {
    assert_eq!(&slurs_vec_to_str(slur_vec), has_slurs_err_str);
  }
}

// These helped with testing
// #[test]
// fn test_send_email() {
//  let result =  send_email("not a subject", "test_email@gmail.com", "ur user", "<h1>HI there</h1>");
//   assert!(result.is_ok());
// }<|MERGE_RESOLUTION|>--- conflicted
+++ resolved
@@ -1,10 +1,7 @@
 use crate::utils::{
   is_valid_community_name,
-<<<<<<< HEAD
+  is_valid_display_name,
   is_valid_matrix_id,
-=======
-  is_valid_display_name,
->>>>>>> a4c2421e
   is_valid_post_title,
   is_valid_username,
   remove_slurs,
