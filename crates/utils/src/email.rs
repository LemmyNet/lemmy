--- conflicted
+++ resolved
@@ -87,17 +87,10 @@
 
   let mailer = builder.hello_name(ClientId::Domain(domain)).build();
 
-<<<<<<< HEAD
   mailer
-    .send(&email)
-    .map(|_| ())
-    .with_lemmy_type(LemmyErrorType::EmailSendFailed)
-=======
-  let result = mailer.send(email).await;
+    .send(email)
+    .await
+    .with_lemmy_type(LemmyErrorType::EmailSendFailed)?;
 
-  match result {
-    Ok(_) => Ok(()),
-    Err(e) => Err(LemmyError::from_error_message(e, "email_send_failed")),
-  }
->>>>>>> ff26bc21
+  Ok(())
 }