--- conflicted
+++ resolved
@@ -175,11 +175,8 @@
   InvalidBotAction,
   CantBlockLocalInstance,
   UrlWithoutDomain,
-<<<<<<< HEAD
   PluginError(String),
-=======
   InboxTimeout,
->>>>>>> 8b6a4c06
   Unknown(String),
 }
 
