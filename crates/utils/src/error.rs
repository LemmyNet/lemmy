use cfg_if::cfg_if;
use serde::{Deserialize, Serialize};
use std::fmt::Debug;
use strum::{Display, EnumIter};

#[derive(Display, Debug, Serialize, Deserialize, Clone, PartialEq, Eq, EnumIter, Hash)]
#[cfg_attr(feature = "full", derive(ts_rs::TS))]
#[cfg_attr(feature = "full", ts(export))]
#[serde(tag = "error", content = "message", rename_all = "snake_case")]
#[non_exhaustive]
// TODO: order these based on the crate they belong to (utils, federation, db, api)
pub enum LemmyErrorType {
  BlockKeywordTooShort,
  BlockKeywordTooLong,
  CouldntUpdateKeywords,
  ReportReasonRequired,
  ReportTooLong,
  NotAModerator,
  NotAnAdmin,
  CantBlockYourself,
  CantBlockAdmin,
  CouldntUpdateUser,
  PasswordsDoNotMatch,
  EmailNotVerified,
  EmailRequired,
  CouldntUpdateComment,
  CannotLeaveAdmin,
  PictrsResponseError(String),
  PictrsPurgeResponseError(String),
  ImageUrlMissingPathSegments,
  ImageUrlMissingLastPathSegment,
  PictrsApiKeyNotProvided,
  NoContentTypeHeader,
  NotAnImageType,
  InvalidImageUpload,
  ImageUploadDisabled,
  NotAModOrAdmin,
  NotTopMod,
  NotLoggedIn,
  NotHigherMod,
  NotHigherAdmin,
  SiteBan,
  Deleted,
  PersonIsBlocked,
  CommunityIsBlocked,
  InstanceIsBlocked,
  InstanceIsPrivate,
  /// Password must be between 10 and 60 characters
  InvalidPassword,
  SiteDescriptionLengthOverflow,
  HoneypotFailed,
  RegistrationApplicationIsPending,
  Locked,
  CouldntCreateComment,
  MaxCommentDepthReached,
  NoCommentEditAllowed,
  OnlyAdminsCanCreateCommunities,
  CommunityAlreadyExists,
  LanguageNotAllowed,
  CouldntUpdateLanguages,
  CouldntUpdatePost,
  NoPostEditAllowed,
  NsfwNotAllowed,
  EditPrivateMessageNotAllowed,
  SiteAlreadyExists,
  ApplicationQuestionRequired,
  InvalidDefaultPostListingType,
  RegistrationClosed,
  RegistrationApplicationAnswerRequired,
  RegistrationUsernameRequired,
  EmailAlreadyExists,
  UsernameAlreadyExists,
  PersonIsBannedFromCommunity,
  NoIdGiven,
  IncorrectLogin,
  NoEmailSetup,
  LocalSiteNotSetup,
  InvalidEmailAddress(String),
  RateLimitError,
  InvalidName,
  InvalidCodeVerifier,
  InvalidDisplayName,
  InvalidMatrixId,
  InvalidPostTitle,
  InvalidBodyField,
  BioLengthOverflow,
  AltTextLengthOverflow,
  MissingTotpToken,
  MissingTotpSecret,
  IncorrectTotpToken,
  CouldntParseTotpSecret,
  CouldntGenerateTotp,
  TotpAlreadyEnabled,
  CouldntLikeComment,
  CouldntSaveComment,
  CouldntCreateReport,
  CouldntResolveReport,
  CommunityModeratorAlreadyExists,
  CommunityUserAlreadyBanned,
  CommunityBlockAlreadyExists,
  CommunityFollowerAlreadyExists,
  PersonBlockAlreadyExists,
  CouldntLikePost,
  CouldntSavePost,
  CouldntMarkPostAsRead,
  CouldntUpdateReadComments,
  CouldntHidePost,
  CouldntUpdateCommunity,
  CouldntCreatePersonCommentMention,
  CouldntUpdatePersonCommentMention,
  CouldntCreatePersonPostMention,
  CouldntUpdatePersonPostMention,
  CouldntCreatePost,
  CouldntCreatePrivateMessage,
  CouldntUpdatePrivateMessage,
  BlockedUrl,
  InvalidUrl,
  EmailSendFailed,
  Slurs,
  RegistrationDenied {
    #[cfg_attr(feature = "full", ts(optional))]
    reason: Option<String>,
  },
  SiteNameRequired,
  SiteNameLengthOverflow,
  PermissiveRegex,
  InvalidRegex,
  CaptchaIncorrect,
  CouldntCreateAudioCaptcha,
  CouldntCreateImageCaptcha,
  InvalidUrlScheme,
  CouldntSendWebmention,
  ContradictingFilters,
  InstanceBlockAlreadyExists,
  /// Thrown when an API call is submitted with more than 1000 array elements, see
  /// [[MAX_API_PARAM_ELEMENTS]]
  TooManyItems,
  BanExpirationInPast,
  InvalidUnixTime,
  InvalidBotAction,
  InvalidTagName,
  TagNotInCommunity,
  CantBlockLocalInstance,
  Unknown(String),
  UrlLengthOverflow,
  OauthAuthorizationInvalid,
  OauthLoginFailed,
  OauthRegistrationClosed,
  CouldntCreateOauthProvider,
  CouldntUpdateOauthProvider,
  NotFound,
  CommunityHasNoFollowers,
  PostScheduleTimeMustBeInFuture,
  TooManyScheduledPosts,
  CannotCombineFederationBlocklistAndAllowlist,
  FederationError {
    #[cfg_attr(feature = "full", ts(optional))]
    error: Option<FederationError>,
  },
  CouldntParsePaginationToken,
  PluginError(String),
<<<<<<< HEAD
  InvalidFetchLimit,
  CouldntCreateCommentReply,
  CouldntUpdateCommentReply,
  CouldntMarkCommentReplyAsRead,
  CouldntCreateEmoji,
  CouldntUpdateEmoji,
  CouldntCreatePerson,
  CouldntUpdatePerson,
  CouldntCreateModlog,
  CouldntUpdateModlog,
  CouldntCreateSite,
  CouldntUpdateSite,
  CouldntCreateRegistrationApplication,
  CouldntUpdateRegistrationApplication,
  CouldntCreateTag,
  CouldntUpdateTag,
  CouldntCreatePostTag,
  CouldntUpdatePostTag,
  CouldntCreateTagline,
  CouldntUpdateTagline,
  CouldntCreateImage,
  CouldntAllowInstance,
  CouldntBlockInstance,
  CouldntInsertActivity,
  CouldntCreateRateLimit,
  CouldntCreateCaptchaAnswer,
  CouldntUpdateFederationQueueState,
  CouldntCreateOauthAccount,
  CouldntCreatePasswordResetRequest,
  CouldntCreateLoginToken,
  CouldntUpdateLocalSiteUrlBlocklist,
  CouldntCreateEmailVerification,
=======
  EmailNotificationsDisabled,
>>>>>>> 80a5406c
}

/// Federation related errors, these dont need to be translated.
#[derive(Display, Debug, Serialize, Deserialize, Clone, PartialEq, Eq, EnumIter, Hash)]
#[cfg_attr(feature = "full", derive(ts_rs::TS))]
#[cfg_attr(feature = "full", ts(export))]
#[non_exhaustive]
pub enum FederationError {
  InvalidCommunity,
  CannotCreatePostOrCommentInDeletedOrRemovedCommunity,
  CannotReceivePage,
  OnlyLocalAdminCanRemoveCommunity,
  OnlyLocalAdminCanRestoreCommunity,
  PostIsLocked,
  PersonIsBannedFromSite(String),
  InvalidVoteValue,
  PageDoesNotSpecifyCreator,
  CouldntGetComments,
  CouldntGetPosts,
  FederationDisabled,
  DomainBlocked(String),
  DomainNotInAllowList(String),
  FederationDisabledByStrictAllowList,
  ContradictingFilters,
  UrlWithoutDomain,
  InboxTimeout,
  CantDeleteSite,
  ObjectIsNotPublic,
  ObjectIsNotPrivate,
  PlatformLackingPrivateCommunitySupport,
  Unreachable,
}

cfg_if! {
  if #[cfg(feature = "full")] {

    use std::{fmt, backtrace::Backtrace};
    pub type LemmyResult<T> = Result<T, LemmyError>;

    pub struct LemmyError {
      pub error_type: LemmyErrorType,
      pub inner: anyhow::Error,
      pub context: Backtrace,
    }

    /// Maximum number of items in an array passed as API parameter. See [[LemmyErrorType::TooManyItems]]
    pub const MAX_API_PARAM_ELEMENTS: usize = 10_000;

    impl<T> From<T> for LemmyError
    where
      T: Into<anyhow::Error>,
    {
      fn from(t: T) -> Self {
        let cause = t.into();
        let error_type = match cause.downcast_ref::<diesel::result::Error>() {
          Some(&diesel::NotFound) => LemmyErrorType::NotFound,
          _ => LemmyErrorType::Unknown(format!("{}", &cause))
      };
        LemmyError {
          error_type,
          inner: cause,
          context: Backtrace::capture(),
        }
      }
    }

    impl Debug for LemmyError {
      fn fmt(&self, f: &mut fmt::Formatter<'_>) -> fmt::Result {
        f.debug_struct("LemmyError")
         .field("message", &self.error_type)
         .field("inner", &self.inner)
         .field("context", &self.context)
         .finish()
      }
    }

    impl fmt::Display for LemmyError {
      fn fmt(&self, f: &mut fmt::Formatter) -> fmt::Result {
        write!(f, "{}: ", &self.error_type)?;
        writeln!(f, "{}", self.inner)?;
        fmt::Display::fmt(&self.context, f)
      }
    }

    impl actix_web::error::ResponseError for LemmyError {
      fn status_code(&self) -> actix_web::http::StatusCode {
        match self.error_type {
          LemmyErrorType::IncorrectLogin => actix_web::http::StatusCode::UNAUTHORIZED,
          LemmyErrorType::NotFound => actix_web::http::StatusCode::NOT_FOUND,
          LemmyErrorType::RateLimitError => actix_web::http::StatusCode::TOO_MANY_REQUESTS,
          _ => actix_web::http::StatusCode::BAD_REQUEST,
        }
      }

      fn error_response(&self) -> actix_web::HttpResponse {
        actix_web::HttpResponse::build(self.status_code()).json(&self.error_type)
      }
    }

    impl From<LemmyErrorType> for LemmyError {
      fn from(error_type: LemmyErrorType) -> Self {
        let inner = anyhow::anyhow!("{}", error_type);
        LemmyError {
          error_type,
          inner,
          context: Backtrace::capture(),
        }
      }
    }

    impl From<FederationError> for LemmyError {
      fn from(error_type: FederationError) -> Self {
        let inner = anyhow::anyhow!("{}", error_type);
        LemmyError {
          error_type: LemmyErrorType::FederationError { error: Some(error_type) },
          inner,
          context: Backtrace::capture(),
        }
      }
    }

    impl From<FederationError> for LemmyErrorType {
      fn from(error: FederationError) -> Self {
        LemmyErrorType::FederationError { error: Some(error) }
      }
    }

    pub trait LemmyErrorExt<T, E: Into<anyhow::Error>> {
      fn with_lemmy_type(self, error_type: LemmyErrorType) -> LemmyResult<T>;
    }

    impl<T, E: Into<anyhow::Error>> LemmyErrorExt<T, E> for Result<T, E> {
      fn with_lemmy_type(self, error_type: LemmyErrorType) -> LemmyResult<T> {
        self.map_err(|error| LemmyError {
          error_type,
          inner: error.into(),
          context: Backtrace::capture(),
        })
      }
    }
    pub trait LemmyErrorExt2<T> {
      fn with_lemmy_type(self, error_type: LemmyErrorType) -> LemmyResult<T>;
      fn into_anyhow(self) -> Result<T, anyhow::Error>;
    }

    impl<T> LemmyErrorExt2<T> for LemmyResult<T> {
      fn with_lemmy_type(self, error_type: LemmyErrorType) -> LemmyResult<T> {
        self.map_err(|mut e| {
          e.error_type = error_type;
          e
        })
      }
      // this function can't be an impl From or similar because it would conflict with one of the other broad Into<> implementations
      fn into_anyhow(self) -> Result<T, anyhow::Error> {
        self.map_err(|e| e.inner)
      }
    }

    #[cfg(test)]
    mod tests {
      #![allow(clippy::indexing_slicing)]
      use super::*;
      use actix_web::{body::MessageBody, ResponseError};
      use pretty_assertions::assert_eq;
      use std::fs::read_to_string;
      use strum::IntoEnumIterator;

      #[test]
      fn deserializes_no_message() -> LemmyResult<()> {
        let err = LemmyError::from(LemmyErrorType::BlockedUrl).error_response();
        let json = String::from_utf8(err.into_body().try_into_bytes().unwrap_or_default().to_vec())?;
        assert_eq!(&json, "{\"error\":\"blocked_url\"}");

        Ok(())
      }

      #[test]
      fn deserializes_with_message() -> LemmyResult<()> {
        let reg_banned = LemmyErrorType::PictrsResponseError(String::from("reason"));
        let err = LemmyError::from(reg_banned).error_response();
        let json = String::from_utf8(err.into_body().try_into_bytes().unwrap_or_default().to_vec())?;
        assert_eq!(
          &json,
          "{\"error\":\"pictrs_response_error\",\"message\":\"reason\"}"
        );

        Ok(())
      }

      #[test]
      fn test_convert_diesel_errors() {
        let not_found_error = LemmyError::from(diesel::NotFound);
        assert_eq!(LemmyErrorType::NotFound, not_found_error.error_type);
        assert_eq!(404, not_found_error.status_code());

        let other_error = LemmyError::from(diesel::result::Error::NotInTransaction);
        assert!(matches!(other_error.error_type, LemmyErrorType::Unknown{..}));
        assert_eq!(400, other_error.status_code());
      }

      /// Check if errors match translations. Disabled because many are not translated at all.
      #[test]
      #[ignore]
      fn test_translations_match() -> LemmyResult<()> {
        #[derive(Deserialize)]
        struct Err {
          error: String,
        }

        let translations = read_to_string("translations/translations/en.json")?;

        for e in LemmyErrorType::iter() {
          let msg = serde_json::to_string(&e)?;
          let msg: Err = serde_json::from_str(&msg)?;
          let msg = msg.error;
          assert!(translations.contains(&format!("\"{msg}\"")), "{msg}");
        }

        Ok(())
      }
    }
  }
}<|MERGE_RESOLUTION|>--- conflicted
+++ resolved
@@ -159,7 +159,6 @@
   },
   CouldntParsePaginationToken,
   PluginError(String),
-<<<<<<< HEAD
   InvalidFetchLimit,
   CouldntCreateCommentReply,
   CouldntUpdateCommentReply,
@@ -192,9 +191,7 @@
   CouldntCreateLoginToken,
   CouldntUpdateLocalSiteUrlBlocklist,
   CouldntCreateEmailVerification,
-=======
   EmailNotificationsDisabled,
->>>>>>> 80a5406c
 }
 
 /// Federation related errors, these dont need to be translated.
