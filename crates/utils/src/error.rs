--- conflicted
+++ resolved
@@ -172,12 +172,9 @@
   Unknown(String),
   CantDeleteSite,
   UrlLengthOverflow,
-<<<<<<< HEAD
   PostScheduleTimeMustBeInFuture,
   TooManyScheduledPosts,
-=======
   NotFound,
->>>>>>> bab5c930
 }
 
 cfg_if! {
