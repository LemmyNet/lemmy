use cfg_if::cfg_if;
use serde::{Deserialize, Serialize};
use std::{backtrace::Backtrace, fmt::Debug};
use strum::{Display, EnumIter};

#[derive(Display, Debug, Serialize, Deserialize, Clone, PartialEq, Eq, EnumIter, Hash)]
#[cfg_attr(feature = "full", derive(ts_rs::TS))]
#[cfg_attr(feature = "full", ts(export))]
#[serde(tag = "error", content = "message", rename_all = "snake_case")]
#[non_exhaustive]
// TODO: order these based on the crate they belong to (utils, federation, db, api)
pub enum LemmyErrorType {
  ReportReasonRequired,
  ReportTooLong,
  NotAModerator,
  NotAnAdmin,
  CantBlockYourself,
  CantBlockAdmin,
  CouldntUpdateUser,
  PasswordsDoNotMatch,
  EmailNotVerified,
  EmailRequired,
  CouldntUpdateComment,
  CouldntUpdatePrivateMessage,
  CannotLeaveAdmin,
  // TODO: also remove the translations of unused errors
  PictrsResponseError(String),
  PictrsPurgeResponseError(String),
  ImageUrlMissingPathSegments,
  ImageUrlMissingLastPathSegment,
  PictrsApiKeyNotProvided,
  NoContentTypeHeader,
  NotAnImageType,
  NotAModOrAdmin,
  NotTopMod,
  NotLoggedIn,
  NotHigherMod,
  NotHigherAdmin,
  SiteBan,
  Deleted,
  PersonIsBlocked,
  CommunityIsBlocked,
  InstanceIsBlocked,
  InstanceIsPrivate,
  /// Password must be between 10 and 60 characters
  InvalidPassword,
  SiteDescriptionLengthOverflow,
  HoneypotFailed,
  RegistrationApplicationIsPending,
  CantEnablePrivateInstanceAndFederationTogether,
  Locked,
  CouldntCreateComment,
  MaxCommentDepthReached,
  NoCommentEditAllowed,
  OnlyAdminsCanCreateCommunities,
  CommunityAlreadyExists,
  LanguageNotAllowed,
  CouldntUpdatePost,
  NoPostEditAllowed,
  EditPrivateMessageNotAllowed,
  SiteAlreadyExists,
  ApplicationQuestionRequired,
  InvalidDefaultPostListingType,
  RegistrationClosed,
  RegistrationApplicationAnswerRequired,
  RegistrationUsernameRequired,
  EmailAlreadyExists,
  UsernameAlreadyExists,
  PersonIsBannedFromCommunity,
<<<<<<< HEAD
  ObjectIsNotPublic,
  ObjectIsNotPrivate,
  InvalidCommunity,
  CannotCreatePostOrCommentInDeletedOrRemovedCommunity,
  CannotReceivePage,
  NewPostCannotBeLocked,
  OnlyLocalAdminCanRemoveCommunity,
  OnlyLocalAdminCanRestoreCommunity,
=======
>>>>>>> cdc1cf3b
  NoIdGiven,
  IncorrectLogin,
  ObjectNotLocal,
  NoEmailSetup,
  LocalSiteNotSetup,
  EmailSmtpServerNeedsAPort,
  MissingAnEmail,
  RateLimitError,
  InvalidName,
  InvalidDisplayName,
  InvalidMatrixId,
  InvalidPostTitle,
  InvalidBodyField,
  BioLengthOverflow,
  AltTextLengthOverflow,
  MissingTotpToken,
  MissingTotpSecret,
  IncorrectTotpToken,
  CouldntParseTotpSecret,
  CouldntGenerateTotp,
  TotpAlreadyEnabled,
  CouldntLikeComment,
  CouldntSaveComment,
  CouldntCreateReport,
  CouldntResolveReport,
  CommunityModeratorAlreadyExists,
  CommunityUserAlreadyBanned,
  CommunityBlockAlreadyExists,
  CommunityFollowerAlreadyExists,
  CouldntUpdateCommunityHiddenStatus,
  PersonBlockAlreadyExists,
  UserAlreadyExists,
  CouldntLikePost,
  CouldntSavePost,
  CouldntMarkPostAsRead,
  CouldntHidePost,
  CouldntUpdateCommunity,
  CouldntUpdateReplies,
  CouldntUpdatePersonMentions,
  CouldntCreatePost,
  CouldntCreatePrivateMessage,
  CouldntUpdatePrivate,
  SystemErrLogin,
  CouldntSetAllRegistrationsAccepted,
  CouldntSetAllEmailVerified,
  Banned,
  BlockedUrl,
  CouldntGetComments,
  CouldntGetPosts,
  InvalidUrl,
  EmailSendFailed,
  Slurs,
  RegistrationDenied(Option<String>),
  SiteNameRequired,
  SiteNameLengthOverflow,
  PermissiveRegex,
  InvalidRegex,
  CaptchaIncorrect,
  CouldntCreateAudioCaptcha,
  InvalidUrlScheme,
  CouldntSendWebmention,
  ContradictingFilters,
  InstanceBlockAlreadyExists,
  /// Thrown when an API call is submitted with more than 1000 array elements, see
  /// [[MAX_API_PARAM_ELEMENTS]]
  TooManyItems,
  BanExpirationInPast,
  InvalidUnixTime,
  InvalidBotAction,
  CantBlockLocalInstance,
  Unknown(String),
  UrlLengthOverflow,
  OauthAuthorizationInvalid,
  OauthLoginFailed,
  OauthRegistrationClosed,
  CouldntDeleteOauthProvider,
  NotFound,
  CommunityHasNoFollowers,
  PostScheduleTimeMustBeInFuture,
  TooManyScheduledPosts,
  FederationError(Option<FederationError>),
}

/// Federation related errors, these dont need to be translated.
#[derive(Display, Debug, Serialize, Deserialize, Clone, PartialEq, Eq, EnumIter, Hash)]
#[cfg_attr(feature = "full", derive(ts_rs::TS))]
#[cfg_attr(feature = "full", ts(export))]
#[non_exhaustive]
pub enum FederationError {
  // TODO: merge into a single NotFound error
  CouldntFindActivity,
  InvalidCommunity,
  CannotCreatePostOrCommentInDeletedOrRemovedCommunity,
  CannotReceivePage,
  OnlyLocalAdminCanRemoveCommunity,
  OnlyLocalAdminCanRestoreCommunity,
  PostIsLocked,
  PersonIsBannedFromSite(String),
  InvalidVoteValue,
  PageDoesNotSpecifyCreator,
  CouldntGetComments,
  CouldntGetPosts,
  FederationDisabled,
  DomainBlocked(String),
  DomainNotInAllowList(String),
  FederationDisabledByStrictAllowList,
  ContradictingFilters,
  UrlWithoutDomain,
  InboxTimeout,
  CantDeleteSite,
  ObjectIsNotPublic,
}

cfg_if! {
  if #[cfg(feature = "full")] {

    use std::fmt;
    pub type LemmyResult<T> = Result<T, LemmyError>;

    pub struct LemmyError {
      pub error_type: LemmyErrorType,
      pub inner: anyhow::Error,
      pub context: Backtrace,
    }

    /// Maximum number of items in an array passed as API parameter. See [[LemmyErrorType::TooManyItems]]
    pub const MAX_API_PARAM_ELEMENTS: usize = 10_000;

    impl<T> From<T> for LemmyError
    where
      T: Into<anyhow::Error>,
    {
      fn from(t: T) -> Self {
        let cause = t.into();
        let error_type = match cause.downcast_ref::<diesel::result::Error>() {
          Some(&diesel::NotFound) => LemmyErrorType::NotFound,
          _ => LemmyErrorType::Unknown(format!("{}", &cause))
      };
        LemmyError {
          error_type,
          inner: cause,
          context: Backtrace::capture(),
        }
      }
    }

    impl Debug for LemmyError {
      fn fmt(&self, f: &mut fmt::Formatter<'_>) -> fmt::Result {
        f.debug_struct("LemmyError")
         .field("message", &self.error_type)
         .field("inner", &self.inner)
         .field("context", &self.context)
         .finish()
      }
    }

    impl fmt::Display for LemmyError {
      fn fmt(&self, f: &mut fmt::Formatter) -> fmt::Result {
        write!(f, "{}: ", &self.error_type)?;
        writeln!(f, "{}", self.inner)?;
        fmt::Display::fmt(&self.context, f)
      }
    }

    impl actix_web::error::ResponseError for LemmyError {
      fn status_code(&self) -> actix_web::http::StatusCode {
        if self.error_type == LemmyErrorType::IncorrectLogin {
          return actix_web::http::StatusCode::UNAUTHORIZED;
        }
        match self.inner.downcast_ref::<diesel::result::Error>() {
          Some(diesel::result::Error::NotFound) => actix_web::http::StatusCode::NOT_FOUND,
          _ => actix_web::http::StatusCode::BAD_REQUEST,
        }
      }

      fn error_response(&self) -> actix_web::HttpResponse {
        actix_web::HttpResponse::build(self.status_code()).json(&self.error_type)
      }
    }

    impl From<LemmyErrorType> for LemmyError {
      fn from(error_type: LemmyErrorType) -> Self {
        let inner = anyhow::anyhow!("{}", error_type);
        LemmyError {
          error_type,
          inner,
          context: Backtrace::capture(),
        }
      }
    }

    impl From<FederationError> for LemmyError {
      fn from(error_type: FederationError) -> Self {
        let inner = anyhow::anyhow!("{}", error_type);
        LemmyError {
          error_type: LemmyErrorType::FederationError(Some(error_type)),
          inner,
          context: Backtrace::capture(),
        }
      }
    }

    pub trait LemmyErrorExt<T, E: Into<anyhow::Error>> {
      fn with_lemmy_type(self, error_type: LemmyErrorType) -> LemmyResult<T>;
    }

    impl<T, E: Into<anyhow::Error>> LemmyErrorExt<T, E> for Result<T, E> {
      fn with_lemmy_type(self, error_type: LemmyErrorType) -> LemmyResult<T> {
        self.map_err(|error| LemmyError {
          error_type,
          inner: error.into(),
          context: Backtrace::capture(),
        })
      }
    }
    pub trait LemmyErrorExt2<T> {
      fn with_lemmy_type(self, error_type: LemmyErrorType) -> LemmyResult<T>;
      fn into_anyhow(self) -> Result<T, anyhow::Error>;
    }

    impl<T> LemmyErrorExt2<T> for LemmyResult<T> {
      fn with_lemmy_type(self, error_type: LemmyErrorType) -> LemmyResult<T> {
        self.map_err(|mut e| {
          e.error_type = error_type;
          e
        })
      }
      // this function can't be an impl From or similar because it would conflict with one of the other broad Into<> implementations
      fn into_anyhow(self) -> Result<T, anyhow::Error> {
        self.map_err(|e| e.inner)
      }
    }

    #[cfg(test)]
    mod tests {
      #![allow(clippy::indexing_slicing)]
      use super::*;
      use actix_web::{body::MessageBody, ResponseError};
      use pretty_assertions::assert_eq;
      use std::fs::read_to_string;
      use strum::IntoEnumIterator;

      #[test]
      fn deserializes_no_message() -> LemmyResult<()> {
        let err = LemmyError::from(LemmyErrorType::Banned).error_response();
        let json = String::from_utf8(err.into_body().try_into_bytes().unwrap_or_default().to_vec())?;
        assert_eq!(&json, "{\"error\":\"banned\"}");

        Ok(())
      }

      #[test]
      fn deserializes_with_message() -> LemmyResult<()> {
        let reg_banned = LemmyErrorType::PictrsResponseError(String::from("reason"));
        let err = LemmyError::from(reg_banned).error_response();
        let json = String::from_utf8(err.into_body().try_into_bytes().unwrap_or_default().to_vec())?;
        assert_eq!(
          &json,
          "{\"error\":\"pictrs_response_error\",\"message\":\"reason\"}"
        );

        Ok(())
      }

      #[test]
      fn test_convert_diesel_errors() {
        let not_found_error = LemmyError::from(diesel::NotFound);
        assert_eq!(LemmyErrorType::NotFound, not_found_error.error_type);
        assert_eq!(404, not_found_error.status_code());

        let other_error = LemmyError::from(diesel::result::Error::NotInTransaction);
        assert!(matches!(other_error.error_type, LemmyErrorType::Unknown{..}));
        assert_eq!(400, other_error.status_code());
      }

      /// Check if errors match translations. Disabled because many are not translated at all.
      #[test]
      #[ignore]
      fn test_translations_match() -> LemmyResult<()> {
        #[derive(Deserialize)]
        struct Err {
          error: String,
        }

        let translations = read_to_string("translations/translations/en.json")?;

        for e in LemmyErrorType::iter() {
          let msg = serde_json::to_string(&e)?;
          let msg: Err = serde_json::from_str(&msg)?;
          let msg = msg.error;
          assert!(translations.contains(&format!("\"{msg}\"")), "{msg}");
        }

        Ok(())
      }
    }
  }
}<|MERGE_RESOLUTION|>--- conflicted
+++ resolved
@@ -67,17 +67,6 @@
   EmailAlreadyExists,
   UsernameAlreadyExists,
   PersonIsBannedFromCommunity,
-<<<<<<< HEAD
-  ObjectIsNotPublic,
-  ObjectIsNotPrivate,
-  InvalidCommunity,
-  CannotCreatePostOrCommentInDeletedOrRemovedCommunity,
-  CannotReceivePage,
-  NewPostCannotBeLocked,
-  OnlyLocalAdminCanRemoveCommunity,
-  OnlyLocalAdminCanRestoreCommunity,
-=======
->>>>>>> cdc1cf3b
   NoIdGiven,
   IncorrectLogin,
   ObjectNotLocal,
@@ -189,6 +178,7 @@
   InboxTimeout,
   CantDeleteSite,
   ObjectIsNotPublic,
+  ObjectIsNotPrivate,
 }
 
 cfg_if! {
