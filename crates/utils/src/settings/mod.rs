use crate::{error::LemmyResult, location_info};
use anyhow::{anyhow, Context};
use deser_hjson::from_str;
use regex::Regex;
use std::{env, fs, io::Error, sync::LazyLock};
use url::Url;
use urlencoding::encode;

pub mod structs;

use structs::{DatabaseConnection, PictrsConfig, Settings};

static DEFAULT_CONFIG_FILE: &str = "config/config.hjson";

#[allow(clippy::expect_used)]
pub static SETTINGS: LazyLock<Settings> = LazyLock::new(|| {
  if env::var("LEMMY_INITIALIZE_WITH_DEFAULT_SETTINGS").is_ok() {
    println!(
      "LEMMY_INITIALIZE_WITH_DEFAULT_SETTINGS was set, any configuration file has been ignored."
    );
    println!("Use with other environment variables to configure this instance further; e.g. LEMMY_DATABASE_URL.");
    Settings::default()
  } else {
    Settings::init().expect("Failed to load settings file, see documentation (https://join-lemmy.org/docs/en/administration/configuration.html).")
  }
});

#[allow(clippy::expect_used)]
static WEBFINGER_REGEX: LazyLock<Regex> = LazyLock::new(|| {
  Regex::new(&format!(
    "^acct:([a-zA-Z0-9_]{{3,}})@{}$",
    SETTINGS.hostname
  ))
  .expect("compile webfinger regex")
});

impl Settings {
  /// Reads config from configuration file.
  ///
  /// Note: The env var `LEMMY_DATABASE_URL` is parsed in
  /// `lemmy_db_schema/src/lib.rs::get_database_url_from_env()`
  /// Warning: Only call this once.
  pub(crate) fn init() -> LemmyResult<Self> {
    let config = from_str::<Settings>(&Self::read_config_file()?)?;
    if config.hostname == "unset" {
      Err(anyhow!("Hostname variable is not set!").into())
    } else {
      Ok(config)
    }
  }

  pub fn get_database_url(&self) -> String {
    if let Ok(url) = env::var("LEMMY_DATABASE_URL") {
      return url;
    }
    match &self.database.connection {
      DatabaseConnection::Uri { uri } => uri.clone(),
      DatabaseConnection::Parts(parts) => {
        format!(
          "postgres://{}:{}@{}:{}/{}",
          encode(&parts.user),
          encode(&parts.password),
          parts.host,
          parts.port,
          encode(&parts.database),
        )
      }
    }
  }

  fn get_config_location() -> String {
    env::var("LEMMY_CONFIG_LOCATION").unwrap_or_else(|_| DEFAULT_CONFIG_FILE.to_string())
  }

  fn read_config_file() -> Result<String, Error> {
    fs::read_to_string(Self::get_config_location())
  }

  /// Returns either "http" or "https", depending on tls_enabled setting
  pub fn get_protocol_string(&self) -> &'static str {
    if self.tls_enabled {
      "https"
    } else {
      "http"
    }
  }

  /// Returns something like `http://localhost` or `https://lemmy.ml`,
  /// with the correct protocol and hostname.
  pub fn get_protocol_and_hostname(&self) -> String {
    format!("{}://{}", self.get_protocol_string(), self.hostname)
  }

  /// When running the federation test setup in `api_tests/` or `docker/federation`, the `hostname`
  /// variable will be like `lemmy-alpha:8541`. This method removes the port and returns
  /// `lemmy-alpha` instead. It has no effect in production.
  pub fn get_hostname_without_port(&self) -> Result<String, anyhow::Error> {
    Ok(
      (*self
        .hostname
        .split(':')
        .collect::<Vec<&str>>()
        .first()
        .context(location_info!())?)
      .to_string(),
    )
  }

  pub fn webfinger_regex(&self) -> Regex {
    WEBFINGER_REGEX.clone()
  }

  pub fn pictrs_config(&self) -> LemmyResult<PictrsConfig> {
    self
      .pictrs
      .clone()
      .ok_or_else(|| anyhow!("images_disabled").into())
  }
<<<<<<< HEAD
=======
}

impl PictrsConfig {
  pub fn image_mode(&self) -> PictrsImageMode {
    if let Some(cache_external_link_previews) = self.cache_external_link_previews {
      if cache_external_link_previews {
        PictrsImageMode::StoreLinkPreviews
      } else {
        PictrsImageMode::None
      }
    } else {
      self.image_mode.clone()
    }
  }
}

#[allow(clippy::expect_used)]
/// Necessary to avoid URL expect failures
fn pictrs_placeholder_url() -> Url {
  Url::parse("http://localhost:8080").expect("parse pictrs url")
>>>>>>> 417e18e8
}<|MERGE_RESOLUTION|>--- conflicted
+++ resolved
@@ -116,27 +116,9 @@
       .clone()
       .ok_or_else(|| anyhow!("images_disabled").into())
   }
-<<<<<<< HEAD
-=======
 }
-
-impl PictrsConfig {
-  pub fn image_mode(&self) -> PictrsImageMode {
-    if let Some(cache_external_link_previews) = self.cache_external_link_previews {
-      if cache_external_link_previews {
-        PictrsImageMode::StoreLinkPreviews
-      } else {
-        PictrsImageMode::None
-      }
-    } else {
-      self.image_mode.clone()
-    }
-  }
-}
-
 #[allow(clippy::expect_used)]
 /// Necessary to avoid URL expect failures
 fn pictrs_placeholder_url() -> Url {
   Url::parse("http://localhost:8080").expect("parse pictrs url")
->>>>>>> 417e18e8
 }