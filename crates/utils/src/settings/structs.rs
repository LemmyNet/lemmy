use doku::Document;
use serde::{Deserialize, Serialize};
use std::{
  env,
  net::{IpAddr, Ipv4Addr},
};
use url::Url;

#[derive(Debug, Deserialize, Serialize, Clone, SmartDefault, Document)]
#[serde(default)]
pub struct Settings {
  /// settings related to the postgresql database
  #[default(Default::default())]
  pub database: DatabaseConfig,
  /// Settings related to activitypub federation
  /// Pictrs image server configuration.
  #[default(Some(Default::default()))]
  pub(crate) pictrs: Option<PictrsConfig>,
  /// Email sending configuration. All options except login/password are mandatory
  #[default(None)]
  #[doku(example = "Some(Default::default())")]
  pub email: Option<EmailConfig>,
  /// Parameters for automatic configuration of new instance (only used at first start)
  #[default(None)]
  #[doku(example = "Some(Default::default())")]
  pub setup: Option<SetupConfig>,
  /// the domain name of your instance (mandatory)
  #[default("unset")]
  #[doku(example = "example.com")]
  pub hostname: String,
  /// Address where lemmy should listen for incoming requests
  #[default(IpAddr::V4(Ipv4Addr::new(0, 0, 0, 0)))]
  #[doku(as = "String")]
  pub bind: IpAddr,
  /// Port where lemmy should listen for incoming requests
  #[default(8536)]
  pub port: u16,
  /// Whether the site is available over TLS. Needs to be true for federation to work.
  #[default(true)]
  pub tls_enabled: bool,
  /// Set the URL for opentelemetry exports. If you do not have an opentelemetry collector, do not set this option
  #[default(None)]
  #[doku(skip)]
  pub opentelemetry_url: Option<Url>,
  /// The number of activitypub federation workers that can be in-flight concurrently
  #[default(0)]
  pub worker_count: usize,
  /// The number of activitypub federation retry workers that can be in-flight concurrently
  #[default(0)]
  pub retry_count: usize,
  // Prometheus configuration.
  #[default(None)]
  #[doku(example = "Some(Default::default())")]
  pub prometheus: Option<PrometheusConfig>,
  /// Sets a response Access-Control-Allow-Origin CORS header
  /// https://developer.mozilla.org/en-US/docs/Web/HTTP/Headers/Access-Control-Allow-Origin
  #[default(None)]
  #[doku(example = "*")]
  cors_origin: Option<String>,
}

impl Settings {
  pub fn cors_origin(&self) -> Option<String> {
    env::var("LEMMY_CORS_ORIGIN")
      .ok()
      .or(self.cors_origin.clone())
  }
}

#[derive(Debug, Deserialize, Serialize, Clone, SmartDefault, Document)]
#[serde(default, deny_unknown_fields)]
pub struct PictrsConfig {
  /// Address where pictrs is available (for image hosting)
  #[default(Url::parse("http://localhost:8080").expect("parse pictrs url"))]
  #[doku(example = "http://localhost:8080")]
  pub url: Url,

  /// Set a custom pictrs API key. ( Required for deleting images )
  #[default(None)]
  pub api_key: Option<String>,

<<<<<<< HEAD
  /// If enabled, all images from remote domains are rewritten to pass through `/api/v3/image_proxy`.
  /// This improves privacy as users don't expose their IP to untrusted servers, and decreases load
  /// on other servers. However it causes more load for the local server.
  ///
  /// Requires pict-rs 0.5
  #[default(false)]
  pub image_proxy: bool,

  /// By default the thumbnails for external links are stored in pict-rs. This ensures that they
  /// can be reliably retrieved and can be resized using pict-rs APIs. However it also increases
  /// storage usage. In case this is disabled, the Opengraph image is directly returned as
  /// thumbnail.Note that it still gets proxied through the local instance if `image_proxy` is
  /// enabled.
  ///
  /// In some countries it is forbidden to copy preview images from newspaper articles and only
  /// hotlinking is allowed. If that is the case for your instance, make sure that `image_proxy` and
  /// `cache_external_link_previews` are both disabled.
  #[default(true)]
  pub cache_external_link_previews: bool,
=======
  /// By default the thumbnails for external links are stored in pict-rs. This ensures that they
  /// can be reliably retrieved and can be resized using pict-rs APIs. However it also increases
  /// storage usage. In case this is disabled, the Opengraph image is directly returned as
  /// thumbnail.
  ///
  /// In some countries it is forbidden to copy preview images from newspaper articles and only
  /// hotlinking is allowed. If that is the case for your instance, make sure that this setting is
  /// disabled.
  #[default(true)]
  pub cache_external_link_previews: bool,

  /// Timeout for uploading images to pictrs (in seconds)
  #[default(30)]
  pub upload_timeout: u64,
>>>>>>> cafeb14f
}

#[derive(Debug, Deserialize, Serialize, Clone, SmartDefault, Document)]
#[serde(default)]
pub struct DatabaseConfig {
  #[serde(flatten, default)]
  pub(crate) connection: DatabaseConnection,

  /// Maximum number of active sql connections
  #[default(95)]
  pub pool_size: usize,
}

#[derive(Debug, Deserialize, Serialize, Clone, SmartDefault, Document)]
#[serde(untagged)]
pub enum DatabaseConnection {
  /// Configure the database by specifying a URI
  ///
  /// This is the preferred method to specify database connection details since
  /// it is the most flexible.
  Uri {
    /// Connection URI pointing to a postgres instance
    ///
    /// This example uses peer authentication to obviate the need for creating,
    /// configuring, and managing passwords.
    ///
    /// For an explanation of how to use connection URIs, see [here][0] in
    /// PostgreSQL's documentation.
    ///
    /// [0]: https://www.postgresql.org/docs/current/libpq-connect.html#id-1.7.3.8.3.6
    #[doku(example = "postgresql:///lemmy?user=lemmy&host=/var/run/postgresql")]
    uri: String,
  },

  /// Configure the database by specifying parts of a URI
  ///
  /// Note that specifying the `uri` field should be preferred since it provides
  /// greater control over how the connection is made. This merely exists for
  /// backwards-compatibility.
  #[default]
  Parts(DatabaseConnectionParts),
}

#[derive(Debug, Deserialize, Serialize, Clone, SmartDefault, Document)]
#[serde(default)]
pub struct DatabaseConnectionParts {
  /// Username to connect to postgres
  #[default("lemmy")]
  pub(super) user: String,
  /// Password to connect to postgres
  #[default("password")]
  pub(super) password: String,
  #[default("localhost")]
  /// Host where postgres is running
  pub(super) host: String,
  /// Port where postgres can be accessed
  #[default(5432)]
  pub(super) port: i32,
  /// Name of the postgres database for lemmy
  #[default("lemmy")]
  pub(super) database: String,
}

#[derive(Debug, Deserialize, Serialize, Clone, Document, SmartDefault)]
#[serde(deny_unknown_fields)]
pub struct EmailConfig {
  /// Hostname and port of the smtp server
  #[doku(example = "localhost:25")]
  pub smtp_server: String,
  /// Login name for smtp server
  pub smtp_login: Option<String>,
  /// Password to login to the smtp server
  smtp_password: Option<String>,
  #[doku(example = "noreply@example.com")]
  /// Address to send emails from, eg "noreply@your-instance.com"
  pub smtp_from_address: String,
  /// Whether or not smtp connections should use tls. Can be none, tls, or starttls
  #[default("none")]
  #[doku(example = "none")]
  pub tls_type: String,
}

impl EmailConfig {
  pub fn smtp_password(&self) -> Option<String> {
    std::env::var("LEMMY_SMTP_PASSWORD")
      .ok()
      .or(self.smtp_password.clone())
  }
}

#[derive(Debug, Deserialize, Serialize, Clone, SmartDefault, Document)]
#[serde(deny_unknown_fields)]
pub struct SetupConfig {
  /// Username for the admin user
  #[doku(example = "admin")]
  pub admin_username: String,
  /// Password for the admin user. It must be between 10 and 60 characters.
  #[doku(example = "tf6HHDS4RolWfFhk4Rq9")]
  pub admin_password: String,
  /// Name of the site, can be changed later. Maximum 20 characters.
  #[doku(example = "My Lemmy Instance")]
  pub site_name: String,
  /// Email for the admin user (optional, can be omitted and set later through the website)
  #[doku(example = "user@example.com")]
  #[default(None)]
  pub admin_email: Option<String>,
}

#[derive(Debug, Deserialize, Serialize, Clone, SmartDefault, Document)]
#[serde(deny_unknown_fields)]
pub struct PrometheusConfig {
  // Address that the Prometheus metrics will be served on.
  #[default(IpAddr::V4(Ipv4Addr::new(127, 0, 0, 1)))]
  #[doku(example = "127.0.0.1")]
  pub bind: IpAddr,
  // Port that the Prometheus metrics will be served on.
  #[default(10002)]
  #[doku(example = "10002")]
  pub port: i32,
}<|MERGE_RESOLUTION|>--- conflicted
+++ resolved
@@ -79,7 +79,6 @@
   #[default(None)]
   pub api_key: Option<String>,
 
-<<<<<<< HEAD
   /// If enabled, all images from remote domains are rewritten to pass through `/api/v3/image_proxy`.
   /// This improves privacy as users don't expose their IP to untrusted servers, and decreases load
   /// on other servers. However it causes more load for the local server.
@@ -99,22 +98,10 @@
   /// `cache_external_link_previews` are both disabled.
   #[default(true)]
   pub cache_external_link_previews: bool,
-=======
-  /// By default the thumbnails for external links are stored in pict-rs. This ensures that they
-  /// can be reliably retrieved and can be resized using pict-rs APIs. However it also increases
-  /// storage usage. In case this is disabled, the Opengraph image is directly returned as
-  /// thumbnail.
-  ///
-  /// In some countries it is forbidden to copy preview images from newspaper articles and only
-  /// hotlinking is allowed. If that is the case for your instance, make sure that this setting is
-  /// disabled.
-  #[default(true)]
-  pub cache_external_link_previews: bool,
-
-  /// Timeout for uploading images to pictrs (in seconds)
+
+  /// Timeout for uploading images to pictrs (in seconds)
   #[default(30)]
   pub upload_timeout: u64,
->>>>>>> cafeb14f
 }
 
 #[derive(Debug, Deserialize, Serialize, Clone, SmartDefault, Document)]
