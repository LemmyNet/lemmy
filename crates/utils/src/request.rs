use crate::{settings::structs::Settings, LemmyError};
use anyhow::anyhow;
use log::error;
use percent_encoding::{utf8_percent_encode, NON_ALPHANUMERIC};
use reqwest::Client;
use serde::Deserialize;
use std::future::Future;
use thiserror::Error;
use url::Url;

#[derive(Clone, Debug, Error)]
#[error("Error sending request, {0}")]
struct SendError(pub String);

#[derive(Clone, Debug, Error)]
#[error("Error receiving response, {0}")]
pub struct RecvError(pub String);

pub async fn retry<F, Fut, T>(f: F) -> Result<T, reqwest::Error>
where
  F: Fn() -> Fut,
  Fut: Future<Output = Result<T, reqwest::Error>>,
{
  retry_custom(|| async { Ok((f)().await) }).await
}

async fn retry_custom<F, Fut, T>(f: F) -> Result<T, reqwest::Error>
where
  F: Fn() -> Fut,
  Fut: Future<Output = Result<Result<T, reqwest::Error>, reqwest::Error>>,
{
  let mut response: Option<Result<T, reqwest::Error>> = None;

  for _ in 0u8..3 {
    match (f)().await? {
      Ok(t) => return Ok(t),
      Err(e) => {
        if e.is_timeout() {
          response = Some(Err(e));
          continue;
        }
        return Err(e);
      }
    }
  }

  response.unwrap()
}

#[derive(Deserialize, Debug)]
pub(crate) struct IframelyResponse {
  title: Option<String>,
  description: Option<String>,
  thumbnail_url: Option<Url>,
  html: Option<String>,
}

pub(crate) async fn fetch_iframely(
  client: &Client,
  url: &Url,
) -> Result<IframelyResponse, LemmyError> {
  let fetch_url = format!("{}/oembed?url={}", Settings::get().iframely_url(), url);

  let response = retry(|| client.get(&fetch_url).send()).await?;

  let res: IframelyResponse = response
    .json()
    .await
    .map_err(|e| RecvError(e.to_string()))?;
  Ok(res)
}

#[derive(Deserialize, Debug, Clone)]
pub(crate) struct PictrsResponse {
  files: Vec<PictrsFile>,
  msg: String,
}

#[derive(Deserialize, Debug, Clone)]
pub(crate) struct PictrsFile {
  file: String,
  delete_token: String,
}

pub(crate) async fn fetch_pictrs(
  client: &Client,
  image_url: &Url,
) -> Result<PictrsResponse, LemmyError> {
  is_image_content_type(client, image_url).await?;

  let fetch_url = format!(
    "{}/image/download?url={}",
<<<<<<< HEAD
    Settings::get().pictrs_url,
    utf8_percent_encode(image_url.as_str(), NON_ALPHANUMERIC) // TODO this might not be needed
=======
    Settings::get().pictrs_url(),
    utf8_percent_encode(image_url, NON_ALPHANUMERIC) // TODO this might not be needed
>>>>>>> 45e05dac
  );

  let response = retry(|| client.get(&fetch_url).send()).await?;

  let response: PictrsResponse = response
    .json()
    .await
    .map_err(|e| RecvError(e.to_string()))?;

  if response.msg == "ok" {
    Ok(response)
  } else {
    Err(anyhow!("{}", &response.msg).into())
  }
}

pub async fn fetch_iframely_and_pictrs_data(
  client: &Client,
  url: Option<&Url>,
) -> (Option<String>, Option<String>, Option<String>, Option<Url>) {
  match &url {
    Some(url) => {
      // Fetch iframely data
      let (iframely_title, iframely_description, iframely_thumbnail_url, iframely_html) =
        match fetch_iframely(client, url).await {
          Ok(res) => (res.title, res.description, res.thumbnail_url, res.html),
          Err(e) => {
            error!("iframely err: {}", e);
            (None, None, None, None)
          }
        };

      // Fetch pictrs thumbnail
      let pictrs_hash = match iframely_thumbnail_url {
        Some(iframely_thumbnail_url) => match fetch_pictrs(client, &iframely_thumbnail_url).await {
          Ok(res) => Some(res.files[0].file.to_owned()),
          Err(e) => {
            error!("pictrs err: {}", e);
            None
          }
        },
        // Try to generate a small thumbnail if iframely is not supported
        None => match fetch_pictrs(client, &url).await {
          Ok(res) => Some(res.files[0].file.to_owned()),
          Err(e) => {
            error!("pictrs err: {}", e);
            None
          }
        },
      };

      // The full urls are necessary for federation
      let pictrs_thumbnail = if let Some(pictrs_hash) = pictrs_hash {
        let url = Url::parse(&format!(
          "{}/pictrs/image/{}",
          Settings::get().get_protocol_and_hostname(),
          pictrs_hash
        ));
        match url {
          Ok(parsed_url) => Some(parsed_url),
          Err(e) => {
            // This really shouldn't happen unless the settings or hash are malformed
            error!("Unexpected error constructing pictrs thumbnail URL: {}", e);
            None
          }
        }
      } else {
        None
      };

      (
        iframely_title,
        iframely_description,
        iframely_html,
        pictrs_thumbnail,
      )
    }
    None => (None, None, None, None),
  }
}

async fn is_image_content_type(client: &Client, test: &Url) -> Result<(), LemmyError> {
  let response = retry(|| client.get(test.to_owned()).send()).await?;
  if response
    .headers()
    .get("Content-Type")
    .ok_or_else(|| anyhow!("No Content-Type header"))?
    .to_str()?
    .starts_with("image/")
  {
    Ok(())
  } else {
    Err(anyhow!("Not an image type.").into())
  }
}

#[cfg(test)]
mod tests {
  // These helped with testing
  // #[test]
  // fn test_iframely() {
  //   let res = fetch_iframely(client, "https://www.redspark.nu/?p=15341").await;
  //   assert!(res.is_ok());
  // }

  // #[test]
  // fn test_pictshare() {
  //   let res = fetch_pictshare("https://upload.wikimedia.org/wikipedia/en/2/27/The_Mandalorian_logo.jpg");
  //   assert!(res.is_ok());
  //   let res_other = fetch_pictshare("https://upload.wikimedia.org/wikipedia/en/2/27/The_Mandalorian_logo.jpgaoeu");
  //   assert!(res_other.is_err());
  // }
}<|MERGE_RESOLUTION|>--- conflicted
+++ resolved
@@ -90,13 +90,8 @@
 
   let fetch_url = format!(
     "{}/image/download?url={}",
-<<<<<<< HEAD
-    Settings::get().pictrs_url,
+    Settings::get().pictrs_url(),
     utf8_percent_encode(image_url.as_str(), NON_ALPHANUMERIC) // TODO this might not be needed
-=======
-    Settings::get().pictrs_url(),
-    utf8_percent_encode(image_url, NON_ALPHANUMERIC) // TODO this might not be needed
->>>>>>> 45e05dac
   );
 
   let response = retry(|| client.get(&fetch_url).send()).await?;
