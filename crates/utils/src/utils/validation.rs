--- conflicted
+++ resolved
@@ -128,13 +128,10 @@
 
 // Can't do a regex here, reverse lookarounds not supported
 pub fn is_valid_display_name(name: &str, actor_name_max_length: i32) -> LemmyResult<()> {
-<<<<<<< HEAD
-=======
   let actor_name_max_length: usize = actor_name_max_length.try_into()?;
->>>>>>> 9267b50b
   let check = !name.starts_with('@')
     && !name.starts_with(FORBIDDEN_DISPLAY_CHARS)
-    && name.chars().count() as i32 <= actor_name_max_length
+    && name.chars().count() <= actor_name_max_length
     && !has_newline(name)
     && has_3_permitted_display_chars(name);
   if !check {
