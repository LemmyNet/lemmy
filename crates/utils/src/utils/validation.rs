use crate::error::{LemmyError, LemmyErrorType, LemmyResult};
use itertools::Itertools;
use once_cell::sync::Lazy;
use regex::{Regex, RegexBuilder};
use totp_rs::{Secret, TOTP};
use url::Url;

static VALID_ACTOR_NAME_REGEX: Lazy<Regex> =
  Lazy::new(|| Regex::new(r"^[a-zA-Z0-9_]{3,}$").expect("compile regex"));
static VALID_POST_TITLE_REGEX: Lazy<Regex> =
  Lazy::new(|| Regex::new(r".*\S{3,}.*").expect("compile regex"));
static VALID_MATRIX_ID_REGEX: Lazy<Regex> = Lazy::new(|| {
  Regex::new(r"^@[A-Za-z0-9._=-]+:[A-Za-z0-9.-]+\.[A-Za-z]{2,}$").expect("compile regex")
});
// taken from https://en.wikipedia.org/wiki/UTM_parameters
static CLEAN_URL_PARAMS_REGEX: Lazy<Regex> = Lazy::new(|| {
  Regex::new(r"^utm_source|utm_medium|utm_campaign|utm_term|utm_content|gclid|gclsrc|dclid|fbclid$")
    .expect("compile regex")
});

const BODY_MAX_LENGTH: usize = 10000;
const POST_BODY_MAX_LENGTH: usize = 50000;
const BIO_MAX_LENGTH: usize = 300;
const SITE_NAME_MAX_LENGTH: usize = 20;
const SITE_NAME_MIN_LENGTH: usize = 1;
const SITE_DESCRIPTION_MAX_LENGTH: usize = 150;

fn has_newline(name: &str) -> bool {
  name.contains('\n')
}

pub fn is_valid_actor_name(name: &str, actor_name_max_length: usize) -> LemmyResult<()> {
  let check = name.chars().count() <= actor_name_max_length
    && VALID_ACTOR_NAME_REGEX.is_match(name)
    && !has_newline(name);
  if !check {
    Err(LemmyError::from_message(LemmyErrorType::InvalidName))
  } else {
    Ok(())
  }
}

// Can't do a regex here, reverse lookarounds not supported
pub fn is_valid_display_name(name: &str, actor_name_max_length: usize) -> LemmyResult<()> {
  let check = !name.starts_with('@')
    && !name.starts_with('\u{200b}')
    && name.chars().count() >= 3
    && name.chars().count() <= actor_name_max_length
    && !has_newline(name);
  if !check {
    Err(LemmyError::from_message(LemmyErrorType::InvalidDisplayName))
  } else {
    Ok(())
  }
}

pub fn is_valid_matrix_id(matrix_id: &str) -> LemmyResult<()> {
  let check = VALID_MATRIX_ID_REGEX.is_match(matrix_id) && !has_newline(matrix_id);
  if !check {
    Err(LemmyError::from_message(LemmyErrorType::InvalidMatrixId))
  } else {
    Ok(())
  }
}

pub fn is_valid_post_title(title: &str) -> LemmyResult<()> {
  let check = VALID_POST_TITLE_REGEX.is_match(title) && !has_newline(title);
  if !check {
    Err(LemmyError::from_message(LemmyErrorType::InvalidPostTitle))
  } else {
    Ok(())
  }
}

/// This could be post bodies, comments, or any description field
pub fn is_valid_body_field(body: &Option<String>, post: bool) -> LemmyResult<()> {
  if let Some(body) = body {
    let check = if post {
      body.chars().count() <= POST_BODY_MAX_LENGTH
    } else {
      body.chars().count() <= BODY_MAX_LENGTH
    };

    if !check {
      Err(LemmyError::from_message(LemmyErrorType::InvalidBodyField))
    } else {
      Ok(())
    }
  } else {
    Ok(())
  }
}

pub fn is_valid_bio_field(bio: &str) -> LemmyResult<()> {
<<<<<<< HEAD
  let check = bio.chars().count() <= BIO_MAX_LENGTH;
  if !check {
    Err(LemmyError::from_message(LemmyErrorType::BioLengthOverflow))
=======
  max_length_check(bio, BIO_MAX_LENGTH, String::from("bio_length_overflow"))
}

/// Checks the site name length, the limit as defined in the DB.
pub fn site_name_length_check(name: &str) -> LemmyResult<()> {
  min_max_length_check(
    name,
    SITE_NAME_MIN_LENGTH,
    SITE_NAME_MAX_LENGTH,
    String::from("site_name_required"),
    String::from("site_name_length_overflow"),
  )
}

/// Checks the site description length, the limit as defined in the DB.
pub fn site_description_length_check(description: &str) -> LemmyResult<()> {
  max_length_check(
    description,
    SITE_DESCRIPTION_MAX_LENGTH,
    String::from("site_description_length_overflow"),
  )
}

fn max_length_check(item: &str, max_length: usize, msg: String) -> LemmyResult<()> {
  if item.len() > max_length {
    Err(LemmyError::from_message(&msg))
  } else {
    Ok(())
  }
}

fn min_max_length_check(
  item: &str,
  min_length: usize,
  max_length: usize,
  min_msg: String,
  max_msg: String,
) -> LemmyResult<()> {
  if item.len() > max_length {
    Err(LemmyError::from_message(&max_msg))
  } else if item.len() < min_length {
    Err(LemmyError::from_message(&min_msg))
>>>>>>> ad6f244b
  } else {
    Ok(())
  }
}

/// Attempts to build a regex and check it for common errors before inserting into the DB.
pub fn build_and_check_regex(regex_str_opt: &Option<&str>) -> LemmyResult<Option<Regex>> {
  regex_str_opt.map_or_else(
    || Ok(None::<Regex>),
    |regex_str| {
      if regex_str.is_empty() {
        // If the proposed regex is empty, return as having no regex at all; this is the same
        // behavior that happens downstream before the write to the database.
        return Ok(None::<Regex>);
      }

      RegexBuilder::new(regex_str)
        .case_insensitive(true)
        .build()
        .map_err(|e| LemmyError::from_error_message(e, "invalid_regex"))
        .and_then(|regex| {
          // NOTE: It is difficult to know, in the universe of user-crafted regex, which ones
          // may match against any string text. To keep it simple, we'll match the regex
          // against an innocuous string - a single number - which should help catch a regex
          // that accidentally matches against all strings.
          if regex.is_match("1") {
            return Err(LemmyError::from_message("permissive_regex"));
          }

          Ok(Some(regex))
        })
    },
  )
}

pub fn clean_url_params(url: &Url) -> Url {
  let mut url_out = url.clone();
  if url.query().is_some() {
    let new_query = url
      .query_pairs()
      .filter(|q| !CLEAN_URL_PARAMS_REGEX.is_match(&q.0))
      .map(|q| format!("{}={}", q.0, q.1))
      .join("&");
    url_out.set_query(Some(&new_query));
  }
  url_out
}

pub fn check_totp_2fa_valid(
  totp_secret: &Option<String>,
  totp_token: &Option<String>,
  site_name: &str,
  username: &str,
) -> LemmyResult<()> {
  // Check only if they have a totp_secret in the DB
  if let Some(totp_secret) = totp_secret {
    // Throw an error if their token is missing
    let token = totp_token
      .as_deref()
      .ok_or_else(|| LemmyError::from_message(LemmyErrorType::MissingTotpToken))?;

    let totp = build_totp_2fa(site_name, username, totp_secret)?;

    let check_passed = totp.check_current(token)?;
    if !check_passed {
      return Err(LemmyError::from_message(LemmyErrorType::IncorrectTotpToken));
    }
  }

  Ok(())
}

pub fn generate_totp_2fa_secret() -> String {
  Secret::generate_secret().to_string()
}

pub fn build_totp_2fa(site_name: &str, username: &str, secret: &str) -> Result<TOTP, LemmyError> {
  let sec = Secret::Raw(secret.as_bytes().to_vec());
  let sec_bytes = sec
    .to_bytes()
    .map_err(|_| LemmyError::from_message(LemmyErrorType::CouldNotParseTotpSecret))?;

  TOTP::new(
    totp_rs::Algorithm::SHA256,
    6,
    1,
    30,
    sec_bytes,
    Some(site_name.to_string()),
    username.to_string(),
  )
  .map_err(|e| LemmyError::from_error_message(e, LemmyErrorType::CouldNotGenerateTotp))
}

pub fn check_site_visibility_valid(
  current_private_instance: bool,
  current_federation_enabled: bool,
  new_private_instance: &Option<bool>,
  new_federation_enabled: &Option<bool>,
) -> LemmyResult<()> {
  let private_instance = new_private_instance.unwrap_or(current_private_instance);
  let federation_enabled = new_federation_enabled.unwrap_or(current_federation_enabled);

  if private_instance && federation_enabled {
    return Err(LemmyError::from_message(
      LemmyErrorType::PrivateInstanceCannotHaveFederationEnabled,
    ));
  }

  Ok(())
}

#[cfg(test)]
mod tests {
  use super::build_totp_2fa;
  use crate::utils::validation::{
    build_and_check_regex,
    check_site_visibility_valid,
    clean_url_params,
    generate_totp_2fa_secret,
    is_valid_actor_name,
    is_valid_bio_field,
    is_valid_display_name,
    is_valid_matrix_id,
    is_valid_post_title,
    site_description_length_check,
    site_name_length_check,
    BIO_MAX_LENGTH,
    SITE_DESCRIPTION_MAX_LENGTH,
    SITE_NAME_MAX_LENGTH,
  };
  use url::Url;

  #[test]
  fn test_clean_url_params() {
    let url = Url::parse("https://example.com/path/123?utm_content=buffercf3b2&utm_medium=social&username=randomuser&id=123").unwrap();
    let cleaned = clean_url_params(&url);
    let expected = Url::parse("https://example.com/path/123?username=randomuser&id=123").unwrap();
    assert_eq!(expected.to_string(), cleaned.to_string());

    let url = Url::parse("https://example.com/path/123").unwrap();
    let cleaned = clean_url_params(&url);
    assert_eq!(url.to_string(), cleaned.to_string());
  }

  #[test]
  fn regex_checks() {
    assert!(is_valid_post_title("hi").is_err());
    assert!(is_valid_post_title("him").is_ok());
    assert!(is_valid_post_title("n\n\n\n\nanother").is_err());
    assert!(is_valid_post_title("hello there!\n this is a test.").is_err());
    assert!(is_valid_post_title("hello there! this is a test.").is_ok());
  }

  #[test]
  fn test_valid_actor_name() {
    let actor_name_max_length = 20;
    assert!(is_valid_actor_name("Hello_98", actor_name_max_length).is_ok());
    assert!(is_valid_actor_name("ten", actor_name_max_length).is_ok());
    assert!(is_valid_actor_name("Hello-98", actor_name_max_length).is_err());
    assert!(is_valid_actor_name("a", actor_name_max_length).is_err());
    assert!(is_valid_actor_name("", actor_name_max_length).is_err());
  }

  #[test]
  fn test_valid_display_name() {
    let actor_name_max_length = 20;
    assert!(is_valid_display_name("hello @there", actor_name_max_length).is_ok());
    assert!(is_valid_display_name("@hello there", actor_name_max_length).is_err());

    // Make sure zero-space with an @ doesn't work
    assert!(
      is_valid_display_name(&format!("{}@my name is", '\u{200b}'), actor_name_max_length).is_err()
    );
  }

  #[test]
  fn test_valid_post_title() {
    assert!(is_valid_post_title("Post Title").is_ok());
    assert!(is_valid_post_title("   POST TITLE 😃😃😃😃😃").is_ok());
    assert!(is_valid_post_title("\n \n \n \n    		").is_err()); // tabs/spaces/newlines
  }

  #[test]
  fn test_valid_matrix_id() {
    assert!(is_valid_matrix_id("@dess:matrix.org").is_ok());
    assert!(is_valid_matrix_id("dess:matrix.org").is_err());
    assert!(is_valid_matrix_id(" @dess:matrix.org").is_err());
    assert!(is_valid_matrix_id("@dess:matrix.org t").is_err());
  }

  #[test]
  fn test_build_totp() {
    let generated_secret = generate_totp_2fa_secret();
    let totp = build_totp_2fa("lemmy", "my_name", &generated_secret);
    assert!(totp.is_ok());
  }

  #[test]
  fn test_valid_site_name() {
    let valid_names = [
      (0..SITE_NAME_MAX_LENGTH).map(|_| 'A').collect::<String>(),
      String::from("A"),
    ];
    let invalid_names = [
      (
        &(0..SITE_NAME_MAX_LENGTH + 1)
          .map(|_| 'A')
          .collect::<String>(),
        "site_name_length_overflow",
      ),
      (&String::new(), "site_name_required"),
    ];

    valid_names.iter().for_each(|valid_name| {
      assert!(
        site_name_length_check(valid_name).is_ok(),
        "Expected {} of length {} to be Ok.",
        valid_name,
        valid_name.len()
      )
    });

    invalid_names
      .iter()
      .for_each(|&(invalid_name, expected_err)| {
        let result = site_name_length_check(invalid_name);

        assert!(result.is_err());
        assert!(
          result
            .unwrap_err()
            .message
            .eq(&Some(String::from(expected_err))),
          "Testing {}, expected error {}",
          invalid_name,
          expected_err
        );
      });
  }

  #[test]
  fn test_valid_bio() {
    assert!(is_valid_bio_field(&(0..BIO_MAX_LENGTH).map(|_| 'A').collect::<String>()).is_ok());

    let invalid_result =
      is_valid_bio_field(&(0..BIO_MAX_LENGTH + 1).map(|_| 'A').collect::<String>());

    assert!(
      invalid_result.is_err()
        && invalid_result
          .unwrap_err()
          .message
          .eq(&Some(String::from("bio_length_overflow")))
    );
  }

  #[test]
  fn test_valid_site_description() {
    assert!(site_description_length_check(
      &(0..SITE_DESCRIPTION_MAX_LENGTH)
        .map(|_| 'A')
        .collect::<String>()
    )
    .is_ok());

    let invalid_result = site_description_length_check(
      &(0..SITE_DESCRIPTION_MAX_LENGTH + 1)
        .map(|_| 'A')
        .collect::<String>(),
    );

    assert!(
      invalid_result.is_err()
        && invalid_result
          .unwrap_err()
          .message
          .eq(&Some(String::from("site_description_length_overflow")))
    );
  }

  #[test]
  fn test_valid_slur_regex() {
    let valid_regexes = [&None, &Some(""), &Some("(foo|bar)")];

    valid_regexes.iter().for_each(|regex| {
      let result = build_and_check_regex(regex);

      assert!(result.is_ok(), "Testing regex: {:?}", regex);
    });
  }

  #[test]
  fn test_too_permissive_slur_regex() {
    let match_everything_regexes = [
      (&Some("["), "invalid_regex"),
      (&Some("(foo|bar|)"), "permissive_regex"),
      (&Some(".*"), "permissive_regex"),
    ];

    match_everything_regexes
      .iter()
      .for_each(|&(regex_str, expected_err)| {
        let result = build_and_check_regex(regex_str);

        assert!(result.is_err());
        assert!(
          result
            .unwrap_err()
            .message
            .eq(&Some(String::from(expected_err))),
          "Testing regex {:?}, expected error {}",
          regex_str,
          expected_err
        );
      });
  }

  #[test]
  fn test_check_site_visibility_valid() {
    assert!(check_site_visibility_valid(true, true, &None, &None).is_err());
    assert!(check_site_visibility_valid(true, false, &None, &Some(true)).is_err());
    assert!(check_site_visibility_valid(false, true, &Some(true), &None).is_err());
    assert!(check_site_visibility_valid(false, false, &Some(true), &Some(true)).is_err());
    assert!(check_site_visibility_valid(true, false, &None, &None).is_ok());
    assert!(check_site_visibility_valid(false, true, &None, &None).is_ok());
    assert!(check_site_visibility_valid(false, false, &Some(true), &None).is_ok());
    assert!(check_site_visibility_valid(false, false, &None, &Some(true)).is_ok());
  }
}<|MERGE_RESOLUTION|>--- conflicted
+++ resolved
@@ -92,12 +92,7 @@
 }
 
 pub fn is_valid_bio_field(bio: &str) -> LemmyResult<()> {
-<<<<<<< HEAD
-  let check = bio.chars().count() <= BIO_MAX_LENGTH;
-  if !check {
-    Err(LemmyError::from_message(LemmyErrorType::BioLengthOverflow))
-=======
-  max_length_check(bio, BIO_MAX_LENGTH, String::from("bio_length_overflow"))
+  max_length_check(bio, BIO_MAX_LENGTH, LemmyErrorType::BioLengthOverflow)
 }
 
 /// Checks the site name length, the limit as defined in the DB.
@@ -106,8 +101,8 @@
     name,
     SITE_NAME_MIN_LENGTH,
     SITE_NAME_MAX_LENGTH,
-    String::from("site_name_required"),
-    String::from("site_name_length_overflow"),
+    LemmyErrorType::SiteNameRequired,
+    LemmyErrorType::SiteNameLengthOverflow,
   )
 }
 
@@ -116,13 +111,13 @@
   max_length_check(
     description,
     SITE_DESCRIPTION_MAX_LENGTH,
-    String::from("site_description_length_overflow"),
+    LemmyErrorType::SiteDescriptionLengthOverflow,
   )
 }
 
-fn max_length_check(item: &str, max_length: usize, msg: String) -> LemmyResult<()> {
+fn max_length_check(item: &str, max_length: usize, error_type: LemmyErrorType) -> LemmyResult<()> {
   if item.len() > max_length {
-    Err(LemmyError::from_message(&msg))
+    Err(LemmyError::from_message(error_type))
   } else {
     Ok(())
   }
@@ -132,14 +127,13 @@
   item: &str,
   min_length: usize,
   max_length: usize,
-  min_msg: String,
-  max_msg: String,
+  min_msg: LemmyErrorType,
+  max_msg: LemmyErrorType,
 ) -> LemmyResult<()> {
   if item.len() > max_length {
-    Err(LemmyError::from_message(&max_msg))
+    Err(LemmyError::from_message(max_msg))
   } else if item.len() < min_length {
-    Err(LemmyError::from_message(&min_msg))
->>>>>>> ad6f244b
+    Err(LemmyError::from_message(min_msg))
   } else {
     Ok(())
   }
@@ -159,14 +153,14 @@
       RegexBuilder::new(regex_str)
         .case_insensitive(true)
         .build()
-        .map_err(|e| LemmyError::from_error_message(e, "invalid_regex"))
+        .map_err(|e| LemmyError::from_error_message(e, LemmyErrorType::InvalidRegex))
         .and_then(|regex| {
           // NOTE: It is difficult to know, in the universe of user-crafted regex, which ones
           // may match against any string text. To keep it simple, we'll match the regex
           // against an innocuous string - a single number - which should help catch a regex
           // that accidentally matches against all strings.
           if regex.is_match("1") {
-            return Err(LemmyError::from_message("permissive_regex"));
+            return Err(LemmyError::from_message(LemmyErrorType::PermissiveRegex));
           }
 
           Ok(Some(regex))
@@ -255,21 +249,24 @@
 #[cfg(test)]
 mod tests {
   use super::build_totp_2fa;
-  use crate::utils::validation::{
-    build_and_check_regex,
-    check_site_visibility_valid,
-    clean_url_params,
-    generate_totp_2fa_secret,
-    is_valid_actor_name,
-    is_valid_bio_field,
-    is_valid_display_name,
-    is_valid_matrix_id,
-    is_valid_post_title,
-    site_description_length_check,
-    site_name_length_check,
-    BIO_MAX_LENGTH,
-    SITE_DESCRIPTION_MAX_LENGTH,
-    SITE_NAME_MAX_LENGTH,
+  use crate::{
+    error::LemmyErrorType,
+    utils::validation::{
+      build_and_check_regex,
+      check_site_visibility_valid,
+      clean_url_params,
+      generate_totp_2fa_secret,
+      is_valid_actor_name,
+      is_valid_bio_field,
+      is_valid_display_name,
+      is_valid_matrix_id,
+      is_valid_post_title,
+      site_description_length_check,
+      site_name_length_check,
+      BIO_MAX_LENGTH,
+      SITE_DESCRIPTION_MAX_LENGTH,
+      SITE_NAME_MAX_LENGTH,
+    },
   };
   use url::Url;
 
@@ -349,9 +346,9 @@
         &(0..SITE_NAME_MAX_LENGTH + 1)
           .map(|_| 'A')
           .collect::<String>(),
-        "site_name_length_overflow",
+        LemmyErrorType::SiteNameLengthOverflow,
       ),
-      (&String::new(), "site_name_required"),
+      (&String::new(), LemmyErrorType::SiteNameRequired),
     ];
 
     valid_names.iter().for_each(|valid_name| {
@@ -365,15 +362,15 @@
 
     invalid_names
       .iter()
-      .for_each(|&(invalid_name, expected_err)| {
+      .for_each(|(invalid_name, expected_err)| {
         let result = site_name_length_check(invalid_name);
 
         assert!(result.is_err());
         assert!(
           result
             .unwrap_err()
-            .message
-            .eq(&Some(String::from(expected_err))),
+            .error_type
+            .eq(&Some(expected_err.clone())),
           "Testing {}, expected error {}",
           invalid_name,
           expected_err
@@ -392,8 +389,8 @@
       invalid_result.is_err()
         && invalid_result
           .unwrap_err()
-          .message
-          .eq(&Some(String::from("bio_length_overflow")))
+          .error_type
+          .eq(&Some(LemmyErrorType::BioLengthOverflow))
     );
   }
 
@@ -416,8 +413,8 @@
       invalid_result.is_err()
         && invalid_result
           .unwrap_err()
-          .message
-          .eq(&Some(String::from("site_description_length_overflow")))
+          .error_type
+          .eq(&Some(LemmyErrorType::SiteDescriptionLengthOverflow))
     );
   }
 
@@ -435,22 +432,22 @@
   #[test]
   fn test_too_permissive_slur_regex() {
     let match_everything_regexes = [
-      (&Some("["), "invalid_regex"),
-      (&Some("(foo|bar|)"), "permissive_regex"),
-      (&Some(".*"), "permissive_regex"),
+      (&Some("["), LemmyErrorType::InvalidRegex),
+      (&Some("(foo|bar|)"), LemmyErrorType::PermissiveRegex),
+      (&Some(".*"), LemmyErrorType::PermissiveRegex),
     ];
 
     match_everything_regexes
       .iter()
-      .for_each(|&(regex_str, expected_err)| {
+      .for_each(|(regex_str, expected_err)| {
         let result = build_and_check_regex(regex_str);
 
         assert!(result.is_err());
         assert!(
           result
             .unwrap_err()
-            .message
-            .eq(&Some(String::from(expected_err))),
+            .error_type
+            .eq(&Some(expected_err.clone())),
           "Testing regex {:?}, expected error {}",
           regex_str,
           expected_err
