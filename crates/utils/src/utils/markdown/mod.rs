--- conflicted
+++ resolved
@@ -45,6 +45,7 @@
 mod tests {
 
   use super::*;
+  use image_links::markdown_rewrite_image_links;
   use pretty_assertions::assert_eq;
 
   #[test]
@@ -122,10 +123,6 @@
   }
 
   #[test]
-<<<<<<< HEAD
-  fn test_url_blocking() {
-    let set = RegexSet::new(vec![r"(https://)?example\.com/?"]).unwrap();
-=======
   fn test_markdown_proxy_images() {
     let tests: Vec<_> =
       vec![
@@ -185,7 +182,6 @@
   #[test]
   fn test_url_blocking() -> LemmyResult<()> {
     let set = RegexSet::new(vec![r"(https://)?example\.com/?"])?;
->>>>>>> 432d46c1
 
     assert!(
       markdown_check_for_blocked_urls(&String::from("[](https://example.com)"), &set).is_err()
