--- conflicted
+++ resolved
@@ -39,13 +39,10 @@
 doku = { workspace = true, features = ["url-2"] }
 uuid = { workspace = true, features = ["serde", "v4"] }
 rosetta-i18n = { workspace = true }
+percent-encoding = { workspace = true }
 tokio = { workspace = true }
-<<<<<<< HEAD
 urlencoding = { workspace = true }
-openssl = "0.10.61"
-=======
 openssl = "0.10.63"
->>>>>>> 1782aafd
 html2text = "0.6.0"
 deser-hjson = "2.2.4"
 smart-default = "0.7.1"
