[package]
name = "lemmy_utils"
version.workspace = true
edition.workspace = true
description.workspace = true
license.workspace = true
homepage.workspace = true
documentation.workspace = true
repository.workspace = true

[lib]
name = "lemmy_utils"
path = "src/lib.rs"
doctest = false

[dependencies]
regex = { workspace = true }
chrono = { workspace = true }
tracing = { workspace = true }
tracing-error = { workspace = true }
itertools = { workspace = true }
serde = { workspace = true }
serde_json = { workspace = true }
once_cell = { workspace = true }
url = { workspace = true }
actix-web = { workspace = true }
anyhow = { workspace = true }
reqwest-middleware = { workspace = true }
strum = { workspace = true }
strum_macros = { workspace = true }
futures = { workspace = true }
diesel = { workspace = true, features = ["chrono"] }
http = { workspace = true }
doku = { workspace = true, features = ["url-2"] }
uuid = { workspace = true, features = ["serde", "v4"] }
rosetta-i18n = { workspace = true }
typed-builder = { workspace = true }
percent-encoding = { workspace = true }
tokio = { workspace = true }
openssl = "0.10.42"
html2text = "0.6.0"
deser-hjson = "1.0.2"
smart-default = "0.7.1"
jsonwebtoken = "8.1.1"
lettre = "0.10.1"
markdown-it = "0.5.0"
<<<<<<< HEAD
totp-rs = { version = "4.2.0", features = ["gen_secret", "otpauth"] }
enum-map = "2.5"
=======
totp-rs = { version = "5.0.2", features = ["gen_secret", "otpauth"] }
>>>>>>> becf75d1

[dev-dependencies]
reqwest = { workspace = true }
tokio = { workspace = true, features = ["macros"] }

[build-dependencies]
rosetta-build = "0.1.2"<|MERGE_RESOLUTION|>--- conflicted
+++ resolved
@@ -44,12 +44,8 @@
 jsonwebtoken = "8.1.1"
 lettre = "0.10.1"
 markdown-it = "0.5.0"
-<<<<<<< HEAD
-totp-rs = { version = "4.2.0", features = ["gen_secret", "otpauth"] }
+totp-rs = { version = "5.0.2", features = ["gen_secret", "otpauth"] }
 enum-map = "2.5"
-=======
-totp-rs = { version = "5.0.2", features = ["gen_secret", "otpauth"] }
->>>>>>> becf75d1
 
 [dev-dependencies]
 reqwest = { workspace = true }
