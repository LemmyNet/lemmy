[package]
name = "lemmy_db_views_search_combined"
version.workspace = true
edition.workspace = true
description.workspace = true
license.workspace = true
homepage.workspace = true
documentation.workspace = true
repository.workspace = true
rust-version.workspace = true

[lib]
doctest = false

[lints]
workspace = true

[features]
full = [
  "lemmy_utils",
  "diesel",
  "diesel-async",
  "i-love-jesus",
  "lemmy_db_schema/full",
  "lemmy_db_schema_file/full",
  "lemmy_db_views_post/full",
  "lemmy_db_views_comment/full",
  "lemmy_db_views_community/full",
  "lemmy_db_views_person/full",
]
ts-rs = [
  "dep:ts-rs",
  "lemmy_db_schema/ts-rs",
  "lemmy_db_schema_file/ts-rs",
  "lemmy_db_views_comment/ts-rs",
  "lemmy_db_views_community/ts-rs",
  "lemmy_db_views_person/ts-rs",
  "lemmy_db_views_post/ts-rs",
]

[dependencies]
lemmy_db_views_post = { workspace = true }
lemmy_db_views_comment = { workspace = true }
lemmy_db_views_community = { workspace = true }
lemmy_db_views_person = { workspace = true }
lemmy_db_views_local_user = { workspace = true }
lemmy_db_schema = { workspace = true }
lemmy_utils = { workspace = true, optional = true }
lemmy_db_schema_file = { workspace = true }
lemmy_diesel_utils = { workspace = true }
diesel = { workspace = true, optional = true }
diesel-async = { workspace = true, optional = true }
serde = { workspace = true }
ts-rs = { workspace = true, optional = true }
i-love-jesus = { workspace = true, optional = true }
serde_with = { workspace = true }
chrono = { workspace = true }
url = { workspace = true }

[dev-dependencies]
pretty_assertions = { workspace = true }
<<<<<<< HEAD
tokio = { workspace = true }
url = { workspace = true }
=======
serial_test = { workspace = true }
tokio = { workspace = true }
>>>>>>> b624037a
<|MERGE_RESOLUTION|>--- conflicted
+++ resolved
@@ -59,10 +59,4 @@
 
 [dev-dependencies]
 pretty_assertions = { workspace = true }
-<<<<<<< HEAD
-tokio = { workspace = true }
-url = { workspace = true }
-=======
-serial_test = { workspace = true }
-tokio = { workspace = true }
->>>>>>> b624037a
+tokio = { workspace = true }