use crate::{
  CommentView,
  CommunityView,
  LocalUserView,
  PersonView,
  PostView,
  SearchCombinedView,
  SearchCombinedViewInternal,
};
use diesel::{
  BoolExpressionMethods,
  ExpressionMethods,
  JoinOnDsl,
  NullableExpressionMethods,
  PgTextExpressionMethods,
  QueryDsl,
  SelectableHelper,
  dsl::not,
};
use diesel_async::RunQueryDsl;
use i_love_jesus::asc_if;
use lemmy_db_schema::{
  SearchSortType::{self, *},
  SearchType,
  impls::local_user::LocalUserOptionHelper,
  newtypes::CommunityId,
  source::{
    combined::search::{SearchCombined, search_combined_keys as key},
    site::Site,
  },
  traits::InternalToCombinedView,
  utils::{
    limit_fetch,
    queries::filters::{
      filter_is_subscribed,
      filter_not_unlisted_or_is_subscribed,
      filter_suggested_communities,
    },
  },
};
use lemmy_db_schema_file::{
  InstanceId,
  PersonId,
  enums::ListingType,
  joins::{
    creator_community_actions_join,
    creator_home_instance_actions_join,
    creator_local_instance_actions_join,
    creator_local_user_admin_join,
    image_details_join,
    my_comment_actions_join,
    my_community_actions_join,
    my_local_user_admin_join,
    my_person_actions_join,
    my_post_actions_join,
  },
  schema::{
    comment,
    comment_actions,
    community,
    community_actions,
    multi_community,
    person,
    post,
    post_actions,
    search_combined,
  },
};
use lemmy_db_views_community::MultiCommunityView;
use lemmy_diesel_utils::{
  connection::{DbPool, get_conn},
  pagination::{
    CursorData,
    PagedResponse,
    PaginationCursor,
    PaginationCursorConversion,
    paginate_response,
  },
  utils::{fuzzy_search, now, seconds_to_pg_interval},
};
use lemmy_utils::error::{LemmyErrorType, LemmyResult};
use url::Url;

impl SearchCombinedViewInternal {
  #[diesel::dsl::auto_type(no_type_alias)]
  fn joins(my_person_id: Option<PersonId>, local_instance_id: InstanceId) -> _ {
    let item_creator = person::id;

    let item_creator_join = person::table.on(
      search_combined::person_id
        .eq(item_creator.nullable())
        .or(
          search_combined::comment_id
            .is_not_null()
            .and(comment::creator_id.eq(item_creator)),
        )
        .or(
          search_combined::post_id
            .is_not_null()
            .and(post::creator_id.eq(item_creator)),
        )
        .or(
          search_combined::multi_community_id
            .is_not_null()
            .and(multi_community::creator_id.eq(item_creator)),
        )
        .and(not(person::deleted)),
    );

    let comment_join = comment::table.on(
      search_combined::comment_id
        .eq(comment::id.nullable())
        .and(not(comment::removed))
        .and(not(comment::deleted)),
    );

    let post_join = post::table.on(
      search_combined::post_id
        .eq(post::id.nullable())
        .or(comment::post_id.eq(post::id))
        .and(not(post::removed))
        .and(not(post::deleted)),
    );

    let community_join = community::table.on(
      search_combined::community_id
        .eq(community::id.nullable())
        .or(post::community_id.eq(community::id))
        .and(not(community::removed))
        .and(not(community::local_removed))
        .and(not(community::deleted)),
    );

    let multi_community_join = multi_community::table.on(
      search_combined::multi_community_id
        .eq(multi_community::id.nullable())
        .and(not(multi_community::deleted)),
    );

    let my_community_actions_join: my_community_actions_join =
      my_community_actions_join(my_person_id);
    let my_post_actions_join: my_post_actions_join = my_post_actions_join(my_person_id);
    let my_comment_actions_join: my_comment_actions_join = my_comment_actions_join(my_person_id);
    let my_local_user_admin_join: my_local_user_admin_join = my_local_user_admin_join(my_person_id);
    let my_person_actions_join: my_person_actions_join = my_person_actions_join(my_person_id);
    let creator_local_instance_actions_join: creator_local_instance_actions_join =
      creator_local_instance_actions_join(local_instance_id);

    search_combined::table
      .left_join(comment_join)
      .left_join(post_join)
      .left_join(multi_community_join)
      .left_join(item_creator_join)
      .left_join(community_join)
      .left_join(image_details_join())
      .left_join(creator_community_actions_join())
      .left_join(creator_local_user_admin_join())
      .left_join(creator_home_instance_actions_join())
      .left_join(creator_local_instance_actions_join)
      .left_join(my_local_user_admin_join)
      .left_join(my_community_actions_join)
      .left_join(my_post_actions_join)
      .left_join(my_person_actions_join)
      .left_join(my_comment_actions_join)
  }
}

impl SearchCombinedView {
  /// Useful in combination with filter_map
  pub fn to_post_view(&self) -> Option<&PostView> {
    if let Self::Post(v) = self {
      Some(v)
    } else {
      None
    }
  }
}

impl PaginationCursorConversion for SearchCombinedView {
  type PaginatedType = SearchCombined;

  fn to_cursor(&self) -> CursorData {
    let (prefix, id) = match &self {
      SearchCombinedView::Post(v) => ('P', v.post.id.0),
      SearchCombinedView::Comment(v) => ('C', v.comment.id.0),
      SearchCombinedView::Community(v) => ('O', v.community.id.0),
      SearchCombinedView::Person(v) => ('E', v.person.id.0),
      SearchCombinedView::MultiCommunity(v) => ('M', v.multi.id.0),
    };
    CursorData::new_with_prefix(prefix, id)
  }

  async fn from_cursor(
    cursor: CursorData,
    pool: &mut DbPool<'_>,
  ) -> LemmyResult<Self::PaginatedType> {
    let conn = &mut get_conn(pool).await?;
    let (prefix, id) = cursor.id_and_prefix()?;

    let mut query = search_combined::table
      .select(Self::PaginatedType::as_select())
      .into_boxed();

    query = match prefix {
      'P' => query.filter(search_combined::post_id.eq(id)),
      'C' => query.filter(search_combined::comment_id.eq(id)),
      'O' => query.filter(search_combined::community_id.eq(id)),
      'E' => query.filter(search_combined::person_id.eq(id)),
      'M' => query.filter(search_combined::multi_community_id.eq(id)),
      _ => return Err(LemmyErrorType::CouldntParsePaginationToken.into()),
    };
    let token = query.first(conn).await?;

    Ok(token)
  }
}

#[derive(Default)]
pub struct SearchCombinedQuery {
  pub search_term: Option<String>,
  pub community_id: Option<CommunityId>,
  pub creator_id: Option<PersonId>,
  pub type_: Option<SearchType>,
  pub sort: Option<SearchSortType>,
  pub time_range_seconds: Option<i32>,
  pub listing_type: Option<ListingType>,
  pub title_only: Option<bool>,
  pub post_url_only: Option<bool>,
  pub liked_only: Option<bool>,
  pub disliked_only: Option<bool>,
  pub show_nsfw: Option<bool>,
  pub page_cursor: Option<PaginationCursor>,
  pub limit: Option<i64>,
}

impl SearchCombinedQuery {
  pub async fn list(
    self,
    pool: &mut DbPool<'_>,
    user: &Option<LocalUserView>,
    site_local: &Site,
  ) -> LemmyResult<PagedResponse<SearchCombinedView>> {
    let my_person_id = user.as_ref().map(|u| u.local_user.person_id);
    let item_creator = person::id;

    let limit = limit_fetch(self.limit, None)?;

    let mut query = SearchCombinedViewInternal::joins(my_person_id, site_local.instance_id)
      .select(SearchCombinedViewInternal::as_select())
      .limit(limit)
      .into_boxed();

    // The filters

    // Some helpers
    let is_post = search_combined::post_id.is_not_null();
    let is_comment = search_combined::comment_id.is_not_null();
    let is_community = search_combined::community_id.is_not_null();
    let is_person = search_combined::person_id.is_not_null();
    let is_multi_community = search_combined::multi_community_id.is_not_null();

    // The search term
    if let Some(search_term) = &self.search_term {
      if self.post_url_only.unwrap_or_default() {
        // Needs to be parsed to a rusts common url format before searching, since those are whats
        // inserted as the post url
        let search_url: String = Url::parse(search_term)?.into();
        query = query.filter(is_post.and(post::url.eq(search_url)));
      } else {
        let searcher = fuzzy_search(search_term);

        // These need to also filter by the type, otherwise they may return children
        let name_or_title_filter = is_post
          .and(post::name.ilike(searcher.clone()))
          .or(is_comment.and(comment::content.ilike(searcher.clone())))
          .or(is_community.and(community::name.ilike(searcher.clone())))
          .or(is_community.and(community::title.ilike(searcher.clone())))
          .or(is_person.and(person::name.ilike(searcher.clone())))
          .or(is_person.and(person::display_name.ilike(searcher.clone())))
          .or(is_multi_community.and(multi_community::title.ilike(searcher.clone())))
          .or(is_multi_community.and(multi_community::name.ilike(searcher.clone())));

        query = if self.title_only.unwrap_or_default() {
          query.filter(name_or_title_filter)
        } else {
<<<<<<< HEAD
          let body_or_description_filter = is_post
            .and(post::body.ilike(searcher.clone()))
            .or(is_community.and(community::description.ilike(searcher.clone())))
            .or(is_multi_community.and(multi_community::description.ilike(searcher.clone())));
          query.filter(name_or_title_filter.or(body_or_description_filter))
=======
          let body_or_description_or_bio_filter = post::body
            .ilike(searcher.clone())
            .or(community::description.ilike(searcher.clone()))
            .or(multi_community::description.ilike(searcher.clone()))
            .or(person::bio.ilike(searcher.clone()));
          query.filter(name_or_title_filter.or(body_or_description_or_bio_filter))
>>>>>>> 9e77afd2
        }
      }
    }

    // Community id
    if let Some(community_id) = self.community_id {
      query = query.filter(community::id.eq(community_id));
    }

    // Creator id
    if let Some(creator_id) = self.creator_id {
      query = query.filter(item_creator.eq(creator_id));
    }

    // Liked / disliked filter
    if let Some(my_id) = my_person_id {
      let not_creator_filter = item_creator.ne(my_id);
      let liked_disliked_filter = |should_be_upvote: bool| {
        is_post
          .and(post_actions::vote_is_upvote.eq(should_be_upvote))
          .or(is_comment.and(comment_actions::vote_is_upvote.eq(should_be_upvote)))
      };

      if self.liked_only.unwrap_or_default() {
        query = query
          .filter(not_creator_filter)
          .filter(liked_disliked_filter(true));
      } else if self.disliked_only.unwrap_or_default() {
        query = query
          .filter(not_creator_filter)
          .filter(liked_disliked_filter(false));
      }
    };

    // Type
    query = match self.type_.unwrap_or_default() {
      SearchType::All => query,
      SearchType::Posts => query.filter(is_post),
      SearchType::Comments => query.filter(is_comment),
      SearchType::Communities => query.filter(is_community),
      SearchType::Users => query.filter(is_person),
      SearchType::MultiCommunities => query.filter(is_multi_community),
    };

    // Listing type
    query = match self.listing_type.unwrap_or_default() {
      ListingType::Subscribed => query.filter(filter_is_subscribed()),
      ListingType::Local => query.filter(
        community::local
          .eq(true)
          .and(filter_not_unlisted_or_is_subscribed())
          .or(is_person.and(person::local))
          .or(multi_community::local),
      ),
      ListingType::All => query.filter(
        filter_not_unlisted_or_is_subscribed()
          .or(is_person)
          .or(is_multi_community),
      ),
      ListingType::ModeratorView => {
        query.filter(community_actions::became_moderator_at.is_not_null())
      }
      ListingType::Suggested => query.filter(filter_suggested_communities()),
    };

    // Filter by the time range
    if let Some(time_range_seconds) = self.time_range_seconds {
      query = query.filter(
        search_combined::published_at.gt(now() - seconds_to_pg_interval(time_range_seconds)),
      );
    }

    // NSFW
    let user_and_site_nsfw = user.as_ref().map(|u| &u.local_user).show_nsfw(site_local);
    if !self.show_nsfw.unwrap_or(user_and_site_nsfw) {
      let safe_community = community::nsfw.eq(false);
      let safe_post_and_community = post::nsfw.eq(false).and(safe_community);

      query = query.filter(
        is_community
          .and(safe_community)
          .or(is_post.and(safe_post_and_community))
          .or(is_comment.and(safe_post_and_community))
          .or(is_person)
          .or(is_multi_community),
      );
    };

    // Only sort by asc if old
    let sort = self.sort.unwrap_or_default();
    let sort_direction = asc_if(sort == Old);

    let mut paginated_query =
      SearchCombinedView::paginate(query, &self.page_cursor, sort_direction, pool, None).await?;

    paginated_query = match sort {
      New | Old => paginated_query.then_order_by(key::published_at),
      Top => paginated_query.then_order_by(key::score),
    }
    // finally use unique id as tie breaker
    .then_order_by(key::id);

    let conn = &mut get_conn(pool).await?;
    let res = paginated_query
      .load::<SearchCombinedViewInternal>(conn)
      .await?;

    // Map the query results to the enum
    let out = res
      .into_iter()
      .filter_map(InternalToCombinedView::map_to_enum)
      .collect();

    paginate_response(out, limit, self.page_cursor)
  }
}

impl InternalToCombinedView for SearchCombinedViewInternal {
  type CombinedView = SearchCombinedView;

  fn map_to_enum(self) -> Option<Self::CombinedView> {
    // Use for a short alias
    let v = self;

    if let (Some(comment), Some(creator), Some(post), Some(community)) = (
      v.comment,
      v.item_creator.clone(),
      v.post.clone(),
      v.community.clone(),
    ) {
      Some(SearchCombinedView::Comment(CommentView {
        comment,
        post,
        community,
        creator,
        community_actions: v.community_actions,
        person_actions: v.person_actions,
        comment_actions: v.comment_actions,
        creator_is_admin: v.item_creator_is_admin,
        post_tags: v.post_tags,
        can_mod: v.can_mod,
        creator_banned: v.creator_banned,
        creator_ban_expires_at: v.creator_ban_expires_at,
        creator_is_moderator: v.creator_is_moderator,
        creator_banned_from_community: v.creator_banned_from_community,
        creator_community_ban_expires_at: v.creator_community_ban_expires_at,
      }))
    } else if let (Some(post), Some(creator), Some(community)) =
      (v.post, v.item_creator.clone(), v.community.clone())
    {
      Some(SearchCombinedView::Post(PostView {
        post,
        community,
        creator,
        creator_is_admin: v.item_creator_is_admin,
        image_details: v.image_details,
        community_actions: v.community_actions,
        person_actions: v.person_actions,
        post_actions: v.post_actions,
        tags: v.post_tags,
        can_mod: v.can_mod,
        creator_banned: v.creator_banned,
        creator_ban_expires_at: v.creator_ban_expires_at,
        creator_is_moderator: v.creator_is_moderator,
        creator_banned_from_community: v.creator_banned_from_community,
        creator_community_ban_expires_at: v.creator_community_ban_expires_at,
      }))
    } else if let Some(community) = v.community {
      Some(SearchCombinedView::Community(CommunityView {
        community,
        community_actions: v.community_actions,
        can_mod: v.can_mod,
        post_tags: v.community_post_tags,
      }))
    } else if let (Some(multi), Some(creator)) = (v.multi_community, &v.item_creator) {
      Some(SearchCombinedView::MultiCommunity(MultiCommunityView {
        multi,
        owner: creator.clone(),
        follow_state: None,
      }))
    } else if let Some(person) = v.item_creator {
      Some(SearchCombinedView::Person(PersonView {
        person,
        is_admin: v.item_creator_is_admin,
        person_actions: v.person_actions,
        banned: v.creator_banned,
        ban_expires_at: v.creator_ban_expires_at,
      }))
    } else {
      None
    }
  }
}

#[cfg(test)]
#[expect(clippy::indexing_slicing)]
mod tests {
  use crate::{LocalUserView, SearchCombinedView, impls::SearchCombinedQuery};
  use lemmy_db_schema::{
    SearchSortType,
    SearchType,
    assert_length,
    source::{
      comment::{Comment, CommentActions, CommentInsertForm, CommentLikeForm, CommentUpdateForm},
      community::{Community, CommunityInsertForm},
      instance::Instance,
      local_user::{LocalUser, LocalUserInsertForm},
      multi_community::{MultiCommunity, MultiCommunityInsertForm},
      person::{Person, PersonInsertForm},
      post::{Post, PostActions, PostInsertForm, PostLikeForm, PostUpdateForm},
      site::{Site, SiteInsertForm},
    },
    traits::Likeable,
  };
  use lemmy_diesel_utils::{
    connection::{DbPool, build_db_pool_for_tests},
    traits::Crud,
  };
  use lemmy_utils::error::LemmyResult;
  use pretty_assertions::assert_eq;
  use serial_test::serial;
  use url::Url;

  struct Data {
    instance: Instance,
    site: Site,
    timmy: Person,
    timmy_view: LocalUserView,
    sara: Person,
    community: Community,
    community_2: Community,
    timmy_post: Post,
    timmy_post_2: Post,
    sara_post: Post,
    nsfw_post: Post,
    timmy_comment: Comment,
    sara_comment: Comment,
    sara_comment_2: Comment,
    comment_in_nsfw_post: Comment,
  }

  async fn init_data(pool: &mut DbPool<'_>) -> LemmyResult<Data> {
    let instance = Instance::read_or_create(pool, "my_domain.tld").await?;
    let site_form = SiteInsertForm::new("test_site".to_string(), instance.id);
    let site = Site::create(pool, &site_form).await?;

    let sara_form = PersonInsertForm::test_form(instance.id, "sara_pcv");
    let sara = Person::create(pool, &sara_form).await?;

    let timmy_form = PersonInsertForm::test_form(instance.id, "timmy_pcv");
    let timmy = Person::create(pool, &timmy_form).await?;
    let timmy_local_user_form = LocalUserInsertForm::test_form(timmy.id);
    let timmy_local_user = LocalUser::create(pool, &timmy_local_user_form, vec![]).await?;
    let timmy_view = LocalUserView {
      local_user: timmy_local_user,
      person: timmy.clone(),
      banned: false,
      ban_expires_at: None,
    };

    let community_form = CommunityInsertForm {
      description: Some("ask lemmy things".into()),
      ..CommunityInsertForm::new(
        instance.id,
        "asklemmy".to_string(),
        "Ask Lemmy".to_owned(),
        "pubkey".to_string(),
      )
    };
    let community = Community::create(pool, &community_form).await?;

    let community_form_2 = CommunityInsertForm::new(
      instance.id,
      "startrek_ds9".to_string(),
      "Star Trek - Deep Space Nine".to_owned(),
      "pubkey".to_string(),
    );
    let community_2 = Community::create(pool, &community_form_2).await?;

    let timmy_post_form = PostInsertForm {
      body: Some("postbody inside here".into()),
      url: Some(Url::parse("https://google.com")?.into()),
      ..PostInsertForm::new("timmy post prv".into(), timmy.id, community.id)
    };
    let timmy_post = Post::create(pool, &timmy_post_form).await?;

    let timmy_post_form_2 = PostInsertForm::new("timmy post prv 2".into(), timmy.id, community.id);
    let timmy_post_2 = Post::create(pool, &timmy_post_form_2).await?;

    let sara_post_form = PostInsertForm::new("sara post prv".into(), sara.id, community_2.id);
    let sara_post = Post::create(pool, &sara_post_form).await?;

    let nsfw_post_form = PostInsertForm {
      body: Some("nsfw post inside here".into()),
      url: Some(Url::parse("https://google.com")?.into()),
      nsfw: Some(true),
      ..PostInsertForm::new("nsfw post prv".into(), timmy.id, community.id)
    };
    let nsfw_post = Post::create(pool, &nsfw_post_form).await?;

    let timmy_comment_form =
      CommentInsertForm::new(timmy.id, timmy_post.id, "timmy comment prv gold".into());
    let timmy_comment = Comment::create(pool, &timmy_comment_form, None).await?;

    let sara_comment_form =
      CommentInsertForm::new(sara.id, sara_post.id, "sara comment prv gold".into());
    let sara_comment = Comment::create(pool, &sara_comment_form, None).await?;

    let sara_comment_form_2 =
      CommentInsertForm::new(sara.id, timmy_post_2.id, "sara comment prv 2".into());
    let sara_comment_2 = Comment::create(pool, &sara_comment_form_2, None).await?;

    let comment_in_nsfw_post_form = CommentInsertForm::new(
      sara.id,
      nsfw_post.id,
      "sara comment in nsfw post prv 2".into(),
    );
    let comment_in_nsfw_post = Comment::create(pool, &comment_in_nsfw_post_form, None).await?;

    // Timmy likes and dislikes a few things
    let timmy_like_post_form = PostLikeForm::new(timmy_post.id, timmy.id, true);
    PostActions::like(pool, &timmy_like_post_form).await?;

    let timmy_like_sara_post_form = PostLikeForm::new(sara_post.id, timmy.id, true);
    PostActions::like(pool, &timmy_like_sara_post_form).await?;

    let timmy_dislike_post_form = PostLikeForm::new(timmy_post_2.id, timmy.id, false);
    PostActions::like(pool, &timmy_dislike_post_form).await?;

    let timmy_like_comment_form = CommentLikeForm::new(timmy.id, timmy_comment.id, true);
    CommentActions::like(pool, &timmy_like_comment_form).await?;

    let timmy_like_sara_comment_form = CommentLikeForm::new(timmy.id, sara_comment.id, true);
    CommentActions::like(pool, &timmy_like_sara_comment_form).await?;

    let timmy_dislike_sara_comment_form = CommentLikeForm::new(timmy.id, sara_comment_2.id, false);
    CommentActions::like(pool, &timmy_dislike_sara_comment_form).await?;

    Ok(Data {
      instance,
      site,
      timmy,
      timmy_view,
      sara,
      community,
      community_2,
      timmy_post,
      timmy_post_2,
      sara_post,
      nsfw_post,
      timmy_comment,
      sara_comment,
      sara_comment_2,
      comment_in_nsfw_post,
    })
  }

  async fn cleanup(data: Data, pool: &mut DbPool<'_>) -> LemmyResult<()> {
    Instance::delete(pool, data.instance.id).await?;

    Ok(())
  }

  #[tokio::test]
  #[serial]
  async fn combined() -> LemmyResult<()> {
    let pool = &build_db_pool_for_tests();
    let pool = &mut pool.into();
    let data = init_data(pool).await?;

    // search
    let search = SearchCombinedQuery::default()
      .list(pool, &None, &data.site)
      .await?;
    assert_length!(10, search);

    // Make sure the types are correct
    if let SearchCombinedView::Comment(v) = &search[0] {
      assert_eq!(data.sara_comment_2.id, v.comment.id);
      assert_eq!(data.timmy_post_2.id, v.post.id);
      assert_eq!(data.community.id, v.community.id);
    } else {
      panic!("wrong type");
    }

    if let SearchCombinedView::Comment(v) = &search[1] {
      assert_eq!(data.sara_comment.id, v.comment.id);
      assert_eq!(data.sara_post.id, v.post.id);
      assert_eq!(data.community_2.id, v.community.id);
    } else {
      panic!("wrong type");
    }

    if let SearchCombinedView::Comment(v) = &search[2] {
      assert_eq!(data.timmy_comment.id, v.comment.id);
      assert_eq!(data.timmy_post.id, v.post.id);
      assert_eq!(data.community.id, v.community.id);
    } else {
      panic!("wrong type");
    }

    if let SearchCombinedView::Post(v) = &search[3] {
      assert_eq!(data.sara_post.id, v.post.id);
      assert_eq!(data.community_2.id, v.community.id);
    } else {
      panic!("wrong type");
    }

    if let SearchCombinedView::Post(v) = &search[4] {
      assert_eq!(data.timmy_post_2.id, v.post.id);
      assert_eq!(data.community.id, v.community.id);
    } else {
      panic!("wrong type");
    }

    if let SearchCombinedView::Post(v) = &search[5] {
      assert_eq!(data.timmy_post.id, v.post.id);
      assert_eq!(data.community.id, v.community.id);
    } else {
      panic!("wrong type");
    }

    if let SearchCombinedView::Community(v) = &search[6] {
      assert_eq!(data.community_2.id, v.community.id);
    } else {
      panic!("wrong type");
    }

    if let SearchCombinedView::Community(v) = &search[7] {
      assert_eq!(data.community.id, v.community.id);
    } else {
      panic!("wrong type");
    }

    if let SearchCombinedView::Person(v) = &search[8] {
      assert_eq!(data.timmy.id, v.person.id);
    } else {
      panic!("wrong type");
    }

    if let SearchCombinedView::Person(v) = &search[9] {
      assert_eq!(data.sara.id, v.person.id);
    } else {
      panic!("wrong type");
    }

    // Filtered by community id
    let search_by_community = SearchCombinedQuery {
      community_id: Some(data.community.id),
      ..Default::default()
    }
    .list(pool, &None, &data.site)
    .await?;
    assert_length!(5, search_by_community);

    // Filtered by creator_id
    let search_by_creator = SearchCombinedQuery {
      creator_id: Some(data.timmy.id),
      ..Default::default()
    }
    .list(pool, &None, &data.site)
    .await?;
    assert_length!(4, search_by_creator);

    // Using a term
    let search_by_name = SearchCombinedQuery {
      search_term: Some("gold".into()),
      ..Default::default()
    }
    .list(pool, &None, &data.site)
    .await?;

    assert_length!(2, search_by_name);

    // Liked / disliked only
    let search_liked_only = SearchCombinedQuery {
      liked_only: Some(true),
      ..Default::default()
    }
    .list(pool, &Some(data.timmy_view.clone()), &data.site)
    .await?;

    assert_length!(2, search_liked_only);

    let search_disliked_only = SearchCombinedQuery {
      disliked_only: Some(true),
      ..Default::default()
    }
    .list(pool, &Some(data.timmy_view.clone()), &data.site)
    .await?;

    assert_length!(1, search_disliked_only);

    // Test sorts
    // Test Old sort
    let search_old_sort = SearchCombinedQuery {
      sort: Some(SearchSortType::Old),
      ..Default::default()
    }
    .list(pool, &Some(data.timmy_view.clone()), &data.site)
    .await?;
    if let SearchCombinedView::Person(v) = &search_old_sort[0] {
      assert_eq!(data.sara.id, v.person.id);
    } else {
      panic!("wrong type");
    }
    assert_length!(10, search_old_sort);

    // Remove a post and delete a comment
    Post::update(
      pool,
      data.timmy_post_2.id,
      &PostUpdateForm {
        removed: Some(true),
        ..Default::default()
      },
    )
    .await?;

    Comment::update(
      pool,
      data.sara_comment.id,
      &CommentUpdateForm {
        deleted: Some(true),
        ..Default::default()
      },
    )
    .await?;

    // 2 things got removed, but the post also has another comment which got removed
    let search = SearchCombinedQuery::default()
      .list(pool, &None, &data.site)
      .await?;
    assert_length!(7, search);

    cleanup(data, pool).await?;

    Ok(())
  }

  #[tokio::test]
  #[serial]
  async fn community() -> LemmyResult<()> {
    let pool = &build_db_pool_for_tests();
    let pool = &mut pool.into();
    let data = init_data(pool).await?;

    // Community search
    let community_search = SearchCombinedQuery {
      type_: Some(SearchType::Communities),
      ..Default::default()
    }
    .list(pool, &None, &data.site)
    .await?;
    assert_length!(2, community_search);

    // Make sure the types are correct
    if let SearchCombinedView::Community(v) = &community_search[0] {
      assert_eq!(data.community_2.id, v.community.id);
    } else {
      panic!("wrong type");
    }

    if let SearchCombinedView::Community(v) = &community_search[1] {
      assert_eq!(data.community.id, v.community.id);
    } else {
      panic!("wrong type");
    }

    // Filtered by id
    let community_search_by_id = SearchCombinedQuery {
      community_id: Some(data.community.id),
      type_: Some(SearchType::Communities),
      ..Default::default()
    }
    .list(pool, &None, &data.site)
    .await?;
    assert_length!(1, community_search_by_id);

    // Using a term
    let community_search_by_name = SearchCombinedQuery {
      search_term: Some("things".into()),
      type_: Some(SearchType::Communities),
      ..Default::default()
    }
    .list(pool, &None, &data.site)
    .await?;

    assert_length!(1, community_search_by_name);
    if let SearchCombinedView::Community(v) = &community_search_by_name[0] {
      // The asklemmy community
      assert_eq!(data.community.id, v.community.id);
    } else {
      panic!("wrong type");
    }

    // Test title only search to make sure 'ask lemmy things' doesn't get returned
    // Using a term
    let community_search_title_only = SearchCombinedQuery {
      search_term: Some("things".into()),
      type_: Some(SearchType::Communities),
      title_only: Some(true),
      ..Default::default()
    }
    .list(pool, &None, &data.site)
    .await?;

    assert!(community_search_title_only.is_empty());

    cleanup(data, pool).await?;

    Ok(())
  }

  #[tokio::test]
  #[serial]
  async fn person() -> LemmyResult<()> {
    let pool = &build_db_pool_for_tests();
    let pool = &mut pool.into();
    let data = init_data(pool).await?;

    // Person search
    let person_search = SearchCombinedQuery {
      type_: Some(SearchType::Users),
      ..Default::default()
    }
    .list(pool, &None, &data.site)
    .await?;
    assert_length!(2, person_search);

    // Make sure the types are correct
    if let SearchCombinedView::Person(v) = &person_search[0] {
      assert_eq!(data.timmy.id, v.person.id);
    } else {
      panic!("wrong type");
    }

    if let SearchCombinedView::Person(v) = &person_search[1] {
      assert_eq!(data.sara.id, v.person.id);
    } else {
      panic!("wrong type");
    }

    // Filtered by creator_id
    let person_search_by_id = SearchCombinedQuery {
      creator_id: Some(data.sara.id),
      type_: Some(SearchType::Users),
      ..Default::default()
    }
    .list(pool, &None, &data.site)
    .await?;
    assert_length!(1, person_search_by_id);
    if let SearchCombinedView::Person(v) = &person_search_by_id[0] {
      assert_eq!(data.sara.id, v.person.id);
    } else {
      panic!("wrong type");
    }

    // Using a term
    let person_search_by_name = SearchCombinedQuery {
      search_term: Some("tim".into()),
      type_: Some(SearchType::Users),
      ..Default::default()
    }
    .list(pool, &None, &data.site)
    .await?;

    assert_length!(1, person_search_by_name);
    if let SearchCombinedView::Person(v) = &person_search_by_name[0] {
      assert_eq!(data.timmy.id, v.person.id);
    } else {
      panic!("wrong type");
    }

    // Test Top sorting (uses post score)
    let person_search_sort_top = SearchCombinedQuery {
      type_: Some(SearchType::Users),
      sort: Some(SearchSortType::Top),
      ..Default::default()
    }
    .list(pool, &None, &data.site)
    .await?;
    assert_length!(2, person_search_sort_top);

    // Sara should be first, as she has a higher score
    if let SearchCombinedView::Person(v) = &person_search_sort_top[0] {
      assert_eq!(data.sara.id, v.person.id);
    } else {
      panic!("wrong type");
    }

    cleanup(data, pool).await?;

    Ok(())
  }

  #[tokio::test]
  #[serial]
  async fn post() -> LemmyResult<()> {
    let pool = &build_db_pool_for_tests();
    let pool = &mut pool.into();
    let data = init_data(pool).await?;

    // post search
    let post_search = SearchCombinedQuery {
      type_: Some(SearchType::Posts),
      ..Default::default()
    }
    .list(pool, &None, &data.site)
    .await?;
    assert_length!(3, post_search);

    // Make sure the types are correct
    if let SearchCombinedView::Post(v) = &post_search[0] {
      assert_eq!(data.sara_post.id, v.post.id);
      assert_eq!(data.community_2.id, v.community.id);
    } else {
      panic!("wrong type");
    }

    if let SearchCombinedView::Post(v) = &post_search[1] {
      assert_eq!(data.timmy_post_2.id, v.post.id);
      assert_eq!(data.community.id, v.community.id);
    } else {
      panic!("wrong type");
    }

    if let SearchCombinedView::Post(v) = &post_search[2] {
      assert_eq!(data.timmy_post.id, v.post.id);
      assert_eq!(data.community.id, v.community.id);
    } else {
      panic!("wrong type");
    }

    // Filtered by id
    let post_search_by_community = SearchCombinedQuery {
      community_id: Some(data.community.id),
      type_: Some(SearchType::Posts),
      ..Default::default()
    }
    .list(pool, &None, &data.site)
    .await?;
    assert_length!(2, post_search_by_community);

    // Using a term
    let post_search_by_name = SearchCombinedQuery {
      search_term: Some("sara".into()),
      type_: Some(SearchType::Posts),
      ..Default::default()
    }
    .list(pool, &None, &data.site)
    .await?;

    assert_length!(1, post_search_by_name);

    // Test title only search to make sure 'postbody' doesn't show up
    // Using a term
    let post_search_title_only = SearchCombinedQuery {
      search_term: Some("postbody".into()),
      type_: Some(SearchType::Posts),
      title_only: Some(true),
      ..Default::default()
    }
    .list(pool, &None, &data.site)
    .await?;

    assert!(post_search_title_only.is_empty());

    // Test title only search to make sure 'postbody' doesn't show up
    // Using a term
    let post_search_url_only = SearchCombinedQuery {
      search_term: data.timmy_post.url.as_ref().map(ToString::to_string),
      type_: Some(SearchType::Posts),
      post_url_only: Some(true),
      ..Default::default()
    }
    .list(pool, &None, &data.site)
    .await?;

    assert_length!(1, post_search_url_only);

    // Liked / disliked only
    let post_search_liked_only = SearchCombinedQuery {
      type_: Some(SearchType::Posts),
      liked_only: Some(true),
      ..Default::default()
    }
    .list(pool, &Some(data.timmy_view.clone()), &data.site)
    .await?;

    // Should only be 1 not 2, because liked only ignores your own content
    assert_length!(1, post_search_liked_only);

    let post_search_disliked_only = SearchCombinedQuery {
      type_: Some(SearchType::Posts),
      disliked_only: Some(true),
      ..Default::default()
    }
    .list(pool, &Some(data.timmy_view.clone()), &data.site)
    .await?;

    // Should be zero because you disliked your own post
    assert_length!(0, post_search_disliked_only);

    // Test top sort
    let post_search_sort_top = SearchCombinedQuery {
      type_: Some(SearchType::Posts),
      sort: Some(SearchSortType::Top),
      ..Default::default()
    }
    .list(pool, &None, &data.site)
    .await?;
    assert_length!(3, post_search_sort_top);

    // Timmy_post_2 has a dislike, so it should be last
    if let SearchCombinedView::Post(v) = &post_search_sort_top[2] {
      assert_eq!(data.timmy_post_2.id, v.post.id);
      assert_eq!(data.community.id, v.community.id);
    } else {
      panic!("wrong type");
    }

    cleanup(data, pool).await?;

    Ok(())
  }

  #[tokio::test]
  #[serial]
  // Due to the joins which return children, double check to make sure the search term filters
  // aren't returning child content. IE a search for post title my_post won't return any comments.
  async fn no_children() -> LemmyResult<()> {
    let pool = &build_db_pool_for_tests();
    let pool = &mut pool.into();
    let data = init_data(pool).await?;

    // Post searches should not return the child comments
    let post_no_children = SearchCombinedQuery {
      search_term: Some("timmy post prv 2".into()),
      ..Default::default()
    }
    .list(pool, &None, &data.site)
    .await?;

    assert_length!(1, post_no_children);

    // Community searches should not return posts or comments
    let community_no_children = SearchCombinedQuery {
      search_term: Some("asklemmy".into()),
      ..Default::default()
    }
    .list(pool, &None, &data.site)
    .await?;

    assert_length!(1, community_no_children);

    // Person searches should not return communities, posts, or comments
    let person_no_children = SearchCombinedQuery {
      search_term: Some("timmy_pcv".into()),
      ..Default::default()
    }
    .list(pool, &None, &data.site)
    .await?;

    assert_length!(1, person_no_children);

    cleanup(data, pool).await?;

    Ok(())
  }

  #[tokio::test]
  #[serial]
  async fn nsfw_post() -> LemmyResult<()> {
    let pool = &build_db_pool_for_tests();
    let pool = &mut pool.into();
    let data = init_data(pool).await?;

    let nsfw_post_search = SearchCombinedQuery {
      type_: Some(SearchType::Posts),
      show_nsfw: Some(true),
      ..Default::default()
    }
    .list(pool, &None, &data.site)
    .await?;
    assert_length!(4, nsfw_post_search);

    // Make sure the first is the nsfw
    if let SearchCombinedView::Post(v) = &nsfw_post_search[0] {
      assert_eq!(data.nsfw_post.id, v.post.id);
      assert!(v.post.nsfw);
    } else {
      panic!("wrong type");
    }

    cleanup(data, pool).await?;

    Ok(())
  }

  #[tokio::test]
  #[serial]
  async fn nsfw_comment() -> LemmyResult<()> {
    let pool = &build_db_pool_for_tests();
    let pool = &mut pool.into();
    let data = init_data(pool).await?;

    let nsfw_comment_search = SearchCombinedQuery {
      type_: Some(SearchType::Comments),
      show_nsfw: Some(true),
      ..Default::default()
    }
    .list(pool, &None, &data.site)
    .await?;
    assert_length!(4, nsfw_comment_search);

    // Make sure the first is the nsfw
    if let SearchCombinedView::Comment(v) = &nsfw_comment_search[0] {
      assert_eq!(data.comment_in_nsfw_post.id, v.comment.id);
      assert_eq!(data.nsfw_post.id, v.post.id);
      assert!(v.post.nsfw);
    } else {
      panic!("wrong type");
    }

    cleanup(data, pool).await?;

    Ok(())
  }

  #[tokio::test]
  #[serial]
  async fn comment() -> LemmyResult<()> {
    let pool = &build_db_pool_for_tests();
    let pool = &mut pool.into();
    let data = init_data(pool).await?;

    // comment search
    let comment_search = SearchCombinedQuery {
      type_: Some(SearchType::Comments),
      ..Default::default()
    }
    .list(pool, &None, &data.site)
    .await?;
    assert_length!(3, comment_search);

    // Make sure the types are correct
    if let SearchCombinedView::Comment(v) = &comment_search[0] {
      assert_eq!(data.sara_comment_2.id, v.comment.id);
      assert_eq!(data.timmy_post_2.id, v.post.id);
      assert_eq!(data.community.id, v.community.id);
    } else {
      panic!("wrong type");
    }

    if let SearchCombinedView::Comment(v) = &comment_search[1] {
      assert_eq!(data.sara_comment.id, v.comment.id);
      assert_eq!(data.sara_post.id, v.post.id);
      assert_eq!(data.community_2.id, v.community.id);
    } else {
      panic!("wrong type");
    }

    if let SearchCombinedView::Comment(v) = &comment_search[2] {
      assert_eq!(data.timmy_comment.id, v.comment.id);
      assert_eq!(data.timmy_post.id, v.post.id);
      assert_eq!(data.community.id, v.community.id);
    } else {
      panic!("wrong type");
    }

    // Filtered by id
    let comment_search_by_community = SearchCombinedQuery {
      community_id: Some(data.community.id),
      type_: Some(SearchType::Comments),
      ..Default::default()
    }
    .list(pool, &None, &data.site)
    .await?;
    assert_length!(2, comment_search_by_community);

    // Using a term
    let comment_search_by_name = SearchCombinedQuery {
      search_term: Some("gold".into()),
      type_: Some(SearchType::Comments),
      ..Default::default()
    }
    .list(pool, &None, &data.site)
    .await?;

    assert_length!(2, comment_search_by_name);

    // Liked / disliked only
    let comment_search_liked_only = SearchCombinedQuery {
      type_: Some(SearchType::Comments),
      liked_only: Some(true),
      ..Default::default()
    }
    .list(pool, &Some(data.timmy_view.clone()), &data.site)
    .await?;

    assert_length!(1, comment_search_liked_only);

    let comment_search_disliked_only = SearchCombinedQuery {
      type_: Some(SearchType::Comments),
      disliked_only: Some(true),
      ..Default::default()
    }
    .list(pool, &Some(data.timmy_view.clone()), &data.site)
    .await?;

    assert_length!(1, comment_search_disliked_only);

    // Test top sort
    let comment_search_sort_top = SearchCombinedQuery {
      type_: Some(SearchType::Comments),
      sort: Some(SearchSortType::Top),
      ..Default::default()
    }
    .list(pool, &None, &data.site)
    .await?;
    assert_length!(3, comment_search_sort_top);

    // Sara comment 2 is disliked, so should be last
    if let SearchCombinedView::Comment(v) = &comment_search_sort_top[2] {
      assert_eq!(data.sara_comment_2.id, v.comment.id);
      assert_eq!(data.timmy_post_2.id, v.post.id);
      assert_eq!(data.community.id, v.community.id);
    } else {
      panic!("wrong type");
    }

    cleanup(data, pool).await?;

    Ok(())
  }

  #[tokio::test]
  #[serial]
  async fn multi_community() -> LemmyResult<()> {
    let pool = &build_db_pool_for_tests();
    let pool = &mut pool.into();
    let data = init_data(pool).await?;

    let form = MultiCommunityInsertForm::new(
      data.timmy_view.person.id,
      data.instance.id,
      "multi".to_string(),
      String::new(),
    );
    let multi = MultiCommunity::create(pool, &form).await?;

    // Multi-community search
    let search = SearchCombinedQuery {
      type_: Some(SearchType::MultiCommunities),
      ..Default::default()
    }
    .list(pool, &None, &data.site)
    .await?;
    assert_length!(1, search);

    // Make sure the types are correct
    if let SearchCombinedView::MultiCommunity(v) = &search[0] {
      assert_eq!(multi.id, v.multi.id);
    } else {
      panic!("wrong type");
    }

    // Using a term
    let search_by_name = SearchCombinedQuery {
      search_term: Some("multi".into()),
      type_: Some(SearchType::MultiCommunities),
      ..Default::default()
    }
    .list(pool, &None, &data.site)
    .await?;

    assert_length!(1, search_by_name);
    if let SearchCombinedView::MultiCommunity(v) = &search_by_name[0] {
      assert_eq!(multi.id, v.multi.id);
    } else {
      panic!("wrong type");
    }

    cleanup(data, pool).await?;

    Ok(())
  }
}<|MERGE_RESOLUTION|>--- conflicted
+++ resolved
@@ -283,20 +283,12 @@
         query = if self.title_only.unwrap_or_default() {
           query.filter(name_or_title_filter)
         } else {
-<<<<<<< HEAD
           let body_or_description_filter = is_post
             .and(post::body.ilike(searcher.clone()))
             .or(is_community.and(community::description.ilike(searcher.clone())))
             .or(is_multi_community.and(multi_community::description.ilike(searcher.clone())));
+            .or(is_person.and(person::bio.ilike(searcher.clone())));
           query.filter(name_or_title_filter.or(body_or_description_filter))
-=======
-          let body_or_description_or_bio_filter = post::body
-            .ilike(searcher.clone())
-            .or(community::description.ilike(searcher.clone()))
-            .or(multi_community::description.ilike(searcher.clone()))
-            .or(person::bio.ilike(searcher.clone()));
-          query.filter(name_or_title_filter.or(body_or_description_or_bio_filter))
->>>>>>> 9e77afd2
         }
       }
     }
