use lemmy_db_schema::{
  newtypes::{CommunityId, PaginationCursor, PersonId},
  source::{
    combined::search::SearchCombined,
    comment::{Comment, CommentActions},
    community::{Community, CommunityActions},
    images::ImageDetails,
    instance::InstanceActions,
    multi_community::MultiCommunity,
    person::{Person, PersonActions},
    post::{Post, PostActions},
    tag::TagsView,
  },
  SearchSortType,
  SearchType,
};
use lemmy_db_schema_file::enums::ListingType;
use lemmy_db_views_comment::CommentView;
use lemmy_db_views_community::{CommunityView, MultiCommunityView};
use lemmy_db_views_person::PersonView;
use lemmy_db_views_post::PostView;
use serde::{Deserialize, Serialize};
use serde_with::skip_serializing_none;
#[cfg(feature = "full")]
use {
  diesel::{Queryable, Selectable},
  lemmy_db_schema::utils::queries::{
    community_post_tags_fragment,
    creator_banned,
    creator_is_admin,
    local_user_can_mod,
    post_tags_fragment,
  },
  lemmy_db_schema::utils::queries::{creator_banned_from_community, creator_is_moderator},
  lemmy_db_views_local_user::LocalUserView,
};

#[cfg(feature = "full")]
pub mod impls;

#[derive(Debug, PartialEq, Serialize, Deserialize, Clone)]
#[cfg_attr(feature = "full", derive(Queryable, Selectable))]
#[cfg_attr(feature = "full", diesel(check_for_backend(diesel::pg::Pg)))]
/// A combined search view
pub(crate) struct SearchCombinedViewInternal {
  #[cfg_attr(feature = "full", diesel(embed))]
  pub search_combined: SearchCombined,
  #[cfg_attr(feature = "full", diesel(embed))]
  pub comment: Option<Comment>,
  #[cfg_attr(feature = "full", diesel(embed))]
  pub post: Option<Post>,
  #[cfg_attr(feature = "full", diesel(embed))]
  pub item_creator: Option<Person>,
  #[cfg_attr(feature = "full", diesel(embed))]
  pub community: Option<Community>,
  #[cfg_attr(feature = "full", diesel(embed))]
  pub multi_community: Option<MultiCommunity>,
  #[cfg_attr(feature = "full", diesel(embed))]
  pub community_actions: Option<CommunityActions>,
  #[cfg_attr(feature = "full", diesel(embed))]
<<<<<<< HEAD
  pub instance_persons_actions: Option<InstanceActions>,
  #[cfg_attr(feature = "full", diesel(
      select_expression_type = Nullable<CreatorHomeInstanceActionsAllColumnsTuple>,
      select_expression = creator_home_instance_actions_select()))]
  pub creator_home_instance_actions: Option<InstanceActions>,
  #[cfg_attr(feature = "full", diesel(
      select_expression_type = Nullable<CreatorLocalInstanceActionsAllColumnsTuple>,
      select_expression = creator_local_instance_actions_select()))]
  pub creator_local_instance_actions: Option<InstanceActions>,
=======
  pub instance_actions: Option<InstanceActions>,
>>>>>>> e66d0a3d
  #[cfg_attr(feature = "full", diesel(embed))]
  pub post_actions: Option<PostActions>,
  #[cfg_attr(feature = "full", diesel(embed))]
  pub person_actions: Option<PersonActions>,
  #[cfg_attr(feature = "full", diesel(embed))]
  pub comment_actions: Option<CommentActions>,
  #[cfg_attr(feature = "full", diesel(embed))]
  pub image_details: Option<ImageDetails>,
  #[cfg_attr(feature = "full",
    diesel(
      select_expression = creator_is_admin()
    )
  )]
  pub item_creator_is_admin: bool,
  #[cfg_attr(feature = "full",
    diesel(
      select_expression = post_tags_fragment()
    )
  )]
  /// tags of this post
  pub post_tags: TagsView,
  #[cfg_attr(feature = "full",
    diesel(
      select_expression = community_post_tags_fragment()
    )
  )]
  /// available tags in this community
  pub community_post_tags: TagsView,
  #[cfg_attr(feature = "full",
    diesel(
      select_expression = local_user_can_mod()
    )
  )]
  pub can_mod: bool,
  #[cfg_attr(feature = "full",
    diesel(
      select_expression = creator_banned()
    )
  )]
  pub creator_banned: bool,
  #[cfg_attr(feature = "full",
    diesel(
      select_expression = creator_is_moderator()
    )
  )]
  pub creator_is_moderator: bool,
  #[cfg_attr(feature = "full",
    diesel(
      select_expression = creator_banned_from_community()
    )
  )]
  pub creator_banned_from_community: bool,
}

#[derive(Debug, PartialEq, Serialize, Deserialize, Clone)]
#[cfg_attr(feature = "ts-rs", derive(ts_rs::TS))]
#[cfg_attr(feature = "ts-rs", ts(export))]
// Use serde's internal tagging, to work easier with javascript libraries
#[serde(tag = "type_")]
pub enum SearchCombinedView {
  Post(PostView),
  Comment(CommentView),
  Community(CommunityView),
  Person(PersonView),
  MultiCommunity(MultiCommunityView),
}

#[skip_serializing_none]
#[derive(Debug, Serialize, Deserialize, Clone, Default, PartialEq, Eq, Hash)]
#[cfg_attr(feature = "ts-rs", derive(ts_rs::TS))]
#[cfg_attr(feature = "ts-rs", ts(optional_fields, export))]
/// Searches the site, given a search term, and some optional filters.
pub struct Search {
  pub q: String,
  pub community_id: Option<CommunityId>,
  pub community_name: Option<String>,
  pub creator_id: Option<PersonId>,
  pub type_: Option<SearchType>,
  pub sort: Option<SearchSortType>,
  /// Filter to within a given time range, in seconds.
  /// IE 60 would give results for the past minute.
  pub time_range_seconds: Option<i32>,
  pub listing_type: Option<ListingType>,
  pub title_only: Option<bool>,
  pub post_url_only: Option<bool>,
  pub liked_only: Option<bool>,
  pub disliked_only: Option<bool>,
  /// If true, then show the nsfw posts (even if your user setting is to hide them)
  pub show_nsfw: Option<bool>,
  pub page_cursor: Option<PaginationCursor>,
  pub page_back: Option<bool>,
  pub limit: Option<i64>,
}

#[derive(Debug, Serialize, Deserialize, Clone, Default)]
#[cfg_attr(feature = "ts-rs", derive(ts_rs::TS))]
#[cfg_attr(feature = "ts-rs", ts(optional_fields, export))]
/// The search response, containing lists of the return type possibilities
pub struct SearchResponse {
  pub results: Vec<SearchCombinedView>,
  /// the pagination cursor to use to fetch the next page
  pub next_page: Option<PaginationCursor>,
  pub prev_page: Option<PaginationCursor>,
}<|MERGE_RESOLUTION|>--- conflicted
+++ resolved
@@ -58,19 +58,7 @@
   #[cfg_attr(feature = "full", diesel(embed))]
   pub community_actions: Option<CommunityActions>,
   #[cfg_attr(feature = "full", diesel(embed))]
-<<<<<<< HEAD
   pub instance_persons_actions: Option<InstanceActions>,
-  #[cfg_attr(feature = "full", diesel(
-      select_expression_type = Nullable<CreatorHomeInstanceActionsAllColumnsTuple>,
-      select_expression = creator_home_instance_actions_select()))]
-  pub creator_home_instance_actions: Option<InstanceActions>,
-  #[cfg_attr(feature = "full", diesel(
-      select_expression_type = Nullable<CreatorLocalInstanceActionsAllColumnsTuple>,
-      select_expression = creator_local_instance_actions_select()))]
-  pub creator_local_instance_actions: Option<InstanceActions>,
-=======
-  pub instance_actions: Option<InstanceActions>,
->>>>>>> e66d0a3d
   #[cfg_attr(feature = "full", diesel(embed))]
   pub post_actions: Option<PostActions>,
   #[cfg_attr(feature = "full", diesel(embed))]
