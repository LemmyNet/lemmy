<<<<<<< HEAD
use crate::CommunityModeratorView;
use diesel::{
  dsl::exists,
  select,
  ExpressionMethods,
  JoinOnDsl,
  OptionalExtension,
=======
use crate::{CommunityModeratorView, CommunityPersonBanView};
use diesel::{
  dsl::{exists, not},
  select,
  ExpressionMethods,
  JoinOnDsl,
>>>>>>> 809312d1
  QueryDsl,
  SelectableHelper,
};
use diesel_async::RunQueryDsl;
use lemmy_db_schema::{
  impls::local_user::LocalUserOptionHelper,
  newtypes::{CommunityId, PersonId},
  source::local_user::LocalUser,
  utils::{get_conn, DbPool},
};
use lemmy_db_schema_file::schema::{community, community_actions, person};
use lemmy_utils::error::{LemmyErrorExt, LemmyErrorType, LemmyResult};

impl CommunityModeratorView {
  #[diesel::dsl::auto_type(no_type_alias)]
  fn joins() -> _ {
    community_actions::table
      .filter(community_actions::became_moderator_at.is_not_null())
      .inner_join(community::table)
      .inner_join(person::table.on(person::id.eq(community_actions::person_id)))
  }

  pub async fn check_is_community_moderator(
    pool: &mut DbPool<'_>,
    community_id: CommunityId,
    person_id: PersonId,
  ) -> LemmyResult<()> {
    let conn = &mut get_conn(pool).await?;
    select(exists(
      Self::joins()
        .filter(community_actions::person_id.eq(person_id))
        .filter(community_actions::community_id.eq(community_id)),
    ))
    .get_result::<bool>(conn)
    .await?
    .then_some(())
    .ok_or(LemmyErrorType::NotAModerator.into())
  }

  pub async fn is_community_moderator_of_any(
    pool: &mut DbPool<'_>,
    person_id: PersonId,
  ) -> LemmyResult<()> {
    let conn = &mut get_conn(pool).await?;
    select(exists(
      Self::joins().filter(community_actions::person_id.eq(person_id)),
    ))
    .get_result::<bool>(conn)
    .await?
    .then_some(())
    .ok_or(LemmyErrorType::NotAModerator.into())
  }

  pub async fn for_community(
    pool: &mut DbPool<'_>,
    community_id: CommunityId,
  ) -> LemmyResult<Vec<Self>> {
    let conn = &mut get_conn(pool).await?;
    Self::joins()
      .filter(community_actions::community_id.eq(community_id))
      .select(Self::as_select())
      .order_by(community_actions::became_moderator_at)
      .load::<Self>(conn)
      .await
      .with_lemmy_type(LemmyErrorType::NotFound)
  }

  pub async fn top_mod_for_community(
    pool: &mut DbPool<'_>,
    community_id: CommunityId,
  ) -> LemmyResult<Option<PersonId>> {
    let conn = &mut get_conn(pool).await?;
    Self::joins()
      .filter(community_actions::community_id.eq(community_id))
      .select(person::id)
      .order_by(community_actions::became_moderator_at)
      .first(conn)
      .await
      .optional()
      .with_lemmy_type(LemmyErrorType::NotFound)
  }

  pub async fn for_person(
    pool: &mut DbPool<'_>,
    person_id: PersonId,
    local_user: Option<&LocalUser>,
  ) -> LemmyResult<Vec<Self>> {
    let conn = &mut get_conn(pool).await?;
    let mut query = Self::joins()
      .filter(community_actions::person_id.eq(person_id))
      .select(Self::as_select())
      .into_boxed();

    query = local_user.visible_communities_only(query);

    // only show deleted communities to creator
    if Some(person_id) != local_user.person_id() {
      query = query.filter(community::deleted.eq(false));
    }

    // Show removed communities to admins only
    if !local_user.is_admin() {
      query = query
        .filter(community::removed.eq(false))
        .filter(community::local_removed.eq(false));
    }

    query
      .load::<Self>(conn)
      .await
      .with_lemmy_type(LemmyErrorType::NotFound)
  }

  /// Finds all communities first mods / creators
  /// Ideally this should be a group by, but diesel doesn't support it yet
  pub async fn get_community_first_mods(pool: &mut DbPool<'_>) -> LemmyResult<Vec<Self>> {
    let conn = &mut get_conn(pool).await?;
    Self::joins()
      .select(Self::as_select())
      // A hacky workaround instead of group_bys
      // https://stackoverflow.com/questions/24042359/how-to-join-only-one-row-in-joined-table-with-postgres
      .distinct_on(community_actions::community_id)
      .order_by((
        community_actions::community_id,
        community_actions::became_moderator_at,
      ))
      .load::<Self>(conn)
      .await
      .with_lemmy_type(LemmyErrorType::NotFound)
  }
}

impl CommunityPersonBanView {
  pub async fn check(
    pool: &mut DbPool<'_>,
    from_person_id: PersonId,
    from_community_id: CommunityId,
  ) -> LemmyResult<()> {
    let conn = &mut get_conn(pool).await?;
    let find_action = community_actions::table
      .find((from_person_id, from_community_id))
      .filter(community_actions::received_ban_at.is_not_null());
    select(not(exists(find_action)))
      .get_result::<bool>(conn)
      .await?
      .then_some(())
      .ok_or(LemmyErrorType::PersonIsBannedFromCommunity.into())
  }
}<|MERGE_RESOLUTION|>--- conflicted
+++ resolved
@@ -1,19 +1,10 @@
-<<<<<<< HEAD
-use crate::CommunityModeratorView;
-use diesel::{
-  dsl::exists,
-  select,
-  ExpressionMethods,
-  JoinOnDsl,
-  OptionalExtension,
-=======
 use crate::{CommunityModeratorView, CommunityPersonBanView};
 use diesel::{
   dsl::{exists, not},
   select,
   ExpressionMethods,
   JoinOnDsl,
->>>>>>> 809312d1
+  OptionalExtension,
   QueryDsl,
   SelectableHelper,
 };
