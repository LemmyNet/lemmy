--- conflicted
+++ resolved
@@ -227,15 +227,8 @@
         community_actions: v.community_actions,
         comment_actions: v.comment_actions,
         person_actions: v.person_actions,
-<<<<<<< HEAD
         instance_communities_actions: v.instance_communities_actions,
         instance_persons_actions: v.instance_persons_actions,
-        creator_home_instance_actions: v.creator_home_instance_actions,
-        creator_local_instance_actions: v.creator_local_instance_actions,
-        creator_community_actions: v.creator_community_actions,
-=======
-        instance_actions: v.instance_actions,
->>>>>>> e66d0a3d
         creator_is_admin: v.item_creator_is_admin,
         post_tags: v.post_tags,
         can_mod: v.can_mod,
@@ -252,15 +245,8 @@
         community_actions: v.community_actions,
         post_actions: v.post_actions,
         person_actions: v.person_actions,
-<<<<<<< HEAD
         instance_communities_actions: v.instance_communities_actions,
         instance_persons_actions: v.instance_persons_actions,
-        creator_home_instance_actions: v.creator_home_instance_actions,
-        creator_local_instance_actions: v.creator_local_instance_actions,
-        creator_community_actions: v.creator_community_actions,
-=======
-        instance_actions: v.instance_actions,
->>>>>>> e66d0a3d
         creator_is_admin: v.item_creator_is_admin,
         tags: v.post_tags,
         can_mod: v.can_mod,
