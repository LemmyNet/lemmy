use lemmy_db_schema::{
  newtypes::PaginationCursor,
  source::{
    combined::person_liked::PersonLikedCombined,
    comment::{Comment, CommentActions},
    community::{Community, CommunityActions},
    images::ImageDetails,
    instance::InstanceActions,
    person::{Person, PersonActions},
    post::{Post, PostActions},
    tag::TagsView,
  },
  LikeType,
  PersonContentType,
};
use lemmy_db_views_comment::CommentView;
use lemmy_db_views_post::PostView;
use serde::{Deserialize, Serialize};
use serde_with::skip_serializing_none;
#[cfg(feature = "full")]
use {
<<<<<<< HEAD
  diesel::{dsl::Nullable, NullableExpressionMethods, Queryable, Selectable},
  lemmy_db_schema::{
    utils::queries::{
      creator_banned,
      creator_community_actions_select,
      creator_home_instance_actions_select,
      creator_is_admin,
      creator_local_instance_actions_select,
      local_user_can_mod,
      my_instance_persons_actions_select,
      post_tags_fragment,
    },
    CreatorCommunityActionsAllColumnsTuple,
    CreatorHomeInstanceActionsAllColumnsTuple,
    CreatorLocalInstanceActionsAllColumnsTuple,
    MyInstancePersonsActionsAllColumnsTuple,
=======
  diesel::{Queryable, Selectable},
  lemmy_db_schema::utils::queries::{
    creator_banned_from_community,
    creator_banned_within_community,
    creator_is_moderator,
>>>>>>> e66d0a3d
  },
  lemmy_db_schema::utils::queries::{creator_is_admin, local_user_can_mod, post_tags_fragment},
  lemmy_db_views_local_user::LocalUserView,
};

#[cfg(feature = "full")]
pub mod impls;

#[derive(Debug, PartialEq, Serialize, Deserialize, Clone)]
#[cfg_attr(feature = "full", derive(Queryable, Selectable))]
#[cfg_attr(feature = "full", diesel(check_for_backend(diesel::pg::Pg)))]
/// A combined person_saved view
pub(crate) struct PersonLikedCombinedViewInternal {
  #[cfg_attr(feature = "full", diesel(embed))]
  pub person_liked_combined: PersonLikedCombined,
  #[cfg_attr(feature = "full", diesel(embed))]
  pub comment: Option<Comment>,
  #[cfg_attr(feature = "full", diesel(embed))]
  pub post: Post,
  #[cfg_attr(feature = "full", diesel(embed))]
  pub item_creator: Person,
  #[cfg_attr(feature = "full", diesel(embed))]
  pub community: Community,
  #[cfg_attr(feature = "full", diesel(embed))]
  pub community_actions: Option<CommunityActions>,
  #[cfg_attr(feature = "full", diesel(embed))]
<<<<<<< HEAD
  pub instance_communities_actions: Option<InstanceActions>,
  #[cfg_attr(feature = "full", diesel(
      select_expression_type = Nullable<MyInstancePersonsActionsAllColumnsTuple>,
      select_expression = my_instance_persons_actions_select()))]
  pub instance_persons_actions: Option<InstanceActions>,
  #[cfg_attr(feature = "full", diesel(
      select_expression_type = Nullable<CreatorHomeInstanceActionsAllColumnsTuple>,
      select_expression = creator_home_instance_actions_select()))]
  pub creator_home_instance_actions: Option<InstanceActions>,
  #[cfg_attr(feature = "full", diesel(
      select_expression_type = Nullable<CreatorLocalInstanceActionsAllColumnsTuple>,
      select_expression = creator_local_instance_actions_select()))]
  pub creator_local_instance_actions: Option<InstanceActions>,
=======
  pub instance_actions: Option<InstanceActions>,
>>>>>>> e66d0a3d
  #[cfg_attr(feature = "full", diesel(embed))]
  pub post_actions: Option<PostActions>,
  #[cfg_attr(feature = "full", diesel(embed))]
  pub person_actions: Option<PersonActions>,
  #[cfg_attr(feature = "full", diesel(embed))]
  pub comment_actions: Option<CommentActions>,
  #[cfg_attr(feature = "full", diesel(embed))]
  pub image_details: Option<ImageDetails>,
  #[cfg_attr(feature = "full",
    diesel(
      select_expression = creator_is_admin()
    )
  )]
  pub item_creator_is_admin: bool,
  #[cfg_attr(feature = "full",
    diesel(
      select_expression = post_tags_fragment()
    )
  )]
  pub post_tags: TagsView,
  #[cfg_attr(feature = "full",
    diesel(
      select_expression = local_user_can_mod()
    )
  )]
  pub can_mod: bool,
  #[cfg_attr(feature = "full",
    diesel(
      select_expression = creator_banned_within_community()
    )
  )]
  pub creator_banned: bool,
  #[cfg_attr(feature = "full",
    diesel(
      select_expression = creator_is_moderator()
    )
  )]
  pub creator_is_moderator: bool,
  #[cfg_attr(feature = "full",
    diesel(
      select_expression = creator_banned_from_community()
    )
  )]
  pub creator_banned_from_community: bool,
}

#[derive(Debug, PartialEq, Serialize, Deserialize, Clone)]
#[cfg_attr(feature = "ts-rs", derive(ts_rs::TS))]
#[cfg_attr(feature = "ts-rs", ts(export))]
// Use serde's internal tagging, to work easier with javascript libraries
#[serde(tag = "type_")]
pub enum PersonLikedCombinedView {
  Post(PostView),
  Comment(CommentView),
}

#[skip_serializing_none]
#[derive(Debug, Serialize, Deserialize, Clone, Default, PartialEq, Eq, Hash)]
#[cfg_attr(feature = "ts-rs", derive(ts_rs::TS))]
#[cfg_attr(feature = "ts-rs", ts(optional_fields, export))]
/// Gets your liked / disliked posts
pub struct ListPersonLiked {
  pub type_: Option<PersonContentType>,
  pub like_type: Option<LikeType>,
  pub page_cursor: Option<PaginationCursor>,
  pub page_back: Option<bool>,
  pub limit: Option<i64>,
}

#[skip_serializing_none]
#[derive(Debug, Serialize, Deserialize, Clone)]
#[cfg_attr(feature = "ts-rs", derive(ts_rs::TS))]
#[cfg_attr(feature = "ts-rs", ts(optional_fields, export))]
/// Your liked posts response.
pub struct ListPersonLikedResponse {
  pub liked: Vec<PersonLikedCombinedView>,
  /// the pagination cursor to use to fetch the next page
  pub next_page: Option<PaginationCursor>,
  pub prev_page: Option<PaginationCursor>,
}<|MERGE_RESOLUTION|>--- conflicted
+++ resolved
@@ -19,30 +19,11 @@
 use serde_with::skip_serializing_none;
 #[cfg(feature = "full")]
 use {
-<<<<<<< HEAD
-  diesel::{dsl::Nullable, NullableExpressionMethods, Queryable, Selectable},
-  lemmy_db_schema::{
-    utils::queries::{
-      creator_banned,
-      creator_community_actions_select,
-      creator_home_instance_actions_select,
-      creator_is_admin,
-      creator_local_instance_actions_select,
-      local_user_can_mod,
-      my_instance_persons_actions_select,
-      post_tags_fragment,
-    },
-    CreatorCommunityActionsAllColumnsTuple,
-    CreatorHomeInstanceActionsAllColumnsTuple,
-    CreatorLocalInstanceActionsAllColumnsTuple,
-    MyInstancePersonsActionsAllColumnsTuple,
-=======
   diesel::{Queryable, Selectable},
   lemmy_db_schema::utils::queries::{
     creator_banned_from_community,
     creator_banned_within_community,
     creator_is_moderator,
->>>>>>> e66d0a3d
   },
   lemmy_db_schema::utils::queries::{creator_is_admin, local_user_can_mod, post_tags_fragment},
   lemmy_db_views_local_user::LocalUserView,
@@ -69,23 +50,11 @@
   #[cfg_attr(feature = "full", diesel(embed))]
   pub community_actions: Option<CommunityActions>,
   #[cfg_attr(feature = "full", diesel(embed))]
-<<<<<<< HEAD
   pub instance_communities_actions: Option<InstanceActions>,
   #[cfg_attr(feature = "full", diesel(
       select_expression_type = Nullable<MyInstancePersonsActionsAllColumnsTuple>,
       select_expression = my_instance_persons_actions_select()))]
   pub instance_persons_actions: Option<InstanceActions>,
-  #[cfg_attr(feature = "full", diesel(
-      select_expression_type = Nullable<CreatorHomeInstanceActionsAllColumnsTuple>,
-      select_expression = creator_home_instance_actions_select()))]
-  pub creator_home_instance_actions: Option<InstanceActions>,
-  #[cfg_attr(feature = "full", diesel(
-      select_expression_type = Nullable<CreatorLocalInstanceActionsAllColumnsTuple>,
-      select_expression = creator_local_instance_actions_select()))]
-  pub creator_local_instance_actions: Option<InstanceActions>,
-=======
-  pub instance_actions: Option<InstanceActions>,
->>>>>>> e66d0a3d
   #[cfg_attr(feature = "full", diesel(embed))]
   pub post_actions: Option<PostActions>,
   #[cfg_attr(feature = "full", diesel(embed))]
