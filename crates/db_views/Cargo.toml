--- conflicted
+++ resolved
@@ -42,10 +42,7 @@
 i-love-jesus = { workspace = true, optional = true }
 chrono = { workspace = true }
 derive-new.workspace = true
-<<<<<<< HEAD
 strum = { workspace = true }
-=======
->>>>>>> 09473c1c
 
 [dev-dependencies]
 serial_test = { workspace = true }
