--- conflicted
+++ resolved
@@ -15,17 +15,12 @@
 full = ["lemmy_db_schema/full", "diesel", "tracing"]
 
 [dependencies]
-<<<<<<< HEAD
 lemmy_db_schema = { version = "=0.16.5", path = "../db_schema" }
-diesel = { version = "1.4.8", features = ["postgres","chrono","r2d2","serde_json"], optional = true }
-=======
-lemmy_db_schema = { version = "=0.16.3", path = "../db_schema" }
-diesel = { version = "2.0.0-rc.0", features = ["postgres","chrono","r2d2","serde_json"], optional = true }
->>>>>>> 36cb5120
-serde = { version = "1.0.136", features = ["derive"] }
-tracing = { version = "0.1.32", optional = true }
-diesel_ltree = "0.2.7"
+diesel = { version = "2.0.0", features = ["postgres","chrono","r2d2","serde_json"], optional = true }
+serde = { version = "1.0.145", features = ["derive"] }
+tracing = { version = "0.1.36", optional = true }
+diesel_ltree = "0.3.0"
 typed-builder = "0.10.0"
 
 [dev-dependencies]
-serial_test = "0.6.0"+serial_test = "0.9.0"