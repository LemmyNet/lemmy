--- conflicted
+++ resolved
@@ -244,11 +244,7 @@
     traits::Followable,
   };
   use lemmy_db_schema_file::enums::CommunityVisibility;
-<<<<<<< HEAD
-=======
   use lemmy_diesel_utils::{connection::build_db_pool_for_tests, traits::Crud};
-  use serial_test::serial;
->>>>>>> b624037a
 
   #[tokio::test]
   async fn test_has_followers_from_instance() -> LemmyResult<()> {
