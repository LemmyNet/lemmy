use crate::PostView;
use lemmy_db_schema::{
  newtypes::{
    CommentId,
    CommunityId,
    DbUrl,
    LanguageId,
    MultiCommunityId,
    PaginationCursor,
    PostId,
    TagId,
  },
  PostFeatureType,
};
use lemmy_db_schema_file::enums::{ListingType, PostSortType};
use lemmy_db_views_community::CommunityView;
use lemmy_db_views_vote::VoteView;
use serde::{Deserialize, Serialize};
use serde_with::skip_serializing_none;

#[skip_serializing_none]
#[derive(Debug, Serialize, Deserialize, Clone, Default, PartialEq, Eq, Hash)]
#[cfg_attr(feature = "ts-rs", derive(ts_rs::TS))]
#[cfg_attr(feature = "ts-rs", ts(optional_fields, export))]
/// Create a post.
pub struct CreatePost {
  pub name: String,
  pub community_id: CommunityId,
  pub url: Option<String>,
  /// An optional body for the post in markdown.
  pub body: Option<String>,
  /// An optional alt_text, usable for image posts.
  pub alt_text: Option<String>,
  /// A honeypot to catch bots. Should be None.
  pub honeypot: Option<String>,
  pub nsfw: Option<bool>,
  pub language_id: Option<LanguageId>,
  /// Instead of fetching a thumbnail, use a custom one.
  pub custom_thumbnail: Option<String>,
  pub tags: Option<Vec<TagId>>,
  /// Time when this post should be scheduled. Null means publish immediately.
  pub scheduled_publish_time_at: Option<i64>,
}

#[derive(Debug, Serialize, Deserialize, Clone, Copy, Default, PartialEq, Eq, Hash)]
#[cfg_attr(feature = "ts-rs", derive(ts_rs::TS))]
#[cfg_attr(feature = "ts-rs", ts(optional_fields, export))]
/// Like a post.
pub struct CreatePostLike {
  pub post_id: PostId,
  /// Score must be -1, 0, or 1.
  pub score: i16,
}

#[derive(Debug, Serialize, Deserialize, Clone, Copy, Default, PartialEq, Eq, Hash)]
#[cfg_attr(feature = "ts-rs", derive(ts_rs::TS))]
#[cfg_attr(feature = "ts-rs", ts(optional_fields, export))]
/// Delete a post.
pub struct DeletePost {
  pub post_id: PostId,
  pub deleted: bool,
}

#[skip_serializing_none]
#[derive(Debug, Serialize, Deserialize, Clone, Default, PartialEq, Eq, Hash)]
#[cfg_attr(feature = "ts-rs", derive(ts_rs::TS))]
#[cfg_attr(feature = "ts-rs", ts(optional_fields, export))]
/// Edit a post.
pub struct EditPost {
  pub post_id: PostId,
  pub name: Option<String>,
  pub url: Option<String>,
  /// An optional body for the post in markdown.
  pub body: Option<String>,
  /// An optional alt_text, usable for image posts.
  pub alt_text: Option<String>,
  pub nsfw: Option<bool>,
  pub language_id: Option<LanguageId>,
  /// Instead of fetching a thumbnail, use a custom one.
  pub custom_thumbnail: Option<String>,
  /// Time when this post should be scheduled. Null means publish immediately.
  pub scheduled_publish_time_at: Option<i64>,
  pub tags: Option<Vec<TagId>>,
}

#[derive(Debug, Serialize, Deserialize, Clone, Copy, Default, PartialEq, Eq, Hash)]
#[cfg_attr(feature = "ts-rs", derive(ts_rs::TS))]
#[cfg_attr(feature = "ts-rs", ts(optional_fields, export))]
/// Feature a post (stickies / pins to the top).
pub struct FeaturePost {
  pub post_id: PostId,
  pub featured: bool,
  pub feature_type: PostFeatureType,
}

#[skip_serializing_none]
#[derive(Debug, Serialize, Deserialize, Clone, Copy, PartialEq, Eq, Hash)]
#[cfg_attr(feature = "ts-rs", derive(ts_rs::TS))]
#[cfg_attr(feature = "ts-rs", ts(optional_fields, export))]
// TODO this should be made into a tagged enum
/// Get a post. Needs either the post id, or comment_id.
pub struct GetPost {
  pub id: Option<PostId>,
  pub comment_id: Option<CommentId>,
}

#[skip_serializing_none]
#[derive(Debug, Serialize, Deserialize, Clone)]
#[cfg_attr(feature = "ts-rs", derive(ts_rs::TS))]
#[cfg_attr(feature = "ts-rs", ts(optional_fields, export))]
/// The post response.
pub struct GetPostResponse {
  pub post_view: PostView,
  pub community_view: CommunityView,
  /// A list of cross-posts, or other times / communities this link has been posted to.
  pub cross_posts: Vec<PostView>,
}

#[skip_serializing_none]
#[derive(Serialize, Deserialize, Debug, Clone, Default, PartialEq, Eq, Hash)]
#[cfg_attr(feature = "ts-rs", derive(ts_rs::TS))]
#[cfg_attr(feature = "ts-rs", ts(optional_fields, export))]
/// Get a list of posts.
pub struct GetPosts {
  pub type_: Option<ListingType>,
  pub sort: Option<PostSortType>,
  /// Filter to within a given time range, in seconds.
  /// IE 60 would give results for the past minute.
  /// Use Zero to override the local_site and local_user time_range.
  pub time_range_seconds: Option<i32>,
  pub community_id: Option<CommunityId>,
  pub community_name: Option<String>,
<<<<<<< HEAD
  #[cfg_attr(feature = "full", ts(optional))]
  pub multi_community_id: Option<MultiCommunityId>,
  #[cfg_attr(feature = "full", ts(optional))]
=======
>>>>>>> ba0099e7
  pub show_hidden: Option<bool>,
  /// If true, then show the read posts (even if your user setting is to hide them)
  pub show_read: Option<bool>,
  /// If true, then show the nsfw posts (even if your user setting is to hide them)
  pub show_nsfw: Option<bool>,
  /// If false, then show posts with media attached (even if your user setting is to hide them)
  pub hide_media: Option<bool>,
  /// Whether to automatically mark fetched posts as read.
  pub mark_as_read: Option<bool>,
  /// If true, then only show posts with no comments
  pub no_comments_only: Option<bool>,
  pub page_cursor: Option<PaginationCursor>,
  pub page_back: Option<bool>,
  pub limit: Option<i64>,
}

#[skip_serializing_none]
#[derive(Serialize, Deserialize, Debug, Clone)]
#[cfg_attr(feature = "ts-rs", derive(ts_rs::TS))]
#[cfg_attr(feature = "ts-rs", ts(optional_fields, export))]
/// The post list response.
pub struct GetPostsResponse {
  pub posts: Vec<PostView>,
  /// the pagination cursor to use to fetch the next page
  pub next_page: Option<PaginationCursor>,
  pub prev_page: Option<PaginationCursor>,
}

#[derive(Debug, Serialize, Deserialize, Clone, PartialEq, Eq, Hash)]
#[cfg_attr(feature = "ts-rs", derive(ts_rs::TS))]
#[cfg_attr(feature = "ts-rs", ts(optional_fields, export))]
/// Get metadata for a given site.
pub struct GetSiteMetadata {
  pub url: String,
}

#[derive(Debug, Serialize, Deserialize, Clone)]
#[cfg_attr(feature = "ts-rs", derive(ts_rs::TS))]
#[cfg_attr(feature = "ts-rs", ts(optional_fields, export))]
/// The site metadata response.
pub struct GetSiteMetadataResponse {
  pub metadata: LinkMetadata,
}

#[skip_serializing_none]
#[derive(Debug, Deserialize, Serialize, PartialEq, Eq, Clone, Default, Hash)]
#[cfg_attr(feature = "ts-rs", derive(ts_rs::TS))]
#[cfg_attr(feature = "ts-rs", ts(optional_fields, export))]
/// Site metadata, from its opengraph tags.
pub struct LinkMetadata {
  #[serde(flatten)]
  pub opengraph_data: OpenGraphData,
  pub content_type: Option<String>,
}

#[skip_serializing_none]
#[derive(Debug, Serialize, Deserialize, Clone, Default, PartialEq, Eq, Hash)]
#[cfg_attr(feature = "ts-rs", derive(ts_rs::TS))]
#[cfg_attr(feature = "ts-rs", ts(optional_fields, export))]
/// Hide a post from list views
pub struct HidePost {
  pub post_id: PostId,
  pub hide: bool,
}

#[skip_serializing_none]
#[derive(Debug, Serialize, Deserialize, Clone, Default, PartialEq, Eq, Hash)]
#[cfg_attr(feature = "ts-rs", derive(ts_rs::TS))]
#[cfg_attr(feature = "ts-rs", ts(optional_fields, export))]
/// List post likes. Admins-only.
pub struct ListPostLikes {
  pub post_id: PostId,
  pub page_cursor: Option<PaginationCursor>,
  pub page_back: Option<bool>,
  pub limit: Option<i64>,
}

#[derive(Debug, Serialize, Deserialize, Clone)]
#[cfg_attr(feature = "ts-rs", derive(ts_rs::TS))]
#[cfg_attr(feature = "ts-rs", ts(optional_fields, export))]
/// The post likes response
pub struct ListPostLikesResponse {
  pub post_likes: Vec<VoteView>,
  /// the pagination cursor to use to fetch the next page
  pub next_page: Option<PaginationCursor>,
  pub prev_page: Option<PaginationCursor>,
}

#[derive(Debug, Serialize, Deserialize, Clone, Default, PartialEq, Eq, Hash)]
#[cfg_attr(feature = "ts-rs", derive(ts_rs::TS))]
#[cfg_attr(feature = "ts-rs", ts(optional_fields, export))]
/// Lock a post (prevent new comments).
pub struct LockPost {
  pub post_id: PostId,
  pub locked: bool,
  pub reason: Option<String>,
}

#[skip_serializing_none]
#[derive(Debug, Serialize, Deserialize, Clone, Default, PartialEq, Eq, Hash)]
#[cfg_attr(feature = "ts-rs", derive(ts_rs::TS))]
#[cfg_attr(feature = "ts-rs", ts(optional_fields, export))]
/// Mark a post as read.
pub struct MarkPostAsRead {
  pub post_id: PostId,
  pub read: bool,
}

#[skip_serializing_none]
#[derive(Debug, Deserialize, Serialize, PartialEq, Eq, Clone, Default, Hash)]
#[cfg_attr(feature = "ts-rs", derive(ts_rs::TS))]
#[cfg_attr(feature = "ts-rs", ts(optional_fields, export))]
/// Site metadata, from its opengraph tags.
pub struct OpenGraphData {
  pub title: Option<String>,
  pub description: Option<String>,
  pub image: Option<DbUrl>,
  pub embed_video_url: Option<DbUrl>,
}

#[derive(Debug, Serialize, Deserialize, Clone)]
#[cfg_attr(feature = "ts-rs", derive(ts_rs::TS))]
#[cfg_attr(feature = "ts-rs", ts(optional_fields, export))]
pub struct PostResponse {
  pub post_view: PostView,
}

#[skip_serializing_none]
#[derive(Debug, Serialize, Deserialize, Clone, PartialEq, Eq, Hash)]
#[cfg_attr(feature = "ts-rs", derive(ts_rs::TS))]
#[cfg_attr(feature = "ts-rs", ts(optional_fields, export))]
/// Purges a post from the database. This will delete all content attached to that post.
pub struct PurgePost {
  pub post_id: PostId,
  pub reason: Option<String>,
}

#[skip_serializing_none]
#[derive(Debug, Serialize, Deserialize, Clone, Default, PartialEq, Eq, Hash)]
#[cfg_attr(feature = "ts-rs", derive(ts_rs::TS))]
#[cfg_attr(feature = "ts-rs", ts(optional_fields, export))]
/// Remove a post (only doable by mods).
pub struct RemovePost {
  pub post_id: PostId,
  pub removed: bool,
  pub reason: Option<String>,
}

#[derive(Debug, Serialize, Deserialize, Clone, Copy, Default, PartialEq, Eq, Hash)]
#[cfg_attr(feature = "ts-rs", derive(ts_rs::TS))]
#[cfg_attr(feature = "ts-rs", ts(optional_fields, export))]
/// Save / bookmark a post.
pub struct SavePost {
  pub post_id: PostId,
  pub save: bool,
}

#[skip_serializing_none]
#[derive(Debug, Serialize, Deserialize, Clone, Default, PartialEq, Eq, Hash)]
#[cfg_attr(feature = "ts-rs", derive(ts_rs::TS))]
#[cfg_attr(feature = "ts-rs", ts(optional_fields, export))]
/// Mark several posts as read.
pub struct MarkManyPostsAsRead {
  pub post_ids: Vec<PostId>,
}<|MERGE_RESOLUTION|>--- conflicted
+++ resolved
@@ -130,12 +130,7 @@
   pub time_range_seconds: Option<i32>,
   pub community_id: Option<CommunityId>,
   pub community_name: Option<String>,
-<<<<<<< HEAD
-  #[cfg_attr(feature = "full", ts(optional))]
   pub multi_community_id: Option<MultiCommunityId>,
-  #[cfg_attr(feature = "full", ts(optional))]
-=======
->>>>>>> ba0099e7
   pub show_hidden: Option<bool>,
   /// If true, then show the read posts (even if your user setting is to hide them)
   pub show_read: Option<bool>,
