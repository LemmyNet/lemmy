--- conflicted
+++ resolved
@@ -1583,13 +1583,8 @@
     let post_form = PostInsertForm {
       language_id: Some(LanguageId(1)),
       ..PostInsertForm::new(
-<<<<<<< HEAD
         POST_FROM_BLOCKED_INSTANCE_COMMS.to_string(),
         data.bot_local_user_view.person.id,
-=======
-        POST_FROM_BLOCKED_INSTANCE.to_string(),
-        data.bot.person.id,
->>>>>>> e66d0a3d
         inserted_community.id,
       )
     };
