use crate::PostView;
use diesel::{
  self,
  BoolExpressionMethods,
  ExpressionMethods,
  NullableExpressionMethods,
  PgTextExpressionMethods,
  QueryDsl,
  SelectableHelper,
  TextExpressionMethods,
  debug_query,
  dsl::{exists, not},
  pg::Pg,
  query_builder::AsQuery,
};
use diesel_async::RunQueryDsl;
use i_love_jesus::{SortDirection, asc_if};
use lemmy_db_schema::{
  impls::local_user::LocalUserOptionHelper,
  newtypes::{CommunityId, MultiCommunityId, PaginationCursor, PostId},
  source::{
    community::CommunityActions,
    local_user::LocalUser,
    person::Person,
    post::{Post, PostActions, post_actions_keys as pa_key, post_keys as key},
    site::Site,
  },
  traits::PaginationCursorBuilder,
  utils::{
    limit_fetch,
    queries::filters::{
      filter_blocked,
      filter_is_subscribed,
      filter_not_unlisted_or_is_subscribed,
      filter_suggested_communities,
    },
  },
};
use lemmy_db_schema_file::{
  InstanceId,
  PersonId,
  enums::{
    CommunityFollowerState,
    CommunityVisibility,
    ListingType,
    PostSortType::{self, *},
  },
  joins::{
    creator_community_actions_join,
    creator_community_instance_actions_join,
    creator_home_instance_actions_join,
    creator_local_instance_actions_join,
    image_details_join,
    my_community_actions_join,
    my_instance_communities_actions_join,
    my_instance_persons_actions_join_1,
    my_local_user_admin_join,
    my_person_actions_join,
    my_post_actions_join,
  },
  schema::{
    community,
    community_actions,
    local_user_language,
    multi_community_entry,
    person,
    post,
    post_actions,
  },
};
use lemmy_diesel_utils::{
  connection::{DbPool, get_conn},
  utils::{CoalesceKey, Commented, now, paginate, seconds_to_pg_interval},
};
use lemmy_utils::error::{LemmyErrorExt, LemmyErrorType, LemmyResult};
use tracing::debug;

impl PaginationCursorBuilder for PostView {
  type CursorData = Post;
  fn to_cursor(&self) -> PaginationCursor {
    PaginationCursor::new_single('P', self.post.id.0)
  }

  async fn from_cursor(
    cursor: &PaginationCursor,
    pool: &mut DbPool<'_>,
  ) -> LemmyResult<Self::CursorData> {
    let [(_, id)] = cursor.prefixes_and_ids()?;
    Post::read(pool, PostId(id)).await
  }
}

impl PostView {
  // TODO while we can abstract the joins into a function, the selects are currently impossible to
  // do, because they rely on a few types that aren't yet publicly exported in diesel:
  // https://github.com/diesel-rs/diesel/issues/4462

  #[diesel::dsl::auto_type(no_type_alias)]
  fn joins(my_person_id: Option<PersonId>, local_instance_id: InstanceId) -> _ {
    let my_community_actions_join: my_community_actions_join =
      my_community_actions_join(my_person_id);
    let my_post_actions_join: my_post_actions_join = my_post_actions_join(my_person_id);
    let my_local_user_admin_join: my_local_user_admin_join = my_local_user_admin_join(my_person_id);
    let my_instance_communities_actions_join: my_instance_communities_actions_join =
      my_instance_communities_actions_join(my_person_id);
    let my_instance_persons_actions_join_1: my_instance_persons_actions_join_1 =
      my_instance_persons_actions_join_1(my_person_id);
    let my_person_actions_join: my_person_actions_join = my_person_actions_join(my_person_id);
    let creator_local_instance_actions_join: creator_local_instance_actions_join =
      creator_local_instance_actions_join(local_instance_id);

    post::table
      .inner_join(person::table)
      .inner_join(community::table)
      .left_join(image_details_join())
      .left_join(creator_home_instance_actions_join())
      .left_join(creator_community_instance_actions_join())
      .left_join(creator_local_instance_actions_join)
      .left_join(creator_community_actions_join())
      .left_join(my_community_actions_join)
      .left_join(my_person_actions_join)
      .left_join(my_post_actions_join)
      .left_join(my_instance_communities_actions_join)
      .left_join(my_instance_persons_actions_join_1)
      .left_join(my_local_user_admin_join)
  }

  pub async fn read(
    pool: &mut DbPool<'_>,
    post_id: PostId,
    my_local_user: Option<&'_ LocalUser>,
    local_instance_id: InstanceId,
    is_mod_or_admin: bool,
  ) -> LemmyResult<Self> {
    let conn = &mut get_conn(pool).await?;
    let my_person_id = my_local_user.person_id();

    let mut query = Self::joins(my_person_id, local_instance_id)
      .filter(post::id.eq(post_id))
      .select(Self::as_select())
      .into_boxed();

    // Hide deleted and removed for non-admins or mods
    if !is_mod_or_admin {
      query = query
        .filter(
          community::removed
            .eq(false)
            .or(post::creator_id.nullable().eq(my_person_id)),
        )
        .filter(
          post::removed
            .eq(false)
            .or(post::creator_id.nullable().eq(my_person_id)),
        )
        .filter(
          community::deleted
            .eq(false)
            .or(post::creator_id.nullable().eq(my_person_id)),
        )
        // Posts deleted by the creator are still visible if they have any comments. If there
        // are no comments only the creator can see it.
        .filter(
          post::deleted
            .eq(false)
            .or(post::creator_id.nullable().eq(my_person_id))
            .or(post::comments.gt(0)),
        )
        // private communities can only by browsed by accepted followers
        .filter(
          community::visibility
            .ne(CommunityVisibility::Private)
            .or(community_actions::follow_state.eq(CommunityFollowerState::Accepted)),
        );
    }

    query = my_local_user.visible_communities_only(query);

    Commented::new(query)
      .text("PostView::read")
      .first(conn)
      .await
      .with_lemmy_type(LemmyErrorType::NotFound)
  }

  /// List all the read posts for your person, ordered by the read date.
  pub async fn list_read(
    pool: &mut DbPool<'_>,
    my_person: &Person,
    cursor_data: Option<PostActions>,
    page_back: Option<bool>,
    limit: Option<i64>,
    no_limit: Option<bool>,
  ) -> LemmyResult<Vec<PostView>> {
    let conn = &mut get_conn(pool).await?;

    let mut query = PostView::joins(Some(my_person.id), my_person.instance_id)
      .filter(post_actions::person_id.eq(my_person.id))
      .filter(post_actions::read_at.is_not_null())
      .filter(filter_blocked())
      .select(PostView::as_select())
      .into_boxed();

    if !no_limit.unwrap_or_default() {
      let limit = limit_fetch(limit)?;
      query = query.limit(limit);
    }

    // Sorting by the read date
    let paginated_query = paginate(query, SortDirection::Desc, cursor_data, None, page_back)
      .then_order_by(pa_key::read_at)
      // Tie breaker
      .then_order_by(pa_key::post_id);

    paginated_query
      .load::<Self>(conn)
      .await
      .with_lemmy_type(LemmyErrorType::NotFound)
  }

  /// List all the hidden posts for your person, ordered by the hide date.
  pub async fn list_hidden(
    pool: &mut DbPool<'_>,
    my_person: &Person,
    cursor_data: Option<PostActions>,
    page_back: Option<bool>,
    limit: Option<i64>,
    no_limit: Option<bool>,
  ) -> LemmyResult<Vec<PostView>> {
    let conn = &mut get_conn(pool).await?;

    let mut query = PostView::joins(Some(my_person.id), my_person.instance_id)
      .filter(post_actions::person_id.eq(my_person.id))
      .filter(post_actions::hidden_at.is_not_null())
      .filter(filter_blocked())
      .select(PostView::as_select())
      .into_boxed();

    if !no_limit.unwrap_or_default() {
      let limit = limit_fetch(limit)?;
      query = query.limit(limit);
    }

    // Sorting by the hidden date
    let paginated_query = paginate(query, SortDirection::Desc, cursor_data, None, page_back)
      .then_order_by(pa_key::hidden_at)
      // Tie breaker
      .then_order_by(pa_key::post_id);

    paginated_query
      .load::<Self>(conn)
      .await
      .with_lemmy_type(LemmyErrorType::NotFound)
  }

  pub fn to_post_actions_cursor(&self) -> PaginationCursor {
    // This needs a person and post
    let prefixes_and_ids = [('P', self.creator.id.0), ('O', self.post.id.0)];

    PaginationCursor::new(&prefixes_and_ids)
  }
}

#[derive(Clone, Default)]
pub struct PostQuery<'a> {
  pub listing_type: Option<ListingType>,
  pub sort: Option<PostSortType>,
  pub time_range_seconds: Option<i32>,
  pub community_id: Option<CommunityId>,
  pub multi_community_id: Option<MultiCommunityId>,
  pub local_user: Option<&'a LocalUser>,
  pub show_hidden: Option<bool>,
  pub show_read: Option<bool>,
  pub show_nsfw: Option<bool>,
  pub hide_media: Option<bool>,
  pub no_comments_only: Option<bool>,
  pub keyword_blocks: Option<Vec<String>>,
  pub cursor_data: Option<Post>,
  pub page_back: Option<bool>,
  /// For backwards compat with API v3 (not available on API v4).
  pub page: Option<i64>,
  pub limit: Option<i64>,
}

impl PostQuery<'_> {
  async fn prefetch_cursor_before_data(
    &self,
    site: &Site,
    pool: &mut DbPool<'_>,
  ) -> LemmyResult<Option<Post>> {
    // first get one page for the most popular community to get an upper bound for the page end for
    // the real query. the reason this is needed is that when fetching posts for a single
    // community PostgreSQL can optimize the query to use an index on e.g. (=, >=, >=, >=) and
    // fetch only LIMIT rows but for the followed-communities query it has to query the index on
    // (IN, >=, >=, >=) which it currently can't do at all (as of PG 16). see the discussion
    // here: https://github.com/LemmyNet/lemmy/issues/2877#issuecomment-1673597190
    //
    // the results are correct no matter which community we fetch these for, since it basically
    // covers the "worst case" of the whole page consisting of posts from one community
    // but using the largest community decreases the pagination-frame so make the real query more
    // efficient.

    // If its a subscribed type, you need to prefetch both the largest community, and the upper
    // bound post for the cursor.
    Ok(if self.listing_type == Some(ListingType::Subscribed) {
      if let Some(person_id) = self.local_user.person_id() {
        let largest_subscribed =
          CommunityActions::fetch_largest_subscribed_community(pool, person_id).await?;

        let upper_bound_results = self
          .clone()
          .list_inner(site, None, largest_subscribed, pool)
          .await?;

        let limit = limit_fetch(self.limit)?;

        // take last element of array. if this query returned less than LIMIT elements,
        // the heuristic is invalid since we can't guarantee the full query will return >= LIMIT
        // results (return original query)
        let len: i64 = upper_bound_results.len().try_into()?;
        if len < limit {
          None
        } else {
          if self.page_back.unwrap_or_default() {
            // for backward pagination, get first element instead
            upper_bound_results.into_iter().next()
          } else {
            upper_bound_results.into_iter().next_back()
          }
          .map(|pv| pv.post)
        }
      } else {
        None
      }
    } else {
      None
    })
  }

  async fn list_inner(
    self,
    site: &Site,
    cursor_before_data: Option<Post>,
    largest_subscribed_for_prefetch: Option<CommunityId>,
    pool: &mut DbPool<'_>,
  ) -> LemmyResult<Vec<PostView>> {
    let o = self;
    let limit = limit_fetch(o.limit)?;

    let my_person_id = o.local_user.person_id();
    let my_local_user_id = o.local_user.local_user_id();

    let mut query = PostView::joins(my_person_id, site.instance_id)
      .select(PostView::as_select())
      .limit(limit)
      .into_boxed();

    if let Some(page) = o.page {
      query = query.offset(limit * (page - 1));
    }

    // hide posts from deleted communities
    query = query.filter(community::deleted.eq(false));

    // only creator can see deleted posts and unpublished scheduled posts
    if let Some(person_id) = my_person_id {
      query = query.filter(post::deleted.eq(false).or(post::creator_id.eq(person_id)));
      query = query.filter(
        post::scheduled_publish_time_at
          .is_null()
          .or(post::creator_id.eq(person_id)),
      );
    } else {
      query = query
        .filter(post::deleted.eq(false))
        .filter(post::scheduled_publish_time_at.is_null());
    }

    match (o.community_id, o.multi_community_id) {
      (Some(id), None) => {
        query = query.filter(post::community_id.eq(id));
      }
      (None, Some(id)) => {
        let communities = multi_community_entry::table
          .filter(multi_community_entry::multi_community_id.eq(id))
          .select(multi_community_entry::community_id);
        query = query.filter(post::community_id.eq_any(communities))
      }
      (Some(_), Some(_)) => {
        return Err(LemmyErrorType::CannotCombineCommunityIdAndMultiCommunityId.into());
      }
      (None, None) => {
        if let (Some(ListingType::Subscribed), Some(id)) =
          (o.listing_type, largest_subscribed_for_prefetch)
        {
          query = query.filter(post::community_id.eq(id));
        }
      }
    }

    let conn = &mut get_conn(pool).await?;
    match o.listing_type.unwrap_or_default() {
      // TODO we might have much better performance by using post::community_id.eq_any()
      ListingType::Subscribed => query = query.filter(filter_is_subscribed()),
      ListingType::Local => {
        query = query
          .filter(community::local.eq(true))
          .filter(filter_not_unlisted_or_is_subscribed());
      }
      ListingType::All => query = query.filter(filter_not_unlisted_or_is_subscribed()),
      ListingType::ModeratorView => {
        query = query.filter(community_actions::became_moderator_at.is_not_null());
      }
      ListingType::Suggested => query = query.filter(filter_suggested_communities()),
    }

    if !o.show_nsfw.unwrap_or(o.local_user.show_nsfw(site)) {
      query = query
        .filter(post::nsfw.eq(false))
        .filter(community::nsfw.eq(false));
    };

    if !o.local_user.show_bot_accounts() {
      query = query.filter(person::bot_account.eq(false));
    };

    // Filter to show only posts with no comments
    if o.no_comments_only.unwrap_or_default() {
      query = query.filter(post::comments.eq(0));
    };

    if !o.show_read.unwrap_or(o.local_user.show_read_posts()) {
      query = query.filter(post_actions::read_at.is_null());
    }

    // Hide the hidden posts
    if !o.show_hidden.unwrap_or_default() {
      query = query.filter(post_actions::hidden_at.is_null());
    }

    if o.hide_media.unwrap_or(o.local_user.hide_media()) {
      query = query.filter(not(
        post::url_content_type.is_not_null().and(
          post::url_content_type
            .like("image/%")
            .or(post::url_content_type.like("video/%")),
        ),
      ));
    }

    query = o.local_user.visible_communities_only(query);
    query = query.filter(
      post::federation_pending
        .eq(false)
        .or(post::creator_id.nullable().eq(my_person_id)),
    );

    if !o.local_user.is_admin() {
      query = query
        .filter(
          community::visibility
            .ne(CommunityVisibility::Private)
            .or(community_actions::follow_state.eq(CommunityFollowerState::Accepted)),
        )
        // only show removed posts to admin
        .filter(community::removed.eq(false))
        .filter(community::local_removed.eq(false))
        .filter(post::removed.eq(false));
    }

    // Dont filter blocks or missing languages for moderator view type
    if o.listing_type.unwrap_or_default() != ListingType::ModeratorView {
      // Filter out the rows with missing languages if user is logged in
      if o.local_user.is_some() {
        query = query.filter(exists(
          local_user_language::table.filter(
            post::language_id.eq(local_user_language::language_id).and(
              local_user_language::local_user_id
                .nullable()
                .eq(my_local_user_id),
            ),
          ),
        ));
      }

      query = query.filter(filter_blocked());

      if let Some(keyword_blocks) = o.keyword_blocks {
        for keyword in keyword_blocks {
          let pattern = format!("%{}%", keyword);
          query = query.filter(post::name.not_ilike(pattern.clone()));
          query = query.filter(post::url.is_null().or(post::url.not_ilike(pattern.clone())));
          query = query.filter(
            post::body
              .is_null()
              .or(post::body.not_ilike(pattern.clone())),
          );
        }
      }
    }

    // Filter by the time range
    if let Some(time_range_seconds) = o.time_range_seconds {
      query =
        query.filter(post::published_at.gt(now() - seconds_to_pg_interval(time_range_seconds)));
    }

    // Only sort by ascending for Old
    let sort = o.sort.unwrap_or(Hot);
    let sort_direction = asc_if(sort == Old);

    let mut pq = paginate(
      query,
      sort_direction,
      o.cursor_data,
      cursor_before_data,
      o.page_back,
    );

    // featured posts first
    // Don't do for new / old sorts
    if sort != New && sort != Old {
      pq = if o.community_id.is_none() || largest_subscribed_for_prefetch.is_some() {
        pq.then_order_by(key::featured_local)
      } else {
        pq.then_order_by(key::featured_community)
      };
    }

    // then use the main sort
    pq = match sort {
      Active => pq.then_order_by(key::hot_rank_active),
      Hot => pq.then_order_by(key::hot_rank),
      Scaled => pq.then_order_by(key::scaled_rank),
      Controversial => pq.then_order_by(key::controversy_rank),
      New | Old => pq.then_order_by(key::published_at),
      NewComments => pq.then_order_by(CoalesceKey(key::newest_comment_time_at, key::published_at)),
      MostComments => pq.then_order_by(key::comments),
      Top => pq.then_order_by(key::score),
    };

    // use publish as fallback. especially useful for hot rank which reaches zero after some days.
    // necessary because old posts can be fetched over federation and inserted with high post id
    pq = match sort {
      // A second time-based sort would not be very useful
      New | Old | NewComments => pq,
      _ => pq.then_order_by(key::published_at),
    };

    // finally use unique post id as tie breaker
    pq = pq.then_order_by(key::id);

    // Convert to as_query to be able to use in commented.
    let query = pq.as_query();

    debug!("Post View Query: {:?}", debug_query::<Pg, _>(&query));
    Commented::new(query)
      .text("PostQuery::list")
      .load::<PostView>(conn)
      .await
      .with_lemmy_type(LemmyErrorType::NotFound)
  }

  pub async fn list(&self, site: &Site, pool: &mut DbPool<'_>) -> LemmyResult<Vec<PostView>> {
    let cursor_before_data = self.prefetch_cursor_before_data(site, pool).await?;

    self
      .clone()
      .list_inner(site, cursor_before_data, None, pool)
      .await
  }
}

#[allow(clippy::indexing_slicing)]
#[expect(clippy::expect_used)]
#[cfg(test)]
mod tests {
  use crate::{
    PostView,
    impls::{PostQuery, PostSortType},
  };
  use chrono::{DateTime, Days, Utc};
  use diesel_async::SimpleAsyncConnection;
  use diesel_uplete::UpleteCount;
  use lemmy_db_schema::{
    impls::actor_language::UNDETERMINED_ID,
    newtypes::LanguageId,
    source::{
      actor_language::LocalUserLanguage,
      comment::{Comment, CommentInsertForm},
      community::{
        Community,
        CommunityActions,
        CommunityBlockForm,
        CommunityFollowerForm,
        CommunityInsertForm,
        CommunityModeratorForm,
        CommunityPersonBanForm,
        CommunityUpdateForm,
      },
      instance::{
        Instance,
        InstanceActions,
        InstanceBanForm,
        InstanceCommunitiesBlockForm,
        InstancePersonsBlockForm,
      },
      keyword_block::LocalUserKeywordBlock,
      language::Language,
      local_site::{LocalSite, LocalSiteUpdateForm},
      local_user::{LocalUser, LocalUserInsertForm, LocalUserUpdateForm},
      multi_community::{MultiCommunity, MultiCommunityInsertForm},
      person::{Person, PersonActions, PersonBlockForm, PersonInsertForm, PersonNoteForm},
      post::{Post, PostActions, PostHideForm, PostInsertForm, PostLikeForm, PostUpdateForm},
      site::Site,
      tag::{PostTag, Tag, TagInsertForm},
    },
    test_data::TestData,
<<<<<<< HEAD
    traits::{Bannable, Blockable, Crud, Followable, Likeable},
    utils::{build_db_pool_for_tests, get_conn, ReusableDbPool, DbPool},
=======
    traits::{Bannable, Blockable, Followable, Likeable},
>>>>>>> b624037a
  };
  use lemmy_db_schema_file::enums::{CommunityFollowerState, CommunityVisibility, ListingType};
  use lemmy_db_views_local_user::LocalUserView;
  use lemmy_diesel_utils::{
    connection::{ActualDbPool, DbPool, build_db_pool, get_conn},
    traits::Crud,
  };
  use lemmy_utils::error::{LemmyErrorType, LemmyResult};
  use pretty_assertions::assert_eq;
  use std::{
    collections::HashSet,
    time::{Duration, Instant},
  };
  use test_context::{AsyncTestContext, test_context};
  use url::Url;

  const POST_BY_BLOCKED_PERSON: &str = "post by blocked person";
  const POST_BY_BOT: &str = "post by bot";
  const POST: &str = "post";
  const POST_WITH_TAGS: &str = "post with tags";
  const POST_KEYWORD_BLOCKED: &str = "blocked_keyword";

  fn names(post_views: &[PostView]) -> Vec<&str> {
    post_views.iter().map(|i| i.post.name.as_str()).collect()
  }

  struct Data {
    pool: ReusableDbPool,
    instance: Instance,
    tegan: LocalUserView,
    john: LocalUserView,
    bot: LocalUserView,
    community: Community,
    post: Post,
    bot_post: Post,
    post_with_tags: Post,
    tag_1: Tag,
    tag_2: Tag,
    site: Site,
  }

  impl Data {
    pub fn pool2(&self) -> DbPool<'_> {
      DbPool::ReusablePool(&self.pool)
    }
    fn default_post_query(&self) -> PostQuery<'_> {
      PostQuery {
        sort: Some(PostSortType::New),
        local_user: Some(&self.tegan.local_user),
        ..Default::default()
      }
    }

    async fn test_setup() -> LemmyResult<Data> {
      let test_pool = build_db_pool_for_tests().await;
      let pool = &mut (&test_pool).into();
      let data = TestData::create(pool).await?;

      let tegan_person_form = PersonInsertForm::test_form(data.instance.id, "tegan");
      let inserted_tegan_person = Person::create(pool, &tegan_person_form).await?;
      let tegan_local_user_form = LocalUserInsertForm {
        admin: Some(true),
        ..LocalUserInsertForm::test_form(inserted_tegan_person.id)
      };
      let inserted_tegan_local_user =
        LocalUser::create(pool, &tegan_local_user_form, vec![]).await?;

      let bot_person_form = PersonInsertForm {
        bot_account: Some(true),
        ..PersonInsertForm::test_form(data.instance.id, "mybot")
      };
      let inserted_bot_person = Person::create(pool, &bot_person_form).await?;
      let inserted_bot_local_user = LocalUser::create(
        pool,
        &LocalUserInsertForm::test_form(inserted_bot_person.id),
        vec![],
      )
      .await?;

      let new_community = CommunityInsertForm::new(
        data.instance.id,
        "test_community_3".to_string(),
        "nada".to_owned(),
        "pubkey".to_string(),
      );
      let community = Community::create(pool, &new_community).await?;

      // Test a person block, make sure the post query doesn't include their post
      let john_person_form = PersonInsertForm::test_form(data.instance.id, "john");
      let inserted_john_person = Person::create(pool, &john_person_form).await?;
      let inserted_john_local_user = LocalUser::create(
        pool,
        &LocalUserInsertForm::test_form(inserted_john_person.id),
        vec![],
      )
      .await?;

      let post_from_blocked_person = PostInsertForm {
        language_id: Some(LanguageId(1)),
        ..PostInsertForm::new(
          POST_BY_BLOCKED_PERSON.to_string(),
          inserted_john_person.id,
          community.id,
        )
      };
      Post::create(pool, &post_from_blocked_person).await?;

      // block that person
      let person_block = PersonBlockForm::new(inserted_tegan_person.id, inserted_john_person.id);
      PersonActions::block(pool, &person_block).await?;

      LocalUserKeywordBlock::update(
        pool,
        vec![POST_KEYWORD_BLOCKED.to_string()],
        inserted_tegan_local_user.id,
      )
      .await?;

      // Two community post tags
      let tag_1 = Tag::create(
        pool,
        &TagInsertForm {
          ap_id: Url::parse(&format!("{}/tags/test_tag1", community.ap_id))?.into(),
          name: "Test Tag 1".into(),
          display_name: None,
          description: None,
          community_id: community.id,
          deleted: Some(false),
        },
      )
      .await?;
      let tag_2 = Tag::create(
        pool,
        &TagInsertForm {
          ap_id: Url::parse(&format!("{}/tags/test_tag2", community.ap_id))?.into(),
          name: "Test Tag 2".into(),
          display_name: None,
          description: None,
          community_id: community.id,
          deleted: Some(false),
        },
      )
      .await?;

      // A sample post
      let new_post = PostInsertForm {
        language_id: Some(LanguageId(47)),
        ..PostInsertForm::new(POST.to_string(), inserted_tegan_person.id, community.id)
      };

      let post = Post::create(pool, &new_post).await?;

      let new_bot_post = PostInsertForm::new(
        POST_BY_BOT.to_string(),
        inserted_bot_person.id,
        community.id,
      );
      let bot_post = Post::create(pool, &new_bot_post).await?;

      // A sample post with tags
      let new_post = PostInsertForm {
        language_id: Some(LanguageId(47)),
        ..PostInsertForm::new(
          POST_WITH_TAGS.to_string(),
          inserted_tegan_person.id,
          community.id,
        )
      };

      let post_with_tags = Post::create(pool, &new_post).await?;
      PostTag::update(pool, &post_with_tags, &[tag_1.id, tag_2.id]).await?;

      let tegan = LocalUserView {
        local_user: inserted_tegan_local_user,
        person: inserted_tegan_person,
        banned: false,
        ban_expires_at: None,
      };
      let john = LocalUserView {
        local_user: inserted_john_local_user,
        person: inserted_john_person,
        banned: false,
        ban_expires_at: None,
      };

      let bot = LocalUserView {
        local_user: inserted_bot_local_user,
        person: inserted_bot_person,
        banned: false,
        ban_expires_at: None,
      };

      Ok(Data {
        pool: test_pool,
        instance: data.instance,
        tegan,
        john,
        bot,
        community,
        post,
        bot_post,
        post_with_tags,
        tag_1,
        tag_2,
        site: data.site,
      })
    }
    async fn teardown(data: Data) -> LemmyResult<()> {
      let pool = &mut data.pool2();
      let num_deleted = Post::delete(pool, data.post.id).await?;
      Community::delete(pool, data.community.id).await?;
      Person::delete(pool, data.tegan.person.id).await?;
      Person::delete(pool, data.bot.person.id).await?;
      Person::delete(pool, data.john.person.id).await?;
      Site::delete(pool, data.site.id).await?;
      Instance::delete(pool, data.instance.id).await?;
      assert_eq!(1, num_deleted);

      Ok(())
    }
  }
  impl AsyncTestContext for Data {
    async fn setup() -> Self {
      Data::test_setup().await.expect("setup failed")
    }
    async fn teardown(self) {
      Data::teardown(self).await.expect("teardown failed")
    }
  }

  #[test_context(Data)]
  #[tokio_shared_rt::test(shared = true)]
  async fn post_listing_with_person(data: &mut Data) -> LemmyResult<()> {
    let pool = &build_db_pool_for_tests().await;
    let pool = &mut pool.into();

    let local_user_form = LocalUserUpdateForm {
      show_bot_accounts: Some(false),
      ..Default::default()
    };
    LocalUser::update(pool, data.tegan.local_user.id, &local_user_form).await?;
    data.tegan.local_user.show_bot_accounts = false;

    let mut read_post_listing = PostQuery {
      community_id: Some(data.community.id),
      ..data.default_post_query()
    }
    .list(&data.site, pool)
    .await?;
    // remove tags post
    read_post_listing.remove(0);

    let post_listing_single_with_person = PostView::read(
      pool,
      data.post.id,
      Some(&data.tegan.local_user),
      data.instance.id,
      false,
    )
    .await?;

    assert_eq!(
      vec![post_listing_single_with_person.clone()],
      read_post_listing
    );
    assert_eq!(data.post.id, post_listing_single_with_person.post.id);

    let local_user_form = LocalUserUpdateForm {
      show_bot_accounts: Some(true),
      ..Default::default()
    };
    LocalUser::update(pool, data.tegan.local_user.id, &local_user_form).await?;
    data.tegan.local_user.show_bot_accounts = true;

    let post_listings_with_bots = PostQuery {
      community_id: Some(data.community.id),
      ..data.default_post_query()
    }
    .list(&data.site, pool)
    .await?;
    // should include bot post which has "undetermined" language
    assert_eq!(
      vec![POST_WITH_TAGS, POST_BY_BOT, POST],
      names(&post_listings_with_bots)
    );
    Ok(())
  }

  #[test_context(Data)]
  #[tokio_shared_rt::test(shared = true)]
  async fn post_listing_no_person(data: &mut Data) -> LemmyResult<()> {
    let pool = &build_db_pool_for_tests().await;
    let pool = &mut pool.into();

    let read_post_listing_multiple_no_person = PostQuery {
      community_id: Some(data.community.id),
      local_user: None,
      ..data.default_post_query()
    }
    .list(&data.site, pool)
    .await?;

    let read_post_listing_single_no_person =
      PostView::read(pool, data.post.id, None, data.instance.id, false).await?;

    // Should be 2 posts, with the bot post, and the blocked
    assert_eq!(
      vec![POST_WITH_TAGS, POST_BY_BOT, POST, POST_BY_BLOCKED_PERSON],
      names(&read_post_listing_multiple_no_person)
    );

    assert!(
      read_post_listing_multiple_no_person
        .get(2)
        .is_some_and(|x| x.post.id == data.post.id)
    );
    assert_eq!(false, read_post_listing_single_no_person.can_mod);
    Ok(())
  }

  #[test_context(Data)]
  #[tokio_shared_rt::test(shared = true)]
  async fn post_listing_block_community(data: &mut Data) -> LemmyResult<()> {
    let pool = &build_db_pool_for_tests().await;
    let pool = &mut pool.into();

    let community_block = CommunityBlockForm::new(data.community.id, data.tegan.person.id);
    CommunityActions::block(pool, &community_block).await?;

    let read_post_listings_with_person_after_block = PostQuery {
      community_id: Some(data.community.id),
      ..data.default_post_query()
    }
    .list(&data.site, pool)
    .await?;
    // Should be 0 posts after the community block
    assert_eq!(read_post_listings_with_person_after_block, vec![]);

    CommunityActions::unblock(pool, &community_block).await?;
    Ok(())
  }

  #[test_context(Data)]
  #[tokio_shared_rt::test(shared = true)]
  async fn post_listing_like(data: &mut Data) -> LemmyResult<()> {
    let pool = &build_db_pool_for_tests().await;
    let pool = &mut pool.into();

    let post_like_form = PostLikeForm::new(data.post.id, data.tegan.person.id, true);

    let inserted_post_like = PostActions::like(pool, &post_like_form).await?;

    assert_eq!(
      (data.post.id, data.tegan.person.id, Some(true)),
      (
        inserted_post_like.post_id,
        inserted_post_like.person_id,
        inserted_post_like.vote_is_upvote,
      )
    );

    let post_listing_single_with_person = PostView::read(
      pool,
      data.post.id,
      Some(&data.tegan.local_user),
      data.instance.id,
      false,
    )
    .await?;

    assert_eq!(
      (true, true, 1, 1, 1),
      (
        post_listing_single_with_person
          .post_actions
          .is_some_and(|t| t.vote_is_upvote == Some(true)),
        // Make sure person actions is none so you don't get a voted_at for your own user
        post_listing_single_with_person.person_actions.is_none(),
        post_listing_single_with_person.post.score,
        post_listing_single_with_person.post.upvotes,
        post_listing_single_with_person.creator.post_score,
      )
    );

    let local_user_form = LocalUserUpdateForm {
      show_bot_accounts: Some(false),
      ..Default::default()
    };
    LocalUser::update(pool, data.tegan.local_user.id, &local_user_form).await?;
    data.tegan.local_user.show_bot_accounts = false;

    let mut read_post_listing = PostQuery {
      community_id: Some(data.community.id),
      ..data.default_post_query()
    }
    .list(&data.site, pool)
    .await?;
    read_post_listing.remove(0);
    assert_eq!(
      post_listing_single_with_person.post.id,
      read_post_listing[0].post.id
    );

    let like_removed = PostActions::remove_like(pool, data.tegan.person.id, data.post.id).await?;
    assert_eq!(UpleteCount::only_deleted(1), like_removed);
    Ok(())
  }

  #[test_context(Data)]
  #[tokio_shared_rt::test(shared = true)]
  async fn person_note(data: &mut Data) -> LemmyResult<()> {
    let pool = &build_db_pool_for_tests().await;
    let pool = &mut pool.into();

    let note_str = "Tegan loves cats.";

    let note_form = PersonNoteForm::new(
      data.john.person.id,
      data.tegan.person.id,
      note_str.to_string(),
    );
    let inserted_note = PersonActions::note(pool, &note_form).await?;
    assert_eq!(Some(note_str.to_string()), inserted_note.note);

    let post_listing = PostView::read(
      pool,
      data.post.id,
      Some(&data.john.local_user),
      data.instance.id,
      false,
    )
    .await?;

    assert!(
      post_listing
        .person_actions
        .is_some_and(|t| t.note == Some(note_str.to_string()) && t.noted_at.is_some())
    );

    let note_removed =
      PersonActions::delete_note(pool, data.john.person.id, data.tegan.person.id).await?;

    let post_listing = PostView::read(
      pool,
      data.post.id,
      Some(&data.john.local_user),
      data.instance.id,
      false,
    )
    .await?;

    assert_eq!(UpleteCount::only_deleted(1), note_removed);
    assert!(post_listing.person_actions.is_none());

    Ok(())
  }

  #[test_context(Data)]
  #[tokio_shared_rt::test(shared = true)]
  async fn post_listing_person_vote_totals(data: &mut Data) -> LemmyResult<()> {
    let pool = &build_db_pool_for_tests().await;
    let pool = &mut pool.into();

    // Create a 2nd bot post, to do multiple votes
    let bot_post_2 = PostInsertForm::new(
      "Bot post 2".to_string(),
      data.bot.person.id,
      data.community.id,
    );
    let bot_post_2 = Post::create(pool, &bot_post_2).await?;

    let post_like_form = PostLikeForm::new(data.bot_post.id, data.tegan.person.id, true);
    let inserted_post_like = PostActions::like(pool, &post_like_form).await?;

    assert_eq!(
      (data.bot_post.id, data.tegan.person.id, Some(true)),
      (
        inserted_post_like.post_id,
        inserted_post_like.person_id,
        inserted_post_like.vote_is_upvote,
      )
    );

    let inserted_person_like =
      PersonActions::like(pool, data.tegan.person.id, data.bot.person.id, true).await?;

    assert_eq!(
      (data.tegan.person.id, data.bot.person.id, Some(1), Some(0),),
      (
        inserted_person_like.person_id,
        inserted_person_like.target_id,
        inserted_person_like.upvotes,
        inserted_person_like.downvotes,
      )
    );

    let post_listing = PostView::read(
      pool,
      data.bot_post.id,
      Some(&data.tegan.local_user),
      data.instance.id,
      false,
    )
    .await?;

    assert_eq!(
      (true, true, true, 1, 1, 1),
      (
        post_listing
          .post_actions
          .is_some_and(|t| t.vote_is_upvote == Some(true)),
        post_listing
          .person_actions
          .as_ref()
          .is_some_and(|t| t.upvotes == Some(1)),
        post_listing
          .person_actions
          .as_ref()
          .is_some_and(|t| t.downvotes == Some(0)),
        post_listing.post.score,
        post_listing.post.upvotes,
        post_listing.creator.post_score,
      )
    );

    // Do a 2nd like to another post
    let post_2_like_form = PostLikeForm::new(bot_post_2.id, data.tegan.person.id, true);
    let _inserted_post_2_like = PostActions::like(pool, &post_2_like_form).await?;
    let inserted_person_like_2 =
      PersonActions::like(pool, data.tegan.person.id, data.bot.person.id, true).await?;
    assert_eq!(
      (data.tegan.person.id, data.bot.person.id, Some(2), Some(0),),
      (
        inserted_person_like_2.person_id,
        inserted_person_like_2.target_id,
        inserted_person_like_2.upvotes,
        inserted_person_like_2.downvotes,
      )
    );

    // Remove the like
    let like_removed =
      PostActions::remove_like(pool, data.tegan.person.id, data.bot_post.id).await?;
    assert_eq!(UpleteCount::only_deleted(1), like_removed);

    let person_like_removed =
      PersonActions::remove_like(pool, data.tegan.person.id, data.bot.person.id, true).await?;
    assert_eq!(
      (data.tegan.person.id, data.bot.person.id, Some(1), Some(0),),
      (
        person_like_removed.person_id,
        person_like_removed.target_id,
        person_like_removed.upvotes,
        person_like_removed.downvotes,
      )
    );

    // Now do a downvote
    let post_like_form = PostLikeForm::new(data.bot_post.id, data.tegan.person.id, false);
    let _inserted_post_dislike = PostActions::like(pool, &post_like_form).await?;
    let inserted_person_dislike =
      PersonActions::like(pool, data.tegan.person.id, data.bot.person.id, false).await?;
    assert_eq!(
      (data.tegan.person.id, data.bot.person.id, Some(1), Some(1),),
      (
        inserted_person_dislike.person_id,
        inserted_person_dislike.target_id,
        inserted_person_dislike.upvotes,
        inserted_person_dislike.downvotes,
      )
    );

    let post_listing = PostView::read(
      pool,
      data.bot_post.id,
      Some(&data.tegan.local_user),
      data.instance.id,
      false,
    )
    .await?;

    assert_eq!(
      (true, true, true, -1, 1, 0),
      (
        post_listing
          .post_actions
          .is_some_and(|t| t.vote_is_upvote == Some(false)),
        post_listing
          .person_actions
          .as_ref()
          .is_some_and(|t| t.upvotes == Some(1)),
        post_listing
          .person_actions
          .as_ref()
          .is_some_and(|t| t.downvotes == Some(1)),
        post_listing.post.score,
        post_listing.post.downvotes,
        post_listing.creator.post_score,
      )
    );

    let like_removed =
      PostActions::remove_like(pool, data.tegan.person.id, data.bot_post.id).await?;
    assert_eq!(UpleteCount::only_deleted(1), like_removed);

    Ok(())
  }

  #[test_context(Data)]
  #[tokio_shared_rt::test(shared = true)]
  async fn post_listing_read_only(data: &mut Data) -> LemmyResult<()> {
    let pool = &build_db_pool_for_tests().await;
    let pool = &mut pool.into();

    // Mark the bot post, then the tags post as read
    PostActions::mark_as_read(pool, data.tegan.person.id, &[data.bot_post.id]).await?;

    PostActions::mark_as_read(pool, data.tegan.person.id, &[data.post_with_tags.id]).await?;

    let read_read_post_listing =
      PostView::list_read(pool, &data.tegan.person, None, None, None, None).await?;

    // This should be ordered from most recently read
    assert_eq!(
      vec![POST_WITH_TAGS, POST_BY_BOT],
      names(&read_read_post_listing)
    );

    Ok(())
  }

  #[test_context(Data)]
  #[tokio_shared_rt::test(shared = true)]
  async fn creator_info(data: &mut Data) -> LemmyResult<()> {
    let pool = &build_db_pool_for_tests().await;
    let pool = &mut pool.into();
    let community_id = data.community.id;

    let tegan_listings = PostQuery {
      community_id: Some(community_id),
      ..data.default_post_query()
    }
    .list(&data.site, pool)
    .await?
    .into_iter()
    .map(|p| (p.creator.name, p.creator_is_moderator, p.can_mod))
    .collect::<Vec<_>>();

    // Tegan is an admin, so can_mod should be always true
    let expected_post_listing = vec![
      ("tegan".to_owned(), false, true),
      ("mybot".to_owned(), false, true),
      ("tegan".to_owned(), false, true),
    ];
    assert_eq!(expected_post_listing, tegan_listings);

    // Have john become a moderator, then the bot
    let john_mod_form = CommunityModeratorForm::new(community_id, data.john.person.id);
    CommunityActions::join(pool, &john_mod_form).await?;

    let bot_mod_form = CommunityModeratorForm::new(community_id, data.bot.person.id);
    CommunityActions::join(pool, &bot_mod_form).await?;

    let john_listings = PostQuery {
      sort: Some(PostSortType::New),
      local_user: Some(&data.john.local_user),
      ..Default::default()
    }
    .list(&data.site, pool)
    .await?
    .into_iter()
    .map(|p| (p.creator.name, p.creator_is_moderator, p.can_mod))
    .collect::<Vec<_>>();

    // John is a mod, so he can_mod the bots (and his own) posts, but not tegans.
    let expected_post_listing = vec![
      ("tegan".to_owned(), false, false),
      ("mybot".to_owned(), true, true),
      ("tegan".to_owned(), false, false),
      ("john".to_owned(), true, true),
    ];
    assert_eq!(expected_post_listing, john_listings);

    // Bot is also a mod, but was added after john, so can't mod anything
    let bot_listings = PostQuery {
      sort: Some(PostSortType::New),
      local_user: Some(&data.bot.local_user),
      ..Default::default()
    }
    .list(&data.site, pool)
    .await?
    .into_iter()
    .map(|p| (p.creator.name, p.creator_is_moderator, p.can_mod))
    .collect::<Vec<_>>();

    let expected_post_listing = vec![
      ("tegan".to_owned(), false, false),
      ("mybot".to_owned(), true, true),
      ("tegan".to_owned(), false, false),
      ("john".to_owned(), true, false),
    ];
    assert_eq!(expected_post_listing, bot_listings);

    // Make the bot leave the mod team, and make sure it can_mod is false.
    CommunityActions::leave(pool, &bot_mod_form).await?;

    let bot_listings = PostQuery {
      sort: Some(PostSortType::New),
      local_user: Some(&data.bot.local_user),
      ..Default::default()
    }
    .list(&data.site, pool)
    .await?
    .into_iter()
    .map(|p| (p.creator.name, p.creator_is_moderator, p.can_mod))
    .collect::<Vec<_>>();

    let expected_post_listing = vec![
      ("tegan".to_owned(), false, false),
      ("mybot".to_owned(), false, false),
      ("tegan".to_owned(), false, false),
      ("john".to_owned(), true, false),
    ];
    assert_eq!(expected_post_listing, bot_listings);

    // Have tegan the administrator become a moderator
    let tegan_mod_form = CommunityModeratorForm::new(community_id, data.tegan.person.id);
    CommunityActions::join(pool, &tegan_mod_form).await?;

    let john_listings = PostQuery {
      sort: Some(PostSortType::New),
      local_user: Some(&data.john.local_user),
      ..Default::default()
    }
    .list(&data.site, pool)
    .await?
    .into_iter()
    .map(|p| (p.creator.name, p.creator_is_moderator, p.can_mod))
    .collect::<Vec<_>>();

    // John is a mod, so he still can_mod the bots (and his own) posts. Tegan is a lower mod and
    // admin, john can't mod their posts.
    let expected_post_listing = vec![
      ("tegan".to_owned(), true, false),
      ("mybot".to_owned(), false, true),
      ("tegan".to_owned(), true, false),
      ("john".to_owned(), true, true),
    ];
    assert_eq!(expected_post_listing, john_listings);

    Ok(())
  }

  #[test_context(Data)]
  #[tokio_shared_rt::test(shared = true)]
  async fn post_listing_person_language(data: &mut Data) -> LemmyResult<()> {
    const EL_POSTO: &str = "el posto";

    let pool = &build_db_pool_for_tests().await;
    let pool = &mut pool.into();

    let spanish_id = Language::read_id_from_code(pool, "es").await?;

    let french_id = Language::read_id_from_code(pool, "fr").await?;

    let post_spanish = PostInsertForm {
      language_id: Some(spanish_id),
      ..PostInsertForm::new(
        EL_POSTO.to_string(),
        data.tegan.person.id,
        data.community.id,
      )
    };
    Post::create(pool, &post_spanish).await?;

    let post_listings_all = data.default_post_query().list(&data.site, pool).await?;

    // no language filters specified, all posts should be returned
    assert_eq!(
      vec![EL_POSTO, POST_WITH_TAGS, POST_BY_BOT, POST],
      names(&post_listings_all)
    );

    LocalUserLanguage::update(pool, vec![french_id], data.tegan.local_user.id).await?;

    let post_listing_french = data.default_post_query().list(&data.site, pool).await?;

    // only one post in french and one undetermined should be returned
    assert_eq!(vec![POST_WITH_TAGS, POST], names(&post_listing_french));
    assert_eq!(
      Some(french_id),
      post_listing_french.get(1).map(|p| p.post.language_id)
    );

    LocalUserLanguage::update(
      pool,
      vec![french_id, UNDETERMINED_ID],
      data.tegan.local_user.id,
    )
    .await?;
    let post_listings_french_und = data
      .default_post_query()
      .list(&data.site, pool)
      .await?
      .into_iter()
      .map(|p| (p.post.name, p.post.language_id))
      .collect::<Vec<_>>();
    let expected_post_listings_french_und = vec![
      (POST_WITH_TAGS.to_owned(), french_id),
      (POST_BY_BOT.to_owned(), UNDETERMINED_ID),
      (POST.to_owned(), french_id),
    ];

    // french post and undetermined language post should be returned
    assert_eq!(expected_post_listings_french_und, post_listings_french_und);

    Ok(())
  }

  #[test_context(Data)]
  #[tokio_shared_rt::test(shared = true)]
  async fn post_listings_removed(data: &mut Data) -> LemmyResult<()> {
    let pool = &build_db_pool_for_tests().await;
    let pool = &mut pool.into();

    // Remove the post
    Post::update(
      pool,
      data.bot_post.id,
      &PostUpdateForm {
        removed: Some(true),
        ..Default::default()
      },
    )
    .await?;

    // Make sure you don't see the removed post in the results
    data.tegan.local_user.admin = false;
    let post_listings_no_admin = data.default_post_query().list(&data.site, pool).await?;
    assert_eq!(vec![POST_WITH_TAGS, POST], names(&post_listings_no_admin));

    // Removed bot post is shown to admins
    data.tegan.local_user.admin = true;
    let post_listings_is_admin = data.default_post_query().list(&data.site, pool).await?;
    assert_eq!(
      vec![POST_WITH_TAGS, POST_BY_BOT, POST],
      names(&post_listings_is_admin)
    );

    Ok(())
  }

  #[test_context(Data)]
  #[tokio_shared_rt::test(shared = true)]
  async fn post_listings_deleted(data: &mut Data) -> LemmyResult<()> {
    let pool = &build_db_pool_for_tests().await;
    let pool = &mut pool.into();

    // Delete the post
    Post::update(
      pool,
      data.post.id,
      &PostUpdateForm {
        deleted: Some(true),
        ..Default::default()
      },
    )
    .await?;

    // Deleted post is only shown to creator
    for (local_user, expect_contains_deleted) in [
      (None, false),
      (Some(&data.john.local_user), false),
      (Some(&data.tegan.local_user), true),
    ] {
      let contains_deleted = PostQuery {
        local_user,
        ..data.default_post_query()
      }
      .list(&data.site, pool)
      .await?
      .iter()
      .any(|p| p.post.id == data.post.id);

      assert_eq!(expect_contains_deleted, contains_deleted);
    }

    Ok(())
  }

  #[test_context(Data)]
  #[tokio_shared_rt::test(shared = true)]
  async fn post_listings_hidden_community(data: &mut Data) -> LemmyResult<()> {
    let pool = &build_db_pool_for_tests().await;
    let pool = &mut pool.into();

    Community::update(
      pool,
      data.community.id,
      &CommunityUpdateForm {
        visibility: Some(CommunityVisibility::Unlisted),
        ..Default::default()
      },
    )
    .await?;

    let posts = PostQuery::default().list(&data.site, pool).await?;
    assert!(posts.is_empty());

    let posts = data.default_post_query().list(&data.site, pool).await?;
    assert!(posts.is_empty());

    // Follow the community
    let form = CommunityFollowerForm::new(
      data.community.id,
      data.tegan.person.id,
      CommunityFollowerState::Accepted,
    );
    CommunityActions::follow(pool, &form).await?;

    let posts = data.default_post_query().list(&data.site, pool).await?;
    assert!(!posts.is_empty());

    Ok(())
  }

  #[test_context(Data)]
  #[tokio_shared_rt::test(shared = true)]
  async fn post_listing_instance_block_communities(data: &mut Data) -> LemmyResult<()> {
    const POST_FROM_BLOCKED_INSTANCE_COMMS: &str = "post on blocked instance";
    const HOWARD_POST: &str = "howard post";
    const POST_LISTING_WITH_BLOCKED: [&str; 5] = [
      HOWARD_POST,
      POST_FROM_BLOCKED_INSTANCE_COMMS,
      POST_WITH_TAGS,
      POST_BY_BOT,
      POST,
    ];

    let pool = &build_db_pool_for_tests().await;
    let pool = &mut pool.into();

    let blocked_instance_comms = Instance::read_or_create(pool, "another_domain.tld").await?;

    let community_form = CommunityInsertForm::new(
      blocked_instance_comms.id,
      "test_community_4".to_string(),
      "none".to_owned(),
      "pubkey".to_string(),
    );
    let inserted_community = Community::create(pool, &community_form).await?;

    let post_form = PostInsertForm {
      language_id: Some(LanguageId(1)),
      ..PostInsertForm::new(
        POST_FROM_BLOCKED_INSTANCE_COMMS.to_string(),
        data.bot.person.id,
        inserted_community.id,
      )
    };
    let post_from_blocked_instance = Post::create(pool, &post_form).await?;

    // Create a person on that comm-blocked instance,
    // have them create a post from a non-instance-comm blocked community.
    // Make sure others can see it.
    let howard_form = PersonInsertForm::test_form(blocked_instance_comms.id, "howard");
    let howard = Person::create(pool, &howard_form).await?;
    let howard_post_form = PostInsertForm {
      language_id: Some(LanguageId(1)),
      ..PostInsertForm::new(HOWARD_POST.to_string(), howard.id, data.community.id)
    };
    let _post_from_blocked_instance_user = Post::create(pool, &howard_post_form).await?;

    // no instance block, should return all posts
    let post_listings_all = data.default_post_query().list(&data.site, pool).await?;
    assert_eq!(POST_LISTING_WITH_BLOCKED, *names(&post_listings_all));

    // block the instance communities
    let block_form =
      InstanceCommunitiesBlockForm::new(data.tegan.person.id, blocked_instance_comms.id);
    InstanceActions::block_communities(pool, &block_form).await?;

    // now posts from communities on that instance should be hidden
    let post_listings_blocked = data.default_post_query().list(&data.site, pool).await?;
    assert_eq!(
      vec![HOWARD_POST, POST_WITH_TAGS, POST_BY_BOT, POST],
      names(&post_listings_blocked)
    );
    assert!(
      post_listings_blocked
        .iter()
        .all(|p| p.post.id != post_from_blocked_instance.id)
    );

    // Follow community from the blocked instance to see posts anyway
    let follow_form = CommunityFollowerForm::new(
      inserted_community.id,
      data.tegan.person.id,
      CommunityFollowerState::Accepted,
    );
    CommunityActions::follow(pool, &follow_form).await?;
    let post_listings_bypass = data.default_post_query().list(&data.site, pool).await?;
    assert_eq!(POST_LISTING_WITH_BLOCKED, *names(&post_listings_bypass));
    CommunityActions::unfollow(pool, data.tegan.person.id, inserted_community.id).await?;

    // after unblocking it should return all posts again
    InstanceActions::unblock_communities(pool, &block_form).await?;
    let post_listings_blocked = data.default_post_query().list(&data.site, pool).await?;
    assert_eq!(POST_LISTING_WITH_BLOCKED, *names(&post_listings_blocked));

    Instance::delete(pool, blocked_instance_comms.id).await?;
    Ok(())
  }

  #[test_context(Data)]
  #[tokio_shared_rt::test(shared = true)]
  async fn post_listing_instance_block_persons(data: &mut Data) -> LemmyResult<()> {
    const POST_FROM_BLOCKED_INSTANCE_USERS: &str = "post from blocked instance user";
    const POST_TO_UNBLOCKED_COMM: &str = "post to unblocked comm";
    const POST_LISTING_WITH_BLOCKED: [&str; 5] = [
      POST_TO_UNBLOCKED_COMM,
      POST_FROM_BLOCKED_INSTANCE_USERS,
      POST_WITH_TAGS,
      POST_BY_BOT,
      POST,
    ];

    let pool = &build_db_pool_for_tests().await;
    let pool = &mut pool.into();

    let blocked_instance_persons = Instance::read_or_create(pool, "another_domain.tld").await?;

    let howard_form = PersonInsertForm::test_form(blocked_instance_persons.id, "howard");
    let howard = Person::create(pool, &howard_form).await?;

    let community_form = CommunityInsertForm::new(
      blocked_instance_persons.id,
      "test_community_8".to_string(),
      "none".to_owned(),
      "pubkey".to_string(),
    );
    let inserted_community = Community::create(pool, &community_form).await?;

    // Create a post from the blocked user on a safe community
    let blocked_post_form = PostInsertForm {
      language_id: Some(LanguageId(1)),
      ..PostInsertForm::new(
        POST_FROM_BLOCKED_INSTANCE_USERS.to_string(),
        howard.id,
        data.community.id,
      )
    };
    let post_from_blocked_instance = Post::create(pool, &blocked_post_form).await?;

    // Also create a post from an unblocked user
    let unblocked_post_form = PostInsertForm {
      language_id: Some(LanguageId(1)),
      ..PostInsertForm::new(
        POST_TO_UNBLOCKED_COMM.to_string(),
        data.bot.person.id,
        inserted_community.id,
      )
    };
    let _post_to_unblocked_comm = Post::create(pool, &unblocked_post_form).await?;

    // no instance block, should return all posts
    let post_listings_all = data.default_post_query().list(&data.site, pool).await?;
    assert_eq!(POST_LISTING_WITH_BLOCKED, *names(&post_listings_all));

    // block the instance communities
    let block_form =
      InstancePersonsBlockForm::new(data.tegan.person.id, blocked_instance_persons.id);
    InstanceActions::block_persons(pool, &block_form).await?;

    // now posts from users on that instance should be hidden
    let post_listings_blocked = data.default_post_query().list(&data.site, pool).await?;
    assert_eq!(
      vec![POST_TO_UNBLOCKED_COMM, POST_WITH_TAGS, POST_BY_BOT, POST],
      names(&post_listings_blocked)
    );
    assert!(
      post_listings_blocked
        .iter()
        .all(|p| p.post.id != post_from_blocked_instance.id)
    );

    // after unblocking it should return all posts again
    InstanceActions::unblock_persons(pool, &block_form).await?;
    let post_listings_blocked = data.default_post_query().list(&data.site, pool).await?;
    assert_eq!(POST_LISTING_WITH_BLOCKED, *names(&post_listings_blocked));

    Instance::delete(pool, blocked_instance_persons.id).await?;
    Ok(())
  }

  #[test_context(Data)]
  #[tokio_shared_rt::test(shared = true)]
  async fn pagination_includes_each_post_once(data: &mut Data) -> LemmyResult<()> {
    let pool = &build_db_pool_for_tests().await;
    let pool = &mut pool.into();

    let community_form = CommunityInsertForm::new(
      data.instance.id,
      "yes".to_string(),
      "yes".to_owned(),
      "pubkey".to_string(),
    );
    let inserted_community = Community::create(pool, &community_form).await?;

    let mut inserted_post_ids = vec![];
    let mut inserted_comment_ids = vec![];

    // Create 150 posts with varying non-correlating values for publish date, number of comments,
    // and featured
    for comments in 0..10 {
      for _ in 0..15 {
        let post_form = PostInsertForm {
          featured_local: Some((comments % 2) == 0),
          featured_community: Some((comments % 2) == 0),
          published_at: Some(Utc::now() - Duration::from_secs(comments % 3)),
          ..PostInsertForm::new(
            "keep Christ in Christmas".to_owned(),
            data.tegan.person.id,
            inserted_community.id,
          )
        };
        let inserted_post = Post::create(pool, &post_form).await?;
        inserted_post_ids.push(inserted_post.id);

        for _ in 0..comments {
          let comment_form =
            CommentInsertForm::new(data.tegan.person.id, inserted_post.id, "yes".to_owned());
          let inserted_comment = Comment::create(pool, &comment_form, None).await?;
          inserted_comment_ids.push(inserted_comment.id);
        }
      }
    }

    let options = PostQuery {
      community_id: Some(inserted_community.id),
      sort: Some(PostSortType::MostComments),
      limit: Some(10),
      ..Default::default()
    };

    let mut listed_post_ids = vec![];
    let mut cursor_data = None;
    loop {
      let post_listings = PostQuery {
        cursor_data,
        ..options.clone()
      }
      .list(&data.site, pool)
      .await?;

      listed_post_ids.extend(post_listings.iter().map(|p| p.post.id));

      if let Some(p) = post_listings.into_iter().next_back() {
        cursor_data = Some(p.post);
      } else {
        break;
      }
    }

    // Check that backward pagination matches forward pagination
    let mut listed_post_ids_forward = listed_post_ids.clone();
    let mut cursor_data_before = None;
    loop {
      let post_listings = PostQuery {
        cursor_data: cursor_data_before,
        page_back: Some(true),
        ..options.clone()
      }
      .list(&data.site, pool)
      .await?;

      let listed_post_ids = post_listings.iter().map(|p| p.post.id).collect::<Vec<_>>();

      let index = listed_post_ids_forward.len() - listed_post_ids.len();
      assert_eq!(
        listed_post_ids_forward.get(index..),
        listed_post_ids.get(..)
      );
      listed_post_ids_forward.truncate(index);

      if let Some(p) = post_listings.into_iter().next() {
        cursor_data_before = Some(p.post);
      } else {
        break;
      }
    }

    inserted_post_ids.sort_unstable_by_key(|id| id.0);
    listed_post_ids.sort_unstable_by_key(|id| id.0);

    assert_eq!(inserted_post_ids, listed_post_ids);

    Community::delete(pool, inserted_community.id).await?;
    Ok(())
  }

  #[test_context(Data)]
  #[tokio_shared_rt::test(shared = true)]
  async fn post_listings_hide_read(data: &mut Data) -> LemmyResult<()> {
    let pool = &build_db_pool_for_tests().await;
    let pool = &mut pool.into();

    // Make sure local user hides read posts
    let local_user_form = LocalUserUpdateForm {
      show_read_posts: Some(false),
      ..Default::default()
    };
    LocalUser::update(pool, data.tegan.local_user.id, &local_user_form).await?;
    data.tegan.local_user.show_read_posts = false;

    // Mark a post as read
    PostActions::mark_as_read(pool, data.tegan.person.id, &[data.bot_post.id]).await?;

    // Make sure you don't see the read post in the results
    let post_listings_hide_read = data.default_post_query().list(&data.site, pool).await?;
    assert_eq!(vec![POST_WITH_TAGS, POST], names(&post_listings_hide_read));

    // Test with the show_read override as true
    let post_listings_show_read_true = PostQuery {
      show_read: Some(true),
      ..data.default_post_query()
    }
    .list(&data.site, pool)
    .await?;
    assert_eq!(
      vec![POST_WITH_TAGS, POST_BY_BOT, POST],
      names(&post_listings_show_read_true)
    );

    // Test with the show_read override as false
    let post_listings_show_read_false = PostQuery {
      show_read: Some(false),
      ..data.default_post_query()
    }
    .list(&data.site, pool)
    .await?;
    assert_eq!(
      vec![POST_WITH_TAGS, POST],
      names(&post_listings_show_read_false)
    );
    Ok(())
  }

  #[test_context(Data)]
  #[tokio_shared_rt::test(shared = true)]
  async fn post_listings_hide_hidden(data: &mut Data) -> LemmyResult<()> {
    let pool = &build_db_pool_for_tests().await;
    let pool = &mut pool.into();

    // Mark a post as hidden
    let hide_form = PostHideForm::new(data.bot_post.id, data.tegan.person.id);
    PostActions::hide(pool, &hide_form).await?;

    // Make sure you don't see the hidden post in the results
    let post_listings_hide_hidden = data.default_post_query().list(&data.site, pool).await?;
    assert_eq!(
      vec![POST_WITH_TAGS, POST],
      names(&post_listings_hide_hidden)
    );

    // Make sure it does come back with the show_hidden option
    let post_listings_show_hidden = PostQuery {
      sort: Some(PostSortType::New),
      local_user: Some(&data.tegan.local_user),
      show_hidden: Some(true),
      ..Default::default()
    }
    .list(&data.site, pool)
    .await?;
    assert_eq!(
      vec![POST_WITH_TAGS, POST_BY_BOT, POST],
      names(&post_listings_show_hidden)
    );

    // Make sure that hidden field is true.
    assert!(&post_listings_show_hidden.get(1).is_some_and(|p| {
      p.post_actions
        .as_ref()
        .is_some_and(|a| a.hidden_at.is_some())
    }));

    // Make sure only that one comes back for list_hidden
    let list_hidden =
      PostView::list_hidden(pool, &data.tegan.person, None, None, None, None).await?;
    assert_eq!(vec![POST_BY_BOT], names(&list_hidden));

    Ok(())
  }

  #[test_context(Data)]
  #[tokio_shared_rt::test(shared = true)]
  async fn post_listings_hide_nsfw(data: &mut Data) -> LemmyResult<()> {
    let pool = &build_db_pool_for_tests().await;
    let pool = &mut pool.into();

    // Mark a post as nsfw
    let update_form = PostUpdateForm {
      nsfw: Some(true),
      ..Default::default()
    };

    Post::update(pool, data.post_with_tags.id, &update_form).await?;

    // Make sure you don't see the nsfw post in the regular results
    let post_listings_hide_nsfw = data.default_post_query().list(&data.site, pool).await?;
    assert_eq!(vec![POST_BY_BOT, POST], names(&post_listings_hide_nsfw));

    // Make sure it does come back with the show_nsfw option
    let post_listings_show_nsfw = PostQuery {
      sort: Some(PostSortType::New),
      show_nsfw: Some(true),
      local_user: Some(&data.tegan.local_user),
      ..Default::default()
    }
    .list(&data.site, pool)
    .await?;
    assert_eq!(
      vec![POST_WITH_TAGS, POST_BY_BOT, POST],
      names(&post_listings_show_nsfw)
    );

    // Make sure that nsfw field is true.
    assert!(
      &post_listings_show_nsfw
        .first()
        .ok_or(LemmyErrorType::NotFound)?
        .post
        .nsfw
    );

    Ok(())
  }

  #[test_context(Data)]
  #[tokio_shared_rt::test(shared = true)]
  async fn local_only_instance(data: &mut Data) -> LemmyResult<()> {
    let pool = &build_db_pool_for_tests().await;
    let pool = &mut pool.into();

    Community::update(
      pool,
      data.community.id,
      &CommunityUpdateForm {
        visibility: Some(CommunityVisibility::LocalOnlyPrivate),
        ..Default::default()
      },
    )
    .await?;

    let unauthenticated_query = PostQuery {
      ..Default::default()
    }
    .list(&data.site, pool)
    .await?;
    assert_eq!(0, unauthenticated_query.len());

    let authenticated_query = PostQuery {
      local_user: Some(&data.tegan.local_user),
      ..Default::default()
    }
    .list(&data.site, pool)
    .await?;
    assert_eq!(3, authenticated_query.len());

    let unauthenticated_post =
      PostView::read(pool, data.post.id, None, data.instance.id, false).await;
    assert!(unauthenticated_post.is_err());

    let authenticated_post = PostView::read(
      pool,
      data.post.id,
      Some(&data.tegan.local_user),
      data.instance.id,
      false,
    )
    .await;
    assert!(authenticated_post.is_ok());

    Ok(())
  }

  #[test_context(Data)]
  #[tokio_shared_rt::test(shared = true)]
  async fn post_listing_local_user_banned_from_community(data: &mut Data) -> LemmyResult<()> {
    let pool = &build_db_pool_for_tests().await;
    let pool = &mut pool.into();

    // Test that post view shows if local user is blocked from community
    let banned_from_comm_person = PersonInsertForm::test_form(data.instance.id, "jill");

    let inserted_banned_from_comm_person = Person::create(pool, &banned_from_comm_person).await?;

    let inserted_banned_from_comm_local_user = LocalUser::create(
      pool,
      &LocalUserInsertForm::test_form(inserted_banned_from_comm_person.id),
      vec![],
    )
    .await?;

    CommunityActions::ban(
      pool,
      &CommunityPersonBanForm::new(data.community.id, inserted_banned_from_comm_person.id),
    )
    .await?;

    let post_view = PostView::read(
      pool,
      data.post.id,
      Some(&inserted_banned_from_comm_local_user),
      data.instance.id,
      false,
    )
    .await?;

    assert!(
      post_view
        .community_actions
        .is_some_and(|x| x.received_ban_at.is_some())
    );

    Person::delete(pool, inserted_banned_from_comm_person.id).await?;
    Ok(())
  }

  #[test_context(Data)]
  #[tokio_shared_rt::test(shared = true)]
  async fn post_listing_local_user_not_banned_from_community(data: &mut Data) -> LemmyResult<()> {
    let pool = &build_db_pool_for_tests().await;
    let pool = &mut pool.into();

    let post_view = PostView::read(
      pool,
      data.post.id,
      Some(&data.tegan.local_user),
      data.instance.id,
      false,
    )
    .await?;

    assert!(post_view.community_actions.is_none());

    Ok(())
  }

  /// Use microseconds for date checks
  ///
  /// Necessary because postgres uses micros, but rust uses nanos
  fn micros(dt: DateTime<Utc>) -> i64 {
    dt.timestamp_micros()
  }

  #[test_context(Data)]
  #[tokio_shared_rt::test(shared = true)]
  async fn post_listing_creator_banned(data: &mut Data) -> LemmyResult<()> {
    let pool = &build_db_pool_for_tests().await;
    let pool = &mut pool.into();

    let banned_person_form = PersonInsertForm::test_form(data.instance.id, "jill");

    let banned_person = Person::create(pool, &banned_person_form).await?;

    let post_form = PostInsertForm {
      language_id: Some(LanguageId(1)),
      ..PostInsertForm::new(
        "banned person post".to_string(),
        banned_person.id,
        data.community.id,
      )
    };
    let banned_post = Post::create(pool, &post_form).await?;

    let expires_at = Utc::now().checked_add_days(Days::new(1));

    InstanceActions::ban(
      pool,
      &InstanceBanForm::new(banned_person.id, data.instance.id, expires_at),
    )
    .await?;

    // Let john read their post
    let post_view = PostView::read(
      pool,
      banned_post.id,
      Some(&data.john.local_user),
      data.instance.id,
      false,
    )
    .await?;

    assert!(post_view.creator_banned);

    // Make sure the expires at is correct
    assert_eq!(
      expires_at.map(micros),
      post_view.creator_ban_expires_at.map(micros)
    );

    Person::delete(pool, banned_person.id).await?;
    Ok(())
  }

  #[test_context(Data)]
  #[tokio_shared_rt::test(shared = true)]
  async fn post_listing_creator_community_banned(data: &mut Data) -> LemmyResult<()> {
    let pool = &build_db_pool_for_tests().await;
    let pool = &mut pool.into();

    let banned_person_form = PersonInsertForm::test_form(data.instance.id, "jarvis");

    let banned_person = Person::create(pool, &banned_person_form).await?;

    let post_form = PostInsertForm {
      language_id: Some(LanguageId(1)),
      ..PostInsertForm::new(
        "banned jarvis post".to_string(),
        banned_person.id,
        data.community.id,
      )
    };
    let banned_post = Post::create(pool, &post_form).await?;

    let expires_at = Utc::now().checked_add_days(Days::new(1));

    CommunityActions::ban(
      pool,
      &CommunityPersonBanForm {
        ban_expires_at: Some(expires_at),
        ..CommunityPersonBanForm::new(data.community.id, banned_person.id)
      },
    )
    .await?;

    // Let john read their post
    let post_view = PostView::read(
      pool,
      banned_post.id,
      Some(&data.john.local_user),
      data.instance.id,
      false,
    )
    .await?;

    assert!(post_view.creator_banned_from_community);
    assert!(!post_view.creator_banned);

    // Make sure the expires at is correct
    assert_eq!(
      expires_at.map(micros),
      post_view.creator_community_ban_expires_at.map(micros)
    );

    Person::delete(pool, banned_person.id).await?;
    Ok(())
  }

  #[test_context(Data)]
  #[tokio_shared_rt::test(shared = true)]
  async fn speed_check(data: &mut Data) -> LemmyResult<()> {
    let pool = &build_db_pool_for_tests().await;
    let pool = &mut pool.into();

    // Make sure the post_view query is less than this time
    let duration_max = Duration::from_millis(120);

    // Create some dummy posts
    let num_posts = 1000;
    for x in 1..num_posts {
      let name = format!("post_{x}");
      let url = Some(Url::parse(&format!("https://google.com/{name}"))?.into());

      let post_form = PostInsertForm {
        url,
        ..PostInsertForm::new(name, data.tegan.person.id, data.community.id)
      };
      Post::create(pool, &post_form).await?;
    }

    // Manually trigger and wait for a statistics update to ensure consistent and high amount of
    // accuracy in the statistics used for query planning
    println!("🧮 updating database statistics");
    let conn = &mut get_conn(pool).await?;
    conn.batch_execute("ANALYZE;").await?;

    // Time how fast the query took
    let now = Instant::now();
    PostQuery {
      sort: Some(PostSortType::Active),
      local_user: Some(&data.tegan.local_user),
      ..Default::default()
    }
    .list(&data.site, pool)
    .await?;

    let elapsed = now.elapsed();
    println!("Elapsed: {:.0?}", elapsed);

    assert!(
      elapsed.lt(&duration_max),
      "Query took {:.0?}, longer than the max of {:.0?}",
      elapsed,
      duration_max
    );

    Ok(())
  }

  #[test_context(Data)]
  #[tokio_shared_rt::test(shared = true)]
  async fn post_listings_no_comments_only(data: &mut Data) -> LemmyResult<()> {
    let pool = &build_db_pool_for_tests().await;
    let pool = &mut pool.into();

    // Create a comment for a post
    let comment_form =
      CommentInsertForm::new(data.tegan.person.id, data.post.id, "a comment".to_owned());
    Comment::create(pool, &comment_form, None).await?;

    // Make sure it doesnt come back with the no_comments option
    let post_listings_no_comments = PostQuery {
      sort: Some(PostSortType::New),
      no_comments_only: Some(true),
      local_user: Some(&data.tegan.local_user),
      ..Default::default()
    }
    .list(&data.site, pool)
    .await?;

    assert_eq!(
      vec![POST_WITH_TAGS, POST_BY_BOT],
      names(&post_listings_no_comments)
    );

    Ok(())
  }

  #[test_context(Data)]
  #[tokio_shared_rt::test(shared = true)]
  async fn post_listing_private_community(data: &mut Data) -> LemmyResult<()> {
    let pool = &build_db_pool_for_tests().await;
    let pool = &mut pool.into();

    // Mark community as private
    Community::update(
      pool,
      data.community.id,
      &CommunityUpdateForm {
        visibility: Some(CommunityVisibility::Private),
        ..Default::default()
      },
    )
    .await?;

    // No posts returned without auth
    let read_post_listing = PostQuery {
      community_id: Some(data.community.id),
      ..Default::default()
    }
    .list(&data.site, pool)
    .await?;
    assert_eq!(0, read_post_listing.len());
    let post_view = PostView::read(pool, data.post.id, None, data.instance.id, false).await;
    assert!(post_view.is_err());

    // No posts returned for non-follower who is not admin
    data.tegan.local_user.admin = false;
    let read_post_listing = PostQuery {
      community_id: Some(data.community.id),
      local_user: Some(&data.tegan.local_user),
      ..Default::default()
    }
    .list(&data.site, pool)
    .await?;
    assert_eq!(0, read_post_listing.len());
    let post_view = PostView::read(
      pool,
      data.post.id,
      Some(&data.tegan.local_user),
      data.instance.id,
      false,
    )
    .await;
    assert!(post_view.is_err());

    // Admin can view content without following
    data.tegan.local_user.admin = true;
    let read_post_listing = PostQuery {
      community_id: Some(data.community.id),
      local_user: Some(&data.tegan.local_user),
      ..Default::default()
    }
    .list(&data.site, pool)
    .await?;
    assert_eq!(3, read_post_listing.len());
    let post_view = PostView::read(
      pool,
      data.post.id,
      Some(&data.tegan.local_user),
      data.instance.id,
      true,
    )
    .await;
    assert!(post_view.is_ok());
    data.tegan.local_user.admin = false;

    // User can view after following
    let follow_form = CommunityFollowerForm::new(
      data.community.id,
      data.tegan.person.id,
      CommunityFollowerState::Accepted,
    );
    CommunityActions::follow(pool, &follow_form).await?;

    let read_post_listing = PostQuery {
      community_id: Some(data.community.id),
      local_user: Some(&data.tegan.local_user),
      ..Default::default()
    }
    .list(&data.site, pool)
    .await?;
    assert_eq!(3, read_post_listing.len());
    let post_view = PostView::read(
      pool,
      data.post.id,
      Some(&data.tegan.local_user),
      data.instance.id,
      true,
    )
    .await;
    assert!(post_view.is_ok());

    Ok(())
  }

  #[test_context(Data)]
  #[tokio_shared_rt::test(shared = true)]
  async fn post_listings_hide_media(data: &mut Data) -> LemmyResult<()> {
    let pool = &build_db_pool_for_tests().await;
    let pool = &mut pool.into();

    // Make one post an image post
    Post::update(
      pool,
      data.bot_post.id,
      &PostUpdateForm {
        url_content_type: Some(Some(String::from("image/png"))),
        ..Default::default()
      },
    )
    .await?;

    // Make sure all the posts are returned when `hide_media` is unset
    let hide_media_listing = PostQuery {
      community_id: Some(data.community.id),
      local_user: Some(&data.tegan.local_user),
      ..Default::default()
    }
    .list(&data.site, pool)
    .await?;
    assert_eq!(3, hide_media_listing.len());

    // Ensure the `hide_media` user setting is set
    let local_user_form = LocalUserUpdateForm {
      hide_media: Some(true),
      ..Default::default()
    };
    LocalUser::update(pool, data.tegan.local_user.id, &local_user_form).await?;
    data.tegan.local_user.hide_media = true;

    // Ensure you don't see the image post
    let hide_media_listing = PostQuery {
      community_id: Some(data.community.id),
      local_user: Some(&data.tegan.local_user),
      ..Default::default()
    }
    .list(&data.site, pool)
    .await?;
    assert_eq!(2, hide_media_listing.len());

    // Make sure the `hide_media` override works
    let hide_media_listing = PostQuery {
      community_id: Some(data.community.id),
      local_user: Some(&data.tegan.local_user),
      hide_media: Some(false),
      ..Default::default()
    }
    .list(&data.site, pool)
    .await?;
    assert_eq!(3, hide_media_listing.len());

    Ok(())
  }

  #[test_context(Data)]
  #[tokio_shared_rt::test(shared = true)]
  async fn post_with_blocked_keywords(data: &mut Data) -> LemmyResult<()> {
    let pool = &build_db_pool_for_tests().await;
    let pool = &mut pool.into();

    let name_blocked = format!("post_{POST_KEYWORD_BLOCKED}");
    let name_blocked2 = format!("post2_{POST_KEYWORD_BLOCKED}2");
    let url = Some(Url::parse(&format!("https://google.com/{POST_KEYWORD_BLOCKED}"))?.into());
    let body = format!("post body with {POST_KEYWORD_BLOCKED}");
    let name_not_blocked = "post_with_name_not_blocked".to_string();
    let name_not_blocked2 = "post_with_name_not_blocked2".to_string();

    let post_name_blocked = PostInsertForm::new(
      name_blocked.clone(),
      data.tegan.person.id,
      data.community.id,
    );

    let post_body_blocked = PostInsertForm {
      body: Some(body),
      ..PostInsertForm::new(
        name_not_blocked.clone(),
        data.tegan.person.id,
        data.community.id,
      )
    };

    let post_url_blocked = PostInsertForm {
      url,
      ..PostInsertForm::new(
        name_not_blocked2.clone(),
        data.tegan.person.id,
        data.community.id,
      )
    };

    let post_name_blocked_but_not_body_and_url = PostInsertForm {
      body: Some("Some body".to_string()),
      url: Some(Url::parse("https://google.com")?.into()),
      ..PostInsertForm::new(
        name_blocked2.clone(),
        data.tegan.person.id,
        data.community.id,
      )
    };
    Post::create(pool, &post_name_blocked).await?;
    Post::create(pool, &post_body_blocked).await?;
    Post::create(pool, &post_url_blocked).await?;
    Post::create(pool, &post_name_blocked_but_not_body_and_url).await?;

    let keyword_blocks = Some(LocalUserKeywordBlock::read(pool, data.tegan.local_user.id).await?);

    let post_listings = PostQuery {
      local_user: Some(&data.tegan.local_user),
      keyword_blocks,
      ..Default::default()
    }
    .list(&data.site, pool)
    .await?;

    // Should not have any of the posts
    assert!(!names(&post_listings).contains(&name_blocked.as_str()));
    assert!(!names(&post_listings).contains(&name_blocked2.as_str()));
    assert!(!names(&post_listings).contains(&name_not_blocked.as_str()));
    assert!(!names(&post_listings).contains(&name_not_blocked2.as_str()));

    // Should contain not blocked posts
    assert!(names(&post_listings).contains(&POST_BY_BOT));
    assert!(names(&post_listings).contains(&POST));
    Ok(())
  }
  #[test_context(Data)]
  #[tokio_shared_rt::test(shared = true)]
  async fn post_tags_present(data: &mut Data) -> LemmyResult<()> {
    let pool = &build_db_pool_for_tests().await;
    let pool = &mut pool.into();

    let post_view = PostView::read(
      pool,
      data.post_with_tags.id,
      Some(&data.tegan.local_user),
      data.instance.id,
      false,
    )
    .await?;

    assert_eq!(2, post_view.tags.0.len());
    assert_eq!(data.tag_1.name, post_view.tags.0[0].name);
    assert_eq!(data.tag_2.name, post_view.tags.0[1].name);

    let all_posts = data.default_post_query().list(&data.site, pool).await?;
    assert_eq!(2, all_posts[0].tags.0.len()); // post with tags
    assert_eq!(0, all_posts[1].tags.0.len()); // bot post
    assert_eq!(0, all_posts[2].tags.0.len()); // normal post

    Ok(())
  }

  #[test_context(Data)]
  #[tokio_shared_rt::test(shared = true)]
  async fn post_listing_multi_community(data: &mut Data) -> LemmyResult<()> {
    let pool = &build_db_pool_for_tests().await;
    let pool = &mut pool.into();

    // create two more communities with one post each
    let form = CommunityInsertForm::new(
      data.instance.id,
      "test_community_4".to_string(),
      "nada".to_owned(),
      "pubkey".to_string(),
    );
    let community_1 = Community::create(pool, &form).await?;

    let form = PostInsertForm::new(POST.to_string(), data.tegan.person.id, community_1.id);
    let post_1 = Post::create(pool, &form).await?;

    let form = CommunityInsertForm::new(
      data.instance.id,
      "test_community_5".to_string(),
      "nada".to_owned(),
      "pubkey".to_string(),
    );
    let community_2 = Community::create(pool, &form).await?;

    let form = PostInsertForm::new(POST.to_string(), data.tegan.person.id, community_2.id);
    let post_2 = Post::create(pool, &form).await?;

    let form = MultiCommunityInsertForm::new(
      data.tegan.person.id,
      data.tegan.person.instance_id,
      "test multi".to_string(),
      String::new(),
    );
    let multi = MultiCommunity::create(pool, &form).await?;
    MultiCommunity::update_entries(pool, multi.id, &vec![community_1.id, community_2.id]).await?;

    let listing = PostQuery {
      multi_community_id: Some(multi.id),
      ..Default::default()
    }
    .list(&data.site, pool)
    .await?;

    let listing_communities = listing
      .iter()
      .map(|l| l.community.id)
      .collect::<HashSet<_>>();
    assert_eq!(
      HashSet::from([community_1.id, community_2.id]),
      listing_communities
    );

    let listing_posts = listing.iter().map(|l| l.post.id).collect::<HashSet<_>>();
    assert_eq!(HashSet::from([post_1.id, post_2.id]), listing_posts);

    let suggested = PostQuery {
      listing_type: Some(ListingType::Suggested),
      ..Default::default()
    }
    .list(&data.site, pool)
    .await?;
    assert!(suggested.is_empty());

    let form = LocalSiteUpdateForm {
      suggested_communities: Some(multi.id),
      ..Default::default()
    };
    LocalSite::update(pool, &form).await?;

    let suggested = PostQuery {
      listing_type: Some(ListingType::Suggested),
      ..Default::default()
    }
    .list(&data.site, pool)
    .await?;
    assert_eq!(listing, suggested);

    Ok(())
  }
}<|MERGE_RESOLUTION|>--- conflicted
+++ resolved
@@ -616,17 +616,12 @@
       tag::{PostTag, Tag, TagInsertForm},
     },
     test_data::TestData,
-<<<<<<< HEAD
-    traits::{Bannable, Blockable, Crud, Followable, Likeable},
-    utils::{build_db_pool_for_tests, get_conn, ReusableDbPool, DbPool},
-=======
     traits::{Bannable, Blockable, Followable, Likeable},
->>>>>>> b624037a
   };
   use lemmy_db_schema_file::enums::{CommunityFollowerState, CommunityVisibility, ListingType};
   use lemmy_db_views_local_user::LocalUserView;
   use lemmy_diesel_utils::{
-    connection::{ActualDbPool, DbPool, build_db_pool, get_conn},
+    connection::{ReusableDbPool, DbPool, build_db_pool_for_tests, get_conn},
     traits::Crud,
   };
   use lemmy_utils::error::{LemmyErrorType, LemmyResult};
