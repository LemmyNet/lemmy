use crate::PostView;
use diesel::{
  self,
  debug_query,
  dsl::{exists, not},
  pg::Pg,
  query_builder::AsQuery,
  BoolExpressionMethods,
  ExpressionMethods,
  NullableExpressionMethods,
  PgTextExpressionMethods,
  QueryDsl,
  SelectableHelper,
  TextExpressionMethods,
};
use diesel_async::RunQueryDsl;
use i_love_jesus::{asc_if, SortDirection};
use lemmy_db_schema::{
  impls::local_user::LocalUserOptionHelper,
  newtypes::{CommunityId, InstanceId, MultiCommunityId, PaginationCursor, PersonId, PostId},
  source::{
    community::CommunityActions,
    local_user::LocalUser,
    person::Person,
    post::{post_actions_keys as pa_key, post_keys as key, Post, PostActions},
    site::Site,
  },
  traits::{Crud, PaginationCursorBuilder},
  utils::{
    get_conn,
    limit_fetch,
    now,
    paginate,
    queries::{
      creator_community_actions_join,
      creator_home_instance_actions_join,
      creator_local_instance_actions_join,
      filter_blocked,
      filter_is_subscribed,
      filter_not_unlisted_or_is_subscribed,
      image_details_join,
      my_community_actions_join,
      my_instance_communities_actions_join,
      my_instance_persons_actions_join_1,
      my_local_user_admin_join,
      my_person_actions_join,
      my_post_actions_join,
      suggested_communities,
    },
    seconds_to_pg_interval,
    Commented,
    DbPool,
  },
};
use lemmy_db_schema_file::{
  enums::{
    CommunityFollowerState,
    CommunityVisibility,
    ListingType,
    PostSortType::{self, *},
  },
  schema::{
    community,
    community_actions,
    local_user_language,
    multi_community_entry,
    person,
    post,
    post_actions,
  },
};
use lemmy_utils::error::{LemmyErrorExt, LemmyErrorType, LemmyResult};
use tracing::debug;

impl PaginationCursorBuilder for PostView {
  type CursorData = Post;
  fn to_cursor(&self) -> PaginationCursor {
    PaginationCursor::new_single('P', self.post.id.0)
  }

  async fn from_cursor(
    cursor: &PaginationCursor,
    pool: &mut DbPool<'_>,
  ) -> LemmyResult<Self::CursorData> {
    let id = cursor.first_id()?;
    Post::read(pool, PostId(id)).await
  }
}

impl PostView {
  // TODO while we can abstract the joins into a function, the selects are currently impossible to
  // do, because they rely on a few types that aren't yet publicly exported in diesel:
  // https://github.com/diesel-rs/diesel/issues/4462

  #[diesel::dsl::auto_type(no_type_alias)]
  fn joins(my_person_id: Option<PersonId>, local_instance_id: InstanceId) -> _ {
    let my_community_actions_join: my_community_actions_join =
      my_community_actions_join(my_person_id);
    let my_post_actions_join: my_post_actions_join = my_post_actions_join(my_person_id);
    let my_local_user_admin_join: my_local_user_admin_join = my_local_user_admin_join(my_person_id);
    let my_instance_communities_actions_join: my_instance_communities_actions_join =
      my_instance_communities_actions_join(my_person_id);
    let my_instance_persons_actions_join_1: my_instance_persons_actions_join_1 =
      my_instance_persons_actions_join_1(my_person_id);
    let my_person_actions_join: my_person_actions_join = my_person_actions_join(my_person_id);
    let creator_local_instance_actions_join: creator_local_instance_actions_join =
      creator_local_instance_actions_join(local_instance_id);

    post::table
      .inner_join(person::table)
      .inner_join(community::table)
      .left_join(image_details_join())
      .left_join(my_community_actions_join)
      .left_join(my_person_actions_join)
      .left_join(my_post_actions_join)
      .left_join(my_instance_communities_actions_join)
      .left_join(my_instance_persons_actions_join_1)
      .left_join(my_local_user_admin_join)
      .left_join(creator_home_instance_actions_join())
      .left_join(creator_local_instance_actions_join)
      .left_join(creator_community_actions_join())
  }

  pub async fn read(
    pool: &mut DbPool<'_>,
    post_id: PostId,
    my_local_user: Option<&'_ LocalUser>,
    local_instance_id: InstanceId,
    is_mod_or_admin: bool,
  ) -> LemmyResult<Self> {
    let conn = &mut get_conn(pool).await?;
    let my_person_id = my_local_user.person_id();

    let mut query = Self::joins(my_person_id, local_instance_id)
      .filter(post::id.eq(post_id))
      .select(Self::as_select())
      .into_boxed();

    // Hide deleted and removed for non-admins or mods
    if !is_mod_or_admin {
      query = query
        .filter(
          community::removed
            .eq(false)
            .or(post::creator_id.nullable().eq(my_person_id)),
        )
        .filter(
          post::removed
            .eq(false)
            .or(post::creator_id.nullable().eq(my_person_id)),
        )
        // users can see their own deleted posts
        .filter(
          community::deleted
            .eq(false)
            .or(post::creator_id.nullable().eq(my_person_id)),
        )
        .filter(
          post::deleted
            .eq(false)
            .or(post::creator_id.nullable().eq(my_person_id)),
        )
        // private communities can only by browsed by accepted followers
        .filter(
          community::visibility
            .ne(CommunityVisibility::Private)
            .or(community_actions::follow_state.eq(CommunityFollowerState::Accepted)),
        );
    }

    query = my_local_user.visible_communities_only(query);

    Commented::new(query)
      .text("PostView::read")
      .first(conn)
      .await
      .with_lemmy_type(LemmyErrorType::NotFound)
  }

  /// List all the read posts for your person, ordered by the read date.
  pub async fn list_read(
    pool: &mut DbPool<'_>,
    my_person: &Person,
    cursor_data: Option<PostActions>,
    page_back: Option<bool>,
    limit: Option<i64>,
  ) -> LemmyResult<Vec<PostView>> {
    let conn = &mut get_conn(pool).await?;
    let limit = limit_fetch(limit)?;

    let query = PostView::joins(Some(my_person.id), my_person.instance_id)
      .filter(post_actions::person_id.eq(my_person.id))
      .filter(post_actions::read_at.is_not_null())
      .filter(filter_blocked())
      .select(PostView::as_select())
      .limit(limit)
      .into_boxed();

    // Sorting by the read date
    let paginated_query = paginate(query, SortDirection::Desc, cursor_data, None, page_back)
      .then_order_by(pa_key::read_at)
      // Tie breaker
      .then_order_by(pa_key::post_id);

    paginated_query
      .load::<Self>(conn)
      .await
      .with_lemmy_type(LemmyErrorType::NotFound)
  }

  /// List all the hidden posts for your person, ordered by the hide date.
  pub async fn list_hidden(
    pool: &mut DbPool<'_>,
    my_person: &Person,
    cursor_data: Option<PostActions>,
    page_back: Option<bool>,
    limit: Option<i64>,
  ) -> LemmyResult<Vec<PostView>> {
    let conn = &mut get_conn(pool).await?;
    let limit = limit_fetch(limit)?;

    let query = PostView::joins(Some(my_person.id), my_person.instance_id)
      .filter(post_actions::person_id.eq(my_person.id))
      .filter(post_actions::hidden_at.is_not_null())
      .filter(filter_blocked())
      .select(PostView::as_select())
      .limit(limit)
      .into_boxed();

    // Sorting by the hidden date
    let paginated_query = paginate(query, SortDirection::Desc, cursor_data, None, page_back)
      .then_order_by(pa_key::hidden_at)
      // Tie breaker
      .then_order_by(pa_key::post_id);

    paginated_query
      .load::<Self>(conn)
      .await
      .with_lemmy_type(LemmyErrorType::NotFound)
  }

  pub fn to_post_actions_cursor(&self) -> PaginationCursor {
    // This needs a person and post
    let prefixes_and_ids = [('P', self.creator.id.0), ('O', self.post.id.0)];

    PaginationCursor::new(&prefixes_and_ids)
  }
}

#[derive(Clone, Default)]
pub struct PostQuery<'a> {
  pub listing_type: Option<ListingType>,
  pub sort: Option<PostSortType>,
  pub time_range_seconds: Option<i32>,
  pub community_id: Option<CommunityId>,
  pub multi_community_id: Option<MultiCommunityId>,
  pub local_user: Option<&'a LocalUser>,
  pub show_hidden: Option<bool>,
  pub show_read: Option<bool>,
  pub show_nsfw: Option<bool>,
  pub hide_media: Option<bool>,
  pub no_comments_only: Option<bool>,
  pub keyword_blocks: Option<Vec<String>>,
  pub cursor_data: Option<Post>,
  pub page_back: Option<bool>,
  pub limit: Option<i64>,
}

impl PostQuery<'_> {
  async fn prefetch_cursor_before_data(
    &self,
    site: &Site,
    pool: &mut DbPool<'_>,
  ) -> LemmyResult<Option<Post>> {
    // first get one page for the most popular community to get an upper bound for the page end for
    // the real query. the reason this is needed is that when fetching posts for a single
    // community PostgreSQL can optimize the query to use an index on e.g. (=, >=, >=, >=) and
    // fetch only LIMIT rows but for the followed-communities query it has to query the index on
    // (IN, >=, >=, >=) which it currently can't do at all (as of PG 16). see the discussion
    // here: https://github.com/LemmyNet/lemmy/issues/2877#issuecomment-1673597190
    //
    // the results are correct no matter which community we fetch these for, since it basically
    // covers the "worst case" of the whole page consisting of posts from one community
    // but using the largest community decreases the pagination-frame so make the real query more
    // efficient.

    // If its a subscribed type, you need to prefetch both the largest community, and the upper
    // bound post for the cursor.
    Ok(if self.listing_type == Some(ListingType::Subscribed) {
      if let Some(person_id) = self.local_user.person_id() {
        let largest_subscribed =
          CommunityActions::fetch_largest_subscribed_community(pool, person_id).await?;

        let upper_bound_results = self
          .clone()
          .list_inner(site, None, largest_subscribed, pool)
          .await?;

        let limit = limit_fetch(self.limit)?;

        // take last element of array. if this query returned less than LIMIT elements,
        // the heuristic is invalid since we can't guarantee the full query will return >= LIMIT
        // results (return original query)
        let len: i64 = upper_bound_results.len().try_into()?;
        if len < limit {
          None
        } else {
          if self.page_back.unwrap_or_default() {
            // for backward pagination, get first element instead
            upper_bound_results.into_iter().next()
          } else {
            upper_bound_results.into_iter().next_back()
          }
          .map(|pv| pv.post)
        }
      } else {
        None
      }
    } else {
      None
    })
  }

  async fn list_inner(
    self,
    site: &Site,
    cursor_before_data: Option<Post>,
    largest_subscribed_for_prefetch: Option<CommunityId>,
    pool: &mut DbPool<'_>,
  ) -> LemmyResult<Vec<PostView>> {
    let o = self;
    let limit = limit_fetch(o.limit)?;

    let my_person_id = o.local_user.person_id();
    let my_local_user_id = o.local_user.local_user_id();

    let mut query = PostView::joins(my_person_id, site.instance_id)
      .select(PostView::as_select())
      .limit(limit)
      .into_boxed();

    // hide posts from deleted communities
    query = query.filter(community::deleted.eq(false));

    // only creator can see deleted posts and unpublished scheduled posts
    if let Some(person_id) = my_person_id {
      query = query.filter(post::deleted.eq(false).or(post::creator_id.eq(person_id)));
      query = query.filter(
        post::scheduled_publish_time_at
          .is_null()
          .or(post::creator_id.eq(person_id)),
      );
    } else {
      query = query
        .filter(post::deleted.eq(false))
        .filter(post::scheduled_publish_time_at.is_null());
    }

    match (o.community_id, o.multi_community_id) {
      (Some(id), None) => {
        query = query.filter(post::community_id.eq(id));
      }
      (None, Some(id)) => {
        let communities = multi_community_entry::table
          .filter(multi_community_entry::multi_community_id.eq(id))
          .select(multi_community_entry::community_id);
        query = query.filter(post::community_id.eq_any(communities))
      }
      (Some(_), Some(_)) => {
        return Err(LemmyErrorType::CannotCombineCommunityIdAndMultiCommunityId.into())
      }
      (None, None) => {
        if let (Some(ListingType::Subscribed), Some(id)) =
          (o.listing_type, largest_subscribed_for_prefetch)
        {
          query = query.filter(post::community_id.eq(id));
        }
      }
    }

    let conn = &mut get_conn(pool).await?;
    match o.listing_type.unwrap_or_default() {
      ListingType::Subscribed => query = query.filter(filter_is_subscribed()),
      ListingType::Local => {
        query = query
          .filter(community::local.eq(true))
          .filter(filter_not_unlisted_or_is_subscribed());
      }
      ListingType::All => query = query.filter(filter_not_unlisted_or_is_subscribed()),
      ListingType::ModeratorView => {
        query = query.filter(community_actions::became_moderator_at.is_not_null());
      }
      ListingType::Suggested => query = query.filter(suggested_communities()),
    }

    if !o.show_nsfw.unwrap_or(o.local_user.show_nsfw(site)) {
      query = query
        .filter(post::nsfw.eq(false))
        .filter(community::nsfw.eq(false));
    };

    if !o.local_user.show_bot_accounts() {
      query = query.filter(person::bot_account.eq(false));
    };

    // Filter to show only posts with no comments
    if o.no_comments_only.unwrap_or_default() {
      query = query.filter(post::comments.eq(0));
    };

    if !o.show_read.unwrap_or(o.local_user.show_read_posts()) {
      query = query.filter(post_actions::read_at.is_null());
    }

    // Hide the hidden posts
    if !o.show_hidden.unwrap_or_default() {
      query = query.filter(post_actions::hidden_at.is_null());
    }

    if o.hide_media.unwrap_or(o.local_user.hide_media()) {
      query = query.filter(not(
        post::url_content_type.is_not_null().and(
          post::url_content_type
            .like("image/%")
            .or(post::url_content_type.like("video/%")),
        ),
      ));
    }

    query = o.local_user.visible_communities_only(query);
    query = query.filter(
      post::federation_pending
        .eq(false)
        .or(post::creator_id.nullable().eq(my_person_id)),
    );

    if !o.local_user.is_admin() {
      query = query
        .filter(
          community::visibility
            .ne(CommunityVisibility::Private)
            .or(community_actions::follow_state.eq(CommunityFollowerState::Accepted)),
        )
        // only show removed posts to admin
        .filter(community::removed.eq(false))
        .filter(community::local_removed.eq(false))
        .filter(post::removed.eq(false));
    }

    // Dont filter blocks or missing languages for moderator view type
    if o.listing_type.unwrap_or_default() != ListingType::ModeratorView {
      // Filter out the rows with missing languages if user is logged in
      if o.local_user.is_some() {
        query = query.filter(exists(
          local_user_language::table.filter(
            post::language_id.eq(local_user_language::language_id).and(
              local_user_language::local_user_id
                .nullable()
                .eq(my_local_user_id),
            ),
          ),
        ));
      }

      query = query.filter(filter_blocked());

      if let Some(keyword_blocks) = o.keyword_blocks {
        for keyword in keyword_blocks {
          let pattern = format!("%{}%", keyword);
          query = query.filter(post::name.not_ilike(pattern.clone()));
          query = query.filter(post::url.is_null().or(post::url.not_ilike(pattern.clone())));
          query = query.filter(
            post::body
              .is_null()
              .or(post::body.not_ilike(pattern.clone())),
          );
        }
      }
    }

    // Filter by the time range
    if let Some(time_range_seconds) = o.time_range_seconds {
      query =
        query.filter(post::published_at.gt(now() - seconds_to_pg_interval(time_range_seconds)));
    }

    // Only sort by ascending for Old
    let sort = o.sort.unwrap_or(Hot);
    let sort_direction = asc_if(sort == Old);

    let mut pq = paginate(
      query,
      sort_direction,
      o.cursor_data,
      cursor_before_data,
      o.page_back,
    );

    // featured posts first
    // Don't do for new / old sorts
    if sort != New && sort != Old {
      pq = if o.community_id.is_none() || largest_subscribed_for_prefetch.is_some() {
        pq.then_order_by(key::featured_local)
      } else {
        pq.then_order_by(key::featured_community)
      };
    }

    // then use the main sort
    pq = match sort {
      Active => pq.then_order_by(key::hot_rank_active),
      Hot => pq.then_order_by(key::hot_rank),
      Scaled => pq.then_order_by(key::scaled_rank),
      Controversial => pq.then_order_by(key::controversy_rank),
      New | Old => pq.then_order_by(key::published_at),
      NewComments => pq.then_order_by(key::newest_comment_time_at),
      MostComments => pq.then_order_by(key::comments),
      Top => pq.then_order_by(key::score),
    };

    // use publish as fallback. especially useful for hot rank which reaches zero after some days.
    // necessary because old posts can be fetched over federation and inserted with high post id
    pq = match sort {
      // A second time-based sort would not be very useful
      New | Old | NewComments => pq,
      _ => pq.then_order_by(key::published_at),
    };

    // finally use unique post id as tie breaker
    pq = pq.then_order_by(key::id);

    // Convert to as_query to be able to use in commented.
    let query = pq.as_query();

    debug!("Post View Query: {:?}", debug_query::<Pg, _>(&query));
    Commented::new(query)
      .text("PostQuery::list")
      .load::<PostView>(conn)
      .await
      .with_lemmy_type(LemmyErrorType::NotFound)
  }

  pub async fn list(&self, site: &Site, pool: &mut DbPool<'_>) -> LemmyResult<Vec<PostView>> {
    let cursor_before_data = self.prefetch_cursor_before_data(site, pool).await?;

    self
      .clone()
      .list_inner(site, cursor_before_data, None, pool)
      .await
  }
}

#[allow(clippy::indexing_slicing)]
#[expect(clippy::expect_used)]
#[cfg(test)]
mod tests {
  use crate::{
    impls::{PostQuery, PostSortType},
    PostView,
  };
  use chrono::Utc;
  use diesel_async::SimpleAsyncConnection;
  use lemmy_db_schema::{
    impls::actor_language::UNDETERMINED_ID,
    newtypes::LanguageId,
    source::{
      actor_language::LocalUserLanguage,
      comment::{Comment, CommentInsertForm},
      community::{
        Community,
        CommunityActions,
        CommunityBlockForm,
        CommunityFollowerForm,
        CommunityInsertForm,
        CommunityModeratorForm,
        CommunityPersonBanForm,
        CommunityUpdateForm,
      },
      instance::{
        Instance,
        InstanceActions,
        InstanceBanForm,
        InstanceCommunitiesBlockForm,
        InstancePersonsBlockForm,
      },
      keyword_block::LocalUserKeywordBlock,
      language::Language,
      local_site::{LocalSite, LocalSiteUpdateForm},
      local_user::{LocalUser, LocalUserInsertForm, LocalUserUpdateForm},
      multi_community::{MultiCommunity, MultiCommunityInsertForm},
      person::{Person, PersonActions, PersonBlockForm, PersonInsertForm, PersonNoteForm},
      post::{
        Post,
        PostActions,
        PostHideForm,
        PostInsertForm,
        PostLikeForm,
        PostReadForm,
        PostUpdateForm,
      },
      post_tag::{PostTag, PostTagForm},
      site::Site,
      tag::{Tag, TagInsertForm},
    },
    test_data::TestData,
    traits::{Bannable, Blockable, Crud, Followable, Hideable, Joinable, Likeable, Readable},
    utils::{build_db_pool, get_conn, uplete, ActualDbPool, DbPool},
  };
  use lemmy_db_schema_file::enums::{CommunityFollowerState, CommunityVisibility, ListingType};
  use lemmy_db_views_local_user::LocalUserView;
  use lemmy_utils::error::{LemmyErrorType, LemmyResult};
  use pretty_assertions::assert_eq;
  use serial_test::serial;
  use std::{
    collections::HashSet,
    time::{Duration, Instant},
  };
  use test_context::{test_context, AsyncTestContext};
  use url::Url;

  const POST_BY_BLOCKED_PERSON: &str = "post by blocked person";
  const POST_BY_BOT: &str = "post by bot";
  const POST: &str = "post";
  const POST_WITH_TAGS: &str = "post with tags";
  const POST_KEYWORD_BLOCKED: &str = "blocked_keyword";

  fn names(post_views: &[PostView]) -> Vec<&str> {
    post_views.iter().map(|i| i.post.name.as_str()).collect()
  }

  struct Data {
    pool: ActualDbPool,
    instance: Instance,
    tegan: LocalUserView,
    john_local_user_view: LocalUserView,
    bot_local_user_view: LocalUserView,
    community: Community,
    post: Post,
    bot_post: Post,
    post_with_tags: Post,
    tag_1: Tag,
    tag_2: Tag,
    site: Site,
  }

  impl Data {
    fn pool(&self) -> ActualDbPool {
      self.pool.clone()
    }
    pub fn pool2(&self) -> DbPool<'_> {
      DbPool::Pool(&self.pool)
    }
    fn default_post_query(&self) -> PostQuery<'_> {
      PostQuery {
        sort: Some(PostSortType::New),
        local_user: Some(&self.tegan.local_user),
        ..Default::default()
      }
    }

    async fn setup() -> LemmyResult<Data> {
      let actual_pool = build_db_pool()?;
      let pool = &mut (&actual_pool).into();
      let data = TestData::create(pool).await?;

      let tegan_person_form = PersonInsertForm::test_form(data.instance.id, "tegan");
      let inserted_tegan_person = Person::create(pool, &tegan_person_form).await?;
      let tegan_local_user_form = LocalUserInsertForm {
        admin: Some(true),
        ..LocalUserInsertForm::test_form(inserted_tegan_person.id)
      };
      let inserted_tegan_local_user =
        LocalUser::create(pool, &tegan_local_user_form, vec![]).await?;

      let bot_person_form = PersonInsertForm {
        bot_account: Some(true),
        ..PersonInsertForm::test_form(data.instance.id, "mybot")
      };
      let inserted_bot_person = Person::create(pool, &bot_person_form).await?;
      let inserted_bot_local_user = LocalUser::create(
        pool,
        &LocalUserInsertForm::test_form(inserted_bot_person.id),
        vec![],
      )
      .await?;

      let new_community = CommunityInsertForm::new(
        data.instance.id,
        "test_community_3".to_string(),
        "nada".to_owned(),
        "pubkey".to_string(),
      );
      let community = Community::create(pool, &new_community).await?;

      // Test a person block, make sure the post query doesn't include their post
      let john_person_form = PersonInsertForm::test_form(data.instance.id, "john");
      let inserted_john_person = Person::create(pool, &john_person_form).await?;
      let inserted_john_local_user = LocalUser::create(
        pool,
        &LocalUserInsertForm::test_form(inserted_john_person.id),
        vec![],
      )
      .await?;

      let post_from_blocked_person = PostInsertForm {
        language_id: Some(LanguageId(1)),
        ..PostInsertForm::new(
          POST_BY_BLOCKED_PERSON.to_string(),
          inserted_john_person.id,
          community.id,
        )
      };
      Post::create(pool, &post_from_blocked_person).await?;

      // block that person
      let person_block = PersonBlockForm::new(inserted_tegan_person.id, inserted_john_person.id);
      PersonActions::block(pool, &person_block).await?;

      LocalUserKeywordBlock::update(
        pool,
        vec![POST_KEYWORD_BLOCKED.to_string()],
        inserted_tegan_local_user.id,
      )
      .await?;

      // Two community post tags
      let tag_1 = Tag::create(
        pool,
        &TagInsertForm {
          ap_id: Url::parse(&format!("{}/tags/test_tag1", community.ap_id))?.into(),
          display_name: "Test Tag 1".into(),
          community_id: community.id,
        },
      )
      .await?;
      let tag_2 = Tag::create(
        pool,
        &TagInsertForm {
          ap_id: Url::parse(&format!("{}/tags/test_tag2", community.ap_id))?.into(),
          display_name: "Test Tag 2".into(),
          community_id: community.id,
        },
      )
      .await?;

      // A sample post
      let new_post = PostInsertForm {
        language_id: Some(LanguageId(47)),
        ..PostInsertForm::new(POST.to_string(), inserted_tegan_person.id, community.id)
      };

      let post = Post::create(pool, &new_post).await?;

      let new_bot_post = PostInsertForm::new(
        POST_BY_BOT.to_string(),
        inserted_bot_person.id,
        community.id,
      );
      let bot_post = Post::create(pool, &new_bot_post).await?;

      // A sample post with tags
      let new_post = PostInsertForm {
        language_id: Some(LanguageId(47)),
        ..PostInsertForm::new(
          POST_WITH_TAGS.to_string(),
          inserted_tegan_person.id,
          community.id,
        )
      };

      let post_with_tags = Post::create(pool, &new_post).await?;
      let inserted_tags = vec![
        PostTagForm {
          post_id: post_with_tags.id,
          tag_id: tag_1.id,
        },
        PostTagForm {
          post_id: post_with_tags.id,
          tag_id: tag_2.id,
        },
      ];
      PostTag::set(pool, &inserted_tags).await?;

      let tegan_local_user_view = LocalUserView {
        local_user: inserted_tegan_local_user,
        person: inserted_tegan_person,
        instance_actions: None,
      };
      let john_local_user_view = LocalUserView {
        local_user: inserted_john_local_user,
        person: inserted_john_person,
        instance_actions: None,
      };

      let bot_local_user_view = LocalUserView {
        local_user: inserted_bot_local_user,
        person: inserted_bot_person,
        instance_actions: None,
      };

      Ok(Data {
        pool: actual_pool,
        instance: data.instance,
        tegan: tegan_local_user_view,
        john_local_user_view,
        bot_local_user_view,
        community,
        post,
        bot_post,
        post_with_tags,
        tag_1,
        tag_2,
        site: data.site,
      })
    }
    async fn teardown(data: Data) -> LemmyResult<()> {
      let pool = &mut data.pool2();
      let num_deleted = Post::delete(pool, data.post.id).await?;
      Community::delete(pool, data.community.id).await?;
      Person::delete(pool, data.tegan.person.id).await?;
      Person::delete(pool, data.bot_local_user_view.person.id).await?;
      Person::delete(pool, data.john_local_user_view.person.id).await?;
      Site::delete(pool, data.site.id).await?;
      Instance::delete(pool, data.instance.id).await?;
      assert_eq!(1, num_deleted);

      Ok(())
    }
  }
  impl AsyncTestContext for Data {
    async fn setup() -> Self {
      Data::setup().await.expect("setup failed")
    }
    async fn teardown(self) {
      Data::teardown(self).await.expect("teardown failed")
    }
  }

  #[test_context(Data)]
  #[tokio::test]
  #[serial]
  async fn post_listing_with_person(data: &mut Data) -> LemmyResult<()> {
    let pool = &data.pool();
    let pool = &mut pool.into();

    let local_user_form = LocalUserUpdateForm {
      show_bot_accounts: Some(false),
      ..Default::default()
    };
    LocalUser::update(pool, data.tegan.local_user.id, &local_user_form).await?;
    data.tegan.local_user.show_bot_accounts = false;

    let mut read_post_listing = PostQuery {
      community_id: Some(data.community.id),
      ..data.default_post_query()
    }
    .list(&data.site, pool)
    .await?;
    // remove tags post
    read_post_listing.remove(0);

    let post_listing_single_with_person = PostView::read(
      pool,
      data.post.id,
      Some(&data.tegan.local_user),
      data.instance.id,
      false,
    )
    .await?;

    assert_eq!(
      vec![post_listing_single_with_person.clone()],
      read_post_listing
    );
    assert_eq!(data.post.id, post_listing_single_with_person.post.id);

    let local_user_form = LocalUserUpdateForm {
      show_bot_accounts: Some(true),
      ..Default::default()
    };
    LocalUser::update(pool, data.tegan.local_user.id, &local_user_form).await?;
    data.tegan.local_user.show_bot_accounts = true;

    let post_listings_with_bots = PostQuery {
      community_id: Some(data.community.id),
      ..data.default_post_query()
    }
    .list(&data.site, pool)
    .await?;
    // should include bot post which has "undetermined" language
    assert_eq!(
      vec![POST_WITH_TAGS, POST_BY_BOT, POST],
      names(&post_listings_with_bots)
    );
    Ok(())
  }

  #[test_context(Data)]
  #[tokio::test]
  #[serial]
  async fn post_listing_no_person(data: &mut Data) -> LemmyResult<()> {
    let pool = &data.pool();
    let pool = &mut pool.into();

    let read_post_listing_multiple_no_person = PostQuery {
      community_id: Some(data.community.id),
      local_user: None,
      ..data.default_post_query()
    }
    .list(&data.site, pool)
    .await?;

    let read_post_listing_single_no_person =
      PostView::read(pool, data.post.id, None, data.instance.id, false).await?;

    // Should be 2 posts, with the bot post, and the blocked
    assert_eq!(
      vec![POST_WITH_TAGS, POST_BY_BOT, POST, POST_BY_BLOCKED_PERSON],
      names(&read_post_listing_multiple_no_person)
    );

    assert!(read_post_listing_multiple_no_person
      .get(2)
      .is_some_and(|x| x.post.id == data.post.id));
    assert_eq!(false, read_post_listing_single_no_person.can_mod);
    Ok(())
  }

  #[test_context(Data)]
  #[tokio::test]
  #[serial]
  async fn post_listing_block_community(data: &mut Data) -> LemmyResult<()> {
    let pool = &data.pool();
    let pool = &mut pool.into();

    let community_block = CommunityBlockForm::new(data.community.id, data.tegan.person.id);
    CommunityActions::block(pool, &community_block).await?;

    let read_post_listings_with_person_after_block = PostQuery {
      community_id: Some(data.community.id),
      ..data.default_post_query()
    }
    .list(&data.site, pool)
    .await?;
    // Should be 0 posts after the community block
    assert_eq!(read_post_listings_with_person_after_block, vec![]);

    CommunityActions::unblock(pool, &community_block).await?;
    Ok(())
  }

  #[test_context(Data)]
  #[tokio::test]
  #[serial]
  async fn post_listing_like(data: &mut Data) -> LemmyResult<()> {
    let pool = &data.pool();
    let pool = &mut pool.into();

    let post_like_form = PostLikeForm::new(data.post.id, data.tegan.person.id, 1);

    let inserted_post_like = PostActions::like(pool, &post_like_form).await?;

    assert_eq!(
      (data.post.id, data.tegan.person.id, Some(1)),
      (
        inserted_post_like.post_id,
        inserted_post_like.person_id,
        inserted_post_like.like_score,
      )
    );

    let post_listing_single_with_person = PostView::read(
      pool,
      data.post.id,
      Some(&data.tegan.local_user),
      data.instance.id,
      false,
    )
    .await?;

    assert_eq!(
      (true, 1, 1, 1),
      (
        post_listing_single_with_person
          .post_actions
          .is_some_and(|t| t.like_score == Some(1)),
        post_listing_single_with_person.post.score,
        post_listing_single_with_person.post.upvotes,
        post_listing_single_with_person.creator.post_score,
      )
    );

    let local_user_form = LocalUserUpdateForm {
      show_bot_accounts: Some(false),
      ..Default::default()
    };
    LocalUser::update(pool, data.tegan.local_user.id, &local_user_form).await?;
    data.tegan.local_user.show_bot_accounts = false;

    let mut read_post_listing = PostQuery {
      community_id: Some(data.community.id),
      ..data.default_post_query()
    }
    .list(&data.site, pool)
    .await?;
    read_post_listing.remove(0);
    assert_eq!(
      post_listing_single_with_person.post.id,
      read_post_listing[0].post.id
    );

    let like_removed = PostActions::remove_like(pool, data.tegan.person.id, data.post.id).await?;
    assert_eq!(uplete::Count::only_deleted(1), like_removed);
    Ok(())
  }

  #[test_context(Data)]
  #[tokio::test]
  #[serial]
  async fn person_note(data: &mut Data) -> LemmyResult<()> {
    let pool = &data.pool();
    let pool = &mut pool.into();

    let note_str = "Tegan loves cats.";

    let note_form = PersonNoteForm::new(
      data.john_local_user_view.person.id,
      data.tegan.person.id,
      note_str.to_string(),
    );
    let inserted_note = PersonActions::note(pool, &note_form).await?;
    assert_eq!(Some(note_str.to_string()), inserted_note.note);

    let post_listing = PostView::read(
      pool,
      data.post.id,
      Some(&data.john_local_user_view.local_user),
      data.instance.id,
      false,
    )
    .await?;

    assert!(post_listing
      .person_actions
      .is_some_and(|t| t.note == Some(note_str.to_string()) && t.noted_at.is_some()));

    let note_removed = PersonActions::delete_note(
      pool,
      data.john_local_user_view.person.id,
      data.tegan.person.id,
    )
    .await?;

    let post_listing = PostView::read(
      pool,
      data.post.id,
      Some(&data.john_local_user_view.local_user),
      data.instance.id,
      false,
    )
    .await?;

    assert_eq!(uplete::Count::only_deleted(1), note_removed);
    assert!(post_listing.person_actions.is_none());

    Ok(())
  }

  #[test_context(Data)]
  #[tokio::test]
  #[serial]
  async fn post_listing_read_only(data: &mut Data) -> LemmyResult<()> {
    let pool = &data.pool();
    let pool = &mut pool.into();

    // Mark the bot post, then the tags post as read
    let bot_post_read_form = PostReadForm::new(data.bot_post.id, data.tegan.person.id);
    PostActions::mark_as_read(pool, &bot_post_read_form).await?;

    let tag_post_read_form = PostReadForm::new(data.post_with_tags.id, data.tegan.person.id);
    PostActions::mark_as_read(pool, &tag_post_read_form).await?;

    let read_read_post_listing =
      PostView::list_read(pool, &data.tegan.person, None, None, None).await?;

    // This should be ordered from most recently read
    assert_eq!(
      vec![POST_WITH_TAGS, POST_BY_BOT],
      names(&read_read_post_listing)
    );

    Ok(())
  }

  #[test_context(Data)]
  #[tokio::test]
  #[serial]
  async fn creator_info(data: &mut Data) -> LemmyResult<()> {
    let pool = &data.pool();
    let pool = &mut pool.into();
    let community_id = data.community.id;

    let tegan_listings = PostQuery {
      community_id: Some(community_id),
      ..data.default_post_query()
    }
    .list(&data.site, pool)
    .await?
    .into_iter()
    .map(|p| {
      (
        p.creator.name,
        p.creator_community_actions
          .map(|x| x.became_moderator_at.is_some())
          .unwrap_or(false),
        p.can_mod,
      )
    })
    .collect::<Vec<_>>();

    // Tegan is an admin, so can_mod should be always true
    let expected_post_listing = vec![
      ("tegan".to_owned(), false, true),
      ("mybot".to_owned(), false, true),
      ("tegan".to_owned(), false, true),
    ];
    assert_eq!(expected_post_listing, tegan_listings);

    // Have john become a moderator, then the bot
    let john_mod_form =
      CommunityModeratorForm::new(community_id, data.john_local_user_view.person.id);
    CommunityActions::join(pool, &john_mod_form).await?;

    let bot_mod_form =
      CommunityModeratorForm::new(community_id, data.bot_local_user_view.person.id);
    CommunityActions::join(pool, &bot_mod_form).await?;

    let john_listings = PostQuery {
      sort: Some(PostSortType::New),
      local_user: Some(&data.john_local_user_view.local_user),
      ..Default::default()
    }
    .list(&data.site, pool)
    .await?
    .into_iter()
    .map(|p| {
      (
        p.creator.name,
        p.creator_community_actions
          .map(|x| x.became_moderator_at.is_some())
          .unwrap_or(false),
        p.can_mod,
      )
    })
    .collect::<Vec<_>>();

    // John is a mod, so he can_mod the bots (and his own) posts, but not tegans.
    let expected_post_listing = vec![
      ("tegan".to_owned(), false, false),
      ("mybot".to_owned(), true, true),
      ("tegan".to_owned(), false, false),
      ("john".to_owned(), true, true),
    ];
    assert_eq!(expected_post_listing, john_listings);

    // Bot is also a mod, but was added after john, so can't mod anything
    let bot_listings = PostQuery {
      sort: Some(PostSortType::New),
      local_user: Some(&data.bot_local_user_view.local_user),
      ..Default::default()
    }
    .list(&data.site, pool)
    .await?
    .into_iter()
    .map(|p| {
      (
        p.creator.name,
        p.creator_community_actions
          .map(|x| x.became_moderator_at.is_some())
          .unwrap_or(false),
        p.can_mod,
      )
    })
    .collect::<Vec<_>>();

    let expected_post_listing = vec![
      ("tegan".to_owned(), false, false),
      ("mybot".to_owned(), true, true),
      ("tegan".to_owned(), false, false),
      ("john".to_owned(), true, false),
    ];
    assert_eq!(expected_post_listing, bot_listings);

    // Make the bot leave the mod team, and make sure it can_mod is false.
    CommunityActions::leave(pool, &bot_mod_form).await?;

    let bot_listings = PostQuery {
      sort: Some(PostSortType::New),
      local_user: Some(&data.bot_local_user_view.local_user),
      ..Default::default()
    }
    .list(&data.site, pool)
    .await?
    .into_iter()
    .map(|p| {
      (
        p.creator.name,
        p.creator_community_actions
          .map(|x| x.became_moderator_at.is_some())
          .unwrap_or(false),
        p.can_mod,
      )
    })
    .collect::<Vec<_>>();

    let expected_post_listing = vec![
      ("tegan".to_owned(), false, false),
      ("mybot".to_owned(), false, false),
      ("tegan".to_owned(), false, false),
      ("john".to_owned(), true, false),
    ];
    assert_eq!(expected_post_listing, bot_listings);

    // Have tegan the administrator become a moderator
    let tegan_mod_form = CommunityModeratorForm::new(community_id, data.tegan.person.id);
    CommunityActions::join(pool, &tegan_mod_form).await?;

    let john_listings = PostQuery {
      sort: Some(PostSortType::New),
      local_user: Some(&data.john_local_user_view.local_user),
      ..Default::default()
    }
    .list(&data.site, pool)
    .await?
    .into_iter()
    .map(|p| {
      (
        p.creator.name,
        p.creator_community_actions
          .map(|x| x.became_moderator_at.is_some())
          .unwrap_or(false),
        p.can_mod,
      )
    })
    .collect::<Vec<_>>();

    // John is a mod, so he still can_mod the bots (and his own) posts. Tegan is a lower mod and
    // admin, john can't mod their posts.
    let expected_post_listing = vec![
      ("tegan".to_owned(), true, false),
      ("mybot".to_owned(), false, true),
      ("tegan".to_owned(), true, false),
      ("john".to_owned(), true, true),
    ];
    assert_eq!(expected_post_listing, john_listings);

    Ok(())
  }

  #[test_context(Data)]
  #[tokio::test]
  #[serial]
  async fn post_listing_person_language(data: &mut Data) -> LemmyResult<()> {
    const EL_POSTO: &str = "el posto";

    let pool = &data.pool();
    let pool = &mut pool.into();

    let spanish_id = Language::read_id_from_code(pool, "es").await?;

    let french_id = Language::read_id_from_code(pool, "fr").await?;

    let post_spanish = PostInsertForm {
      language_id: Some(spanish_id),
      ..PostInsertForm::new(
        EL_POSTO.to_string(),
        data.tegan.person.id,
        data.community.id,
      )
    };
    Post::create(pool, &post_spanish).await?;

    let post_listings_all = data.default_post_query().list(&data.site, pool).await?;

    // no language filters specified, all posts should be returned
    assert_eq!(
      vec![EL_POSTO, POST_WITH_TAGS, POST_BY_BOT, POST],
      names(&post_listings_all)
    );

    LocalUserLanguage::update(pool, vec![french_id], data.tegan.local_user.id).await?;

    let post_listing_french = data.default_post_query().list(&data.site, pool).await?;

    // only one post in french and one undetermined should be returned
    assert_eq!(vec![POST_WITH_TAGS, POST], names(&post_listing_french));
    assert_eq!(
      Some(french_id),
      post_listing_french.get(1).map(|p| p.post.language_id)
    );

    LocalUserLanguage::update(
      pool,
      vec![french_id, UNDETERMINED_ID],
      data.tegan.local_user.id,
    )
    .await?;
    let post_listings_french_und = data
      .default_post_query()
      .list(&data.site, pool)
      .await?
      .into_iter()
      .map(|p| (p.post.name, p.post.language_id))
      .collect::<Vec<_>>();
    let expected_post_listings_french_und = vec![
      (POST_WITH_TAGS.to_owned(), french_id),
      (POST_BY_BOT.to_owned(), UNDETERMINED_ID),
      (POST.to_owned(), french_id),
    ];

    // french post and undetermined language post should be returned
    assert_eq!(expected_post_listings_french_und, post_listings_french_und);

    Ok(())
  }

  #[test_context(Data)]
  #[tokio::test]
  #[serial]
  async fn post_listings_removed(data: &mut Data) -> LemmyResult<()> {
    let pool = &data.pool();
    let pool = &mut pool.into();

    // Remove the post
    Post::update(
      pool,
      data.bot_post.id,
      &PostUpdateForm {
        removed: Some(true),
        ..Default::default()
      },
    )
    .await?;

    // Make sure you don't see the removed post in the results
    data.tegan.local_user.admin = false;
    let post_listings_no_admin = data.default_post_query().list(&data.site, pool).await?;
    assert_eq!(vec![POST_WITH_TAGS, POST], names(&post_listings_no_admin));

    // Removed bot post is shown to admins
    data.tegan.local_user.admin = true;
    let post_listings_is_admin = data.default_post_query().list(&data.site, pool).await?;
    assert_eq!(
      vec![POST_WITH_TAGS, POST_BY_BOT, POST],
      names(&post_listings_is_admin)
    );

    Ok(())
  }

  #[test_context(Data)]
  #[tokio::test]
  #[serial]
  async fn post_listings_deleted(data: &mut Data) -> LemmyResult<()> {
    let pool = &data.pool();
    let pool = &mut pool.into();

    // Delete the post
    Post::update(
      pool,
      data.post.id,
      &PostUpdateForm {
        deleted: Some(true),
        ..Default::default()
      },
    )
    .await?;

    // Deleted post is only shown to creator
    for (local_user, expect_contains_deleted) in [
      (None, false),
      (Some(&data.john_local_user_view.local_user), false),
      (Some(&data.tegan.local_user), true),
    ] {
      let contains_deleted = PostQuery {
        local_user,
        ..data.default_post_query()
      }
      .list(&data.site, pool)
      .await?
      .iter()
      .any(|p| p.post.id == data.post.id);

      assert_eq!(expect_contains_deleted, contains_deleted);
    }

    Ok(())
  }

  #[test_context(Data)]
  #[tokio::test]
  #[serial]
  async fn post_listings_hidden_community(data: &mut Data) -> LemmyResult<()> {
    let pool = &data.pool();
    let pool = &mut pool.into();

    Community::update(
      pool,
      data.community.id,
      &CommunityUpdateForm {
        visibility: Some(CommunityVisibility::Unlisted),
        ..Default::default()
      },
    )
    .await?;

    let posts = PostQuery::default().list(&data.site, pool).await?;
    assert!(posts.is_empty());

    let posts = data.default_post_query().list(&data.site, pool).await?;
    assert!(posts.is_empty());

    // Follow the community
    let form = CommunityFollowerForm::new(
      data.community.id,
      data.tegan.person.id,
      CommunityFollowerState::Accepted,
    );
    CommunityActions::follow(pool, &form).await?;

    let posts = data.default_post_query().list(&data.site, pool).await?;
    assert!(!posts.is_empty());

    Ok(())
  }

  #[test_context(Data)]
  #[tokio::test]
  #[serial]
  async fn post_listing_instance_block_communities(data: &mut Data) -> LemmyResult<()> {
    const POST_FROM_BLOCKED_INSTANCE_COMMS: &str = "post on blocked instance";
    const HOWARD_POST: &str = "howard post";
    const POST_LISTING_WITH_BLOCKED: [&str; 5] = [
      HOWARD_POST,
      POST_FROM_BLOCKED_INSTANCE_COMMS,
      POST_WITH_TAGS,
      POST_BY_BOT,
      POST,
    ];

    let pool = &data.pool();
    let pool = &mut pool.into();

    let blocked_instance_comms =
      Instance::read_or_create(pool, "another_domain.tld".to_string()).await?;

    let community_form = CommunityInsertForm::new(
      blocked_instance_comms.id,
      "test_community_4".to_string(),
      "none".to_owned(),
      "pubkey".to_string(),
    );
    let inserted_community = Community::create(pool, &community_form).await?;

    let post_form = PostInsertForm {
      language_id: Some(LanguageId(1)),
      ..PostInsertForm::new(
        POST_FROM_BLOCKED_INSTANCE_COMMS.to_string(),
        data.bot_local_user_view.person.id,
        inserted_community.id,
      )
    };
    let post_from_blocked_instance = Post::create(pool, &post_form).await?;

    // Create a person on that comm-blocked instance,
    // have them create a post from a non-instance-comm blocked community.
    // Make sure others can see it.
    let howard_form = PersonInsertForm::test_form(blocked_instance_comms.id, "howard");
    let howard = Person::create(pool, &howard_form).await?;
    let howard_post_form = PostInsertForm {
      language_id: Some(LanguageId(1)),
      ..PostInsertForm::new(HOWARD_POST.to_string(), howard.id, data.community.id)
    };
    let _post_from_blocked_instance_user = Post::create(pool, &howard_post_form).await?;

    // no instance block, should return all posts
    let post_listings_all = data.default_post_query().list(&data.site, pool).await?;
    assert_eq!(POST_LISTING_WITH_BLOCKED, *names(&post_listings_all));

<<<<<<< HEAD
    // block the instance communities
    let block_form = InstanceCommunitiesBlockForm::new(
      data.tegan_local_user_view.person.id,
      blocked_instance_comms.id,
    );
    InstanceActions::block_communities(pool, &block_form).await?;
=======
    // block the instance
    let block_form = InstanceBlockForm::new(data.tegan.person.id, blocked_instance.id);
    InstanceActions::block(pool, &block_form).await?;
>>>>>>> 66540f1f

    // now posts from communities on that instance should be hidden
    let post_listings_blocked = data.default_post_query().list(&data.site, pool).await?;
    assert_eq!(
      vec![HOWARD_POST, POST_WITH_TAGS, POST_BY_BOT, POST],
      names(&post_listings_blocked)
    );
    assert!(post_listings_blocked
      .iter()
      .all(|p| p.post.id != post_from_blocked_instance.id));

    // Follow community from the blocked instance to see posts anyway
    let follow_form = CommunityFollowerForm::new(
      inserted_community.id,
      data.tegan.person.id,
      CommunityFollowerState::Accepted,
    );
    CommunityActions::follow(pool, &follow_form).await?;
    let post_listings_bypass = data.default_post_query().list(&data.site, pool).await?;
    assert_eq!(POST_LISTING_WITH_BLOCKED, *names(&post_listings_bypass));
    CommunityActions::unfollow(pool, data.tegan.person.id, inserted_community.id).await?;

    // after unblocking it should return all posts again
    InstanceActions::unblock_communities(pool, &block_form).await?;
    let post_listings_blocked = data.default_post_query().list(&data.site, pool).await?;
    assert_eq!(POST_LISTING_WITH_BLOCKED, *names(&post_listings_blocked));

    Instance::delete(pool, blocked_instance_comms.id).await?;
    Ok(())
  }

  #[test_context(Data)]
  #[tokio::test]
  #[serial]
  async fn post_listing_instance_block_persons(data: &mut Data) -> LemmyResult<()> {
    const POST_FROM_BLOCKED_INSTANCE_USERS: &str = "post from blocked instance user";
    const POST_TO_UNBLOCKED_COMM: &str = "post to unblocked comm";
    const POST_LISTING_WITH_BLOCKED: [&str; 5] = [
      POST_TO_UNBLOCKED_COMM,
      POST_FROM_BLOCKED_INSTANCE_USERS,
      POST_WITH_TAGS,
      POST_BY_BOT,
      POST,
    ];

    let pool = &data.pool();
    let pool = &mut pool.into();

    let blocked_instance_persons =
      Instance::read_or_create(pool, "another_domain.tld".to_string()).await?;

    let howard_form = PersonInsertForm::test_form(blocked_instance_persons.id, "howard");
    let howard = Person::create(pool, &howard_form).await?;

    let community_form = CommunityInsertForm::new(
      blocked_instance_persons.id,
      "test_community_8".to_string(),
      "none".to_owned(),
      "pubkey".to_string(),
    );
    let inserted_community = Community::create(pool, &community_form).await?;

    // Create a post from the blocked user on a safe community
    let blocked_post_form = PostInsertForm {
      language_id: Some(LanguageId(1)),
      ..PostInsertForm::new(
        POST_FROM_BLOCKED_INSTANCE_USERS.to_string(),
        howard.id,
        data.community.id,
      )
    };
    let post_from_blocked_instance = Post::create(pool, &blocked_post_form).await?;

    // Also create a post from an unblocked user
    let unblocked_post_form = PostInsertForm {
      language_id: Some(LanguageId(1)),
      ..PostInsertForm::new(
        POST_TO_UNBLOCKED_COMM.to_string(),
        data.bot_local_user_view.person.id,
        inserted_community.id,
      )
    };
    let _post_to_unblocked_comm = Post::create(pool, &unblocked_post_form).await?;

    // no instance block, should return all posts
    let post_listings_all = data.default_post_query().list(&data.site, pool).await?;
    assert_eq!(POST_LISTING_WITH_BLOCKED, *names(&post_listings_all));

    // block the instance communities
    let block_form = InstancePersonsBlockForm::new(
      data.tegan_local_user_view.person.id,
      blocked_instance_persons.id,
    );
    InstanceActions::block_persons(pool, &block_form).await?;

    // now posts from users on that instance should be hidden
    let post_listings_blocked = data.default_post_query().list(&data.site, pool).await?;
    assert_eq!(
      vec![POST_TO_UNBLOCKED_COMM, POST_WITH_TAGS, POST_BY_BOT, POST],
      names(&post_listings_blocked)
    );
    assert!(post_listings_blocked
      .iter()
      .all(|p| p.post.id != post_from_blocked_instance.id));

    // after unblocking it should return all posts again
    InstanceActions::unblock_persons(pool, &block_form).await?;
    let post_listings_blocked = data.default_post_query().list(&data.site, pool).await?;
    assert_eq!(POST_LISTING_WITH_BLOCKED, *names(&post_listings_blocked));

    Instance::delete(pool, blocked_instance_persons.id).await?;
    Ok(())
  }

  #[test_context(Data)]
  #[tokio::test]
  #[serial]
  async fn pagination_includes_each_post_once(data: &mut Data) -> LemmyResult<()> {
    let pool = &data.pool();
    let pool = &mut pool.into();

    let community_form = CommunityInsertForm::new(
      data.instance.id,
      "yes".to_string(),
      "yes".to_owned(),
      "pubkey".to_string(),
    );
    let inserted_community = Community::create(pool, &community_form).await?;

    let mut inserted_post_ids = vec![];
    let mut inserted_comment_ids = vec![];

    // Create 150 posts with varying non-correlating values for publish date, number of comments,
    // and featured
    for comments in 0..10 {
      for _ in 0..15 {
        let post_form = PostInsertForm {
          featured_local: Some((comments % 2) == 0),
          featured_community: Some((comments % 2) == 0),
          published_at: Some(Utc::now() - Duration::from_secs(comments % 3)),
          ..PostInsertForm::new(
            "keep Christ in Christmas".to_owned(),
            data.tegan.person.id,
            inserted_community.id,
          )
        };
        let inserted_post = Post::create(pool, &post_form).await?;
        inserted_post_ids.push(inserted_post.id);

        for _ in 0..comments {
          let comment_form =
            CommentInsertForm::new(data.tegan.person.id, inserted_post.id, "yes".to_owned());
          let inserted_comment = Comment::create(pool, &comment_form, None).await?;
          inserted_comment_ids.push(inserted_comment.id);
        }
      }
    }

    let options = PostQuery {
      community_id: Some(inserted_community.id),
      sort: Some(PostSortType::MostComments),
      limit: Some(10),
      ..Default::default()
    };

    let mut listed_post_ids = vec![];
    let mut cursor_data = None;
    loop {
      let post_listings = PostQuery {
        cursor_data,
        ..options.clone()
      }
      .list(&data.site, pool)
      .await?;

      listed_post_ids.extend(post_listings.iter().map(|p| p.post.id));

      if let Some(p) = post_listings.into_iter().next_back() {
        cursor_data = Some(p.post);
      } else {
        break;
      }
    }

    // Check that backward pagination matches forward pagination
    let mut listed_post_ids_forward = listed_post_ids.clone();
    let mut cursor_data_before = None;
    loop {
      let post_listings = PostQuery {
        cursor_data: cursor_data_before,
        page_back: Some(true),
        ..options.clone()
      }
      .list(&data.site, pool)
      .await?;

      let listed_post_ids = post_listings.iter().map(|p| p.post.id).collect::<Vec<_>>();

      let index = listed_post_ids_forward.len() - listed_post_ids.len();
      assert_eq!(
        listed_post_ids_forward.get(index..),
        listed_post_ids.get(..)
      );
      listed_post_ids_forward.truncate(index);

      if let Some(p) = post_listings.into_iter().next() {
        cursor_data_before = Some(p.post);
      } else {
        break;
      }
    }

    inserted_post_ids.sort_unstable_by_key(|id| id.0);
    listed_post_ids.sort_unstable_by_key(|id| id.0);

    assert_eq!(inserted_post_ids, listed_post_ids);

    Community::delete(pool, inserted_community.id).await?;
    Ok(())
  }

  #[test_context(Data)]
  #[tokio::test]
  #[serial]
  async fn post_listings_hide_read(data: &mut Data) -> LemmyResult<()> {
    let pool = &data.pool();
    let pool = &mut pool.into();

    // Make sure local user hides read posts
    let local_user_form = LocalUserUpdateForm {
      show_read_posts: Some(false),
      ..Default::default()
    };
    LocalUser::update(pool, data.tegan.local_user.id, &local_user_form).await?;
    data.tegan.local_user.show_read_posts = false;

    // Mark a post as read
    let read_form = PostReadForm::new(data.bot_post.id, data.tegan.person.id);
    PostActions::mark_as_read(pool, &read_form).await?;

    // Make sure you don't see the read post in the results
    let post_listings_hide_read = data.default_post_query().list(&data.site, pool).await?;
    assert_eq!(vec![POST_WITH_TAGS, POST], names(&post_listings_hide_read));

    // Test with the show_read override as true
    let post_listings_show_read_true = PostQuery {
      show_read: Some(true),
      ..data.default_post_query()
    }
    .list(&data.site, pool)
    .await?;
    assert_eq!(
      vec![POST_WITH_TAGS, POST_BY_BOT, POST],
      names(&post_listings_show_read_true)
    );

    // Test with the show_read override as false
    let post_listings_show_read_false = PostQuery {
      show_read: Some(false),
      ..data.default_post_query()
    }
    .list(&data.site, pool)
    .await?;
    assert_eq!(
      vec![POST_WITH_TAGS, POST],
      names(&post_listings_show_read_false)
    );
    Ok(())
  }

  #[test_context(Data)]
  #[tokio::test]
  #[serial]
  async fn post_listings_hide_hidden(data: &mut Data) -> LemmyResult<()> {
    let pool = &data.pool();
    let pool = &mut pool.into();

    // Mark a post as hidden
    let hide_form = PostHideForm::new(data.bot_post.id, data.tegan.person.id);
    PostActions::hide(pool, &hide_form).await?;

    // Make sure you don't see the hidden post in the results
    let post_listings_hide_hidden = data.default_post_query().list(&data.site, pool).await?;
    assert_eq!(
      vec![POST_WITH_TAGS, POST],
      names(&post_listings_hide_hidden)
    );

    // Make sure it does come back with the show_hidden option
    let post_listings_show_hidden = PostQuery {
      sort: Some(PostSortType::New),
      local_user: Some(&data.tegan.local_user),
      show_hidden: Some(true),
      ..Default::default()
    }
    .list(&data.site, pool)
    .await?;
    assert_eq!(
      vec![POST_WITH_TAGS, POST_BY_BOT, POST],
      names(&post_listings_show_hidden)
    );

    // Make sure that hidden field is true.
    assert!(&post_listings_show_hidden.get(1).is_some_and(|p| p
      .post_actions
      .as_ref()
      .is_some_and(|a| a.hidden_at.is_some())));

    // Make sure only that one comes back for list_hidden
    let list_hidden = PostView::list_hidden(pool, &data.tegan.person, None, None, None).await?;
    assert_eq!(vec![POST_BY_BOT], names(&list_hidden));

    Ok(())
  }

  #[test_context(Data)]
  #[tokio::test]
  #[serial]
  async fn post_listings_hide_nsfw(data: &mut Data) -> LemmyResult<()> {
    let pool = &data.pool();
    let pool = &mut pool.into();

    // Mark a post as nsfw
    let update_form = PostUpdateForm {
      nsfw: Some(true),
      ..Default::default()
    };

    Post::update(pool, data.post_with_tags.id, &update_form).await?;

    // Make sure you don't see the nsfw post in the regular results
    let post_listings_hide_nsfw = data.default_post_query().list(&data.site, pool).await?;
    assert_eq!(vec![POST_BY_BOT, POST], names(&post_listings_hide_nsfw));

    // Make sure it does come back with the show_nsfw option
    let post_listings_show_nsfw = PostQuery {
      sort: Some(PostSortType::New),
      show_nsfw: Some(true),
      local_user: Some(&data.tegan.local_user),
      ..Default::default()
    }
    .list(&data.site, pool)
    .await?;
    assert_eq!(
      vec![POST_WITH_TAGS, POST_BY_BOT, POST],
      names(&post_listings_show_nsfw)
    );

    // Make sure that nsfw field is true.
    assert!(
      &post_listings_show_nsfw
        .first()
        .ok_or(LemmyErrorType::NotFound)?
        .post
        .nsfw
    );

    Ok(())
  }

  #[test_context(Data)]
  #[tokio::test]
  #[serial]
  async fn local_only_instance(data: &mut Data) -> LemmyResult<()> {
    let pool = &data.pool();
    let pool = &mut pool.into();

    Community::update(
      pool,
      data.community.id,
      &CommunityUpdateForm {
        visibility: Some(CommunityVisibility::LocalOnlyPrivate),
        ..Default::default()
      },
    )
    .await?;

    let unauthenticated_query = PostQuery {
      ..Default::default()
    }
    .list(&data.site, pool)
    .await?;
    assert_eq!(0, unauthenticated_query.len());

    let authenticated_query = PostQuery {
      local_user: Some(&data.tegan.local_user),
      ..Default::default()
    }
    .list(&data.site, pool)
    .await?;
    assert_eq!(3, authenticated_query.len());

    let unauthenticated_post =
      PostView::read(pool, data.post.id, None, data.instance.id, false).await;
    assert!(unauthenticated_post.is_err());

    let authenticated_post = PostView::read(
      pool,
      data.post.id,
      Some(&data.tegan.local_user),
      data.instance.id,
      false,
    )
    .await;
    assert!(authenticated_post.is_ok());

    Ok(())
  }

  #[test_context(Data)]
  #[tokio::test]
  #[serial]
  async fn post_listing_local_user_banned_from_community(data: &mut Data) -> LemmyResult<()> {
    let pool = &data.pool();
    let pool = &mut pool.into();

    // Test that post view shows if local user is blocked from community
    let banned_from_comm_person = PersonInsertForm::test_form(data.instance.id, "jill");

    let inserted_banned_from_comm_person = Person::create(pool, &banned_from_comm_person).await?;

    let inserted_banned_from_comm_local_user = LocalUser::create(
      pool,
      &LocalUserInsertForm::test_form(inserted_banned_from_comm_person.id),
      vec![],
    )
    .await?;

    CommunityActions::ban(
      pool,
      &CommunityPersonBanForm::new(data.community.id, inserted_banned_from_comm_person.id),
    )
    .await?;

    let post_view = PostView::read(
      pool,
      data.post.id,
      Some(&inserted_banned_from_comm_local_user),
      data.instance.id,
      false,
    )
    .await?;

    assert!(post_view
      .community_actions
      .is_some_and(|x| x.received_ban_at.is_some()));

    Person::delete(pool, inserted_banned_from_comm_person.id).await?;
    Ok(())
  }

  #[test_context(Data)]
  #[tokio::test]
  #[serial]
  async fn post_listing_local_user_not_banned_from_community(data: &mut Data) -> LemmyResult<()> {
    let pool = &data.pool();
    let pool = &mut pool.into();

    let post_view = PostView::read(
      pool,
      data.post.id,
      Some(&data.tegan.local_user),
      data.instance.id,
      false,
    )
    .await?;

    assert!(post_view.community_actions.is_none());

    Ok(())
  }

  #[test_context(Data)]
  #[tokio::test]
  #[serial]
  async fn post_listing_local_user_banned(data: &mut Data) -> LemmyResult<()> {
    let pool = &data.pool();
    let pool = &mut pool.into();

    let banned_person_form = PersonInsertForm::test_form(data.instance.id, "jill");

    let banned_person = Person::create(pool, &banned_person_form).await?;

    let post_form = PostInsertForm {
      language_id: Some(LanguageId(1)),
      ..PostInsertForm::new(
        "banned person post".to_string(),
        banned_person.id,
        data.community.id,
      )
    };
    let banned_post = Post::create(pool, &post_form).await?;

    InstanceActions::ban(
      pool,
      &InstanceBanForm::new(banned_person.id, data.instance.id, None),
    )
    .await?;

    // Let john read their post
    let post_view = PostView::read(
      pool,
      banned_post.id,
      Some(&data.john_local_user_view.local_user),
      data.instance.id,
      false,
    )
    .await?;

    assert!(post_view
      .creator_local_instance_actions
      .is_some_and(|x| x.received_ban_at.is_some()));

    assert!(post_view
      .creator_home_instance_actions
      .is_some_and(|x| x.received_ban_at.is_some()));

    // This should be none, since john wasn't banned, only the creator.
    assert!(post_view.instance_communities_actions.is_none());
    assert!(post_view.instance_persons_actions.is_none());

    assert!(post_view.creator_banned);

    Person::delete(pool, banned_person.id).await?;
    Ok(())
  }

  #[test_context(Data)]
  #[tokio::test]
  #[serial]
  async fn speed_check(data: &mut Data) -> LemmyResult<()> {
    let pool = &data.pool();
    let pool = &mut pool.into();

    // Make sure the post_view query is less than this time
    let duration_max = Duration::from_millis(120);

    // Create some dummy posts
    let num_posts = 1000;
    for x in 1..num_posts {
      let name = format!("post_{x}");
      let url = Some(Url::parse(&format!("https://google.com/{name}"))?.into());

      let post_form = PostInsertForm {
        url,
        ..PostInsertForm::new(name, data.tegan.person.id, data.community.id)
      };
      Post::create(pool, &post_form).await?;
    }

    // Manually trigger and wait for a statistics update to ensure consistent and high amount of
    // accuracy in the statistics used for query planning
    println!("🧮 updating database statistics");
    let conn = &mut get_conn(pool).await?;
    conn.batch_execute("ANALYZE;").await?;

    // Time how fast the query took
    let now = Instant::now();
    PostQuery {
      sort: Some(PostSortType::Active),
      local_user: Some(&data.tegan.local_user),
      ..Default::default()
    }
    .list(&data.site, pool)
    .await?;

    let elapsed = now.elapsed();
    println!("Elapsed: {:.0?}", elapsed);

    assert!(
      elapsed.lt(&duration_max),
      "Query took {:.0?}, longer than the max of {:.0?}",
      elapsed,
      duration_max
    );

    Ok(())
  }

  #[test_context(Data)]
  #[tokio::test]
  #[serial]
  async fn post_listings_no_comments_only(data: &mut Data) -> LemmyResult<()> {
    let pool = &data.pool();
    let pool = &mut pool.into();

    // Create a comment for a post
    let comment_form =
      CommentInsertForm::new(data.tegan.person.id, data.post.id, "a comment".to_owned());
    Comment::create(pool, &comment_form, None).await?;

    // Make sure it doesnt come back with the no_comments option
    let post_listings_no_comments = PostQuery {
      sort: Some(PostSortType::New),
      no_comments_only: Some(true),
      local_user: Some(&data.tegan.local_user),
      ..Default::default()
    }
    .list(&data.site, pool)
    .await?;

    assert_eq!(
      vec![POST_WITH_TAGS, POST_BY_BOT],
      names(&post_listings_no_comments)
    );

    Ok(())
  }

  #[test_context(Data)]
  #[tokio::test]
  #[serial]
  async fn post_listing_private_community(data: &mut Data) -> LemmyResult<()> {
    let pool = &data.pool();
    let pool = &mut pool.into();

    // Mark community as private
    Community::update(
      pool,
      data.community.id,
      &CommunityUpdateForm {
        visibility: Some(CommunityVisibility::Private),
        ..Default::default()
      },
    )
    .await?;

    // No posts returned without auth
    let read_post_listing = PostQuery {
      community_id: Some(data.community.id),
      ..Default::default()
    }
    .list(&data.site, pool)
    .await?;
    assert_eq!(0, read_post_listing.len());
    let post_view = PostView::read(pool, data.post.id, None, data.instance.id, false).await;
    assert!(post_view.is_err());

    // No posts returned for non-follower who is not admin
    data.tegan.local_user.admin = false;
    let read_post_listing = PostQuery {
      community_id: Some(data.community.id),
      local_user: Some(&data.tegan.local_user),
      ..Default::default()
    }
    .list(&data.site, pool)
    .await?;
    assert_eq!(0, read_post_listing.len());
    let post_view = PostView::read(
      pool,
      data.post.id,
      Some(&data.tegan.local_user),
      data.instance.id,
      false,
    )
    .await;
    assert!(post_view.is_err());

    // Admin can view content without following
    data.tegan.local_user.admin = true;
    let read_post_listing = PostQuery {
      community_id: Some(data.community.id),
      local_user: Some(&data.tegan.local_user),
      ..Default::default()
    }
    .list(&data.site, pool)
    .await?;
    assert_eq!(3, read_post_listing.len());
    let post_view = PostView::read(
      pool,
      data.post.id,
      Some(&data.tegan.local_user),
      data.instance.id,
      true,
    )
    .await;
    assert!(post_view.is_ok());
    data.tegan.local_user.admin = false;

    // User can view after following
    let follow_form = CommunityFollowerForm::new(
      data.community.id,
      data.tegan.person.id,
      CommunityFollowerState::Accepted,
    );
    CommunityActions::follow(pool, &follow_form).await?;

    let read_post_listing = PostQuery {
      community_id: Some(data.community.id),
      local_user: Some(&data.tegan.local_user),
      ..Default::default()
    }
    .list(&data.site, pool)
    .await?;
    assert_eq!(3, read_post_listing.len());
    let post_view = PostView::read(
      pool,
      data.post.id,
      Some(&data.tegan.local_user),
      data.instance.id,
      true,
    )
    .await;
    assert!(post_view.is_ok());

    Ok(())
  }

  #[test_context(Data)]
  #[tokio::test]
  #[serial]
  async fn post_listings_hide_media(data: &mut Data) -> LemmyResult<()> {
    let pool = &data.pool();
    let pool = &mut pool.into();

    // Make one post an image post
    Post::update(
      pool,
      data.bot_post.id,
      &PostUpdateForm {
        url_content_type: Some(Some(String::from("image/png"))),
        ..Default::default()
      },
    )
    .await?;

    // Make sure all the posts are returned when `hide_media` is unset
    let hide_media_listing = PostQuery {
      community_id: Some(data.community.id),
      local_user: Some(&data.tegan.local_user),
      ..Default::default()
    }
    .list(&data.site, pool)
    .await?;
    assert_eq!(3, hide_media_listing.len());

    // Ensure the `hide_media` user setting is set
    let local_user_form = LocalUserUpdateForm {
      hide_media: Some(true),
      ..Default::default()
    };
    LocalUser::update(pool, data.tegan.local_user.id, &local_user_form).await?;
    data.tegan.local_user.hide_media = true;

    // Ensure you don't see the image post
    let hide_media_listing = PostQuery {
      community_id: Some(data.community.id),
      local_user: Some(&data.tegan.local_user),
      ..Default::default()
    }
    .list(&data.site, pool)
    .await?;
    assert_eq!(2, hide_media_listing.len());

    // Make sure the `hide_media` override works
    let hide_media_listing = PostQuery {
      community_id: Some(data.community.id),
      local_user: Some(&data.tegan.local_user),
      hide_media: Some(false),
      ..Default::default()
    }
    .list(&data.site, pool)
    .await?;
    assert_eq!(3, hide_media_listing.len());

    Ok(())
  }

  #[test_context(Data)]
  #[tokio::test]
  #[serial]
  async fn post_with_blocked_keywords(data: &mut Data) -> LemmyResult<()> {
    let pool = &data.pool();
    let pool = &mut pool.into();

    let name_blocked = format!("post_{POST_KEYWORD_BLOCKED}");
    let name_blocked2 = format!("post2_{POST_KEYWORD_BLOCKED}2");
    let url = Some(Url::parse(&format!("https://google.com/{POST_KEYWORD_BLOCKED}"))?.into());
    let body = format!("post body with {POST_KEYWORD_BLOCKED}");
    let name_not_blocked = "post_with_name_not_blocked".to_string();
    let name_not_blocked2 = "post_with_name_not_blocked2".to_string();

    let post_name_blocked = PostInsertForm::new(
      name_blocked.clone(),
      data.tegan.person.id,
      data.community.id,
    );

    let post_body_blocked = PostInsertForm {
      body: Some(body),
      ..PostInsertForm::new(
        name_not_blocked.clone(),
        data.tegan.person.id,
        data.community.id,
      )
    };

    let post_url_blocked = PostInsertForm {
      url,
      ..PostInsertForm::new(
        name_not_blocked2.clone(),
        data.tegan.person.id,
        data.community.id,
      )
    };

    let post_name_blocked_but_not_body_and_url = PostInsertForm {
      body: Some("Some body".to_string()),
      url: Some(Url::parse("https://google.com")?.into()),
      ..PostInsertForm::new(
        name_blocked2.clone(),
        data.tegan.person.id,
        data.community.id,
      )
    };
    Post::create(pool, &post_name_blocked).await?;
    Post::create(pool, &post_body_blocked).await?;
    Post::create(pool, &post_url_blocked).await?;
    Post::create(pool, &post_name_blocked_but_not_body_and_url).await?;

    let keyword_blocks = Some(LocalUserKeywordBlock::read(pool, data.tegan.local_user.id).await?);

    let post_listings = PostQuery {
      local_user: Some(&data.tegan.local_user),
      keyword_blocks,
      ..Default::default()
    }
    .list(&data.site, pool)
    .await?;

    // Should not have any of the posts
    assert!(!names(&post_listings).contains(&name_blocked.as_str()));
    assert!(!names(&post_listings).contains(&name_blocked2.as_str()));
    assert!(!names(&post_listings).contains(&name_not_blocked.as_str()));
    assert!(!names(&post_listings).contains(&name_not_blocked2.as_str()));

    // Should contain not blocked posts
    assert!(names(&post_listings).contains(&POST_BY_BOT));
    assert!(names(&post_listings).contains(&POST));
    Ok(())
  }
  #[test_context(Data)]
  #[tokio::test]
  #[serial]
  async fn post_tags_present(data: &mut Data) -> LemmyResult<()> {
    let pool = &data.pool();
    let pool = &mut pool.into();

    let post_view = PostView::read(
      pool,
      data.post_with_tags.id,
      Some(&data.tegan.local_user),
      data.instance.id,
      false,
    )
    .await?;

    assert_eq!(2, post_view.tags.0.len());
    assert_eq!(data.tag_1.display_name, post_view.tags.0[0].display_name);
    assert_eq!(data.tag_2.display_name, post_view.tags.0[1].display_name);

    let all_posts = data.default_post_query().list(&data.site, pool).await?;
    assert_eq!(2, all_posts[0].tags.0.len()); // post with tags
    assert_eq!(0, all_posts[1].tags.0.len()); // bot post
    assert_eq!(0, all_posts[2].tags.0.len()); // normal post

    Ok(())
  }

  #[test_context(Data)]
  #[tokio::test]
  #[serial]
  async fn post_listing_multi_community(data: &mut Data) -> LemmyResult<()> {
    let pool = &data.pool();
    let pool = &mut pool.into();

    // create two more communities with one post each
    let form = CommunityInsertForm::new(
      data.instance.id,
      "test_community_4".to_string(),
      "nada".to_owned(),
      "pubkey".to_string(),
    );
    let community_1 = Community::create(pool, &form).await?;

    let form = PostInsertForm::new(POST.to_string(), data.tegan.person.id, community_1.id);
    let post_1 = Post::create(pool, &form).await?;

    let form = CommunityInsertForm::new(
      data.instance.id,
      "test_community_5".to_string(),
      "nada".to_owned(),
      "pubkey".to_string(),
    );
    let community_2 = Community::create(pool, &form).await?;

    let form = PostInsertForm::new(POST.to_string(), data.tegan.person.id, community_2.id);
    let post_2 = Post::create(pool, &form).await?;

    let form = MultiCommunityInsertForm::new(
      data.tegan.person.id,
      data.tegan.person.instance_id,
      "test multi".to_string(),
      String::new(),
    );
    let multi = MultiCommunity::create(pool, &form).await?;
    MultiCommunity::update_entries(pool, multi.id, &vec![community_1.id, community_2.id]).await?;

    let listing = PostQuery {
      multi_community_id: Some(multi.id),
      ..Default::default()
    }
    .list(&data.site, pool)
    .await?;

    let listing_communities = listing
      .iter()
      .map(|l| l.community.id)
      .collect::<HashSet<_>>();
    assert_eq!(
      HashSet::from([community_1.id, community_2.id]),
      listing_communities
    );

    let listing_posts = listing.iter().map(|l| l.post.id).collect::<HashSet<_>>();
    assert_eq!(HashSet::from([post_1.id, post_2.id]), listing_posts);

    let suggested = PostQuery {
      listing_type: Some(ListingType::Suggested),
      ..Default::default()
    }
    .list(&data.site, pool)
    .await?;
    assert!(suggested.is_empty());

    let form = LocalSiteUpdateForm {
      suggested_communities: Some(multi.id),
      ..Default::default()
    };
    LocalSite::update(pool, &form).await?;

    let suggested = PostQuery {
      listing_type: Some(ListingType::Suggested),
      ..Default::default()
    }
    .list(&data.site, pool)
    .await?;
    assert_eq!(listing, suggested);

    Ok(())
  }
}<|MERGE_RESOLUTION|>--- conflicted
+++ resolved
@@ -1487,18 +1487,12 @@
     let post_listings_all = data.default_post_query().list(&data.site, pool).await?;
     assert_eq!(POST_LISTING_WITH_BLOCKED, *names(&post_listings_all));
 
-<<<<<<< HEAD
     // block the instance communities
     let block_form = InstanceCommunitiesBlockForm::new(
       data.tegan_local_user_view.person.id,
       blocked_instance_comms.id,
     );
     InstanceActions::block_communities(pool, &block_form).await?;
-=======
-    // block the instance
-    let block_form = InstanceBlockForm::new(data.tegan.person.id, blocked_instance.id);
-    InstanceActions::block(pool, &block_form).await?;
->>>>>>> 66540f1f
 
     // now posts from communities on that instance should be hidden
     let post_listings_blocked = data.default_post_query().list(&data.site, pool).await?;
