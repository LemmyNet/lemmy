[package]
name = "lemmy_db_views_site"
version.workspace = true
edition.workspace = true
description.workspace = true
license.workspace = true
homepage.workspace = true
documentation.workspace = true
repository.workspace = true
rust-version.workspace = true

[lib]
doctest = false

[lints]
workspace = true

[features]
full = [
  "lemmy_utils",
  "diesel",
  "diesel-async",
  "lemmy_db_schema/full",
  "lemmy_db_schema_file/full",
  "lemmy_db_views_person/full",
  "lemmy_db_views_post/full",
  "lemmy_db_views_readable_federation_state/full",
<<<<<<< HEAD
  "extism",
  "extism-convert",
]
ts-rs = [
  "dep:ts-rs",
  "lemmy_db_schema/ts-rs",
  "lemmy_db_schema_file/ts-rs",
  "lemmy_db_views_community_follower/ts-rs",
  "lemmy_db_views_community_moderator/ts-rs",
  "lemmy_db_views_local_user/ts-rs",
  "lemmy_db_views_person/ts-rs",
  "lemmy_db_views_post/ts-rs",
  "lemmy_db_views_readable_federation_state/ts-rs",
=======
  "anyhow",
>>>>>>> 38e87f6d
]

[dependencies]
lemmy_db_schema = { workspace = true }
lemmy_utils = { workspace = true, optional = true }
lemmy_db_schema_file = { workspace = true }
lemmy_db_views_community_follower = { workspace = true }
lemmy_db_views_community_moderator = { workspace = true }
lemmy_db_views_local_user = { workspace = true }
lemmy_db_views_person = { workspace = true }
lemmy_db_views_post = { workspace = true }
lemmy_db_views_readable_federation_state = { workspace = true }
chrono = { workspace = true }
diesel = { workspace = true, optional = true }
diesel-async = { workspace = true, optional = true }
serde = { workspace = true }
serde_with = { workspace = true }
ts-rs = { workspace = true, optional = true }
url = { workspace = true }
<<<<<<< HEAD
extism = { workspace = true, optional = true }
extism-convert = { workspace = true, optional = true }
=======
anyhow = { workspace = true, optional = true }
>>>>>>> 38e87f6d
<|MERGE_RESOLUTION|>--- conflicted
+++ resolved
@@ -25,9 +25,9 @@
   "lemmy_db_views_person/full",
   "lemmy_db_views_post/full",
   "lemmy_db_views_readable_federation_state/full",
-<<<<<<< HEAD
   "extism",
   "extism-convert",
+  "anyhow",
 ]
 ts-rs = [
   "dep:ts-rs",
@@ -39,9 +39,6 @@
   "lemmy_db_views_person/ts-rs",
   "lemmy_db_views_post/ts-rs",
   "lemmy_db_views_readable_federation_state/ts-rs",
-=======
-  "anyhow",
->>>>>>> 38e87f6d
 ]
 
 [dependencies]
@@ -61,9 +58,6 @@
 serde_with = { workspace = true }
 ts-rs = { workspace = true, optional = true }
 url = { workspace = true }
-<<<<<<< HEAD
 extism = { workspace = true, optional = true }
 extism-convert = { workspace = true, optional = true }
-=======
-anyhow = { workspace = true, optional = true }
->>>>>>> 38e87f6d
+anyhow = { workspace = true, optional = true }