[package]
name = "lemmy_db_views_site"
version.workspace = true
edition.workspace = true
description.workspace = true
license.workspace = true
homepage.workspace = true
documentation.workspace = true
repository.workspace = true
rust-version.workspace = true

[lib]
doctest = false

[lints]
workspace = true

[features]
full = [
  "lemmy_utils",
  "diesel",
  "diesel-async",
  "lemmy_db_schema/full",
  "lemmy_db_schema_file/full",
<<<<<<< HEAD
  "anyhow",
=======
  "lemmy_db_views_api_misc/full",
  "lemmy_db_views_person/full",
  "lemmy_db_views_readable_federation_state/full",
>>>>>>> ba0099e7
]
ts-rs = ["dep:ts-rs"]

[dependencies]
lemmy_db_schema = { workspace = true }
lemmy_utils = { workspace = true, optional = true }
lemmy_db_schema_file = { workspace = true }
lemmy_db_views_api_misc = { workspace = true }
lemmy_db_views_person = { workspace = true }
lemmy_db_views_readable_federation_state = { workspace = true }
chrono = { workspace = true }
diesel = { workspace = true, optional = true }
diesel-async = { workspace = true, optional = true }
serde = { workspace = true }
<<<<<<< HEAD
ts-rs = { workspace = true, optional = true }
anyhow = { workspace = true, optional = true }
=======
serde_with = { workspace = true }
ts-rs = { workspace = true, optional = true }
url = { workspace = true }
>>>>>>> ba0099e7
<|MERGE_RESOLUTION|>--- conflicted
+++ resolved
@@ -22,13 +22,10 @@
   "diesel-async",
   "lemmy_db_schema/full",
   "lemmy_db_schema_file/full",
-<<<<<<< HEAD
-  "anyhow",
-=======
   "lemmy_db_views_api_misc/full",
   "lemmy_db_views_person/full",
   "lemmy_db_views_readable_federation_state/full",
->>>>>>> ba0099e7
+  "anyhow",
 ]
 ts-rs = ["dep:ts-rs"]
 
@@ -43,11 +40,7 @@
 diesel = { workspace = true, optional = true }
 diesel-async = { workspace = true, optional = true }
 serde = { workspace = true }
-<<<<<<< HEAD
-ts-rs = { workspace = true, optional = true }
-anyhow = { workspace = true, optional = true }
-=======
 serde_with = { workspace = true }
 ts-rs = { workspace = true, optional = true }
 url = { workspace = true }
->>>>>>> ba0099e7
+anyhow = { workspace = true, optional = true }