use crate::SiteView;
use chrono::{DateTime, Utc};
use lemmy_db_schema::{
<<<<<<< HEAD
  newtypes::{LanguageId, MultiCommunityId, OAuthProviderId, PaginationCursor, TaglineId},
=======
  newtypes::{InstanceId, LanguageId, OAuthProviderId, PaginationCursor, TaglineId},
  sensitive::SensitiveString,
>>>>>>> c198c98b
  source::{
    community::Community,
    instance::Instance,
    language::Language,
    local_site_url_blocklist::LocalSiteUrlBlocklist,
    login_token::LoginToken,
    oauth_provider::{OAuthProvider, PublicOAuthProvider},
    person::Person,
    tagline::Tagline,
  },
};
use lemmy_db_schema_file::enums::{
  CommentSortType,
  FederationMode,
  ListingType,
  PostListingMode,
  PostSortType,
  RegistrationMode,
  VoteShow,
};
use lemmy_db_views_community_follower::CommunityFollowerView;
use lemmy_db_views_community_moderator::CommunityModeratorView;
use lemmy_db_views_local_user::LocalUserView;
use lemmy_db_views_person::PersonView;
use lemmy_db_views_post::PostView;
use lemmy_db_views_readable_federation_state::ReadableFederationState;
use serde::{Deserialize, Serialize};
use serde_with::skip_serializing_none;
use url::Url;
#[cfg(feature = "full")]
use {
  extism::FromBytes,
  extism_convert::{encoding, Json},
};

#[derive(Debug, Serialize, Deserialize, Clone, PartialEq, Eq, Hash)]
#[cfg_attr(feature = "ts-rs", derive(ts_rs::TS))]
#[cfg_attr(feature = "ts-rs", ts(optional_fields, export))]
pub struct AdminAllowInstanceParams {
  pub instance: String,
  pub allow: bool,
  pub reason: Option<String>,
}

#[derive(Debug, Serialize, Deserialize, Clone, PartialEq, Eq, Hash)]
#[cfg_attr(feature = "ts-rs", derive(ts_rs::TS))]
#[cfg_attr(feature = "ts-rs", ts(optional_fields, export))]
pub struct AdminBlockInstanceParams {
  pub instance: String,
  pub block: bool,
  pub reason: Option<String>,
  pub expires_at: Option<DateTime<Utc>>,
}

#[skip_serializing_none]
#[derive(Debug, Serialize, Deserialize, Clone)]
#[cfg_attr(feature = "ts-rs", derive(ts_rs::TS))]
#[cfg_attr(feature = "ts-rs", ts(optional_fields, export))]
/// Logging in with an OAuth 2.0 authorization
pub struct AuthenticateWithOauth {
  pub code: String,
  pub oauth_provider_id: OAuthProviderId,
  pub redirect_uri: Url,
  pub show_nsfw: Option<bool>,
  /// Username is mandatory at registration time
  pub username: Option<String>,
  /// An answer is mandatory if require application is enabled on the server
  pub answer: Option<String>,
  pub pkce_code_verifier: Option<String>,
}

#[skip_serializing_none]
#[derive(Debug, Serialize, Deserialize, Clone)]
#[cfg_attr(feature = "ts-rs", derive(ts_rs::TS))]
#[cfg_attr(feature = "ts-rs", ts(optional_fields, export))]
/// Create an external auth method.
pub struct CreateOAuthProvider {
  pub display_name: String,
  pub issuer: String,
  pub authorization_endpoint: String,
  pub token_endpoint: String,
  pub userinfo_endpoint: String,
  pub id_claim: String,
  pub client_id: String,
  pub client_secret: String,
  pub scopes: String,
  pub auto_verify_email: Option<bool>,
  pub account_linking_enabled: Option<bool>,
  pub use_pkce: Option<bool>,
  pub enabled: Option<bool>,
}

#[skip_serializing_none]
#[derive(Debug, Serialize, Deserialize, Clone, Default, PartialEq, Eq, Hash)]
#[cfg_attr(feature = "ts-rs", derive(ts_rs::TS))]
#[cfg_attr(feature = "ts-rs", ts(optional_fields, export))]
/// Creates a site. Should be done after first running lemmy.
pub struct CreateSite {
  pub name: String,
  pub sidebar: Option<String>,
  pub description: Option<String>,
  pub community_creation_admin_only: Option<bool>,
  pub require_email_verification: Option<bool>,
  pub application_question: Option<String>,
  pub private_instance: Option<bool>,
  pub default_theme: Option<String>,
  pub default_post_listing_type: Option<ListingType>,
  pub default_post_listing_mode: Option<PostListingMode>,
  pub default_post_sort_type: Option<PostSortType>,
  pub default_post_time_range_seconds: Option<i32>,
  pub default_comment_sort_type: Option<CommentSortType>,
  pub legal_information: Option<String>,
  pub application_email_admins: Option<bool>,
  pub discussion_languages: Option<Vec<LanguageId>>,
  pub slur_filter_regex: Option<String>,
  pub actor_name_max_length: Option<i32>,
  pub rate_limit_message: Option<i32>,
  pub rate_limit_message_per_second: Option<i32>,
  pub rate_limit_post: Option<i32>,
  pub rate_limit_post_per_second: Option<i32>,
  pub rate_limit_register: Option<i32>,
  pub rate_limit_register_per_second: Option<i32>,
  pub rate_limit_image: Option<i32>,
  pub rate_limit_image_per_second: Option<i32>,
  pub rate_limit_comment: Option<i32>,
  pub rate_limit_comment_per_second: Option<i32>,
  pub rate_limit_search: Option<i32>,
  pub rate_limit_search_per_second: Option<i32>,
  pub federation_enabled: Option<bool>,
  pub captcha_enabled: Option<bool>,
  pub captcha_difficulty: Option<String>,
  pub registration_mode: Option<RegistrationMode>,
  pub oauth_registration: Option<bool>,
  pub content_warning: Option<String>,
  pub post_upvotes: Option<FederationMode>,
  pub post_downvotes: Option<FederationMode>,
  pub comment_upvotes: Option<FederationMode>,
  pub comment_downvotes: Option<FederationMode>,
  pub disallow_nsfw_content: Option<bool>,
  pub disable_email_notifications: Option<bool>,
  pub suggested_communities: Option<MultiCommunityId>,
}

#[derive(Debug, Serialize, Deserialize, Clone, Default)]
#[cfg_attr(feature = "ts-rs", derive(ts_rs::TS))]
#[cfg_attr(feature = "ts-rs", ts(optional_fields, export))]
/// Delete an external auth method.
pub struct DeleteOAuthProvider {
  pub id: OAuthProviderId,
}

#[skip_serializing_none]
#[derive(Debug, Serialize, Deserialize, Clone)]
#[cfg_attr(feature = "ts-rs", derive(ts_rs::TS))]
#[cfg_attr(feature = "ts-rs", ts(optional_fields, export))]
/// Edit an external auth method.
pub struct EditOAuthProvider {
  pub id: OAuthProviderId,
  pub display_name: Option<String>,
  pub authorization_endpoint: Option<String>,
  pub token_endpoint: Option<String>,
  pub userinfo_endpoint: Option<String>,
  pub id_claim: Option<String>,
  pub client_secret: Option<String>,
  pub scopes: Option<String>,
  pub auto_verify_email: Option<bool>,
  pub account_linking_enabled: Option<bool>,
  pub use_pkce: Option<bool>,
  pub enabled: Option<bool>,
}

#[skip_serializing_none]
#[derive(Debug, Serialize, Deserialize, Clone, Default, PartialEq, Eq, Hash)]
#[cfg_attr(feature = "ts-rs", derive(ts_rs::TS))]
#[cfg_attr(feature = "ts-rs", ts(optional_fields, export))]
/// Edits a site.
pub struct EditSite {
  pub name: Option<String>,
  /// A sidebar for the site, in markdown.
  pub sidebar: Option<String>,
  /// A shorter, one line description of your site.
  pub description: Option<String>,
  /// Limits community creation to admins only.
  pub community_creation_admin_only: Option<bool>,
  /// Whether to require email verification.
  pub require_email_verification: Option<bool>,
  /// Your application question form. This is in markdown, and can be many questions.
  pub application_question: Option<String>,
  /// Whether your instance is public, or private.
  pub private_instance: Option<bool>,
  /// The default theme. Usually "browser"
  pub default_theme: Option<String>,
  /// The default post listing type, usually "local"
  pub default_post_listing_type: Option<ListingType>,
  /// Default value for listing mode, usually "list"
  pub default_post_listing_mode: Option<PostListingMode>,
  /// The default post sort, usually "active"
  pub default_post_sort_type: Option<PostSortType>,
  /// A default time range limit to apply to post sorts, in seconds. 0 means none.
  pub default_post_time_range_seconds: Option<i32>,
  /// The default comment sort, usually "hot"
  pub default_comment_sort_type: Option<CommentSortType>,
  /// An optional page of legal information
  pub legal_information: Option<String>,
  /// Whether to email admins when receiving a new application.
  pub application_email_admins: Option<bool>,
  /// A list of allowed discussion languages.
  pub discussion_languages: Option<Vec<LanguageId>>,
  /// A regex string of items to filter.
  pub slur_filter_regex: Option<String>,
  /// The max length of actor names.
  pub actor_name_max_length: Option<i32>,
  /// The number of messages allowed in a given time frame.
  pub rate_limit_message: Option<i32>,
  pub rate_limit_message_per_second: Option<i32>,
  /// The number of posts allowed in a given time frame.
  pub rate_limit_post: Option<i32>,
  pub rate_limit_post_per_second: Option<i32>,
  /// The number of registrations allowed in a given time frame.
  pub rate_limit_register: Option<i32>,
  pub rate_limit_register_per_second: Option<i32>,
  /// The number of image uploads allowed in a given time frame.
  pub rate_limit_image: Option<i32>,
  pub rate_limit_image_per_second: Option<i32>,
  /// The number of comments allowed in a given time frame.
  pub rate_limit_comment: Option<i32>,
  pub rate_limit_comment_per_second: Option<i32>,
  /// The number of searches allowed in a given time frame.
  pub rate_limit_search: Option<i32>,
  pub rate_limit_search_per_second: Option<i32>,
  /// Whether to enable federation.
  pub federation_enabled: Option<bool>,
  /// Whether to enable captchas for signups.
  pub captcha_enabled: Option<bool>,
  /// The captcha difficulty. Can be easy, medium, or hard
  pub captcha_difficulty: Option<String>,
  /// A list of blocked URLs
  pub blocked_urls: Option<Vec<String>>,
  pub registration_mode: Option<RegistrationMode>,
  /// Whether to email admins for new reports.
  pub reports_email_admins: Option<bool>,
  /// If present, nsfw content is visible by default. Should be displayed by frontends/clients
  /// when the site is first opened by a user.
  pub content_warning: Option<String>,
  /// Whether or not external auth methods can auto-register users.
  pub oauth_registration: Option<bool>,
  /// What kind of post upvotes your site allows.
  pub post_upvotes: Option<FederationMode>,
  /// What kind of post downvotes your site allows.
  pub post_downvotes: Option<FederationMode>,
  /// What kind of comment upvotes your site allows.
  pub comment_upvotes: Option<FederationMode>,
  /// What kind of comment downvotes your site allows.
  pub comment_downvotes: Option<FederationMode>,
  /// Block NSFW content being created
  pub disallow_nsfw_content: Option<bool>,
  /// Dont send email notifications to users for new replies, mentions etc
  pub disable_email_notifications: Option<bool>,
  /// A multicommunity with suggested communities which is shown on the homepage
  pub suggested_communities: Option<MultiCommunityId>,
}

#[derive(Debug, Serialize, Deserialize, Clone)]
#[cfg_attr(feature = "ts-rs", derive(ts_rs::TS))]
#[cfg_attr(feature = "ts-rs", ts(optional_fields, export))]
/// A list of federated instances.
pub struct FederatedInstances {
  pub linked: Vec<InstanceWithFederationState>,
  pub allowed: Vec<InstanceWithFederationState>,
  pub blocked: Vec<InstanceWithFederationState>,
}

#[skip_serializing_none]
#[derive(Debug, Serialize, Deserialize, Clone)]
#[cfg_attr(feature = "ts-rs", derive(ts_rs::TS))]
#[cfg_attr(feature = "ts-rs", ts(optional_fields, export))]
/// A response of federated instances.
pub struct GetFederatedInstancesResponse {
  /// Optional, because federation may be disabled.
  pub federated_instances: Option<FederatedInstances>,
}

#[skip_serializing_none]
#[derive(Debug, Serialize, Deserialize, Clone)]
#[cfg_attr(feature = "ts-rs", derive(ts_rs::TS))]
#[cfg_attr(feature = "ts-rs", ts(optional_fields, export))]
/// An expanded response for a site.
pub struct GetSiteResponse {
  pub site_view: SiteView,
  pub admins: Vec<PersonView>,
  pub version: String,
  pub all_languages: Vec<Language>,
  pub discussion_languages: Vec<LanguageId>,
  /// If the site has any taglines, a random one is included here for displaying
  pub tagline: Option<Tagline>,
  /// A list of external auth methods your site supports.
  pub oauth_providers: Vec<PublicOAuthProvider>,
  pub admin_oauth_providers: Vec<OAuthProvider>,
  pub blocked_urls: Vec<LocalSiteUrlBlocklist>,
  // If true then uploads for post images or markdown images are disabled. Only avatars, icons and
  // banners can be set.
  pub image_upload_disabled: bool,
  pub active_plugins: Vec<PluginMetadata>,
}

#[skip_serializing_none]
#[derive(Debug, Serialize, Deserialize, Clone)]
#[cfg_attr(feature = "ts-rs", derive(ts_rs::TS))]
#[cfg_attr(feature = "ts-rs", ts(optional_fields, export))]
pub struct InstanceWithFederationState {
  #[serde(flatten)]
  pub instance: Instance,
  /// if federation to this instance is or was active, show state of outgoing federation to this
  /// instance
  pub federation_state: Option<ReadableFederationState>,
}

#[derive(Debug, Serialize, Deserialize, Clone)]
#[cfg_attr(feature = "ts-rs", derive(ts_rs::TS))]
#[cfg_attr(feature = "ts-rs", ts(optional_fields, export))]
/// The response for a site.
pub struct SiteResponse {
  pub site_view: SiteView,
}

#[derive(Debug, Serialize, Deserialize, Clone)]
#[cfg_attr(feature = "ts-rs", derive(ts_rs::TS))]
#[cfg_attr(feature = "ts-rs", ts(optional_fields, export))]
/// A captcha response.
pub struct CaptchaResponse {
  /// A Base64 encoded png
  pub png: String,
  /// A Base64 encoded wav audio
  pub wav: String,
  /// The UUID for the captcha item.
  pub uuid: String,
}

#[derive(Debug, Serialize, Deserialize, Clone, Default, PartialEq, Eq, Hash)]
#[cfg_attr(feature = "ts-rs", derive(ts_rs::TS))]
#[cfg_attr(feature = "ts-rs", ts(optional_fields, export))]
/// Changes your account password.
pub struct ChangePassword {
  pub new_password: SensitiveString,
  pub new_password_verify: SensitiveString,
  pub old_password: SensitiveString,
}

#[derive(Debug, Serialize, Deserialize, Clone, Default, PartialEq, Eq, Hash)]
#[cfg_attr(feature = "ts-rs", derive(ts_rs::TS))]
#[cfg_attr(feature = "ts-rs", ts(optional_fields, export))]
/// Delete your account.
pub struct DeleteAccount {
  pub password: SensitiveString,
  pub delete_content: bool,
}

#[skip_serializing_none]
#[derive(Debug, Serialize, Deserialize, Clone)]
#[cfg_attr(feature = "ts-rs", derive(ts_rs::TS))]
#[cfg_attr(feature = "ts-rs", ts(optional_fields, export))]
/// A wrapper for the captcha response.
pub struct GetCaptchaResponse {
  /// Will be None if captchas are disabled.
  pub ok: Option<CaptchaResponse>,
}

#[derive(Debug, Serialize, Deserialize, Clone)]
#[cfg_attr(feature = "ts-rs", derive(ts_rs::TS))]
#[cfg_attr(feature = "ts-rs", ts(optional_fields, export))]
pub struct GenerateTotpSecretResponse {
  pub totp_secret_url: SensitiveString,
}

#[derive(Debug, Serialize, Deserialize, Clone)]
#[cfg_attr(feature = "ts-rs", derive(ts_rs::TS))]
#[cfg_attr(feature = "ts-rs", ts(optional_fields, export))]
pub struct ListLoginsResponse {
  pub logins: Vec<LoginToken>,
}

#[skip_serializing_none]
#[derive(Debug, Serialize, Deserialize, Clone, Default, PartialEq, Eq, Hash)]
#[cfg_attr(feature = "ts-rs", derive(ts_rs::TS))]
#[cfg_attr(feature = "ts-rs", ts(optional_fields, export))]
/// Logging into lemmy.
///
/// Note: Banned users can still log in, to be able to do certain things like delete
/// their account.
pub struct Login {
  pub username_or_email: SensitiveString,
  pub password: SensitiveString,
  /// May be required, if totp is enabled for their account.
  pub totp_2fa_token: Option<String>,
}

#[skip_serializing_none]
#[derive(Debug, Serialize, Deserialize, Clone)]
#[cfg_attr(feature = "ts-rs", derive(ts_rs::TS))]
#[cfg_attr(feature = "ts-rs", ts(optional_fields, export))]
/// A response for your login.
pub struct LoginResponse {
  /// This is None in response to `Register` if email verification is enabled, or the server
  /// requires registration applications.
  pub jwt: Option<SensitiveString>,
  /// If registration applications are required, this will return true for a signup response.
  pub registration_created: bool,
  /// If email verifications are required, this will return true for a signup response.
  pub verify_email_sent: bool,
}

#[derive(Debug, Serialize, Deserialize, Clone)]
#[cfg_attr(feature = "ts-rs", derive(ts_rs::TS))]
#[cfg_attr(feature = "ts-rs", ts(optional_fields, export))]
/// Your user info.
pub struct MyUserInfo {
  pub local_user_view: LocalUserView,
  pub follows: Vec<CommunityFollowerView>,
  pub moderates: Vec<CommunityModeratorView>,
  pub community_blocks: Vec<Community>,
  pub instance_blocks: Vec<Instance>,
  pub person_blocks: Vec<Person>,
  pub keyword_blocks: Vec<String>,
  pub discussion_languages: Vec<LanguageId>,
}

#[derive(Debug, Serialize, Deserialize, Clone, Default, PartialEq, Eq, Hash)]
#[cfg_attr(feature = "ts-rs", derive(ts_rs::TS))]
#[cfg_attr(feature = "ts-rs", ts(optional_fields, export))]
/// Change your password after receiving a reset request.
pub struct PasswordChangeAfterReset {
  pub token: SensitiveString,
  pub password: SensitiveString,
  pub password_verify: SensitiveString,
}

#[derive(Debug, Serialize, Deserialize, Clone, Default, PartialEq, Eq, Hash)]
#[cfg_attr(feature = "ts-rs", derive(ts_rs::TS))]
#[cfg_attr(feature = "ts-rs", ts(optional_fields, export))]
/// Reset your password via email.
pub struct PasswordReset {
  pub email: SensitiveString,
}

#[derive(Debug, Serialize, Deserialize, Clone, Default, PartialEq, Eq, Hash)]
#[cfg_attr(feature = "ts-rs", derive(ts_rs::TS))]
#[cfg_attr(feature = "ts-rs", ts(optional_fields, export))]
/// Make a request to resend your verification email.
pub struct ResendVerificationEmail {
  pub email: SensitiveString,
}

#[skip_serializing_none]
#[derive(Debug, Serialize, Deserialize, Clone, Default, PartialEq, Eq, Hash)]
#[cfg_attr(feature = "ts-rs", derive(ts_rs::TS))]
#[cfg_attr(feature = "ts-rs", ts(optional_fields, export))]
/// Saves settings for your user.
pub struct SaveUserSettings {
  /// Show nsfw posts.
  pub show_nsfw: Option<bool>,
  /// Blur nsfw posts.
  pub blur_nsfw: Option<bool>,
  /// Your user's theme.
  pub theme: Option<String>,
  /// The default post listing type, usually "local"
  pub default_listing_type: Option<ListingType>,
  /// A post-view mode that changes how multiple post listings look.
  pub post_listing_mode: Option<PostListingMode>,
  /// The default post sort, usually "active"
  pub default_post_sort_type: Option<PostSortType>,
  /// A default time range limit to apply to post sorts, in seconds. 0 means none.
  pub default_post_time_range_seconds: Option<i32>,
  /// The default comment sort, usually "hot"
  pub default_comment_sort_type: Option<CommentSortType>,
  /// The language of the lemmy interface
  pub interface_language: Option<String>,
  /// Your display name, which can contain strange characters, and does not need to be unique.
  pub display_name: Option<String>,
  /// Your email.
  pub email: Option<SensitiveString>,
  /// Your bio / info, in markdown.
  pub bio: Option<String>,
  /// Your matrix user id. Ex: @my_user:matrix.org
  pub matrix_user_id: Option<String>,
  /// Whether to show or hide avatars.
  pub show_avatars: Option<bool>,
  /// Sends notifications to your email.
  pub send_notifications_to_email: Option<bool>,
  /// Whether this account is a bot account. Users can hide these accounts easily if they wish.
  pub bot_account: Option<bool>,
  /// Whether to show bot accounts.
  pub show_bot_accounts: Option<bool>,
  /// Whether to show read posts.
  pub show_read_posts: Option<bool>,
  /// A list of languages you are able to see discussion in.
  pub discussion_languages: Option<Vec<LanguageId>>,
  // A list of keywords used for blocking posts having them in title,url or body.
  pub blocking_keywords: Option<Vec<String>>,
  /// Open links in a new tab
  pub open_links_in_new_tab: Option<bool>,
  /// Enable infinite scroll
  pub infinite_scroll_enabled: Option<bool>,
  /// Whether to allow keyboard navigation (for browsing and interacting with posts and comments).
  pub enable_keyboard_navigation: Option<bool>,
  /// Whether user avatars or inline images in the UI that are gifs should be allowed to play or
  /// should be paused
  pub enable_animated_images: Option<bool>,
  /// Whether a user can send / receive private messages
  pub enable_private_messages: Option<bool>,
  /// Whether to auto-collapse bot comments.
  pub collapse_bot_comments: Option<bool>,
  /// Some vote display mode settings
  pub show_scores: Option<bool>,
  pub show_upvotes: Option<bool>,
  pub show_downvotes: Option<VoteShow>,
  pub show_upvote_percentage: Option<bool>,
  /// Whether to automatically mark fetched posts as read.
  pub auto_mark_fetched_posts_as_read: Option<bool>,
  /// Whether to hide posts containing images/videos.
  pub hide_media: Option<bool>,
}

#[derive(Debug, Serialize, Deserialize, Clone, PartialEq, Eq, Hash)]
#[cfg_attr(feature = "ts-rs", derive(ts_rs::TS))]
#[cfg_attr(feature = "ts-rs", ts(optional_fields, export))]
pub struct UpdateTotp {
  pub totp_token: String,
  pub enabled: bool,
}

#[derive(Debug, Serialize, Deserialize, Clone)]
#[cfg_attr(feature = "ts-rs", derive(ts_rs::TS))]
#[cfg_attr(feature = "ts-rs", ts(optional_fields, export))]
pub struct UpdateTotpResponse {
  pub enabled: bool,
}

#[derive(Debug, Serialize, Deserialize, Clone, Copy, Default, PartialEq, Eq, Hash)]
#[cfg_attr(feature = "ts-rs", derive(ts_rs::TS))]
#[cfg_attr(feature = "ts-rs", ts(optional_fields, export))]
/// Block an instance as user
pub struct UserBlockInstanceParams {
  pub instance_id: InstanceId,
  pub block: bool,
}

#[derive(Serialize, Deserialize, Clone, Default, Debug, PartialEq, Eq, Hash)]
#[cfg_attr(feature = "ts-rs", derive(ts_rs::TS))]
#[cfg_attr(feature = "ts-rs", ts(optional_fields, export))]
/// Verify your email.
pub struct VerifyEmail {
  pub token: String,
}

#[skip_serializing_none]
#[derive(Debug, Serialize, Deserialize, Clone, Default, PartialEq, Eq, Hash)]
#[cfg_attr(feature = "ts-rs", derive(ts_rs::TS))]
#[cfg_attr(feature = "ts-rs", ts(optional_fields, export))]
/// Gets your hidden posts.
pub struct ListPersonHidden {
  pub page_cursor: Option<PaginationCursor>,
  pub page_back: Option<bool>,
  pub limit: Option<i64>,
}

#[skip_serializing_none]
#[derive(Debug, Serialize, Deserialize, Clone)]
#[cfg_attr(feature = "ts-rs", derive(ts_rs::TS))]
#[cfg_attr(feature = "ts-rs", ts(optional_fields, export))]
/// You hidden posts response.
pub struct ListPersonHiddenResponse {
  pub hidden: Vec<PostView>,
  /// the pagination cursor to use to fetch the next page
  pub next_page: Option<PaginationCursor>,
  pub prev_page: Option<PaginationCursor>,
}

#[skip_serializing_none]
#[derive(Debug, Serialize, Deserialize, Clone, Default, PartialEq, Eq, Hash)]
#[cfg_attr(feature = "ts-rs", derive(ts_rs::TS))]
#[cfg_attr(feature = "ts-rs", ts(optional_fields, export))]
/// Gets your read posts.
pub struct ListPersonRead {
  pub page_cursor: Option<PaginationCursor>,
  pub page_back: Option<bool>,
  pub limit: Option<i64>,
}

#[skip_serializing_none]
#[derive(Debug, Serialize, Deserialize, Clone)]
#[cfg_attr(feature = "ts-rs", derive(ts_rs::TS))]
#[cfg_attr(feature = "ts-rs", ts(optional_fields, export))]
/// You read posts response.
pub struct ListPersonReadResponse {
  pub read: Vec<PostView>,
  /// the pagination cursor to use to fetch the next page
  pub next_page: Option<PaginationCursor>,
  pub prev_page: Option<PaginationCursor>,
}

#[derive(Debug, Serialize, Deserialize, Clone, PartialEq, Eq, Hash)]
#[cfg_attr(feature = "ts-rs", derive(ts_rs::TS))]
#[cfg_attr(feature = "ts-rs", ts(optional_fields, export))]
/// Create a tagline
pub struct CreateTagline {
  pub content: String,
}

#[derive(Debug, Serialize, Deserialize, Clone, PartialEq, Eq, Hash)]
#[cfg_attr(feature = "ts-rs", derive(ts_rs::TS))]
#[cfg_attr(feature = "ts-rs", ts(optional_fields, export))]
/// Delete a tagline
pub struct DeleteTagline {
  pub id: TaglineId,
}

#[skip_serializing_none]
#[derive(Debug, Serialize, Deserialize, Clone, Default, PartialEq, Eq, Hash)]
#[cfg_attr(feature = "ts-rs", derive(ts_rs::TS))]
#[cfg_attr(feature = "ts-rs", ts(optional_fields, export))]
/// Fetches a list of taglines.
pub struct ListTaglines {
  pub page_cursor: Option<PaginationCursor>,
  pub page_back: Option<bool>,
  pub limit: Option<i64>,
}

#[derive(Debug, Serialize, Deserialize, Clone)]
#[cfg_attr(feature = "ts-rs", derive(ts_rs::TS))]
#[cfg_attr(feature = "ts-rs", ts(optional_fields, export))]
/// A response for taglines.
pub struct ListTaglinesResponse {
  pub taglines: Vec<Tagline>,
  /// the pagination cursor to use to fetch the next page
  pub next_page: Option<PaginationCursor>,
  pub prev_page: Option<PaginationCursor>,
}

#[derive(Debug, Serialize, Deserialize, Clone)]
#[cfg_attr(feature = "ts-rs", derive(ts_rs::TS))]
#[cfg_attr(feature = "ts-rs", ts(optional_fields, export))]
pub struct TaglineResponse {
  pub tagline: Tagline,
}

#[derive(Debug, Serialize, Deserialize, Clone, PartialEq, Eq, Hash)]
#[cfg_attr(feature = "ts-rs", derive(ts_rs::TS))]
#[cfg_attr(feature = "ts-rs", ts(optional_fields, export))]
/// Update a tagline
pub struct UpdateTagline {
  pub id: TaglineId,
  pub content: String,
}

#[derive(Serialize, Deserialize, Debug, Clone)]
#[cfg_attr(feature = "full", derive(FromBytes))]
#[cfg_attr(feature = "full", encoding(Json))]
#[cfg_attr(feature = "ts-rs", derive(ts_rs::TS))]
#[cfg_attr(feature = "ts-rs", ts(optional_fields, export))]
pub struct PluginMetadata {
  name: String,
  url: Url,
  description: String,
}

#[derive(Debug, Serialize, Deserialize, Clone, Default, PartialEq, Eq, Hash)]
#[cfg_attr(feature = "ts-rs", derive(ts_rs::TS))]
#[cfg_attr(feature = "ts-rs", ts(optional_fields, export))]
/// Does an apub fetch for an object.
pub struct ResolveObject {
  /// Can be the full url, or a shortened version like: !fediverse@lemmy.ml
  pub q: String,
}

#[derive(Debug, Serialize, Deserialize, Clone)]
#[cfg_attr(feature = "ts-rs", derive(ts_rs::TS))]
#[cfg_attr(feature = "ts-rs", ts(optional_fields, export))]
/// A response that completes successfully.
pub struct SuccessResponse {
  pub success: bool,
}

impl Default for SuccessResponse {
  fn default() -> Self {
    SuccessResponse { success: true }
  }
}<|MERGE_RESOLUTION|>--- conflicted
+++ resolved
@@ -1,12 +1,15 @@
 use crate::SiteView;
 use chrono::{DateTime, Utc};
 use lemmy_db_schema::{
-<<<<<<< HEAD
-  newtypes::{LanguageId, MultiCommunityId, OAuthProviderId, PaginationCursor, TaglineId},
-=======
-  newtypes::{InstanceId, LanguageId, OAuthProviderId, PaginationCursor, TaglineId},
+  newtypes::{
+    InstanceId,
+    LanguageId,
+    MultiCommunityId,
+    OAuthProviderId,
+    PaginationCursor,
+    TaglineId,
+  },
   sensitive::SensitiveString,
->>>>>>> c198c98b
   source::{
     community::Community,
     instance::Instance,
