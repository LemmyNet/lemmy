--- conflicted
+++ resolved
@@ -24,11 +24,8 @@
   "lemmy_db_schema/full",
   "lemmy_db_schema_file/full",
   "lemmy_db_views_community_moderator/full",
-<<<<<<< HEAD
   "lemmy_diesel_utils/full",
-=======
   "lemmy_db_views_community/full",
->>>>>>> 4e7a306a
 ]
 ts-rs = [
   "dep:ts-rs",
@@ -42,11 +39,8 @@
 lemmy_utils = { workspace = true, optional = true }
 lemmy_db_schema_file = { workspace = true }
 lemmy_db_views_community_moderator = { workspace = true }
-<<<<<<< HEAD
 lemmy_diesel_utils = { workspace = true }
-=======
 lemmy_db_views_community = { workspace = true }
->>>>>>> 4e7a306a
 diesel = { workspace = true, optional = true }
 diesel-async = { workspace = true, optional = true }
 serde = { workspace = true }
