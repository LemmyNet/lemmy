use crate::{CommentSlimView, CommentView};
use diesel::{
  dsl::exists,
  BoolExpressionMethods,
  ExpressionMethods,
  JoinOnDsl,
  NullableExpressionMethods,
  QueryDsl,
  SelectableHelper,
};
use diesel_async::RunQueryDsl;
use diesel_ltree::{nlevel, Ltree, LtreeExtensions};
use i_love_jesus::asc_if;
use lemmy_db_schema::{
  impls::local_user::LocalUserOptionHelper,
  newtypes::{CommentId, CommunityId, InstanceId, PaginationCursor, PersonId, PostId},
  source::{
    comment::{comment_keys as key, Comment},
    local_user::LocalUser,
    site::Site,
  },
  traits::{Crud, PaginationCursorBuilder},
  utils::{
    get_conn,
    limit_fetch,
    now,
    paginate,
    queries::{
      creator_community_actions_join,
      creator_community_instance_actions_join,
      creator_home_instance_actions_join,
      creator_local_instance_actions_join,
      filter_blocked,
      my_comment_actions_join,
      my_community_actions_join,
      my_instance_communities_actions_join,
      my_instance_persons_actions_join_1,
      my_local_user_admin_join,
      my_person_actions_join,
      suggested_communities,
    },
    seconds_to_pg_interval,
    DbPool,
    Subpath,
  },
};
use lemmy_db_schema_file::{
  enums::{
    CommentSortType::{self, *},
    CommunityFollowerState,
    CommunityVisibility,
    ListingType,
  },
  schema::{comment, community, community_actions, local_user_language, person, post},
};
use lemmy_utils::error::{LemmyErrorExt, LemmyErrorType, LemmyResult};

impl PaginationCursorBuilder for CommentView {
  type CursorData = Comment;
  fn to_cursor(&self) -> PaginationCursor {
    PaginationCursor::new_single('C', self.comment.id.0)
  }

  async fn from_cursor(
    cursor: &PaginationCursor,
    pool: &mut DbPool<'_>,
  ) -> LemmyResult<Self::CursorData> {
    let id = cursor.first_id()?;
    Comment::read(pool, CommentId(id)).await
  }
}

impl CommentView {
  #[diesel::dsl::auto_type(no_type_alias)]
  fn joins(my_person_id: Option<PersonId>, local_instance_id: InstanceId) -> _ {
    let community_join = community::table.on(post::community_id.eq(community::id));

    let my_community_actions_join: my_community_actions_join =
      my_community_actions_join(my_person_id);
    let my_comment_actions_join: my_comment_actions_join = my_comment_actions_join(my_person_id);
    let my_local_user_admin_join: my_local_user_admin_join = my_local_user_admin_join(my_person_id);
    let my_instance_communities_actions_join: my_instance_communities_actions_join =
      my_instance_communities_actions_join(my_person_id);
    let my_instance_persons_actions_join_1: my_instance_persons_actions_join_1 =
      my_instance_persons_actions_join_1(my_person_id);
    let my_person_actions_join: my_person_actions_join = my_person_actions_join(my_person_id);
    let creator_local_instance_actions_join: creator_local_instance_actions_join =
      creator_local_instance_actions_join(local_instance_id);

    comment::table
      .inner_join(person::table)
      .inner_join(post::table)
      .inner_join(community_join)
      .left_join(my_community_actions_join)
      .left_join(my_comment_actions_join)
      .left_join(my_person_actions_join)
      .left_join(my_local_user_admin_join)
      .left_join(my_instance_communities_actions_join)
      .left_join(my_instance_persons_actions_join_1)
      .left_join(creator_home_instance_actions_join())
      .left_join(creator_community_instance_actions_join())
      .left_join(creator_local_instance_actions_join)
      .left_join(creator_community_actions_join())
  }

  pub async fn read(
    pool: &mut DbPool<'_>,
    comment_id: CommentId,
    my_local_user: Option<&'_ LocalUser>,
    local_instance_id: InstanceId,
  ) -> LemmyResult<Self> {
    let conn = &mut get_conn(pool).await?;

    let mut query = Self::joins(my_local_user.person_id(), local_instance_id)
      .filter(comment::id.eq(comment_id))
      .select(Self::as_select())
      .into_boxed();

    query = my_local_user.visible_communities_only(query);

    // Check permissions to view private community content.
    // Specifically, if the community is private then only accepted followers may view its
    // content, otherwise it is filtered out. Admins can view private community content
    // without restriction.
    if !my_local_user.is_admin() {
      query = query.filter(
        community::visibility
          .ne(CommunityVisibility::Private)
          .or(community_actions::follow_state.eq(CommunityFollowerState::Accepted)),
      );
    }

    query
      .first::<Self>(conn)
      .await
      .with_lemmy_type(LemmyErrorType::NotFound)
  }

  pub fn map_to_slim(self) -> CommentSlimView {
    CommentSlimView {
      comment: self.comment,
      creator: self.creator,
      comment_actions: self.comment_actions,
      person_actions: self.person_actions,
<<<<<<< HEAD
      instance_communities_actions: self.instance_communities_actions,
      instance_persons_actions: self.instance_persons_actions,
      creator_home_instance_actions: self.creator_home_instance_actions,
      creator_local_instance_actions: self.creator_local_instance_actions,
=======
      instance_actions: self.instance_actions,
>>>>>>> e66d0a3d
      creator_is_admin: self.creator_is_admin,
      can_mod: self.can_mod,
      creator_banned: self.creator_banned,
      creator_banned_from_community: self.creator_banned_from_community,
      creator_is_moderator: self.creator_is_moderator,
    }
  }
}

#[derive(Default)]
pub struct CommentQuery<'a> {
  pub listing_type: Option<ListingType>,
  pub sort: Option<CommentSortType>,
  pub time_range_seconds: Option<i32>,
  pub community_id: Option<CommunityId>,
  pub post_id: Option<PostId>,
  pub parent_path: Option<Ltree>,
  pub local_user: Option<&'a LocalUser>,
  pub max_depth: Option<i32>,
  pub cursor_data: Option<Comment>,
  pub page_back: Option<bool>,
  pub limit: Option<i64>,
}

impl CommentQuery<'_> {
  pub async fn list(self, site: &Site, pool: &mut DbPool<'_>) -> LemmyResult<Vec<CommentView>> {
    let conn = &mut get_conn(pool).await?;
    let o = self;

    // The left join below will return None in this case
    let my_person_id = o.local_user.person_id();
    let local_user_id = o.local_user.local_user_id();

    let mut query = CommentView::joins(my_person_id, site.instance_id)
      .select(CommentView::as_select())
      .into_boxed();

    if let Some(post_id) = o.post_id {
      query = query.filter(comment::post_id.eq(post_id));
    };

    if let Some(parent_path) = o.parent_path.as_ref() {
      query = query.filter(comment::path.contained_by(parent_path));
    };

    if let Some(community_id) = o.community_id {
      query = query.filter(post::community_id.eq(community_id));
    }

    let is_subscribed = community_actions::followed_at.is_not_null();

    // For posts, we only show hidden if its subscribed, but for comments,
    // we ignore hidden.
    query = match o.listing_type.unwrap_or_default() {
      ListingType::Subscribed => query.filter(is_subscribed),
      ListingType::Local => query.filter(community::local.eq(true)),
      ListingType::All => query,
      ListingType::ModeratorView => {
        query.filter(community_actions::became_moderator_at.is_not_null())
      }
      ListingType::Suggested => query.filter(suggested_communities()),
    };

    if !o.local_user.show_bot_accounts() {
      query = query.filter(person::bot_account.eq(false));
    };

    if o.local_user.is_some() && o.listing_type.unwrap_or_default() != ListingType::ModeratorView {
      // Filter out the rows with missing languages
      query = query.filter(exists(
        local_user_language::table.filter(
          comment::language_id
            .eq(local_user_language::language_id)
            .and(
              local_user_language::local_user_id
                .nullable()
                .eq(local_user_id),
            ),
        ),
      ));

      query = query.filter(filter_blocked());
    };

    if !o.local_user.show_nsfw(site) {
      query = query
        .filter(post::nsfw.eq(false))
        .filter(community::nsfw.eq(false));
    };

    query = o.local_user.visible_communities_only(query);
    query = query.filter(
      comment::federation_pending
        .eq(false)
        .or(comment::creator_id.nullable().eq(my_person_id)),
    );

    if !o.local_user.is_admin() {
      query = query.filter(
        community::visibility
          .ne(CommunityVisibility::Private)
          .or(community_actions::follow_state.eq(CommunityFollowerState::Accepted)),
      );
    }

    // Filter by the time range
    if let Some(time_range_seconds) = o.time_range_seconds {
      query =
        query.filter(comment::published_at.gt(now() - seconds_to_pg_interval(time_range_seconds)));
    }

    // A Max depth given means its a tree fetch
    let limit = if let Some(max_depth) = o.max_depth {
      let depth_limit = if let Some(parent_path) = o.parent_path.as_ref() {
        let count: i32 = parent_path.0.split('.').count().try_into()?;
        count + max_depth
        // Add one because of root "0"
      } else {
        max_depth + 1
      };

      query = query.filter(nlevel(comment::path).le(depth_limit));

      // TODO limit question. Limiting does not work for comment threads ATM, only max_depth
      // For now, don't do any limiting for tree fetches
      // https://stackoverflow.com/questions/72983614/postgres-ltree-how-to-limit-the-max-number-of-children-at-any-given-level

      // Don't use the regular error-checking one, many more comments must ofter be fetched.
      // This does not work for comment trees, and the limit should be manually set to a high number
      //
      // If a max depth is given, then you know its a tree fetch, and limits should be ignored
      // TODO a kludge to prevent attacks. Limit comments to 300 for now.
      // (i64::MAX, 0)
      300
    } else {
      limit_fetch(o.limit)?
    };
    query = query.limit(limit);

    // Only sort by ascending for Old
    let sort = o.sort.unwrap_or(Hot);
    let sort_direction = asc_if(sort == Old);

    let mut pq = paginate(query, sort_direction, o.cursor_data, None, o.page_back);

    // Order by a subpath for max depth queries
    // Only order if filtering by a post id, or parent_path. DOS potential otherwise and max_depth
    // + !post_id isn't used anyways (afaik)
    if o.max_depth.is_some() && (o.post_id.is_some() || o.parent_path.is_some()) {
      // Always order by the parent path first
      pq = pq.then_order_by(Subpath(key::path));
    }

    // Distinguished comments should go first when viewing post
    // Don't do for new / old sorts
    if sort != New && sort != Old && (o.post_id.is_some() || o.parent_path.is_some()) {
      pq = pq.then_order_by(key::distinguished);
    }

    pq = match sort {
      Hot => pq.then_order_by(key::hot_rank).then_order_by(key::score),
      Controversial => pq.then_order_by(key::controversy_rank),
      Old | New => pq.then_order_by(key::published_at),
      Top => pq.then_order_by(key::score),
    };

    let res = pq.load::<CommentView>(conn).await?;

    Ok(res)
  }
}

#[cfg(test)]
#[expect(clippy::indexing_slicing)]
mod tests {

  use super::*;
  use crate::{
    impls::{CommentQuery, DbPool},
    CommentView,
  };
  use lemmy_db_schema::{
    assert_length,
    impls::actor_language::UNDETERMINED_ID,
    newtypes::CommentId,
    source::{
      actor_language::LocalUserLanguage,
      comment::{Comment, CommentActions, CommentInsertForm, CommentLikeForm, CommentUpdateForm},
      community::{
        Community,
        CommunityActions,
        CommunityFollowerForm,
        CommunityInsertForm,
        CommunityModeratorForm,
        CommunityPersonBanForm,
        CommunityUpdateForm,
      },
      instance::Instance,
      language::Language,
      local_user::{LocalUser, LocalUserInsertForm, LocalUserUpdateForm},
      person::{Person, PersonActions, PersonBlockForm, PersonInsertForm},
      post::{Post, PostInsertForm, PostUpdateForm},
      site::{Site, SiteInsertForm},
    },
    traits::{Bannable, Blockable, Crud, Followable, Joinable, Likeable},
    utils::build_db_pool_for_tests,
  };
  use lemmy_db_views_local_user::LocalUserView;
  use lemmy_utils::error::LemmyResult;
  use pretty_assertions::assert_eq;
  use serial_test::serial;

  // TODO rename these
  struct Data {
    instance: Instance,
    comment_0: Comment,
    comment_1: Comment,
    comment_2: Comment,
    _comment_5: Comment,
    post: Post,
    timmy_local_user_view: LocalUserView,
    sara_person: Person,
    community: Community,
    site: Site,
  }

  async fn init_data(pool: &mut DbPool<'_>) -> LemmyResult<Data> {
    let inserted_instance = Instance::read_or_create(pool, "my_domain.tld".to_string()).await?;

    let timmy_person_form = PersonInsertForm::test_form(inserted_instance.id, "timmy");
    let inserted_timmy_person = Person::create(pool, &timmy_person_form).await?;
    let timmy_local_user_form = LocalUserInsertForm::test_form_admin(inserted_timmy_person.id);

    let inserted_timmy_local_user = LocalUser::create(pool, &timmy_local_user_form, vec![]).await?;

    let sara_person_form = PersonInsertForm::test_form(inserted_instance.id, "sara");
    let sara_person = Person::create(pool, &sara_person_form).await?;

    let new_community = CommunityInsertForm::new(
      inserted_instance.id,
      "test community 5".to_string(),
      "nada".to_owned(),
      "pubkey".to_string(),
    );
    let community = Community::create(pool, &new_community).await?;

    let new_post = PostInsertForm::new(
      "A test post 2".into(),
      inserted_timmy_person.id,
      community.id,
    );
    let post = Post::create(pool, &new_post).await?;
    let english_id = Language::read_id_from_code(pool, "en").await?;

    // Create a comment tree with this hierarchy
    //       0
    //     \     \
    //    1      2
    //    \
    //  3  4
    //     \
    //     5
    let comment_form_0 = CommentInsertForm {
      language_id: Some(english_id),
      ..CommentInsertForm::new(inserted_timmy_person.id, post.id, "Comment 0".into())
    };

    let comment_0 = Comment::create(pool, &comment_form_0, None).await?;

    let comment_form_1 = CommentInsertForm {
      language_id: Some(english_id),
      ..CommentInsertForm::new(sara_person.id, post.id, "Comment 1".into())
    };
    let comment_1 = Comment::create(pool, &comment_form_1, Some(&comment_0.path)).await?;

    let finnish_id = Language::read_id_from_code(pool, "fi").await?;
    let comment_form_2 = CommentInsertForm {
      language_id: Some(finnish_id),
      ..CommentInsertForm::new(inserted_timmy_person.id, post.id, "Comment 2".into())
    };

    let comment_2 = Comment::create(pool, &comment_form_2, Some(&comment_0.path)).await?;

    let comment_form_3 = CommentInsertForm {
      language_id: Some(english_id),
      ..CommentInsertForm::new(inserted_timmy_person.id, post.id, "Comment 3".into())
    };
    let _inserted_comment_3 = Comment::create(pool, &comment_form_3, Some(&comment_1.path)).await?;

    let polish_id = Language::read_id_from_code(pool, "pl").await?;
    let comment_form_4 = CommentInsertForm {
      language_id: Some(polish_id),
      ..CommentInsertForm::new(inserted_timmy_person.id, post.id, "Comment 4".into())
    };

    let inserted_comment_4 = Comment::create(pool, &comment_form_4, Some(&comment_1.path)).await?;

    let comment_form_5 =
      CommentInsertForm::new(inserted_timmy_person.id, post.id, "Comment 5".into());
    let _comment_5 = Comment::create(pool, &comment_form_5, Some(&inserted_comment_4.path)).await?;

    let timmy_blocks_sara_form = PersonBlockForm::new(inserted_timmy_person.id, sara_person.id);
    let inserted_block = PersonActions::block(pool, &timmy_blocks_sara_form).await?;

    assert_eq!(
      (inserted_timmy_person.id, sara_person.id, true),
      (
        inserted_block.person_id,
        inserted_block.target_id,
        inserted_block.blocked_at.is_some()
      )
    );

    let comment_like_form = CommentLikeForm::new(inserted_timmy_person.id, comment_0.id, 1);

    CommentActions::like(pool, &comment_like_form).await?;

    let timmy_local_user_view = LocalUserView {
      local_user: inserted_timmy_local_user.clone(),
      person: inserted_timmy_person.clone(),
      banned: false,
    };
    let site_form = SiteInsertForm::new("test site".to_string(), inserted_instance.id);
    let site = Site::create(pool, &site_form).await?;
    Ok(Data {
      instance: inserted_instance,
      comment_0,
      comment_1,
      comment_2,
      _comment_5,
      post,
      timmy_local_user_view,
      sara_person,
      community,
      site,
    })
  }

  #[tokio::test]
  #[serial]
  async fn test_crud() -> LemmyResult<()> {
    let pool = &build_db_pool_for_tests();
    let pool = &mut pool.into();
    let data = init_data(pool).await?;

    let read_comment_views_no_person = CommentQuery {
      sort: (Some(CommentSortType::Old)),
      post_id: (Some(data.post.id)),
      ..Default::default()
    }
    .list(&data.site, pool)
    .await?;

    assert!(read_comment_views_no_person[0].comment_actions.is_none());
    assert!(!read_comment_views_no_person[0].can_mod);

    let read_comment_views_with_person = CommentQuery {
      sort: (Some(CommentSortType::Old)),
      post_id: (Some(data.post.id)),
      local_user: (Some(&data.timmy_local_user_view.local_user)),
      ..Default::default()
    }
    .list(&data.site, pool)
    .await?;

    assert!(read_comment_views_with_person[0]
      .comment_actions
      .as_ref()
      .is_some_and(|x| x.like_score == Some(1)));
    assert!(read_comment_views_with_person[0].can_mod);

    // Make sure its 1, not showing the blocked comment
    assert_length!(5, read_comment_views_with_person);

    let read_comment_from_blocked_person = CommentView::read(
      pool,
      data.comment_1.id,
      Some(&data.timmy_local_user_view.local_user),
      data.instance.id,
    )
    .await?;

    // Make sure block set the creator blocked
    assert!(read_comment_from_blocked_person
      .person_actions
      .is_some_and(|x| x.blocked_at.is_some()));

    cleanup(data, pool).await
  }

  #[tokio::test]
  #[serial]
  async fn test_comment_tree() -> LemmyResult<()> {
    let pool = &build_db_pool_for_tests();
    let pool = &mut pool.into();
    let data = init_data(pool).await?;

    let top_path = data.comment_0.path.clone();
    let read_comment_views_top_path = CommentQuery {
      post_id: (Some(data.post.id)),
      parent_path: (Some(top_path)),
      ..Default::default()
    }
    .list(&data.site, pool)
    .await?;

    let child_path = data.comment_1.path.clone();
    let read_comment_views_child_path = CommentQuery {
      post_id: (Some(data.post.id)),
      parent_path: (Some(child_path)),
      ..Default::default()
    }
    .list(&data.site, pool)
    .await?;

    // Make sure the comment parent-limited fetch is correct
    assert_length!(6, read_comment_views_top_path);
    assert_length!(4, read_comment_views_child_path);

    // Make sure it contains the parent, but not the comment from the other tree
    let child_comments = read_comment_views_child_path
      .into_iter()
      .map(|c| c.comment.id)
      .collect::<Vec<CommentId>>();
    assert!(child_comments.contains(&data.comment_1.id));
    assert!(!child_comments.contains(&data.comment_2.id));

    let read_comment_views_top_max_depth = CommentQuery {
      post_id: (Some(data.post.id)),
      max_depth: (Some(1)),
      ..Default::default()
    }
    .list(&data.site, pool)
    .await?;

    // Make sure a depth limited one only has the top comment
    assert_length!(1, read_comment_views_top_max_depth);

    let child_path = data.comment_1.path.clone();
    let read_comment_views_parent_max_depth = CommentQuery {
      post_id: (Some(data.post.id)),
      parent_path: (Some(child_path)),
      max_depth: (Some(1)),
      sort: (Some(CommentSortType::Old)),
      ..Default::default()
    }
    .list(&data.site, pool)
    .await?;

    // Make sure a depth limited one, and given child comment 1, has 3
    // 1, 3, 4
    assert_eq!(
      vec!["Comment 1", "Comment 3", "Comment 4"],
      read_comment_views_parent_max_depth
        .iter()
        .map(|r| r.comment.content.as_str())
        .collect::<Vec<&str>>()
    );
    assert!(read_comment_views_parent_max_depth[1]
      .comment
      .content
      .eq("Comment 3"));
    assert_length!(3, read_comment_views_parent_max_depth);

    cleanup(data, pool).await
  }

  #[tokio::test]
  #[serial]
  async fn test_languages() -> LemmyResult<()> {
    let pool = &build_db_pool_for_tests();
    let pool = &mut pool.into();
    let data = init_data(pool).await?;

    // by default, user has all languages enabled and should see all comments
    // (except from blocked user)
    let all_languages = CommentQuery {
      local_user: (Some(&data.timmy_local_user_view.local_user)),
      ..Default::default()
    }
    .list(&data.site, pool)
    .await?;
    assert_length!(5, all_languages);

    // change user lang to finnish, should only show one post in finnish and one undetermined
    let finnish_id = Language::read_id_from_code(pool, "fi").await?;
    LocalUserLanguage::update(
      pool,
      vec![finnish_id],
      data.timmy_local_user_view.local_user.id,
    )
    .await?;
    let finnish_comments = CommentQuery {
      local_user: (Some(&data.timmy_local_user_view.local_user)),
      ..Default::default()
    }
    .list(&data.site, pool)
    .await?;
    assert_length!(1, finnish_comments);
    let finnish_comment = finnish_comments
      .iter()
      .find(|c| c.comment.language_id == finnish_id);
    assert!(finnish_comment.is_some());
    assert_eq!(
      Some(&data.comment_2.content),
      finnish_comment.map(|c| &c.comment.content)
    );

    // now show all comments with undetermined language (which is the default value)
    LocalUserLanguage::update(
      pool,
      vec![UNDETERMINED_ID],
      data.timmy_local_user_view.local_user.id,
    )
    .await?;
    let undetermined_comment = CommentQuery {
      local_user: (Some(&data.timmy_local_user_view.local_user)),
      ..Default::default()
    }
    .list(&data.site, pool)
    .await?;
    assert_length!(1, undetermined_comment);

    cleanup(data, pool).await
  }

  #[tokio::test]
  #[serial]
  async fn test_distinguished_first() -> LemmyResult<()> {
    let pool = &build_db_pool_for_tests();
    let pool = &mut pool.into();
    let data = init_data(pool).await?;

    let form = CommentUpdateForm {
      distinguished: Some(true),
      ..Default::default()
    };
    Comment::update(pool, data.comment_2.id, &form).await?;

    let comments = CommentQuery {
      post_id: Some(data.comment_2.post_id),
      ..Default::default()
    }
    .list(&data.site, pool)
    .await?;
    assert_eq!(comments[0].comment.id, data.comment_2.id);
    assert!(comments[0].comment.distinguished);

    cleanup(data, pool).await
  }

  #[tokio::test]
  #[serial]
  async fn test_creator_is_moderator() -> LemmyResult<()> {
    let pool = &build_db_pool_for_tests();
    let pool = &mut pool.into();
    let data = init_data(pool).await?;

    // Make one of the inserted persons a moderator
    let person_id = data.sara_person.id;
    let community_id = data.community.id;
    let form = CommunityModeratorForm::new(community_id, person_id);
    CommunityActions::join(pool, &form).await?;

    // Make sure that they come back as a mod in the list
    let comments = CommentQuery {
      sort: (Some(CommentSortType::Old)),
      ..Default::default()
    }
    .list(&data.site, pool)
    .await?;

    assert_eq!(comments[1].creator.name, "sara");
    assert!(comments[1].creator_is_moderator);

    assert!(!comments[0].creator_is_moderator);

    cleanup(data, pool).await
  }

  #[tokio::test]
  #[serial]
  async fn test_creator_is_admin() -> LemmyResult<()> {
    let pool = &build_db_pool_for_tests();
    let pool = &mut pool.into();
    let data = init_data(pool).await?;

    let comments = CommentQuery {
      sort: (Some(CommentSortType::Old)),
      ..Default::default()
    }
    .list(&data.site, pool)
    .await?;

    // Timmy is an admin, and make sure that field is true
    assert_eq!(comments[0].creator.name, "timmy");
    assert!(comments[0].creator_is_admin);

    // Sara isn't, make sure its false
    assert_eq!(comments[1].creator.name, "sara");
    assert!(!comments[1].creator_is_admin);

    cleanup(data, pool).await
  }

  async fn cleanup(data: Data, pool: &mut DbPool<'_>) -> LemmyResult<()> {
    CommentActions::remove_like(
      pool,
      data.timmy_local_user_view.person.id,
      data.comment_0.id,
    )
    .await?;
    Comment::delete(pool, data.comment_0.id).await?;
    Comment::delete(pool, data.comment_1.id).await?;
    Post::delete(pool, data.post.id).await?;
    Community::delete(pool, data.community.id).await?;
    Person::delete(pool, data.timmy_local_user_view.person.id).await?;
    LocalUser::delete(pool, data.timmy_local_user_view.local_user.id).await?;
    Person::delete(pool, data.sara_person.id).await?;
    Instance::delete(pool, data.instance.id).await?;
    Site::delete(pool, data.site.id).await?;

    Ok(())
  }

  #[tokio::test]
  #[serial]
  async fn local_only_instance() -> LemmyResult<()> {
    let pool = &build_db_pool_for_tests();
    let pool = &mut pool.into();
    let data = init_data(pool).await?;

    Community::update(
      pool,
      data.community.id,
      &CommunityUpdateForm {
        visibility: Some(CommunityVisibility::LocalOnlyPrivate),
        ..Default::default()
      },
    )
    .await?;

    let unauthenticated_query = CommentQuery {
      ..Default::default()
    }
    .list(&data.site, pool)
    .await?;
    assert_eq!(0, unauthenticated_query.len());

    let authenticated_query = CommentQuery {
      local_user: Some(&data.timmy_local_user_view.local_user),
      ..Default::default()
    }
    .list(&data.site, pool)
    .await?;
    assert_eq!(5, authenticated_query.len());

    let unauthenticated_comment =
      CommentView::read(pool, data.comment_0.id, None, data.instance.id).await;
    assert!(unauthenticated_comment.is_err());

    let authenticated_comment = CommentView::read(
      pool,
      data.comment_0.id,
      Some(&data.timmy_local_user_view.local_user),
      data.instance.id,
    )
    .await;
    assert!(authenticated_comment.is_ok());

    cleanup(data, pool).await
  }

  #[tokio::test]
  #[serial]
  async fn comment_listing_local_user_banned_from_community() -> LemmyResult<()> {
    let pool = &build_db_pool_for_tests();
    let pool = &mut pool.into();
    let data = init_data(pool).await?;

    // Test that comment view shows if local user is blocked from community
    let banned_from_comm_person = PersonInsertForm::test_form(data.instance.id, "jill");

    let inserted_banned_from_comm_person = Person::create(pool, &banned_from_comm_person).await?;

    let inserted_banned_from_comm_local_user = LocalUser::create(
      pool,
      &LocalUserInsertForm::test_form(inserted_banned_from_comm_person.id),
      vec![],
    )
    .await?;

    CommunityActions::ban(
      pool,
      &CommunityPersonBanForm::new(data.community.id, inserted_banned_from_comm_person.id),
    )
    .await?;

    let comment_view = CommentView::read(
      pool,
      data.comment_0.id,
      Some(&inserted_banned_from_comm_local_user),
      data.instance.id,
    )
    .await?;

    assert!(comment_view
      .community_actions
      .is_some_and(|x| x.received_ban_at.is_some()));

    Person::delete(pool, inserted_banned_from_comm_person.id).await?;
    cleanup(data, pool).await
  }

  #[tokio::test]
  #[serial]
  async fn comment_listing_local_user_not_banned_from_community() -> LemmyResult<()> {
    let pool = &build_db_pool_for_tests();
    let pool = &mut pool.into();
    let data = init_data(pool).await?;

    let comment_view = CommentView::read(
      pool,
      data.comment_0.id,
      Some(&data.timmy_local_user_view.local_user),
      data.instance.id,
    )
    .await?;

    assert!(comment_view.community_actions.is_none());

    cleanup(data, pool).await
  }

  #[tokio::test]
  #[serial]
  async fn comment_listings_hide_nsfw() -> LemmyResult<()> {
    let pool = &build_db_pool_for_tests();
    let pool = &mut pool.into();
    let data = init_data(pool).await?;

    // Mark a post as nsfw
    let update_form = PostUpdateForm {
      nsfw: Some(true),
      ..Default::default()
    };
    Post::update(pool, data.post.id, &update_form).await?;

    // Make sure comments of this post are not returned
    let comments = CommentQuery::default().list(&data.site, pool).await?;
    assert_eq!(0, comments.len());

    // Mark site as nsfw
    let mut site = data.site.clone();
    site.content_warning = Some("nsfw".to_string());

    // Now comments of nsfw post are returned
    let comments = CommentQuery::default().list(&site, pool).await?;
    assert_eq!(6, comments.len());

    cleanup(data, pool).await
  }

  #[tokio::test]
  #[serial]
  async fn comment_listing_private_community() -> LemmyResult<()> {
    let pool = &build_db_pool_for_tests();
    let pool = &mut pool.into();
    let mut data = init_data(pool).await?;

    // Mark community as private
    Community::update(
      pool,
      data.community.id,
      &CommunityUpdateForm {
        visibility: Some(CommunityVisibility::Private),
        ..Default::default()
      },
    )
    .await?;

    // No comments returned without auth
    let read_comment_listing = CommentQuery::default().list(&data.site, pool).await?;
    assert_eq!(0, read_comment_listing.len());
    let comment_view = CommentView::read(pool, data.comment_0.id, None, data.instance.id).await;
    assert!(comment_view.is_err());

    // No comments returned for non-follower who is not admin
    data.timmy_local_user_view.local_user.admin = false;
    let read_comment_listing = CommentQuery {
      community_id: Some(data.community.id),
      local_user: Some(&data.timmy_local_user_view.local_user),
      ..Default::default()
    }
    .list(&data.site, pool)
    .await?;
    assert_eq!(0, read_comment_listing.len());
    let comment_view = CommentView::read(
      pool,
      data.comment_0.id,
      Some(&data.timmy_local_user_view.local_user),
      data.instance.id,
    )
    .await;
    assert!(comment_view.is_err());

    // Admin can view content without following
    data.timmy_local_user_view.local_user.admin = true;
    let read_comment_listing = CommentQuery {
      community_id: Some(data.community.id),
      local_user: Some(&data.timmy_local_user_view.local_user),
      ..Default::default()
    }
    .list(&data.site, pool)
    .await?;
    assert_eq!(5, read_comment_listing.len());
    let comment_view = CommentView::read(
      pool,
      data.comment_0.id,
      Some(&data.timmy_local_user_view.local_user),
      data.instance.id,
    )
    .await;
    assert!(comment_view.is_ok());
    data.timmy_local_user_view.local_user.admin = false;

    // User can view after following
    CommunityActions::follow(
      pool,
      &CommunityFollowerForm::new(
        data.community.id,
        data.timmy_local_user_view.person.id,
        CommunityFollowerState::Accepted,
      ),
    )
    .await?;
    let read_comment_listing = CommentQuery {
      community_id: Some(data.community.id),
      local_user: Some(&data.timmy_local_user_view.local_user),
      ..Default::default()
    }
    .list(&data.site, pool)
    .await?;
    assert_eq!(5, read_comment_listing.len());
    let comment_view = CommentView::read(
      pool,
      data.comment_0.id,
      Some(&data.timmy_local_user_view.local_user),
      data.instance.id,
    )
    .await;
    assert!(comment_view.is_ok());

    cleanup(data, pool).await
  }

  #[tokio::test]
  #[serial]
  async fn comment_removed() -> LemmyResult<()> {
    let pool = &build_db_pool_for_tests();
    let pool = &mut pool.into();
    let mut data = init_data(pool).await?;

    // Mark a comment as removed
    let form = CommentUpdateForm {
      removed: Some(true),
      ..Default::default()
    };
    Comment::update(pool, data.comment_0.id, &form).await?;

    // Read as normal user, content is cleared
    // Timmy leaves admin
    LocalUser::update(
      pool,
      data.timmy_local_user_view.local_user.id,
      &LocalUserUpdateForm {
        admin: Some(false),
        ..Default::default()
      },
    )
    .await?;
    data.timmy_local_user_view.local_user.admin = false;
    let comment_view = CommentView::read(
      pool,
      data.comment_0.id,
      Some(&data.timmy_local_user_view.local_user),
      data.instance.id,
    )
    .await?;
    assert_eq!("", comment_view.comment.content);
    let comment_listing = CommentQuery {
      community_id: Some(data.community.id),
      local_user: Some(&data.timmy_local_user_view.local_user),
      sort: Some(CommentSortType::Old),
      ..Default::default()
    }
    .list(&data.site, pool)
    .await?;
    assert_eq!("", comment_listing[0].comment.content);

    // Read as admin, content is returned
    LocalUser::update(
      pool,
      data.timmy_local_user_view.local_user.id,
      &LocalUserUpdateForm {
        admin: Some(true),
        ..Default::default()
      },
    )
    .await?;
    data.timmy_local_user_view.local_user.admin = true;
    let comment_view = CommentView::read(
      pool,
      data.comment_0.id,
      Some(&data.timmy_local_user_view.local_user),
      data.instance.id,
    )
    .await?;
    assert_eq!(data.comment_0.content, comment_view.comment.content);
    let comment_listing = CommentQuery {
      community_id: Some(data.community.id),
      local_user: Some(&data.timmy_local_user_view.local_user),
      sort: Some(CommentSortType::Old),
      ..Default::default()
    }
    .list(&data.site, pool)
    .await?;
    assert_eq!(data.comment_0.content, comment_listing[0].comment.content);

    cleanup(data, pool).await
  }
}<|MERGE_RESOLUTION|>--- conflicted
+++ resolved
@@ -142,14 +142,8 @@
       creator: self.creator,
       comment_actions: self.comment_actions,
       person_actions: self.person_actions,
-<<<<<<< HEAD
       instance_communities_actions: self.instance_communities_actions,
       instance_persons_actions: self.instance_persons_actions,
-      creator_home_instance_actions: self.creator_home_instance_actions,
-      creator_local_instance_actions: self.creator_local_instance_actions,
-=======
-      instance_actions: self.instance_actions,
->>>>>>> e66d0a3d
       creator_is_admin: self.creator_is_admin,
       can_mod: self.can_mod,
       creator_banned: self.creator_banned,
