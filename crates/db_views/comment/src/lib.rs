use lemmy_db_schema::source::{
  comment::{Comment, CommentActions},
  community::{Community, CommunityActions},
  instance::InstanceActions,
  person::{Person, PersonActions},
  post::Post,
  tag::TagsView,
};
use serde::{Deserialize, Serialize};
use serde_with::skip_serializing_none;
#[cfg(feature = "full")]
use {
<<<<<<< HEAD
  diesel::{helper_types::Nullable, NullableExpressionMethods, Queryable, Selectable},
  lemmy_db_schema::{
    utils::queries::{
      comment_creator_is_admin,
      comment_select_remove_deletes,
      creator_banned,
      creator_community_actions_select,
      creator_home_instance_actions_select,
      creator_local_instance_actions_select,
      local_user_can_mod_comment,
      my_instance_persons_actions_select,
      post_tags_fragment,
    },
    CreatorCommunityActionsAllColumnsTuple,
    CreatorHomeInstanceActionsAllColumnsTuple,
    CreatorLocalInstanceActionsAllColumnsTuple,
    MyInstancePersonsActionsAllColumnsTuple,
=======
  diesel::{Queryable, Selectable},
  lemmy_db_schema::utils::queries::{
    comment_creator_is_admin,
    comment_select_remove_deletes,
    local_user_can_mod_comment,
    post_tags_fragment,
  },
  lemmy_db_schema::utils::queries::{
    creator_banned_from_community,
    creator_banned_within_community,
    creator_is_moderator,
>>>>>>> e66d0a3d
  },
};

pub mod api;
#[cfg(feature = "full")]
pub mod impls;

#[skip_serializing_none]
#[derive(Debug, PartialEq, Serialize, Deserialize, Clone)]
#[cfg_attr(feature = "full", derive(Queryable, Selectable))]
#[cfg_attr(feature = "full", diesel(check_for_backend(diesel::pg::Pg)))]
#[cfg_attr(feature = "ts-rs", derive(ts_rs::TS))]
#[cfg_attr(feature = "ts-rs", ts(optional_fields, export))]
/// A comment view.
pub struct CommentView {
  #[cfg_attr(feature = "full",
    diesel(
      select_expression = comment_select_remove_deletes()
    )
  )]
  pub comment: Comment,
  #[cfg_attr(feature = "full", diesel(embed))]
  pub creator: Person,
  #[cfg_attr(feature = "full", diesel(embed))]
  pub post: Post,
  #[cfg_attr(feature = "full", diesel(embed))]
  pub community: Community,
  #[cfg_attr(feature = "full", diesel(embed))]
  pub community_actions: Option<CommunityActions>,
  #[cfg_attr(feature = "full", diesel(embed))]
  pub comment_actions: Option<CommentActions>,
  #[cfg_attr(feature = "full", diesel(embed))]
  pub person_actions: Option<PersonActions>,
  #[cfg_attr(feature = "full", diesel(embed))]
<<<<<<< HEAD
  pub instance_communities_actions: Option<InstanceActions>,
  #[cfg_attr(feature = "full", diesel(
      select_expression_type = Nullable<MyInstancePersonsActionsAllColumnsTuple>,
      select_expression = my_instance_persons_actions_select()))]
  pub instance_persons_actions: Option<InstanceActions>,
  #[cfg_attr(feature = "full", diesel(
      select_expression_type = Nullable<CreatorHomeInstanceActionsAllColumnsTuple>,
      select_expression = creator_home_instance_actions_select()))]
  pub creator_home_instance_actions: Option<InstanceActions>,
  #[cfg_attr(feature = "full", diesel(
      select_expression_type = Nullable<CreatorLocalInstanceActionsAllColumnsTuple>,
      select_expression = creator_local_instance_actions_select()))]
  pub creator_local_instance_actions: Option<InstanceActions>,
  #[cfg_attr(feature = "full",
    diesel(
      select_expression_type = Nullable<CreatorCommunityActionsAllColumnsTuple>,
      select_expression = creator_community_actions_select().nullable()
    )
  )]
  pub creator_community_actions: Option<CommunityActions>,
=======
  pub instance_actions: Option<InstanceActions>,
>>>>>>> e66d0a3d
  #[cfg_attr(feature = "full",
    diesel(
      select_expression = comment_creator_is_admin()
    )
  )]
  pub creator_is_admin: bool,
  #[cfg_attr(feature = "full",
    diesel(
      select_expression = post_tags_fragment()
    )
  )]
  pub post_tags: TagsView,
  #[cfg_attr(feature = "full",
    diesel(
      select_expression = local_user_can_mod_comment()
    )
  )]
  pub can_mod: bool,
  #[cfg_attr(feature = "full",
    diesel(
      select_expression = creator_banned_within_community()
    )
  )]
  pub creator_banned: bool,
  #[cfg_attr(feature = "full",
    diesel(
      select_expression = creator_is_moderator()
    )
  )]
  pub creator_is_moderator: bool,
  #[cfg_attr(feature = "full",
    diesel(
      select_expression = creator_banned_from_community()
    )
  )]
  pub creator_banned_from_community: bool,
}

#[skip_serializing_none]
#[derive(Debug, PartialEq, Serialize, Deserialize, Clone)]
#[cfg_attr(feature = "full", derive(Queryable))]
#[cfg_attr(feature = "full", diesel(check_for_backend(diesel::pg::Pg)))]
#[cfg_attr(feature = "ts-rs", derive(ts_rs::TS))]
#[cfg_attr(feature = "ts-rs", ts(optional_fields, export))]
/// A slimmer comment view, without the post, or community.
pub struct CommentSlimView {
  pub comment: Comment,
  pub creator: Person,
  pub comment_actions: Option<CommentActions>,
  pub person_actions: Option<PersonActions>,
<<<<<<< HEAD
  pub creator_community_actions: Option<CommunityActions>,
  pub instance_communities_actions: Option<InstanceActions>,
  pub instance_persons_actions: Option<InstanceActions>,
  pub creator_home_instance_actions: Option<InstanceActions>,
  pub creator_local_instance_actions: Option<InstanceActions>,
=======
  pub instance_actions: Option<InstanceActions>,
>>>>>>> e66d0a3d
  pub creator_is_admin: bool,
  pub can_mod: bool,
  pub creator_banned: bool,
  pub creator_is_moderator: bool,
  pub creator_banned_from_community: bool,
}<|MERGE_RESOLUTION|>--- conflicted
+++ resolved
@@ -10,25 +10,6 @@
 use serde_with::skip_serializing_none;
 #[cfg(feature = "full")]
 use {
-<<<<<<< HEAD
-  diesel::{helper_types::Nullable, NullableExpressionMethods, Queryable, Selectable},
-  lemmy_db_schema::{
-    utils::queries::{
-      comment_creator_is_admin,
-      comment_select_remove_deletes,
-      creator_banned,
-      creator_community_actions_select,
-      creator_home_instance_actions_select,
-      creator_local_instance_actions_select,
-      local_user_can_mod_comment,
-      my_instance_persons_actions_select,
-      post_tags_fragment,
-    },
-    CreatorCommunityActionsAllColumnsTuple,
-    CreatorHomeInstanceActionsAllColumnsTuple,
-    CreatorLocalInstanceActionsAllColumnsTuple,
-    MyInstancePersonsActionsAllColumnsTuple,
-=======
   diesel::{Queryable, Selectable},
   lemmy_db_schema::utils::queries::{
     comment_creator_is_admin,
@@ -40,7 +21,6 @@
     creator_banned_from_community,
     creator_banned_within_community,
     creator_is_moderator,
->>>>>>> e66d0a3d
   },
 };
 
@@ -75,30 +55,11 @@
   #[cfg_attr(feature = "full", diesel(embed))]
   pub person_actions: Option<PersonActions>,
   #[cfg_attr(feature = "full", diesel(embed))]
-<<<<<<< HEAD
   pub instance_communities_actions: Option<InstanceActions>,
   #[cfg_attr(feature = "full", diesel(
       select_expression_type = Nullable<MyInstancePersonsActionsAllColumnsTuple>,
       select_expression = my_instance_persons_actions_select()))]
   pub instance_persons_actions: Option<InstanceActions>,
-  #[cfg_attr(feature = "full", diesel(
-      select_expression_type = Nullable<CreatorHomeInstanceActionsAllColumnsTuple>,
-      select_expression = creator_home_instance_actions_select()))]
-  pub creator_home_instance_actions: Option<InstanceActions>,
-  #[cfg_attr(feature = "full", diesel(
-      select_expression_type = Nullable<CreatorLocalInstanceActionsAllColumnsTuple>,
-      select_expression = creator_local_instance_actions_select()))]
-  pub creator_local_instance_actions: Option<InstanceActions>,
-  #[cfg_attr(feature = "full",
-    diesel(
-      select_expression_type = Nullable<CreatorCommunityActionsAllColumnsTuple>,
-      select_expression = creator_community_actions_select().nullable()
-    )
-  )]
-  pub creator_community_actions: Option<CommunityActions>,
-=======
-  pub instance_actions: Option<InstanceActions>,
->>>>>>> e66d0a3d
   #[cfg_attr(feature = "full",
     diesel(
       select_expression = comment_creator_is_admin()
@@ -149,15 +110,8 @@
   pub creator: Person,
   pub comment_actions: Option<CommentActions>,
   pub person_actions: Option<PersonActions>,
-<<<<<<< HEAD
-  pub creator_community_actions: Option<CommunityActions>,
   pub instance_communities_actions: Option<InstanceActions>,
   pub instance_persons_actions: Option<InstanceActions>,
-  pub creator_home_instance_actions: Option<InstanceActions>,
-  pub creator_local_instance_actions: Option<InstanceActions>,
-=======
-  pub instance_actions: Option<InstanceActions>,
->>>>>>> e66d0a3d
   pub creator_is_admin: bool,
   pub can_mod: bool,
   pub creator_banned: bool,
