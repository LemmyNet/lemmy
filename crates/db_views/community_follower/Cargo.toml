[package]
name = "lemmy_db_views_community_follower"
version.workspace = true
edition.workspace = true
description.workspace = true
license.workspace = true
homepage.workspace = true
documentation.workspace = true
repository.workspace = true
rust-version.workspace = true

[lib]
doctest = false

[lints]
workspace = true

[features]
full = [
  "lemmy_utils",
  "diesel",
  "diesel-async",
  "lemmy_db_schema/full",
  "lemmy_db_schema_file/full",
]
ts-rs = ["dep:ts-rs", "lemmy_db_schema/ts-rs", "lemmy_db_schema_file/ts-rs"]

[dependencies]
lemmy_db_schema = { workspace = true }
lemmy_utils = { workspace = true, optional = true }
lemmy_db_schema_file = { workspace = true }
diesel = { workspace = true, optional = true }
diesel-async = { workspace = true, optional = true }
serde = { workspace = true }
serde_with = { workspace = true }
ts-rs = { workspace = true, optional = true }
chrono = { workspace = true }

<<<<<<< HEAD
[dev-dependencies]
tokio = { workspace = true }
=======
[dev-dependencies]
>>>>>>> 8f9aae0e
<|MERGE_RESOLUTION|>--- conflicted
+++ resolved
@@ -36,9 +36,5 @@
 ts-rs = { workspace = true, optional = true }
 chrono = { workspace = true }
 
-<<<<<<< HEAD
 [dev-dependencies]
-tokio = { workspace = true }
-=======
-[dev-dependencies]
->>>>>>> 8f9aae0e
+tokio = { workspace = true }