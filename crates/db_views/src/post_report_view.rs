--- conflicted
+++ resolved
@@ -470,12 +470,9 @@
         featured_local: false,
         hot_rank: 1728,
         hot_rank_active: 1728,
-<<<<<<< HEAD
-        controversy_rank: 0.0,
-=======
         community_id: inserted_post.community_id,
         creator_id: inserted_post.creator_id,
->>>>>>> ccc12210
+        controversy_rank: 0.0,
       },
       resolver: None,
     };
