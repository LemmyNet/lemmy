use crate::structs::RegistrationApplicationView;
use diesel::{
  dsl::count,
  pg::Pg,
  result::Error,
  ExpressionMethods,
  JoinOnDsl,
  NullableExpressionMethods,
  QueryDsl,
};
use diesel_async::RunQueryDsl;
use lemmy_db_schema::{
  aliases,
  schema::{local_user, person, registration_application},
  source::{
    local_user::LocalUser,
    person::Person,
    registration_application::RegistrationApplication,
  },
  traits::JoinView,
  utils::{get_conn, limit_and_offset, DbConn, DbPool, ListFn, Queries, ReadFn},
};

type RegistrationApplicationViewTuple =
  (RegistrationApplication, LocalUser, Person, Option<Person>);

fn queries<'a>() -> Queries<
  impl ReadFn<'a, RegistrationApplicationView, i32>,
  impl ListFn<'a, RegistrationApplicationView, RegistrationApplicationQuery>,
> {
  let all_joins = |query: registration_application::BoxedQuery<'a, Pg>| {
    query
      .inner_join(local_user::table.on(registration_application::local_user_id.eq(local_user::id)))
      .inner_join(person::table.on(local_user::person_id.eq(person::id)))
      .left_join(
        aliases::person1
          .on(registration_application::admin_id.eq(aliases::person1.field(person::id).nullable())),
      )
      .order_by(registration_application::published.desc())
      .select((
        registration_application::all_columns,
        local_user::all_columns,
        person::all_columns,
        aliases::person1.fields(person::all_columns).nullable(),
      ))
  };

  let read = move |mut conn: DbConn<'a>, registration_application_id: i32| async move {
    all_joins(
      registration_application::table
        .find(registration_application_id)
        .into_boxed(),
    )
    .first::<RegistrationApplicationViewTuple>(&mut conn)
    .await
  };

  let list = move |mut conn: DbConn<'a>, options: RegistrationApplicationQuery| async move {
    let mut query = all_joins(registration_application::table.into_boxed());

    if options.unread_only.unwrap_or(false) {
      query = query.filter(registration_application::admin_id.is_null())
    }

    if options.verified_email_only.unwrap_or(false) {
      query = query.filter(local_user::email_verified.eq(true))
    }

    let (limit, offset) = limit_and_offset(options.page, options.limit)?;

    query = query
      .limit(limit)
      .offset(offset)
      .order_by(registration_application::published.desc());

    query
      .load::<RegistrationApplicationViewTuple>(&mut conn)
      .await
  };

  Queries::new(read, list)
}

impl RegistrationApplicationView {
  pub async fn read(
    pool: &mut DbPool<'_>,
    registration_application_id: i32,
  ) -> Result<Self, Error> {
    queries().read(pool, registration_application_id).await
  }

  /// Returns the current unread registration_application count
  pub async fn get_unread_count(
    pool: &mut DbPool<'_>,
    verified_email_only: bool,
  ) -> Result<i64, Error> {
    let conn = &mut get_conn(pool).await?;
    let person_alias_1 = diesel::alias!(person as person1);

    let mut query = registration_application::table
      .inner_join(local_user::table.on(registration_application::local_user_id.eq(local_user::id)))
      .inner_join(person::table.on(local_user::person_id.eq(person::id)))
      .left_join(
        person_alias_1
          .on(registration_application::admin_id.eq(person_alias_1.field(person::id).nullable())),
      )
      .filter(registration_application::admin_id.is_null())
      .into_boxed();

    if verified_email_only {
      query = query.filter(local_user::email_verified.eq(true))
    }

    query
      .select(count(registration_application::id))
      .first::<i64>(conn)
      .await
  }
}

#[derive(Default)]
pub struct RegistrationApplicationQuery {
  pub unread_only: Option<bool>,
  pub verified_email_only: Option<bool>,
  pub page: Option<i64>,
  pub limit: Option<i64>,
}

impl RegistrationApplicationQuery {
  pub async fn list(
    self,
    pool: &mut DbPool<'_>,
  ) -> Result<Vec<RegistrationApplicationView>, Error> {
    queries().list(pool, self).await
  }
}

impl JoinView for RegistrationApplicationView {
  type JoinTuple = RegistrationApplicationViewTuple;
  fn from_tuple(a: Self::JoinTuple) -> Self {
    Self {
      registration_application: a.0,
      creator_local_user: a.1,
      creator: a.2,
      admin: a.3,
    }
  }
}

#[cfg(test)]
mod tests {
  #![allow(clippy::unwrap_used)]
  #![allow(clippy::indexing_slicing)]

  use crate::registration_application_view::{
    RegistrationApplicationQuery,
    RegistrationApplicationView,
  };
  use lemmy_db_schema::{
    source::{
      instance::Instance,
      local_user::{LocalUser, LocalUserInsertForm, LocalUserUpdateForm},
      person::{Person, PersonInsertForm},
      registration_application::{
        RegistrationApplication,
        RegistrationApplicationInsertForm,
        RegistrationApplicationUpdateForm,
      },
    },
    traits::Crud,
    utils::build_db_pool_for_tests,
  };
  use serial_test::serial;

  #[tokio::test]
  #[serial]
  async fn test_crud() {
    let pool = &build_db_pool_for_tests().await;
    let pool = &mut pool.into();

    let inserted_instance = Instance::read_or_create(pool, "my_domain.tld".to_string())
      .await
      .unwrap();

    let timmy_person_form = PersonInsertForm::builder()
      .name("timmy_rav".into())
      .public_key("pubkey".to_string())
      .instance_id(inserted_instance.id)
      .build();

    let inserted_timmy_person = Person::create(pool, &timmy_person_form).await.unwrap();

    let timmy_local_user_form = LocalUserInsertForm::builder()
      .person_id(inserted_timmy_person.id)
      .password_encrypted("nada".to_string())
      .admin(Some(true))
      .build();

    let _inserted_timmy_local_user = LocalUser::create(pool, &timmy_local_user_form)
      .await
      .unwrap();

    let sara_person_form = PersonInsertForm::builder()
      .name("sara_rav".into())
      .public_key("pubkey".to_string())
      .instance_id(inserted_instance.id)
      .build();

    let inserted_sara_person = Person::create(pool, &sara_person_form).await.unwrap();

    let sara_local_user_form = LocalUserInsertForm::builder()
      .person_id(inserted_sara_person.id)
      .password_encrypted("nada".to_string())
      .build();

    let inserted_sara_local_user = LocalUser::create(pool, &sara_local_user_form)
      .await
      .unwrap();

    // Sara creates an application
    let sara_app_form = RegistrationApplicationInsertForm {
      local_user_id: inserted_sara_local_user.id,
      answer: "LET ME IIIIINN".to_string(),
    };

    let sara_app = RegistrationApplication::create(pool, &sara_app_form)
      .await
      .unwrap();

    let read_sara_app_view = RegistrationApplicationView::read(pool, sara_app.id)
      .await
      .unwrap();

    let jess_person_form = PersonInsertForm::builder()
      .name("jess_rav".into())
      .public_key("pubkey".to_string())
      .instance_id(inserted_instance.id)
      .build();

    let inserted_jess_person = Person::create(pool, &jess_person_form).await.unwrap();

    let jess_local_user_form = LocalUserInsertForm::builder()
      .person_id(inserted_jess_person.id)
      .password_encrypted("nada".to_string())
      .build();

    let inserted_jess_local_user = LocalUser::create(pool, &jess_local_user_form)
      .await
      .unwrap();

    // Sara creates an application
    let jess_app_form = RegistrationApplicationInsertForm {
      local_user_id: inserted_jess_local_user.id,
      answer: "LET ME IIIIINN".to_string(),
    };

    let jess_app = RegistrationApplication::create(pool, &jess_app_form)
      .await
      .unwrap();

    let read_jess_app_view = RegistrationApplicationView::read(pool, jess_app.id)
      .await
      .unwrap();

    let mut expected_sara_app_view = RegistrationApplicationView {
      registration_application: sara_app.clone(),
      creator_local_user: LocalUser {
        id: inserted_sara_local_user.id,
        person_id: inserted_sara_local_user.person_id,
        email: inserted_sara_local_user.email,
        show_nsfw: inserted_sara_local_user.show_nsfw,
        auto_expand: inserted_sara_local_user.auto_expand,
        blur_nsfw: inserted_sara_local_user.blur_nsfw,
        theme: inserted_sara_local_user.theme,
        default_sort_type: inserted_sara_local_user.default_sort_type,
        default_listing_type: inserted_sara_local_user.default_listing_type,
        interface_language: inserted_sara_local_user.interface_language,
        show_avatars: inserted_sara_local_user.show_avatars,
        send_notifications_to_email: inserted_sara_local_user.send_notifications_to_email,
        validator_time: inserted_sara_local_user.validator_time,
        show_bot_accounts: inserted_sara_local_user.show_bot_accounts,
        show_scores: inserted_sara_local_user.show_scores,
        show_read_posts: inserted_sara_local_user.show_read_posts,
        show_new_post_notifs: inserted_sara_local_user.show_new_post_notifs,
        email_verified: inserted_sara_local_user.email_verified,
        accepted_application: inserted_sara_local_user.accepted_application,
        totp_2fa_secret: inserted_sara_local_user.totp_2fa_secret,
        totp_2fa_url: inserted_sara_local_user.totp_2fa_url,
        password_encrypted: inserted_sara_local_user.password_encrypted,
<<<<<<< HEAD
        admin: inserted_sara_local_user.admin,
=======
        open_links_in_new_tab: inserted_sara_local_user.open_links_in_new_tab,
        infinite_scroll_enabled: inserted_sara_local_user.infinite_scroll_enabled,
>>>>>>> 55e383ae
      },
      creator: Person {
        id: inserted_sara_person.id,
        name: inserted_sara_person.name.clone(),
        display_name: None,
        published: inserted_sara_person.published,
        avatar: None,
        actor_id: inserted_sara_person.actor_id.clone(),
        local: true,
        banned: false,
        ban_expires: None,
        deleted: false,
        bot_account: false,
        bio: None,
        banner: None,
        updated: None,
        inbox_url: inserted_sara_person.inbox_url.clone(),
        shared_inbox_url: None,
        matrix_user_id: None,
        instance_id: inserted_instance.id,
        private_key: inserted_sara_person.private_key,
        public_key: inserted_sara_person.public_key,
        last_refreshed_at: inserted_sara_person.last_refreshed_at,
      },
      admin: None,
    };

    assert_eq!(read_sara_app_view, expected_sara_app_view);

    // Do a batch read of the applications
    let apps = RegistrationApplicationQuery {
      unread_only: (Some(true)),
      ..Default::default()
    }
    .list(pool)
    .await
    .unwrap();

    assert_eq!(
      apps,
      [read_jess_app_view.clone(), expected_sara_app_view.clone()]
    );

    // Make sure the counts are correct
    let unread_count = RegistrationApplicationView::get_unread_count(pool, false)
      .await
      .unwrap();
    assert_eq!(unread_count, 2);

    // Approve the application
    let approve_form = RegistrationApplicationUpdateForm {
      admin_id: Some(Some(inserted_timmy_person.id)),
      deny_reason: None,
    };

    RegistrationApplication::update(pool, sara_app.id, &approve_form)
      .await
      .unwrap();

    // Update the local_user row
    let approve_local_user_form = LocalUserUpdateForm::builder()
      .accepted_application(Some(true))
      .build();

    LocalUser::update(pool, inserted_sara_local_user.id, &approve_local_user_form)
      .await
      .unwrap();

    let read_sara_app_view_after_approve = RegistrationApplicationView::read(pool, sara_app.id)
      .await
      .unwrap();

    // Make sure the columns changed
    expected_sara_app_view
      .creator_local_user
      .accepted_application = true;
    expected_sara_app_view.registration_application.admin_id = Some(inserted_timmy_person.id);

    expected_sara_app_view.admin = Some(Person {
      id: inserted_timmy_person.id,
      name: inserted_timmy_person.name.clone(),
      display_name: None,
      published: inserted_timmy_person.published,
      avatar: None,
      actor_id: inserted_timmy_person.actor_id.clone(),
      local: true,
      banned: false,
      ban_expires: None,
      deleted: false,
      bot_account: false,
      bio: None,
      banner: None,
      updated: None,
      inbox_url: inserted_timmy_person.inbox_url.clone(),
      shared_inbox_url: None,
      matrix_user_id: None,
      instance_id: inserted_instance.id,
      private_key: inserted_timmy_person.private_key,
      public_key: inserted_timmy_person.public_key,
      last_refreshed_at: inserted_timmy_person.last_refreshed_at,
    });
    assert_eq!(read_sara_app_view_after_approve, expected_sara_app_view);

    // Do a batch read of apps again
    // It should show only jessicas which is unresolved
    let apps_after_resolve = RegistrationApplicationQuery {
      unread_only: (Some(true)),
      ..Default::default()
    }
    .list(pool)
    .await
    .unwrap();
    assert_eq!(apps_after_resolve, vec![read_jess_app_view]);

    // Make sure the counts are correct
    let unread_count_after_approve = RegistrationApplicationView::get_unread_count(pool, false)
      .await
      .unwrap();
    assert_eq!(unread_count_after_approve, 1);

    // Make sure the not undenied_only has all the apps
    let all_apps = RegistrationApplicationQuery::default()
      .list(pool)
      .await
      .unwrap();
    assert_eq!(all_apps.len(), 2);

    Person::delete(pool, inserted_timmy_person.id)
      .await
      .unwrap();
    Person::delete(pool, inserted_sara_person.id).await.unwrap();
    Person::delete(pool, inserted_jess_person.id).await.unwrap();
    Instance::delete(pool, inserted_instance.id).await.unwrap();
  }
}<|MERGE_RESOLUTION|>--- conflicted
+++ resolved
@@ -287,12 +287,9 @@
         totp_2fa_secret: inserted_sara_local_user.totp_2fa_secret,
         totp_2fa_url: inserted_sara_local_user.totp_2fa_url,
         password_encrypted: inserted_sara_local_user.password_encrypted,
-<<<<<<< HEAD
-        admin: inserted_sara_local_user.admin,
-=======
         open_links_in_new_tab: inserted_sara_local_user.open_links_in_new_tab,
         infinite_scroll_enabled: inserted_sara_local_user.infinite_scroll_enabled,
->>>>>>> 55e383ae
+        admin: false,
       },
       creator: Person {
         id: inserted_sara_person.id,
