use crate::structs::RegistrationApplicationView;
use diesel::{
  dsl::count,
  pg::Pg,
  result::Error,
  ExpressionMethods,
  JoinOnDsl,
  NullableExpressionMethods,
  QueryDsl,
};
use diesel_async::RunQueryDsl;
use lemmy_db_schema::{
  aliases,
  newtypes::{PersonId, RegistrationApplicationId},
  schema::{local_user, person, registration_application},
  utils::{get_conn, limit_and_offset, DbConn, DbPool, ListFn, Queries, ReadFn},
};

enum ReadBy {
  Id(RegistrationApplicationId),
  Person(PersonId),
}

fn queries<'a>() -> Queries<
  impl ReadFn<'a, RegistrationApplicationView, ReadBy>,
  impl ListFn<'a, RegistrationApplicationView, RegistrationApplicationQuery>,
> {
  let all_joins = |query: registration_application::BoxedQuery<'a, Pg>| {
    query
      .inner_join(local_user::table.on(registration_application::local_user_id.eq(local_user::id)))
      .inner_join(person::table.on(local_user::person_id.eq(person::id)))
      .left_join(
        aliases::person1
          .on(registration_application::admin_id.eq(aliases::person1.field(person::id).nullable())),
      )
      .order_by(registration_application::published.desc())
      .select((
        registration_application::all_columns,
        local_user::all_columns,
        person::all_columns,
        aliases::person1.fields(person::all_columns).nullable(),
      ))
  };

  let read = move |mut conn: DbConn<'a>, search: ReadBy| async move {
    let mut query = all_joins(registration_application::table.into_boxed());

    query = match search {
      ReadBy::Id(id) => query.filter(registration_application::id.eq(id)),
      ReadBy::Person(person_id) => query.filter(person::id.eq(person_id)),
    };

    query.first(&mut conn).await
  };

  let list = move |mut conn: DbConn<'a>, options: RegistrationApplicationQuery| async move {
    let mut query = all_joins(registration_application::table.into_boxed());

    // If viewing all applications, order by newest, but if viewing unresolved only, show the oldest
    // first (FIFO)
    if options.unread_only {
      query = query
        .filter(registration_application::admin_id.is_null())
        .order_by(registration_application::published.asc());
    } else {
      query = query.order_by(registration_application::published.desc());
    }

    if options.verified_email_only {
      query = query.filter(local_user::email_verified.eq(true))
    }

    let (limit, offset) = limit_and_offset(options.page, options.limit)?;

    query = query.limit(limit).offset(offset);

    query.load::<RegistrationApplicationView>(&mut conn).await
  };

  Queries::new(read, list)
}

impl RegistrationApplicationView {
  pub async fn read(pool: &mut DbPool<'_>, id: RegistrationApplicationId) -> Result<Self, Error> {
    queries().read(pool, ReadBy::Id(id)).await
  }

  pub async fn read_by_person(pool: &mut DbPool<'_>, person_id: PersonId) -> Result<Self, Error> {
    queries().read(pool, ReadBy::Person(person_id)).await
  }
  /// Returns the current unread registration_application count
  pub async fn get_unread_count(
    pool: &mut DbPool<'_>,
    verified_email_only: bool,
  ) -> Result<i64, Error> {
    let conn = &mut get_conn(pool).await?;
    let person_alias_1 = diesel::alias!(person as person1);

    let mut query = registration_application::table
      .inner_join(local_user::table.on(registration_application::local_user_id.eq(local_user::id)))
      .inner_join(person::table.on(local_user::person_id.eq(person::id)))
      .left_join(
        person_alias_1
          .on(registration_application::admin_id.eq(person_alias_1.field(person::id).nullable())),
      )
      .filter(registration_application::admin_id.is_null())
      .into_boxed();

    if verified_email_only {
      query = query.filter(local_user::email_verified.eq(true))
    }

    query
      .select(count(registration_application::id))
      .first::<i64>(conn)
      .await
  }
}

#[derive(Default)]
pub struct RegistrationApplicationQuery {
  pub unread_only: bool,
  pub verified_email_only: bool,
  pub page: Option<i64>,
  pub limit: Option<i64>,
}

impl RegistrationApplicationQuery {
  pub async fn list(
    self,
    pool: &mut DbPool<'_>,
  ) -> Result<Vec<RegistrationApplicationView>, Error> {
    queries().list(pool, self).await
  }
}

#[cfg(test)]
mod tests {

  use crate::registration_application_view::{
    RegistrationApplicationQuery,
    RegistrationApplicationView,
  };
  use lemmy_db_schema::{
    source::{
      instance::Instance,
      local_user::{LocalUser, LocalUserInsertForm, LocalUserUpdateForm},
      person::{Person, PersonInsertForm},
      registration_application::{
        RegistrationApplication,
        RegistrationApplicationInsertForm,
        RegistrationApplicationUpdateForm,
      },
    },
    traits::Crud,
    utils::build_db_pool_for_tests,
  };
  use lemmy_utils::error::LemmyResult;
  use pretty_assertions::assert_eq;
  use serial_test::serial;

  #[tokio::test]
  #[serial]
  async fn test_crud() -> LemmyResult<()> {
    let pool = &build_db_pool_for_tests().await;
    let pool = &mut pool.into();

    let inserted_instance = Instance::read_or_create(pool, "my_domain.tld".to_string()).await?;

    let timmy_person_form = PersonInsertForm::test_form(inserted_instance.id, "timmy_rav");

    let inserted_timmy_person = Person::create(pool, &timmy_person_form).await?;

    let timmy_local_user_form = LocalUserInsertForm::test_form_admin(inserted_timmy_person.id);

    let _inserted_timmy_local_user =
      LocalUser::create(pool, &timmy_local_user_form, vec![]).await?;

    let sara_person_form = PersonInsertForm::test_form(inserted_instance.id, "sara_rav");

    let inserted_sara_person = Person::create(pool, &sara_person_form).await?;

    let sara_local_user_form = LocalUserInsertForm::test_form(inserted_sara_person.id);

    let inserted_sara_local_user = LocalUser::create(pool, &sara_local_user_form, vec![]).await?;

    // Sara creates an application
    let sara_app_form = RegistrationApplicationInsertForm {
      local_user_id: inserted_sara_local_user.id,
      answer: "LET ME IIIIINN".to_string(),
    };

    let sara_app = RegistrationApplication::create(pool, &sara_app_form).await?;

    let read_sara_app_view = RegistrationApplicationView::read(pool, sara_app.id).await?;

    let jess_person_form = PersonInsertForm::test_form(inserted_instance.id, "jess_rav");

    let inserted_jess_person = Person::create(pool, &jess_person_form).await?;

    let jess_local_user_form = LocalUserInsertForm::test_form(inserted_jess_person.id);

    let inserted_jess_local_user = LocalUser::create(pool, &jess_local_user_form, vec![]).await?;

    // Sara creates an application
    let jess_app_form = RegistrationApplicationInsertForm {
      local_user_id: inserted_jess_local_user.id,
      answer: "LET ME IIIIINN".to_string(),
    };

    let jess_app = RegistrationApplication::create(pool, &jess_app_form).await?;

    let read_jess_app_view = RegistrationApplicationView::read(pool, jess_app.id).await?;

    let mut expected_sara_app_view = RegistrationApplicationView {
      registration_application: sara_app.clone(),
      creator_local_user: LocalUser {
        id: inserted_sara_local_user.id,
        person_id: inserted_sara_local_user.person_id,
        email: inserted_sara_local_user.email,
        show_nsfw: inserted_sara_local_user.show_nsfw,
        blur_nsfw: inserted_sara_local_user.blur_nsfw,
        theme: inserted_sara_local_user.theme,
        default_post_sort_type: inserted_sara_local_user.default_post_sort_type,
        default_comment_sort_type: inserted_sara_local_user.default_comment_sort_type,
        default_listing_type: inserted_sara_local_user.default_listing_type,
        interface_language: inserted_sara_local_user.interface_language,
        show_avatars: inserted_sara_local_user.show_avatars,
        send_notifications_to_email: inserted_sara_local_user.send_notifications_to_email,
        show_bot_accounts: inserted_sara_local_user.show_bot_accounts,
        show_read_posts: inserted_sara_local_user.show_read_posts,
        email_verified: inserted_sara_local_user.email_verified,
        accepted_application: inserted_sara_local_user.accepted_application,
        totp_2fa_secret: inserted_sara_local_user.totp_2fa_secret,
        password_encrypted: inserted_sara_local_user.password_encrypted,
        open_links_in_new_tab: inserted_sara_local_user.open_links_in_new_tab,
        infinite_scroll_enabled: inserted_sara_local_user.infinite_scroll_enabled,
        admin: false,
        post_listing_mode: inserted_sara_local_user.post_listing_mode,
        totp_2fa_enabled: inserted_sara_local_user.totp_2fa_enabled,
        enable_keyboard_navigation: inserted_sara_local_user.enable_keyboard_navigation,
        enable_animated_images: inserted_sara_local_user.enable_animated_images,
<<<<<<< HEAD
        enable_private_messages: inserted_sara_local_user.enable_private_messages,
=======
        collapse_bot_comments: inserted_sara_local_user.collapse_bot_comments,
>>>>>>> 02ba54c5
      },
      creator: Person {
        id: inserted_sara_person.id,
        name: inserted_sara_person.name.clone(),
        display_name: None,
        published: inserted_sara_person.published,
        avatar: None,
        actor_id: inserted_sara_person.actor_id.clone(),
        local: true,
        banned: false,
        ban_expires: None,
        deleted: false,
        bot_account: false,
        bio: None,
        banner: None,
        updated: None,
        inbox_url: inserted_sara_person.inbox_url.clone(),
        matrix_user_id: None,
        instance_id: inserted_instance.id,
        private_key: inserted_sara_person.private_key,
        public_key: inserted_sara_person.public_key,
        last_refreshed_at: inserted_sara_person.last_refreshed_at,
      },
      admin: None,
    };

    assert_eq!(read_sara_app_view, expected_sara_app_view);

    // Do a batch read of the applications
    let apps = RegistrationApplicationQuery {
      unread_only: (true),
      ..Default::default()
    }
    .list(pool)
    .await?;

    assert_eq!(
      apps,
      [expected_sara_app_view.clone(), read_jess_app_view.clone()]
    );

    // Make sure the counts are correct
    let unread_count = RegistrationApplicationView::get_unread_count(pool, false).await?;
    assert_eq!(unread_count, 2);

    // Approve the application
    let approve_form = RegistrationApplicationUpdateForm {
      admin_id: Some(Some(inserted_timmy_person.id)),
      deny_reason: None,
    };

    RegistrationApplication::update(pool, sara_app.id, &approve_form).await?;

    // Update the local_user row
    let approve_local_user_form = LocalUserUpdateForm {
      accepted_application: Some(true),
      ..Default::default()
    };

    LocalUser::update(pool, inserted_sara_local_user.id, &approve_local_user_form).await?;

    let read_sara_app_view_after_approve =
      RegistrationApplicationView::read(pool, sara_app.id).await?;

    // Make sure the columns changed
    expected_sara_app_view
      .creator_local_user
      .accepted_application = true;
    expected_sara_app_view.registration_application.admin_id = Some(inserted_timmy_person.id);

    expected_sara_app_view.admin = Some(Person {
      id: inserted_timmy_person.id,
      name: inserted_timmy_person.name.clone(),
      display_name: None,
      published: inserted_timmy_person.published,
      avatar: None,
      actor_id: inserted_timmy_person.actor_id.clone(),
      local: true,
      banned: false,
      ban_expires: None,
      deleted: false,
      bot_account: false,
      bio: None,
      banner: None,
      updated: None,
      inbox_url: inserted_timmy_person.inbox_url.clone(),
      matrix_user_id: None,
      instance_id: inserted_instance.id,
      private_key: inserted_timmy_person.private_key,
      public_key: inserted_timmy_person.public_key,
      last_refreshed_at: inserted_timmy_person.last_refreshed_at,
    });
    assert_eq!(read_sara_app_view_after_approve, expected_sara_app_view);

    // Do a batch read of apps again
    // It should show only jessicas which is unresolved
    let apps_after_resolve = RegistrationApplicationQuery {
      unread_only: (true),
      ..Default::default()
    }
    .list(pool)
    .await?;
    assert_eq!(apps_after_resolve, vec![read_jess_app_view]);

    // Make sure the counts are correct
    let unread_count_after_approve =
      RegistrationApplicationView::get_unread_count(pool, false).await?;
    assert_eq!(unread_count_after_approve, 1);

    // Make sure the not undenied_only has all the apps
    let all_apps = RegistrationApplicationQuery::default().list(pool).await?;
    assert_eq!(all_apps.len(), 2);

    Person::delete(pool, inserted_timmy_person.id).await?;
    Person::delete(pool, inserted_sara_person.id).await?;
    Person::delete(pool, inserted_jess_person.id).await?;
    Instance::delete(pool, inserted_instance.id).await?;

    Ok(())
  }
}<|MERGE_RESOLUTION|>--- conflicted
+++ resolved
@@ -240,11 +240,8 @@
         totp_2fa_enabled: inserted_sara_local_user.totp_2fa_enabled,
         enable_keyboard_navigation: inserted_sara_local_user.enable_keyboard_navigation,
         enable_animated_images: inserted_sara_local_user.enable_animated_images,
-<<<<<<< HEAD
         enable_private_messages: inserted_sara_local_user.enable_private_messages,
-=======
         collapse_bot_comments: inserted_sara_local_user.collapse_bot_comments,
->>>>>>> 02ba54c5
       },
       creator: Person {
         id: inserted_sara_person.id,
