--- conflicted
+++ resolved
@@ -78,7 +78,7 @@
 #[builder(field_defaults(default))]
 pub struct RegistrationApplicationQuery<'a> {
   #[builder(!default)]
-  conn: &'a PgConnection,
+  conn: &'a mut PgConnection,
   unread_only: Option<bool>,
   verified_email_only: Option<bool>,
   page: Option<i64>,
@@ -142,12 +142,8 @@
 #[cfg(test)]
 mod tests {
   use crate::registration_application_view::{
-<<<<<<< HEAD
     RegistrationApplicationQuery,
     RegistrationApplicationView,
-=======
-    RegistrationApplicationQueryBuilder, RegistrationApplicationView,
->>>>>>> 36cb5120
   };
   use lemmy_db_schema::{
     source::{
@@ -163,7 +159,7 @@
   #[test]
   #[serial]
   fn test_crud() {
-    let conn = establish_unpooled_connection();
+    let conn = &mut establish_unpooled_connection();
 
     let timmy_person_form = PersonForm {
       name: "timmy_rav".into(),
@@ -172,7 +168,7 @@
       ..PersonForm::default()
     };
 
-    let inserted_timmy_person = Person::create(&mut conn, &timmy_person_form).unwrap();
+    let inserted_timmy_person = Person::create(conn, &timmy_person_form).unwrap();
 
     let timmy_local_user_form = LocalUserForm {
       person_id: Some(inserted_timmy_person.id),
@@ -180,7 +176,7 @@
       ..LocalUserForm::default()
     };
 
-    let _inserted_timmy_local_user = LocalUser::create(&mut conn, &timmy_local_user_form).unwrap();
+    let _inserted_timmy_local_user = LocalUser::create(conn, &timmy_local_user_form).unwrap();
 
     let sara_person_form = PersonForm {
       name: "sara_rav".into(),
@@ -188,7 +184,7 @@
       ..PersonForm::default()
     };
 
-    let inserted_sara_person = Person::create(&mut conn, &sara_person_form).unwrap();
+    let inserted_sara_person = Person::create(conn, &sara_person_form).unwrap();
 
     let sara_local_user_form = LocalUserForm {
       person_id: Some(inserted_sara_person.id),
@@ -196,7 +192,7 @@
       ..LocalUserForm::default()
     };
 
-    let inserted_sara_local_user = LocalUser::create(&mut conn, &sara_local_user_form).unwrap();
+    let inserted_sara_local_user = LocalUser::create(conn, &sara_local_user_form).unwrap();
 
     // Sara creates an application
     let sara_app_form = RegistrationApplicationForm {
@@ -205,9 +201,9 @@
       ..RegistrationApplicationForm::default()
     };
 
-    let sara_app = RegistrationApplication::create(&mut conn, &sara_app_form).unwrap();
-
-    let read_sara_app_view = RegistrationApplicationView::read(&mut conn, sara_app.id).unwrap();
+    let sara_app = RegistrationApplication::create(conn, &sara_app_form).unwrap();
+
+    let read_sara_app_view = RegistrationApplicationView::read(conn, sara_app.id).unwrap();
 
     let jess_person_form = PersonForm {
       name: "jess_rav".into(),
@@ -215,7 +211,7 @@
       ..PersonForm::default()
     };
 
-    let inserted_jess_person = Person::create(&mut conn, &jess_person_form).unwrap();
+    let inserted_jess_person = Person::create(conn, &jess_person_form).unwrap();
 
     let jess_local_user_form = LocalUserForm {
       person_id: Some(inserted_jess_person.id),
@@ -223,7 +219,7 @@
       ..LocalUserForm::default()
     };
 
-    let inserted_jess_local_user = LocalUser::create(&mut conn, &jess_local_user_form).unwrap();
+    let inserted_jess_local_user = LocalUser::create(conn, &jess_local_user_form).unwrap();
 
     // Sara creates an application
     let jess_app_form = RegistrationApplicationForm {
@@ -232,9 +228,9 @@
       ..RegistrationApplicationForm::default()
     };
 
-    let jess_app = RegistrationApplication::create(&mut conn, &jess_app_form).unwrap();
-
-    let read_jess_app_view = RegistrationApplicationView::read(&mut conn, jess_app.id).unwrap();
+    let jess_app = RegistrationApplication::create(conn, &jess_app_form).unwrap();
+
+    let read_jess_app_view = RegistrationApplicationView::read(conn, jess_app.id).unwrap();
 
     let mut expected_sara_app_view = RegistrationApplicationView {
       registration_application: sara_app.to_owned(),
@@ -283,15 +279,10 @@
     assert_eq!(read_sara_app_view, expected_sara_app_view);
 
     // Do a batch read of the applications
-<<<<<<< HEAD
     let apps = RegistrationApplicationQuery::builder()
-      .conn(&conn)
+      .conn(conn)
       .unread_only(Some(true))
       .build()
-=======
-    let apps = RegistrationApplicationQueryBuilder::create(&mut conn)
-      .unread_only(true)
->>>>>>> 36cb5120
       .list()
       .unwrap();
 
@@ -304,7 +295,7 @@
     );
 
     // Make sure the counts are correct
-    let unread_count = RegistrationApplicationView::get_unread_count(&mut conn, false).unwrap();
+    let unread_count = RegistrationApplicationView::get_unread_count(conn, false).unwrap();
     assert_eq!(unread_count, 2);
 
     // Approve the application
@@ -314,7 +305,7 @@
       ..RegistrationApplicationForm::default()
     };
 
-    RegistrationApplication::update(&mut conn, sara_app.id, &approve_form).unwrap();
+    RegistrationApplication::update(conn, sara_app.id, &approve_form).unwrap();
 
     // Update the local_user row
     let approve_local_user_form = LocalUserForm {
@@ -322,10 +313,10 @@
       ..LocalUserForm::default()
     };
 
-    LocalUser::update(&mut conn, inserted_sara_local_user.id, &approve_local_user_form).unwrap();
+    LocalUser::update(conn, inserted_sara_local_user.id, &approve_local_user_form).unwrap();
 
     let read_sara_app_view_after_approve =
-      RegistrationApplicationView::read(&mut conn, sara_app.id).unwrap();
+      RegistrationApplicationView::read(conn, sara_app.id).unwrap();
 
     // Make sure the columns changed
     expected_sara_app_view
@@ -357,38 +348,29 @@
 
     // Do a batch read of apps again
     // It should show only jessicas which is unresolved
-<<<<<<< HEAD
     let apps_after_resolve = RegistrationApplicationQuery::builder()
-      .conn(&conn)
+      .conn(conn)
       .unread_only(Some(true))
       .build()
-=======
-    let apps_after_resolve = RegistrationApplicationQueryBuilder::create(&mut conn)
-      .unread_only(true)
->>>>>>> 36cb5120
       .list()
       .unwrap();
     assert_eq!(apps_after_resolve, vec![read_jess_app_view]);
 
     // Make sure the counts are correct
     let unread_count_after_approve =
-      RegistrationApplicationView::get_unread_count(&mut conn, false).unwrap();
+      RegistrationApplicationView::get_unread_count(conn, false).unwrap();
     assert_eq!(unread_count_after_approve, 1);
 
     // Make sure the not undenied_only has all the apps
-<<<<<<< HEAD
     let all_apps = RegistrationApplicationQuery::builder()
-      .conn(&conn)
+      .conn(conn)
       .build()
-=======
-    let all_apps = RegistrationApplicationQueryBuilder::create(&mut conn)
->>>>>>> 36cb5120
       .list()
       .unwrap();
     assert_eq!(all_apps.len(), 2);
 
-    Person::delete(&mut conn, inserted_timmy_person.id).unwrap();
-    Person::delete(&mut conn, inserted_sara_person.id).unwrap();
-    Person::delete(&mut conn, inserted_jess_person.id).unwrap();
+    Person::delete(conn, inserted_timmy_person.id).unwrap();
+    Person::delete(conn, inserted_sara_person.id).unwrap();
+    Person::delete(conn, inserted_jess_person.id).unwrap();
   }
 }