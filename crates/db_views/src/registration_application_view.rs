use crate::structs::RegistrationApplicationView;
use diesel::{
  dsl::count,
  pg::Pg,
  result::Error,
  ExpressionMethods,
  JoinOnDsl,
  NullableExpressionMethods,
  QueryDsl,
};
use diesel_async::RunQueryDsl;
use lemmy_db_schema::{
  aliases,
  schema::{local_user, person, registration_application},
  utils::{get_conn, limit_and_offset, DbConn, DbPool, ListFn, Queries, ReadFn},
};

fn queries<'a>() -> Queries<
  impl ReadFn<'a, RegistrationApplicationView, i32>,
  impl ListFn<'a, RegistrationApplicationView, RegistrationApplicationQuery>,
> {
  let all_joins = |query: registration_application::BoxedQuery<'a, Pg>| {
    query
      .inner_join(local_user::table.on(registration_application::local_user_id.eq(local_user::id)))
      .inner_join(person::table.on(local_user::person_id.eq(person::id)))
      .left_join(
        aliases::person1
          .on(registration_application::admin_id.eq(aliases::person1.field(person::id).nullable())),
      )
      .order_by(registration_application::published.desc())
      .select((
        registration_application::all_columns,
        local_user::all_columns,
        person::all_columns,
        aliases::person1.fields(person::all_columns).nullable(),
      ))
  };

  let read = move |mut conn: DbConn<'a>, registration_application_id: i32| async move {
    all_joins(
      registration_application::table
        .find(registration_application_id)
        .into_boxed(),
    )
    .first::<RegistrationApplicationView>(&mut conn)
    .await
  };

  let list = move |mut conn: DbConn<'a>, options: RegistrationApplicationQuery| async move {
    let mut query = all_joins(registration_application::table.into_boxed());

    if options.unread_only {
      query = query.filter(registration_application::admin_id.is_null())
    }

    if options.verified_email_only {
      query = query.filter(local_user::email_verified.eq(true))
    }

    let (limit, offset) = limit_and_offset(options.page, options.limit)?;

    query = query
      .limit(limit)
      .offset(offset)
      .order_by(registration_application::published.desc());

    query.load::<RegistrationApplicationView>(&mut conn).await
  };

  Queries::new(read, list)
}

impl RegistrationApplicationView {
  pub async fn read(
    pool: &mut DbPool<'_>,
    registration_application_id: i32,
  ) -> Result<Self, Error> {
    queries().read(pool, registration_application_id).await
  }

  /// Returns the current unread registration_application count
  pub async fn get_unread_count(
    pool: &mut DbPool<'_>,
    verified_email_only: bool,
  ) -> Result<i64, Error> {
    let conn = &mut get_conn(pool).await?;
    let person_alias_1 = diesel::alias!(person as person1);

    let mut query = registration_application::table
      .inner_join(local_user::table.on(registration_application::local_user_id.eq(local_user::id)))
      .inner_join(person::table.on(local_user::person_id.eq(person::id)))
      .left_join(
        person_alias_1
          .on(registration_application::admin_id.eq(person_alias_1.field(person::id).nullable())),
      )
      .filter(registration_application::admin_id.is_null())
      .into_boxed();

    if verified_email_only {
      query = query.filter(local_user::email_verified.eq(true))
    }

    query
      .select(count(registration_application::id))
      .first::<i64>(conn)
      .await
  }
}

#[derive(Default)]
pub struct RegistrationApplicationQuery {
  pub unread_only: bool,
  pub verified_email_only: bool,
  pub page: Option<i64>,
  pub limit: Option<i64>,
}

impl RegistrationApplicationQuery {
  pub async fn list(
    self,
    pool: &mut DbPool<'_>,
  ) -> Result<Vec<RegistrationApplicationView>, Error> {
    queries().list(pool, self).await
  }
}

#[cfg(test)]
mod tests {
  #![allow(clippy::unwrap_used)]
  #![allow(clippy::indexing_slicing)]

  use crate::registration_application_view::{
    RegistrationApplicationQuery,
    RegistrationApplicationView,
  };
  use lemmy_db_schema::{
    source::{
      instance::Instance,
      local_user::{LocalUser, LocalUserInsertForm, LocalUserUpdateForm},
      person::{Person, PersonInsertForm},
      registration_application::{
        RegistrationApplication,
        RegistrationApplicationInsertForm,
        RegistrationApplicationUpdateForm,
      },
    },
    traits::Crud,
    utils::build_db_pool_for_tests,
  };
  use serial_test::serial;

  #[tokio::test]
  #[serial]
  async fn test_crud() {
    let pool = &build_db_pool_for_tests().await;
    let pool = &mut pool.into();

    let inserted_instance = Instance::read_or_create(pool, "my_domain.tld".to_string())
      .await
      .unwrap();

    let timmy_person_form = PersonInsertForm::builder()
      .name("timmy_rav".into())
      .public_key("pubkey".to_string())
      .instance_id(inserted_instance.id)
      .build();

    let inserted_timmy_person = Person::create(pool, &timmy_person_form).await.unwrap();

    let timmy_local_user_form = LocalUserInsertForm::builder()
      .person_id(inserted_timmy_person.id)
      .password_encrypted("nada".to_string())
      .admin(Some(true))
      .build();

    let _inserted_timmy_local_user = LocalUser::create(pool, &timmy_local_user_form)
      .await
      .unwrap();

    let sara_person_form = PersonInsertForm::builder()
      .name("sara_rav".into())
      .public_key("pubkey".to_string())
      .instance_id(inserted_instance.id)
      .build();

    let inserted_sara_person = Person::create(pool, &sara_person_form).await.unwrap();

    let sara_local_user_form = LocalUserInsertForm::builder()
      .person_id(inserted_sara_person.id)
      .password_encrypted("nada".to_string())
      .build();

    let inserted_sara_local_user = LocalUser::create(pool, &sara_local_user_form)
      .await
      .unwrap();

    // Sara creates an application
    let sara_app_form = RegistrationApplicationInsertForm {
      local_user_id: inserted_sara_local_user.id,
      answer: "LET ME IIIIINN".to_string(),
    };

    let sara_app = RegistrationApplication::create(pool, &sara_app_form)
      .await
      .unwrap();

    let read_sara_app_view = RegistrationApplicationView::read(pool, sara_app.id)
      .await
      .unwrap();

    let jess_person_form = PersonInsertForm::builder()
      .name("jess_rav".into())
      .public_key("pubkey".to_string())
      .instance_id(inserted_instance.id)
      .build();

    let inserted_jess_person = Person::create(pool, &jess_person_form).await.unwrap();

    let jess_local_user_form = LocalUserInsertForm::builder()
      .person_id(inserted_jess_person.id)
      .password_encrypted("nada".to_string())
      .build();

    let inserted_jess_local_user = LocalUser::create(pool, &jess_local_user_form)
      .await
      .unwrap();

    // Sara creates an application
    let jess_app_form = RegistrationApplicationInsertForm {
      local_user_id: inserted_jess_local_user.id,
      answer: "LET ME IIIIINN".to_string(),
    };

    let jess_app = RegistrationApplication::create(pool, &jess_app_form)
      .await
      .unwrap();

    let read_jess_app_view = RegistrationApplicationView::read(pool, jess_app.id)
      .await
      .unwrap();

    let mut expected_sara_app_view = RegistrationApplicationView {
      registration_application: sara_app.clone(),
      creator_local_user: LocalUser {
        id: inserted_sara_local_user.id,
        person_id: inserted_sara_local_user.person_id,
        email: inserted_sara_local_user.email,
        show_nsfw: inserted_sara_local_user.show_nsfw,
        auto_expand: inserted_sara_local_user.auto_expand,
        blur_nsfw: inserted_sara_local_user.blur_nsfw,
        theme: inserted_sara_local_user.theme,
        default_sort_type: inserted_sara_local_user.default_sort_type,
        default_listing_type: inserted_sara_local_user.default_listing_type,
        interface_language: inserted_sara_local_user.interface_language,
        show_avatars: inserted_sara_local_user.show_avatars,
        send_notifications_to_email: inserted_sara_local_user.send_notifications_to_email,
        validator_time: inserted_sara_local_user.validator_time,
        show_bot_accounts: inserted_sara_local_user.show_bot_accounts,
        show_scores: inserted_sara_local_user.show_scores,
        show_read_posts: inserted_sara_local_user.show_read_posts,
        show_new_post_notifs: inserted_sara_local_user.show_new_post_notifs,
        email_verified: inserted_sara_local_user.email_verified,
        accepted_application: inserted_sara_local_user.accepted_application,
        totp_2fa_secret: inserted_sara_local_user.totp_2fa_secret,
        password_encrypted: inserted_sara_local_user.password_encrypted,
        open_links_in_new_tab: inserted_sara_local_user.open_links_in_new_tab,
<<<<<<< HEAD
        enable_keyboard_navigation: inserted_sara_local_user.enable_keyboard_navigation,
=======
        infinite_scroll_enabled: inserted_sara_local_user.infinite_scroll_enabled,
        admin: false,
        post_listing_mode: inserted_sara_local_user.post_listing_mode,
        totp_2fa_enabled: inserted_sara_local_user.totp_2fa_enabled,
>>>>>>> b7d570cf
      },
      creator: Person {
        id: inserted_sara_person.id,
        name: inserted_sara_person.name.clone(),
        display_name: None,
        published: inserted_sara_person.published,
        avatar: None,
        actor_id: inserted_sara_person.actor_id.clone(),
        local: true,
        banned: false,
        ban_expires: None,
        deleted: false,
        bot_account: false,
        bio: None,
        banner: None,
        updated: None,
        inbox_url: inserted_sara_person.inbox_url.clone(),
        shared_inbox_url: None,
        matrix_user_id: None,
        instance_id: inserted_instance.id,
        private_key: inserted_sara_person.private_key,
        public_key: inserted_sara_person.public_key,
        last_refreshed_at: inserted_sara_person.last_refreshed_at,
      },
      admin: None,
    };

    assert_eq!(read_sara_app_view, expected_sara_app_view);

    // Do a batch read of the applications
    let apps = RegistrationApplicationQuery {
      unread_only: (true),
      ..Default::default()
    }
    .list(pool)
    .await
    .unwrap();

    assert_eq!(
      apps,
      [read_jess_app_view.clone(), expected_sara_app_view.clone()]
    );

    // Make sure the counts are correct
    let unread_count = RegistrationApplicationView::get_unread_count(pool, false)
      .await
      .unwrap();
    assert_eq!(unread_count, 2);

    // Approve the application
    let approve_form = RegistrationApplicationUpdateForm {
      admin_id: Some(Some(inserted_timmy_person.id)),
      deny_reason: None,
    };

    RegistrationApplication::update(pool, sara_app.id, &approve_form)
      .await
      .unwrap();

    // Update the local_user row
    let approve_local_user_form = LocalUserUpdateForm {
      accepted_application: Some(true),
      ..Default::default()
    };

    LocalUser::update(pool, inserted_sara_local_user.id, &approve_local_user_form)
      .await
      .unwrap();

    let read_sara_app_view_after_approve = RegistrationApplicationView::read(pool, sara_app.id)
      .await
      .unwrap();

    // Make sure the columns changed
    expected_sara_app_view
      .creator_local_user
      .accepted_application = true;
    expected_sara_app_view.registration_application.admin_id = Some(inserted_timmy_person.id);

    expected_sara_app_view.admin = Some(Person {
      id: inserted_timmy_person.id,
      name: inserted_timmy_person.name.clone(),
      display_name: None,
      published: inserted_timmy_person.published,
      avatar: None,
      actor_id: inserted_timmy_person.actor_id.clone(),
      local: true,
      banned: false,
      ban_expires: None,
      deleted: false,
      bot_account: false,
      bio: None,
      banner: None,
      updated: None,
      inbox_url: inserted_timmy_person.inbox_url.clone(),
      shared_inbox_url: None,
      matrix_user_id: None,
      instance_id: inserted_instance.id,
      private_key: inserted_timmy_person.private_key,
      public_key: inserted_timmy_person.public_key,
      last_refreshed_at: inserted_timmy_person.last_refreshed_at,
    });
    assert_eq!(read_sara_app_view_after_approve, expected_sara_app_view);

    // Do a batch read of apps again
    // It should show only jessicas which is unresolved
    let apps_after_resolve = RegistrationApplicationQuery {
      unread_only: (true),
      ..Default::default()
    }
    .list(pool)
    .await
    .unwrap();
    assert_eq!(apps_after_resolve, vec![read_jess_app_view]);

    // Make sure the counts are correct
    let unread_count_after_approve = RegistrationApplicationView::get_unread_count(pool, false)
      .await
      .unwrap();
    assert_eq!(unread_count_after_approve, 1);

    // Make sure the not undenied_only has all the apps
    let all_apps = RegistrationApplicationQuery::default()
      .list(pool)
      .await
      .unwrap();
    assert_eq!(all_apps.len(), 2);

    Person::delete(pool, inserted_timmy_person.id)
      .await
      .unwrap();
    Person::delete(pool, inserted_sara_person.id).await.unwrap();
    Person::delete(pool, inserted_jess_person.id).await.unwrap();
    Instance::delete(pool, inserted_instance.id).await.unwrap();
  }
}<|MERGE_RESOLUTION|>--- conflicted
+++ resolved
@@ -264,14 +264,11 @@
         totp_2fa_secret: inserted_sara_local_user.totp_2fa_secret,
         password_encrypted: inserted_sara_local_user.password_encrypted,
         open_links_in_new_tab: inserted_sara_local_user.open_links_in_new_tab,
-<<<<<<< HEAD
-        enable_keyboard_navigation: inserted_sara_local_user.enable_keyboard_navigation,
-=======
         infinite_scroll_enabled: inserted_sara_local_user.infinite_scroll_enabled,
         admin: false,
         post_listing_mode: inserted_sara_local_user.post_listing_mode,
         totp_2fa_enabled: inserted_sara_local_user.totp_2fa_enabled,
->>>>>>> b7d570cf
+        enable_keyboard_navigation: inserted_sara_local_user.enable_keyboard_navigation,
       },
       creator: Person {
         id: inserted_sara_person.id,
