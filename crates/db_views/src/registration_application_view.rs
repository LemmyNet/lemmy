--- conflicted
+++ resolved
@@ -289,11 +289,8 @@
         password_encrypted: inserted_sara_local_user.password_encrypted,
         open_links_in_new_tab: inserted_sara_local_user.open_links_in_new_tab,
         infinite_scroll_enabled: inserted_sara_local_user.infinite_scroll_enabled,
-<<<<<<< HEAD
         post_listing_mode: inserted_sara_local_user.post_listing_mode,
-=======
         admin: false,
->>>>>>> 514f2222
       },
       creator: Person {
         id: inserted_sara_person.id,
