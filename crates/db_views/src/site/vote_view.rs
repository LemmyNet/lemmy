--- conflicted
+++ resolved
@@ -10,16 +10,10 @@
 use i_love_jesus::SortDirection;
 use lemmy_db_schema::{
   aliases::creator_community_actions,
-<<<<<<< HEAD
-  newtypes::{CommentId, PaginationCursor, PersonId, PostId},
+  newtypes::{CommentId, PostId},
   schema::{comment, comment_actions, community_actions, person, post, post_actions},
   source::{comment::CommentActions, post::PostActions},
   utils::{get_conn, limit_fetch, paginate, DbPool},
-};
-use lemmy_utils::error::{LemmyErrorExt, LemmyErrorType, LemmyResult};
-=======
-  newtypes::{CommentId, PostId},
-  utils::{get_conn, limit_and_offset, DbPool},
 };
 use lemmy_db_schema_file::schema::{
   comment,
@@ -29,7 +23,6 @@
   post,
   post_actions,
 };
->>>>>>> 2f7ce1cb
 
 impl VoteView {
   pub fn to_post_actions_cursor(&self) -> PaginationCursor {
