--- conflicted
+++ resolved
@@ -4,13 +4,8 @@
 use lemmy_db_schema::{
   aliases::creator_community_actions,
   newtypes::{CommentId, PostId},
-<<<<<<< HEAD
-  schema::{comment_actions, community_actions, person, post, post_actions},
+  schema::{comment, comment_actions, community_actions, person, post, post_actions},
   utils::{action_query, actions_alias, get_conn, limit_and_offset, DbPool},
-=======
-  schema::{comment, comment_like, community_person_ban, person, post, post_like},
-  utils::{get_conn, limit_and_offset, DbPool},
->>>>>>> f05afead
 };
 
 impl VoteView {
@@ -58,27 +53,14 @@
 
     action_query(comment_actions::like_score)
       .inner_join(person::table)
-<<<<<<< HEAD
-      .inner_join(post::table)
+      .inner_join(comment::table)
+      .inner_join(post::table.on(comment::post_id.eq(post::id)))
       .left_join(actions_alias(
         creator_community_actions,
         comment_actions::person_id,
         post::community_id,
       ))
       .filter(comment_actions::comment_id.eq(comment_id))
-=======
-      .inner_join(comment::table)
-      .inner_join(post::table.on(comment::post_id.eq(post::id)))
-      // Join to community_person_ban to get creator_banned_from_community
-      .left_join(
-        community_person_ban::table.on(
-          post::community_id
-            .eq(community_person_ban::community_id)
-            .and(community_person_ban::person_id.eq(comment_like::person_id)),
-        ),
-      )
-      .filter(comment_like::comment_id.eq(comment_id))
->>>>>>> f05afead
       .select((
         person::all_columns,
         creator_community_actions
