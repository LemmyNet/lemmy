use crate::{
  structs::{
    CommentReportView,
    LocalUserView,
    PostReportView,
    PrivateMessageReportView,
    ReportCombinedPaginationCursor,
    ReportCombinedView,
    ReportCombinedViewInternal,
  },
  InternalToCombinedView,
};
use diesel::{
  result::Error,
  BoolExpressionMethods,
  ExpressionMethods,
  JoinOnDsl,
  NullableExpressionMethods,
  PgExpressionMethods,
  QueryDsl,
  SelectableHelper,
};
use diesel_async::RunQueryDsl;
use i_love_jesus::PaginatedQueryBuilder;
use lemmy_db_schema::{
  aliases::{self, creator_community_actions},
  newtypes::CommunityId,
  schema::{
    comment,
    comment_actions,
    comment_aggregates,
    comment_report,
    community,
    community_actions,
    local_user,
    person,
    person_actions,
    post,
    post_actions,
    post_aggregates,
    post_report,
    private_message,
    private_message_report,
    report_combined,
  },
  source::{
    combined::report::{report_combined_keys as key, ReportCombined},
    community::CommunityFollower,
  },
  utils::{actions, actions_alias, functions::coalesce, get_conn, DbPool, ReverseTimestampKey},
};
use lemmy_utils::error::LemmyResult;

impl ReportCombinedViewInternal {
  /// returns the current unresolved report count for the communities you mod
  pub async fn get_report_count(
    pool: &mut DbPool<'_>,
    user: &LocalUserView,
    community_id: Option<CommunityId>,
  ) -> Result<i64, Error> {
    use diesel::dsl::count;

    let conn = &mut get_conn(pool).await?;
    let my_person_id = user.local_user.person_id;

    let mut query = report_combined::table
      .left_join(post_report::table)
      .left_join(comment_report::table)
      .left_join(private_message_report::table)
      // Need to join to comment and post to get the community
      .left_join(comment::table.on(comment_report::comment_id.eq(comment::id)))
      // The post
      .left_join(
        post::table.on(
          post_report::post_id
            .eq(post::id)
            .or(comment::post_id.eq(post::id)),
        ),
      )
      .left_join(community::table.on(post::community_id.eq(community::id)))
      .left_join(actions(
        community_actions::table,
        Some(my_person_id),
        post::community_id,
      ))
      .filter(
        post_report::resolved
          .or(comment_report::resolved)
          .or(private_message_report::resolved)
          .is_distinct_from(true),
      )
      .into_boxed();

    if let Some(community_id) = community_id {
      query = query.filter(post::community_id.eq(community_id))
    }

    // If its not an admin, get only the ones you mod
    if !user.local_user.admin {
      query = query.filter(community_actions::became_moderator.is_not_null());
    }

    query
      .select(count(report_combined::id))
      .first::<i64>(conn)
      .await
  }
}

impl ReportCombinedPaginationCursor {
  // get cursor for page that starts immediately after the given post
  pub fn after_post(view: &ReportCombinedView) -> ReportCombinedPaginationCursor {
    let (prefix, id) = match view {
      ReportCombinedView::Comment(v) => ('C', v.comment_report.id.0),
      ReportCombinedView::Post(v) => ('P', v.post_report.id.0),
      ReportCombinedView::PrivateMessage(v) => ('M', v.private_message_report.id.0),
    };
    // hex encoding to prevent ossification
    ReportCombinedPaginationCursor(format!("{prefix}{id:x}"))
  }

  pub async fn read(&self, pool: &mut DbPool<'_>) -> Result<PaginationCursorData, Error> {
    let err_msg = || Error::QueryBuilderError("Could not parse pagination token".into());
    let mut query = report_combined::table
      .select(ReportCombined::as_select())
      .into_boxed();
    let (prefix, id_str) = self.0.split_at_checked(1).ok_or_else(err_msg)?;
    let id = i32::from_str_radix(id_str, 16).map_err(|_err| err_msg())?;
    query = match prefix {
      "C" => query.filter(report_combined::comment_report_id.eq(id)),
      "P" => query.filter(report_combined::post_report_id.eq(id)),
      "M" => query.filter(report_combined::private_message_report_id.eq(id)),
      _ => return Err(err_msg()),
    };
    let token = query.first(&mut get_conn(pool).await?).await?;

    Ok(PaginationCursorData(token))
  }
}

#[derive(Clone)]
pub struct PaginationCursorData(ReportCombined);

#[derive(Default)]
pub struct ReportCombinedQuery {
  pub community_id: Option<CommunityId>,
  pub unresolved_only: Option<bool>,
  pub page_after: Option<PaginationCursorData>,
  pub page_back: Option<bool>,
}

impl ReportCombinedQuery {
  pub async fn list(
    self,
    pool: &mut DbPool<'_>,
    user: &LocalUserView,
  ) -> LemmyResult<Vec<ReportCombinedView>> {
    let my_person_id = user.local_user.person_id;
    let report_creator = person::id;
    let item_creator = aliases::person1.field(person::id);
    let resolver = aliases::person2.field(person::id).nullable();

    let conn = &mut get_conn(pool).await?;

    // Notes: since the post_report_id and comment_report_id are optional columns,
    // many joins must use an OR condition.
    // For example, the report creator must be the person table joined to either:
    // - post_report.creator_id
    // - comment_report.creator_id
    let mut query = report_combined::table
      .left_join(post_report::table)
      .left_join(comment_report::table)
      .left_join(private_message_report::table)
      // The report creator
      .inner_join(
        person::table.on(
          post_report::creator_id
            .eq(report_creator)
            .or(comment_report::creator_id.eq(report_creator))
            .or(private_message_report::creator_id.eq(report_creator)),
        ),
      )
      // The comment
      .left_join(comment::table.on(comment_report::comment_id.eq(comment::id)))
      // The private message
      .left_join(
        private_message::table
          .on(private_message_report::private_message_id.eq(private_message::id)),
      )
      // The post
      .left_join(
        post::table.on(
          post_report::post_id
            .eq(post::id)
            .or(comment::post_id.eq(post::id)),
        ),
      )
<<<<<<< HEAD
      // The item creator
      // You can now use aliases::person1.field(person::id) / item_creator
      // for all the item actions
=======
      // The item creator (`item_creator` is the id of this person)
>>>>>>> 02bd2f67
      .inner_join(
        aliases::person1.on(
          post::creator_id
            .eq(item_creator)
            .or(comment::creator_id.eq(item_creator))
            .or(private_message::creator_id.eq(item_creator)),
        ),
      )
      // The community
      .left_join(community::table.on(post::community_id.eq(community::id)))
      .left_join(actions_alias(
        creator_community_actions,
        item_creator,
        post::community_id,
      ))
      .left_join(
        local_user::table.on(
          item_creator
            .eq(local_user::person_id)
            .and(local_user::admin.eq(true)),
        ),
      )
      .left_join(actions(
        community_actions::table,
        Some(my_person_id),
        post::community_id,
      ))
      .left_join(actions(post_actions::table, Some(my_person_id), post::id))
      .left_join(actions(
        person_actions::table,
        Some(my_person_id),
        item_creator,
      ))
      .left_join(post_aggregates::table.on(post_report::post_id.eq(post_aggregates::post_id)))
      .left_join(
        comment_aggregates::table.on(comment_report::comment_id.eq(comment_aggregates::comment_id)),
      )
      // The resolver
      .left_join(
        aliases::person2.on(
          private_message_report::resolver_id
            .eq(resolver)
            .or(post_report::resolver_id.eq(resolver))
            .or(comment_report::resolver_id.eq(resolver)),
        ),
      )
      .left_join(actions(
        comment_actions::table,
        Some(my_person_id),
        comment_report::comment_id,
      ))
      .select((
        // Post-specific
        post_report::all_columns.nullable(),
        post::all_columns.nullable(),
        post_aggregates::all_columns.nullable(),
        coalesce(
          post_aggregates::comments.nullable() - post_actions::read_comments_amount.nullable(),
          post_aggregates::comments,
        )
        .nullable(),
        post_actions::saved.nullable().is_not_null(),
        post_actions::read.nullable().is_not_null(),
        post_actions::hidden.nullable().is_not_null(),
        post_actions::like_score.nullable(),
        // Comment-specific
        comment_report::all_columns.nullable(),
        comment::all_columns.nullable(),
        comment_aggregates::all_columns.nullable(),
        comment_actions::saved.nullable().is_not_null(),
        comment_actions::like_score.nullable(),
        // Private-message-specific
        private_message_report::all_columns.nullable(),
        private_message::all_columns.nullable(),
        // Shared
        person::all_columns,
        aliases::person1.fields(person::all_columns),
        community::all_columns.nullable(),
        CommunityFollower::select_subscribed_type(),
        aliases::person2.fields(person::all_columns.nullable()),
        local_user::admin.nullable().is_not_null(),
        creator_community_actions
          .field(community_actions::received_ban)
          .nullable()
          .is_not_null(),
        creator_community_actions
          .field(community_actions::became_moderator)
          .nullable()
          .is_not_null(),
        person_actions::blocked.nullable().is_not_null(),
      ))
      .into_boxed();

    if let Some(community_id) = self.community_id {
      query = query.filter(community::id.eq(community_id));
    }

    // If its not an admin, get only the ones you mod
    if !user.local_user.admin {
      query = query.filter(community_actions::became_moderator.is_not_null());
    }

    let mut query = PaginatedQueryBuilder::new(query);

    let page_after = self.page_after.map(|c| c.0);

    if self.page_back.unwrap_or_default() {
      query = query.before(page_after).limit_and_offset_from_end();
    } else {
      query = query.after(page_after);
    }

    // If viewing all reports, order by newest, but if viewing unresolved only, show the oldest
    // first (FIFO)
    if self.unresolved_only.unwrap_or_default() {
      query = query
        .filter(
          post_report::resolved
            .or(comment_report::resolved)
            .or(private_message_report::resolved)
            .is_distinct_from(true),
        )
        // TODO: when a `then_asc` method is added, use it here, make the id sort direction match,
        // and remove the separate index; unless additional columns are added to this sort
        .then_desc(ReverseTimestampKey(key::published));
    } else {
      query = query.then_desc(key::published);
    }

    // Tie breaker
    query = query.then_desc(key::id);

    let res = query.load::<ReportCombinedViewInternal>(conn).await?;

    // Map the query results to the enum
    let out = res.into_iter().filter_map(|u| u.map_to_enum()).collect();

    Ok(out)
  }
}

impl InternalToCombinedView for ReportCombinedViewInternal {
  type CombinedView = ReportCombinedView;

  fn map_to_enum(&self) -> Option<Self::CombinedView> {
    // Use for a short alias
    let v = self.clone();

    if let (Some(post_report), Some(post), Some(community), Some(unread_comments), Some(counts)) = (
      v.post_report,
      v.post.clone(),
      v.community.clone(),
      v.post_unread_comments,
      v.post_counts,
    ) {
      Some(ReportCombinedView::Post(PostReportView {
        post_report,
        post,
        community,
        unread_comments,
        counts,
        creator: v.report_creator,
        post_creator: v.item_creator,
        creator_banned_from_community: v.item_creator_banned_from_community,
        creator_is_moderator: v.item_creator_is_moderator,
        creator_is_admin: v.item_creator_is_admin,
        creator_blocked: v.item_creator_blocked,
        subscribed: v.subscribed,
        saved: v.post_saved,
        read: v.post_read,
        hidden: v.post_hidden,
        my_vote: v.my_post_vote,
        resolver: v.resolver,
      }))
    } else if let (Some(comment_report), Some(comment), Some(counts), Some(post), Some(community)) = (
      v.comment_report,
      v.comment,
      v.comment_counts,
      v.post,
      v.community,
    ) {
      Some(ReportCombinedView::Comment(CommentReportView {
        comment_report,
        comment,
        counts,
        post,
        community,
        creator: v.report_creator,
        comment_creator: v.item_creator,
        creator_banned_from_community: v.item_creator_banned_from_community,
        creator_is_moderator: v.item_creator_is_moderator,
        creator_is_admin: v.item_creator_is_admin,
        creator_blocked: v.item_creator_blocked,
        subscribed: v.subscribed,
        saved: v.comment_saved,
        my_vote: v.my_comment_vote,
        resolver: v.resolver,
      }))
    } else if let (Some(private_message_report), Some(private_message)) =
      (v.private_message_report, v.private_message)
    {
      Some(ReportCombinedView::PrivateMessage(
        PrivateMessageReportView {
          private_message_report,
          private_message,
          creator: v.report_creator,
          private_message_creator: v.item_creator,
          resolver: v.resolver,
        },
      ))
    } else {
      None
    }
  }
}

#[cfg(test)]
#[expect(clippy::indexing_slicing)]
mod tests {

  use crate::{
    report_combined_view::ReportCombinedQuery,
    structs::{
      CommentReportView,
      LocalUserView,
      PostReportView,
      ReportCombinedView,
      ReportCombinedViewInternal,
    },
  };
  use lemmy_db_schema::{
    aggregates::structs::{CommentAggregates, PostAggregates},
    assert_length,
    source::{
      comment::{Comment, CommentInsertForm},
      comment_report::{CommentReport, CommentReportForm},
      community::{Community, CommunityInsertForm, CommunityModerator, CommunityModeratorForm},
      instance::Instance,
      local_user::{LocalUser, LocalUserInsertForm},
      local_user_vote_display_mode::LocalUserVoteDisplayMode,
      person::{Person, PersonInsertForm},
      post::{Post, PostInsertForm},
      post_report::{PostReport, PostReportForm},
      private_message::{PrivateMessage, PrivateMessageInsertForm},
      private_message_report::{PrivateMessageReport, PrivateMessageReportForm},
    },
    traits::{Crud, Joinable, Reportable},
    utils::{build_db_pool_for_tests, DbPool},
  };
  use lemmy_utils::error::LemmyResult;
  use pretty_assertions::assert_eq;
  use serial_test::serial;

  struct Data {
    instance: Instance,
    timmy: Person,
    sara: Person,
    jessica: Person,
    timmy_view: LocalUserView,
    admin_view: LocalUserView,
    community: Community,
    post: Post,
    post_2: Post,
    comment: Comment,
  }

  async fn init_data(pool: &mut DbPool<'_>) -> LemmyResult<Data> {
    let inserted_instance = Instance::read_or_create(pool, "my_domain.tld".to_string()).await?;

    let timmy_form = PersonInsertForm::test_form(inserted_instance.id, "timmy_rcv");
    let inserted_timmy = Person::create(pool, &timmy_form).await?;
    let timmy_local_user_form = LocalUserInsertForm::test_form(inserted_timmy.id);
    let timmy_local_user = LocalUser::create(pool, &timmy_local_user_form, vec![]).await?;
    let timmy_view = LocalUserView {
      local_user: timmy_local_user,
      local_user_vote_display_mode: LocalUserVoteDisplayMode::default(),
      person: inserted_timmy.clone(),
      counts: Default::default(),
    };

    // Make an admin, to be able to see private message reports.
    let admin_form = PersonInsertForm::test_form(inserted_instance.id, "admin_rcv");
    let inserted_admin = Person::create(pool, &admin_form).await?;
    let admin_local_user_form = LocalUserInsertForm::test_form_admin(inserted_admin.id);
    let admin_local_user = LocalUser::create(pool, &admin_local_user_form, vec![]).await?;
    let admin_view = LocalUserView {
      local_user: admin_local_user,
      local_user_vote_display_mode: LocalUserVoteDisplayMode::default(),
      person: inserted_admin.clone(),
      counts: Default::default(),
    };

    let sara_form = PersonInsertForm::test_form(inserted_instance.id, "sara_rcv");
    let inserted_sara = Person::create(pool, &sara_form).await?;

    let jessica_form = PersonInsertForm::test_form(inserted_instance.id, "jessica_mrv");
    let inserted_jessica = Person::create(pool, &jessica_form).await?;

    let community_form = CommunityInsertForm::new(
      inserted_instance.id,
      "test community crv".to_string(),
      "nada".to_owned(),
      "pubkey".to_string(),
    );
    let inserted_community = Community::create(pool, &community_form).await?;

    // Make timmy a mod
    let timmy_moderator_form = CommunityModeratorForm {
      community_id: inserted_community.id,
      person_id: inserted_timmy.id,
    };
    CommunityModerator::join(pool, &timmy_moderator_form).await?;

    let post_form = PostInsertForm::new(
      "A test post crv".into(),
      inserted_timmy.id,
      inserted_community.id,
    );
    let inserted_post = Post::create(pool, &post_form).await?;

    let new_post_2 = PostInsertForm::new(
      "A test post crv 2".into(),
      inserted_timmy.id,
      inserted_community.id,
    );
    let inserted_post_2 = Post::create(pool, &new_post_2).await?;

    // Timmy creates a comment
    let comment_form = CommentInsertForm::new(
      inserted_timmy.id,
      inserted_post.id,
      "A test comment rv".into(),
    );
    let inserted_comment = Comment::create(pool, &comment_form, None).await?;

    Ok(Data {
      instance: inserted_instance,
      timmy: inserted_timmy,
      sara: inserted_sara,
      jessica: inserted_jessica,
      admin_view,
      timmy_view,
      community: inserted_community,
      post: inserted_post,
      post_2: inserted_post_2,
      comment: inserted_comment,
    })
  }

  async fn cleanup(data: Data, pool: &mut DbPool<'_>) -> LemmyResult<()> {
    Instance::delete(pool, data.instance.id).await?;

    Ok(())
  }

  #[tokio::test]
  #[serial]
  async fn test_combined() -> LemmyResult<()> {
    let pool = &build_db_pool_for_tests();
    let pool = &mut pool.into();
    let data = init_data(pool).await?;

    // sara reports the post
    let sara_report_post_form = PostReportForm {
      creator_id: data.sara.id,
      post_id: data.post.id,
      original_post_name: "Orig post".into(),
      original_post_url: None,
      original_post_body: None,
      reason: "from sara".into(),
    };
    let inserted_post_report = PostReport::report(pool, &sara_report_post_form).await?;

    // Sara reports the comment
    let sara_report_comment_form = CommentReportForm {
      creator_id: data.sara.id,
      comment_id: data.comment.id,
      original_comment_text: "A test comment rv".into(),
      reason: "from sara".into(),
    };
    CommentReport::report(pool, &sara_report_comment_form).await?;

    // Timmy creates a private message report
    let pm_form = PrivateMessageInsertForm::new(
      data.timmy.id,
      data.sara.id,
      "something offensive crv".to_string(),
    );
    let inserted_pm = PrivateMessage::create(pool, &pm_form).await?;

    // sara reports private message
    let pm_report_form = PrivateMessageReportForm {
      creator_id: data.sara.id,
      original_pm_text: inserted_pm.content.clone(),
      private_message_id: inserted_pm.id,
      reason: "its offensive".to_string(),
    };
    PrivateMessageReport::report(pool, &pm_report_form).await?;

    // Do a batch read of admins reports
    let reports = ReportCombinedQuery::default()
      .list(pool, &data.admin_view)
      .await?;
    assert_eq!(3, reports.len());

    // Make sure the report types are correct
    if let ReportCombinedView::Post(v) = &reports[2] {
      assert_eq!(data.post.id, v.post.id);
      assert_eq!(data.sara.id, v.creator.id);
      assert_eq!(data.timmy.id, v.post_creator.id);
    } else {
      panic!("wrong type");
    }
    if let ReportCombinedView::Comment(v) = &reports[1] {
      assert_eq!(data.comment.id, v.comment.id);
      assert_eq!(data.post.id, v.post.id);
      assert_eq!(data.timmy.id, v.comment_creator.id);
    } else {
      panic!("wrong type");
    }
    if let ReportCombinedView::PrivateMessage(v) = &reports[0] {
      assert_eq!(inserted_pm.id, v.private_message.id);
    } else {
      panic!("wrong type");
    }

    let report_count_admin =
      ReportCombinedViewInternal::get_report_count(pool, &data.admin_view, None).await?;
    assert_eq!(3, report_count_admin);

    // Timmy should only see 2 reports, since they're not an admin,
    // but they do mod the community
    let reports = ReportCombinedQuery::default()
      .list(pool, &data.timmy_view)
      .await?;
    assert_eq!(2, reports.len());

    // Make sure the report types are correct
    if let ReportCombinedView::Post(v) = &reports[1] {
      assert_eq!(data.post.id, v.post.id);
      assert_eq!(data.sara.id, v.creator.id);
      assert_eq!(data.timmy.id, v.post_creator.id);
    } else {
      panic!("wrong type");
    }
    if let ReportCombinedView::Comment(v) = &reports[0] {
      assert_eq!(data.comment.id, v.comment.id);
      assert_eq!(data.post.id, v.post.id);
      assert_eq!(data.timmy.id, v.comment_creator.id);
    } else {
      panic!("wrong type");
    }

    let report_count_timmy =
      ReportCombinedViewInternal::get_report_count(pool, &data.timmy_view, None).await?;
    assert_eq!(2, report_count_timmy);

    // Resolve the post report
    PostReport::resolve(pool, inserted_post_report.id, data.timmy.id).await?;

    // Do a batch read of timmys reports
    // It should only show saras, which is unresolved
    let reports_after_resolve = ReportCombinedQuery {
      unresolved_only: Some(true),
      ..Default::default()
    }
    .list(pool, &data.timmy_view)
    .await?;
    assert_length!(1, reports_after_resolve);

    // Make sure the counts are correct
    let report_count_after_resolved =
      ReportCombinedViewInternal::get_report_count(pool, &data.timmy_view, None).await?;
    assert_eq!(1, report_count_after_resolved);

    cleanup(data, pool).await?;

    Ok(())
  }

  #[tokio::test]
  #[serial]
  async fn test_private_message_reports() -> LemmyResult<()> {
    let pool = &build_db_pool_for_tests();
    let pool = &mut pool.into();
    let data = init_data(pool).await?;

    // timmy sends private message to jessica
    let pm_form = PrivateMessageInsertForm::new(
      data.timmy.id,
      data.jessica.id,
      "something offensive".to_string(),
    );
    let pm = PrivateMessage::create(pool, &pm_form).await?;

    // jessica reports private message
    let pm_report_form = PrivateMessageReportForm {
      creator_id: data.jessica.id,
      original_pm_text: pm.content.clone(),
      private_message_id: pm.id,
      reason: "its offensive".to_string(),
    };
    let pm_report = PrivateMessageReport::report(pool, &pm_report_form).await?;

    let reports = ReportCombinedQuery::default()
      .list(pool, &data.admin_view)
      .await?;
    assert_length!(1, reports);
    if let ReportCombinedView::PrivateMessage(v) = &reports[0] {
      assert!(!v.private_message_report.resolved);
      assert_eq!(data.timmy.name, v.private_message_creator.name);
      assert_eq!(data.jessica.name, v.creator.name);
      assert_eq!(pm_report.reason, v.private_message_report.reason);
      assert_eq!(pm.content, v.private_message.content);
    } else {
      panic!("wrong type");
    }

    // admin resolves the report (after taking appropriate action)
    PrivateMessageReport::resolve(pool, pm_report.id, data.admin_view.person.id).await?;

    let reports = ReportCombinedQuery::default()
      .list(pool, &data.admin_view)
      .await?;
    assert_length!(1, reports);
    if let ReportCombinedView::PrivateMessage(v) = &reports[0] {
      assert!(v.private_message_report.resolved);
      assert!(v.resolver.is_some());
      assert_eq!(
        Some(&data.admin_view.person.name),
        v.resolver.as_ref().map(|r| &r.name)
      );
    } else {
      panic!("wrong type");
    }

    cleanup(data, pool).await?;

    Ok(())
  }

  #[tokio::test]
  #[serial]
  async fn test_post_reports() -> LemmyResult<()> {
    let pool = &build_db_pool_for_tests();
    let pool = &mut pool.into();
    let data = init_data(pool).await?;

    // sara reports
    let sara_report_form = PostReportForm {
      creator_id: data.sara.id,
      post_id: data.post.id,
      original_post_name: "Orig post".into(),
      original_post_url: None,
      original_post_body: None,
      reason: "from sara".into(),
    };

    PostReport::report(pool, &sara_report_form).await?;

    // jessica reports
    let jessica_report_form = PostReportForm {
      creator_id: data.jessica.id,
      post_id: data.post_2.id,
      original_post_name: "Orig post".into(),
      original_post_url: None,
      original_post_body: None,
      reason: "from jessica".into(),
    };

    let inserted_jessica_report = PostReport::report(pool, &jessica_report_form).await?;

    let read_jessica_report_view =
      PostReportView::read(pool, inserted_jessica_report.id, data.timmy.id).await?;

    // Make sure the triggers are reading the aggregates correctly.
    let agg_1 = PostAggregates::read(pool, data.post.id).await?;
    let agg_2 = PostAggregates::read(pool, data.post_2.id).await?;

    assert_eq!(
      read_jessica_report_view.post_report,
      inserted_jessica_report
    );
    assert_eq!(read_jessica_report_view.post, data.post_2);
    assert_eq!(read_jessica_report_view.community.id, data.community.id);
    assert_eq!(read_jessica_report_view.creator.id, data.jessica.id);
    assert_eq!(read_jessica_report_view.post_creator.id, data.timmy.id);
    assert_eq!(read_jessica_report_view.my_vote, None);
    assert_eq!(read_jessica_report_view.resolver, None);
    assert_eq!(agg_1.report_count, 1);
    assert_eq!(agg_1.unresolved_report_count, 1);
    assert_eq!(agg_2.report_count, 1);
    assert_eq!(agg_2.unresolved_report_count, 1);

    // Do a batch read of timmys reports
    let reports = ReportCombinedQuery::default()
      .list(pool, &data.timmy_view)
      .await?;

    if let ReportCombinedView::Post(v) = &reports[1] {
      assert_eq!(v.creator.id, data.sara.id);
    } else {
      panic!("wrong type");
    }
    if let ReportCombinedView::Post(v) = &reports[0] {
      assert_eq!(v.creator.id, data.jessica.id);
    } else {
      panic!("wrong type");
    }

    // Make sure the counts are correct
    let report_count =
      ReportCombinedViewInternal::get_report_count(pool, &data.timmy_view, None).await?;
    assert_eq!(2, report_count);

    // Pretend the post was removed, and resolve all reports for that object.
    // This is called manually in the API for post removals
    PostReport::resolve_all_for_object(pool, inserted_jessica_report.post_id, data.timmy.id)
      .await?;

    let read_jessica_report_view_after_resolve =
      PostReportView::read(pool, inserted_jessica_report.id, data.timmy.id).await?;
    assert!(read_jessica_report_view_after_resolve.post_report.resolved);
    assert_eq!(
      read_jessica_report_view_after_resolve
        .post_report
        .resolver_id,
      Some(data.timmy.id)
    );
    assert_eq!(
      read_jessica_report_view_after_resolve
        .resolver
        .map(|r| r.id),
      Some(data.timmy.id)
    );

    // Make sure the unresolved_post report got decremented in the trigger
    let agg_2 = PostAggregates::read(pool, data.post_2.id).await?;
    assert_eq!(agg_2.report_count, 1);
    assert_eq!(agg_2.unresolved_report_count, 0);

    // Make sure the other unresolved report isn't changed
    let agg_1 = PostAggregates::read(pool, data.post.id).await?;
    assert_eq!(agg_1.report_count, 1);
    assert_eq!(agg_1.unresolved_report_count, 1);

    // Do a batch read of timmys reports
    // It should only show saras, which is unresolved
    let reports_after_resolve = ReportCombinedQuery {
      unresolved_only: Some(true),
      ..Default::default()
    }
    .list(pool, &data.timmy_view)
    .await?;

    if let ReportCombinedView::Post(v) = &reports_after_resolve[0] {
      assert_length!(1, reports_after_resolve);
      assert_eq!(v.creator.id, data.sara.id);
    } else {
      panic!("wrong type");
    }

    // Make sure the counts are correct
    let report_count_after_resolved =
      ReportCombinedViewInternal::get_report_count(pool, &data.timmy_view, None).await?;
    assert_eq!(1, report_count_after_resolved);

    cleanup(data, pool).await?;

    Ok(())
  }

  #[tokio::test]
  #[serial]
  async fn test_comment_reports() -> LemmyResult<()> {
    let pool = &build_db_pool_for_tests();
    let pool = &mut pool.into();
    let data = init_data(pool).await?;

    // sara reports
    let sara_report_form = CommentReportForm {
      creator_id: data.sara.id,
      comment_id: data.comment.id,
      original_comment_text: "this was it at time of creation".into(),
      reason: "from sara".into(),
    };

    CommentReport::report(pool, &sara_report_form).await?;

    // jessica reports
    let jessica_report_form = CommentReportForm {
      creator_id: data.jessica.id,
      comment_id: data.comment.id,
      original_comment_text: "this was it at time of creation".into(),
      reason: "from jessica".into(),
    };

    let inserted_jessica_report = CommentReport::report(pool, &jessica_report_form).await?;

    let agg = CommentAggregates::read(pool, data.comment.id).await?;
    assert_eq!(agg.report_count, 2);

    let read_jessica_report_view =
      CommentReportView::read(pool, inserted_jessica_report.id, data.timmy.id).await?;
    assert_eq!(read_jessica_report_view.counts.unresolved_report_count, 2);

    // Do a batch read of timmys reports
    let reports = ReportCombinedQuery::default()
      .list(pool, &data.timmy_view)
      .await?;

    if let ReportCombinedView::Comment(v) = &reports[0] {
      assert_eq!(v.creator.id, data.jessica.id);
    } else {
      panic!("wrong type");
    }
    if let ReportCombinedView::Comment(v) = &reports[1] {
      assert_eq!(v.creator.id, data.sara.id);
    } else {
      panic!("wrong type");
    }

    // Make sure the counts are correct
    let report_count =
      ReportCombinedViewInternal::get_report_count(pool, &data.timmy_view, None).await?;
    assert_eq!(2, report_count);

    // Resolve the report
    CommentReport::resolve(pool, inserted_jessica_report.id, data.timmy.id).await?;
    let read_jessica_report_view_after_resolve =
      CommentReportView::read(pool, inserted_jessica_report.id, data.timmy.id).await?;

    assert!(
      read_jessica_report_view_after_resolve
        .comment_report
        .resolved
    );
    assert_eq!(
      read_jessica_report_view_after_resolve
        .comment_report
        .resolver_id,
      Some(data.timmy.id)
    );
    assert_eq!(
      read_jessica_report_view_after_resolve
        .resolver
        .map(|r| r.id),
      Some(data.timmy.id)
    );

    // Do a batch read of timmys reports
    // It should only show saras, which is unresolved
    let reports_after_resolve = ReportCombinedQuery {
      unresolved_only: Some(true),
      ..Default::default()
    }
    .list(pool, &data.timmy_view)
    .await?;

    if let ReportCombinedView::Comment(v) = &reports_after_resolve[0] {
      assert_length!(1, reports_after_resolve);
      assert_eq!(v.creator.id, data.sara.id);
    } else {
      panic!("wrong type");
    }

    // Make sure the counts are correct
    let report_count_after_resolved =
      ReportCombinedViewInternal::get_report_count(pool, &data.timmy_view, None).await?;
    assert_eq!(1, report_count_after_resolved);

    cleanup(data, pool).await?;

    Ok(())
  }
}<|MERGE_RESOLUTION|>--- conflicted
+++ resolved
@@ -195,13 +195,7 @@
             .or(comment::post_id.eq(post::id)),
         ),
       )
-<<<<<<< HEAD
-      // The item creator
-      // You can now use aliases::person1.field(person::id) / item_creator
-      // for all the item actions
-=======
       // The item creator (`item_creator` is the id of this person)
->>>>>>> 02bd2f67
       .inner_join(
         aliases::person1.on(
           post::creator_id
