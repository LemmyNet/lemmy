--- conflicted
+++ resolved
@@ -11,40 +11,12 @@
 use i_love_jesus::SortDirection;
 use lemmy_db_schema::{
   aliases,
-<<<<<<< HEAD
-  newtypes::{PaginationCursor, PersonId, RegistrationApplicationId},
-  schema::{local_user, person, registration_application},
-=======
   newtypes::{PersonId, RegistrationApplicationId},
->>>>>>> 2f7ce1cb
   source::registration_application::RegistrationApplication,
   traits::{Crud, PaginationCursorBuilder},
   utils::{get_conn, limit_fetch, paginate, DbPool},
 };
-<<<<<<< HEAD
-use lemmy_utils::error::{LemmyErrorExt, LemmyErrorType, LemmyResult};
-
-impl PaginationCursorBuilder for RegistrationApplicationView {
-  type CursorData = RegistrationApplication;
-  fn to_cursor(&self) -> PaginationCursor {
-    PaginationCursor::new_single('R', self.registration_application.id.0)
-  }
-
-  async fn from_cursor(
-    cursor: &PaginationCursor,
-    pool: &mut DbPool<'_>,
-  ) -> LemmyResult<Self::CursorData> {
-    let pids = cursor.prefixes_and_ids();
-    let (_, id) = pids
-      .as_slice()
-      .first()
-      .ok_or(LemmyErrorType::CouldntParsePaginationToken)?;
-    RegistrationApplication::read(pool, RegistrationApplicationId(*id)).await
-  }
-}
-=======
 use lemmy_db_schema_file::schema::{local_user, person, registration_application};
->>>>>>> 2f7ce1cb
 
 impl RegistrationApplicationView {
   #[diesel::dsl::auto_type(no_type_alias)]
