--- conflicted
+++ resolved
@@ -248,7 +248,6 @@
   pub person: Person,
 }
 
-<<<<<<< HEAD
 #[derive(Debug, PartialEq, Serialize, Deserialize, Clone)]
 #[cfg_attr(feature = "full", derive(Queryable))]
 #[cfg_attr(feature = "full", diesel(check_for_backend(diesel::pg::Pg)))]
@@ -293,7 +292,8 @@
   Post(PostReportView),
   Comment(CommentReportView),
   PrivateMessage(PrivateMessageReportView),
-=======
+}
+
 #[derive(Clone, serde::Serialize, serde::Deserialize, Debug, PartialEq, Default)]
 #[cfg_attr(feature = "full", derive(TS, FromSqlRow, AsExpression))]
 #[serde(transparent)]
@@ -301,5 +301,4 @@
 /// we wrap this in a struct so we can implement FromSqlRow<Json> for it
 pub struct PostTags {
   pub tags: Vec<Tag>,
->>>>>>> 8b78ddeb
 }