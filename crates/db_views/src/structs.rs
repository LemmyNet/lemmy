--- conflicted
+++ resolved
@@ -22,17 +22,8 @@
   Queryable,
   Selectable,
 };
-<<<<<<< HEAD
 #[cfg(feature = "full")]
 use diesel::{expression::SqlLiteral, sql_types::Json};
-use lemmy_db_schema::{
-  aggregates::structs::{
-    CommentAggregates,
-    CommunityAggregates,
-    PersonAggregates,
-    PostAggregates,
-    SiteAggregates,
-=======
 use lemmy_db_schema::source::{
   combined::{
     inbox::InboxCombined,
@@ -40,7 +31,6 @@
     person_saved::PersonSavedCombined,
     report::ReportCombined,
     search::SearchCombined,
->>>>>>> 7711562b
   },
   comment::{Comment, CommentActions},
   comment_reply::CommentReply,
@@ -90,24 +80,8 @@
 };
 #[cfg(feature = "full")]
 use lemmy_db_schema::{
-<<<<<<< HEAD
-  aliases::{creator_community_actions, creator_local_user, person1},
-  impls::comment::comment_select_remove_deletes,
-  impls::community::community_follower_select_subscribed_type,
-  impls::local_user::local_user_can_mod,
-  schema::{
-    comment,
-    comment_actions,
-    community,
-    community_actions,
-    local_user,
-    person,
-    person_actions,
-    tag,
-  },
-=======
   schema::local_user,
->>>>>>> 7711562b
+  schema::tag,
   utils::functions::coalesce,
   CreatorCommunityActionsAllColumnsTuple,
   HomeInstanceActionsAllColumnsTuple,
@@ -411,26 +385,14 @@
     )
   )]
   pub creator_is_admin: bool,
-<<<<<<< HEAD
-  pub counts: PostAggregates,
-  pub subscribed: SubscribedType,
-  #[cfg_attr(feature = "full", ts(optional))]
-  /// The time when the post was saved.
-  pub saved: Option<DateTime<Utc>>,
-  pub read: bool,
-  pub hidden: bool,
-  pub creator_blocked: bool,
-  #[cfg_attr(feature = "full", ts(optional))]
+  #[cfg_attr(feature = "full",
+    diesel(
+      select_expression = local_user_can_mod()
+    )
+  )]
   pub my_vote: Option<i16>,
   pub unread_comments: i64,
   pub tags: TagsView,
-=======
-  #[cfg_attr(feature = "full",
-    diesel(
-      select_expression = local_user_can_mod()
-    )
-  )]
->>>>>>> 7711562b
   pub can_mod: bool,
 }
 
@@ -617,22 +579,9 @@
 #[cfg_attr(feature = "full", diesel(check_for_backend(diesel::pg::Pg)))]
 /// A combined person_content view
 pub(crate) struct PersonContentCombinedViewInternal {
-<<<<<<< HEAD
-  // Post-specific
-  pub post_counts: PostAggregates,
-  pub post_unread_comments: i64,
-  pub post_saved: Option<DateTime<Utc>>,
-  pub post_read: bool,
-  pub post_hidden: bool,
-  pub my_post_vote: Option<i16>,
-  pub image_details: Option<ImageDetails>,
-  pub post_tags: TagsView,
-  // Comment-specific
-=======
   #[cfg_attr(feature = "full", diesel(embed))]
   pub person_content_combined: PersonContentCombined,
   #[cfg_attr(feature = "full", diesel(embed))]
->>>>>>> 7711562b
   pub comment: Option<Comment>,
   #[cfg_attr(feature = "full", diesel(embed))]
   pub post: Post,
@@ -800,7 +749,15 @@
   pub instance_actions: Option<InstanceActions>,
   #[cfg_attr(feature = "full",
     diesel(
-      select_expression = local_user_community_can_mod()
+      select_expression = community_actions::received_ban.nullable().is_not_null()
+    )
+  )]
+  pub banned_from_community: bool,
+  #[cfg_attr(feature = "full",
+    diesel(
+      select_expression = local_user::admin.nullable()
+        .or(community_actions::became_moderator.nullable().is_not_null())
+        .is_not_distinct_from(true)
     )
   )]
   pub can_mod: bool,
@@ -903,13 +860,8 @@
   #[cfg_attr(feature = "full", ts(optional))]
   pub home_instance_actions: Option<InstanceActions>,
   #[cfg_attr(feature = "full", ts(optional))]
-<<<<<<< HEAD
-  pub my_vote: Option<i16>,
-  pub unread_comments: i64,
-=======
   pub creator_community_actions: Option<CommunityActions>,
   pub creator_is_admin: bool,
->>>>>>> 7711562b
   pub can_mod: bool,
   pub post_tags: TagsView,
 }
@@ -1015,19 +967,7 @@
   pub person_comment_mention: Option<PersonCommentMention>,
   #[cfg_attr(feature = "full", diesel(embed))]
   pub person_post_mention: Option<PersonPostMention>,
-<<<<<<< HEAD
-  pub post_counts: Option<PostAggregates>,
-  pub post_unread_comments: Option<i64>,
-  pub post_saved: Option<DateTime<Utc>>,
-  pub post_read: bool,
-  pub post_hidden: bool,
-  pub my_post_vote: Option<i16>,
-  pub image_details: Option<ImageDetails>,
-  pub post_tags: TagsView,
-  // Private message
-=======
-  #[cfg_attr(feature = "full", diesel(embed))]
->>>>>>> 7711562b
+  #[cfg_attr(feature = "full", diesel(embed))]
   pub private_message: Option<PrivateMessage>,
   #[cfg_attr(feature = "full", diesel(embed))]
   pub comment: Option<Comment>,
@@ -1415,23 +1355,9 @@
 #[cfg_attr(feature = "full", diesel(check_for_backend(diesel::pg::Pg)))]
 /// A combined search view
 pub(crate) struct SearchCombinedViewInternal {
-<<<<<<< HEAD
-  // Post-specific
-  pub post: Option<Post>,
-  pub post_counts: Option<PostAggregates>,
-  pub post_unread_comments: Option<i64>,
-  pub post_saved: Option<DateTime<Utc>>,
-  pub post_read: bool,
-  pub post_hidden: bool,
-  pub my_post_vote: Option<i16>,
-  pub image_details: Option<ImageDetails>,
-  pub post_tags: TagsView,
-  // // Comment-specific
-=======
   #[cfg_attr(feature = "full", diesel(embed))]
   pub search_combined: SearchCombined,
   #[cfg_attr(feature = "full", diesel(embed))]
->>>>>>> 7711562b
   pub comment: Option<Comment>,
   #[cfg_attr(feature = "full", diesel(embed))]
   pub post: Option<Post>,
