--- conflicted
+++ resolved
@@ -85,11 +85,7 @@
   pub read: bool,                 // Left join to PostRead
   pub creator_blocked: bool,      // Left join to PersonBlock
   pub my_vote: Option<i16>,       // Left join to PostLike
-<<<<<<< HEAD
   pub unread_comments: i64,       // Left join to PersonPostAggregates
-  pub language: Language,
-=======
->>>>>>> f2537ba7
 }
 
 #[derive(Debug, PartialEq, Eq, Serialize, Deserialize, Clone)]
