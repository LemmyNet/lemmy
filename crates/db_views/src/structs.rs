#[cfg(feature = "full")]
use crate::utils::{
  comment_creator_is_admin,
  comment_select_remove_deletes,
<<<<<<< HEAD
  community_post_tags_fragment,
=======
  creator_banned,
>>>>>>> 9bfaad8a
  creator_community_actions_select,
  creator_home_instance_actions_select,
  creator_is_admin,
  creator_local_instance_actions_select,
  local_user_can_mod,
  local_user_community_can_mod,
  local_user_is_admin,
  person1_select,
  person2_select,
  post_creator_is_admin,
  post_tags_fragment,
};
#[cfg(feature = "full")]
use diesel::{
  deserialize::FromSqlRow,
  dsl::Nullable,
  expression::AsExpression,
  sql_types,
  NullableExpressionMethods,
  Queryable,
  Selectable,
};
use lemmy_db_schema::source::{
  combined::{
    inbox::InboxCombined,
    person_content::PersonContentCombined,
    person_saved::PersonSavedCombined,
    report::ReportCombined,
    search::SearchCombined,
  },
  comment::{Comment, CommentActions},
  comment_reply::CommentReply,
  comment_report::CommentReport,
  community::{Community, CommunityActions},
  community_report::CommunityReport,
  custom_emoji::CustomEmoji,
  custom_emoji_keyword::CustomEmojiKeyword,
  images::{ImageDetails, LocalImage},
  instance::{Instance, InstanceActions},
  local_site::LocalSite,
  local_site_rate_limit::LocalSiteRateLimit,
  local_user::LocalUser,
  mod_log::{
    admin::{
      AdminAllowInstance,
      AdminBlockInstance,
      AdminPurgeComment,
      AdminPurgeCommunity,
      AdminPurgePerson,
      AdminPurgePost,
    },
    moderator::{
      ModAdd,
      ModAddCommunity,
      ModBan,
      ModBanFromCommunity,
      ModChangeCommunityVisibility,
      ModFeaturePost,
      ModLockPost,
      ModRemoveComment,
      ModRemoveCommunity,
      ModRemovePost,
      ModTransferCommunity,
    },
  },
  person::{Person, PersonActions},
  person_comment_mention::PersonCommentMention,
  person_post_mention::PersonPostMention,
  post::{Post, PostActions},
  post_report::PostReport,
  private_message::PrivateMessage,
  private_message_report::PrivateMessageReport,
  registration_application::RegistrationApplication,
  site::Site,
  tag::Tag,
};
#[cfg(feature = "full")]
use lemmy_db_schema::{
  utils::functions::coalesce,
  CreatorCommunityActionsAllColumnsTuple,
  CreatorHomeInstanceActionsAllColumnsTuple,
  CreatorLocalInstanceActionsAllColumnsTuple,
  Person1AliasAllColumnsTuple,
  Person2AliasAllColumnsTuple,
};
use lemmy_db_schema_file::enums::CommunityFollowerState;
#[cfg(feature = "full")]
use lemmy_db_schema_file::schema::local_user;
use serde::{Deserialize, Serialize};
use serde_with::skip_serializing_none;
#[cfg(feature = "full")]
use ts_rs::TS;

#[skip_serializing_none]
#[derive(Debug, PartialEq, Serialize, Deserialize, Clone)]
#[cfg_attr(feature = "full", derive(TS, Queryable, Selectable))]
#[cfg_attr(feature = "full", diesel(check_for_backend(diesel::pg::Pg)))]
#[cfg_attr(feature = "full", ts(export))]
/// A comment report view.
pub struct CommentReportView {
  #[cfg_attr(feature = "full", diesel(embed))]
  pub comment_report: CommentReport,
  #[cfg_attr(feature = "full", diesel(embed))]
  pub comment: Comment,
  #[cfg_attr(feature = "full", diesel(embed))]
  pub post: Post,
  #[cfg_attr(feature = "full", diesel(embed))]
  pub community: Community,
  #[cfg_attr(feature = "full", diesel(embed))]
  pub creator: Person,
  #[cfg_attr(feature = "full",
    diesel(
      select_expression_type = Person1AliasAllColumnsTuple,
      select_expression = person1_select()
    )
  )]
  pub comment_creator: Person,
  #[cfg_attr(feature = "full", diesel(embed))]
  #[cfg_attr(feature = "full", ts(optional))]
  pub comment_actions: Option<CommentActions>,
  #[cfg_attr(feature = "full", ts(optional))]
  #[cfg_attr(feature = "full",
    diesel(
      select_expression_type = Nullable<Person2AliasAllColumnsTuple>,
      select_expression = person2_select().nullable()
    )
  )]
  pub resolver: Option<Person>,
  #[cfg_attr(feature = "full", ts(optional))]
  #[cfg_attr(feature = "full", diesel(embed))]
  #[cfg_attr(feature = "full",
    diesel(
      select_expression_type = Nullable<CreatorCommunityActionsAllColumnsTuple>,
      select_expression = creator_community_actions_select().nullable()
    )
  )]
  pub creator_community_actions: Option<CommunityActions>,
  #[cfg_attr(feature = "full", diesel(embed))]
  #[cfg_attr(feature = "full", ts(optional))]
  pub person_actions: Option<PersonActions>,
  #[cfg_attr(feature = "full", diesel(embed))]
  #[cfg_attr(feature = "full", ts(optional))]
  pub community_actions: Option<CommunityActions>,
  #[cfg_attr(feature = "full",
    diesel(
      select_expression = comment_creator_is_admin()
    )
  )]
  pub creator_is_admin: bool,
}

#[skip_serializing_none]
#[derive(Debug, PartialEq, Serialize, Deserialize, Clone)]
#[cfg_attr(feature = "full", derive(TS, Queryable, Selectable))]
#[cfg_attr(feature = "full", diesel(check_for_backend(diesel::pg::Pg)))]
#[cfg_attr(feature = "full", ts(export))]
/// A comment view.
pub struct CommentView {
  #[cfg_attr(feature = "full",
    diesel(
      select_expression = comment_select_remove_deletes()
    )
  )]
  pub comment: Comment,
  #[cfg_attr(feature = "full", diesel(embed))]
  pub creator: Person,
  #[cfg_attr(feature = "full", diesel(embed))]
  pub post: Post,
  #[cfg_attr(feature = "full", diesel(embed))]
  pub community: Community,
  #[cfg_attr(feature = "full", diesel(embed))]
  #[cfg_attr(feature = "full", ts(optional))]
  pub community_actions: Option<CommunityActions>,
  #[cfg_attr(feature = "full", diesel(embed))]
  #[cfg_attr(feature = "full", ts(optional))]
  pub comment_actions: Option<CommentActions>,
  #[cfg_attr(feature = "full", diesel(embed))]
  #[cfg_attr(feature = "full", ts(optional))]
  pub person_actions: Option<PersonActions>,
  #[cfg_attr(feature = "full", diesel(embed))]
  #[cfg_attr(feature = "full", ts(optional))]
  pub instance_actions: Option<InstanceActions>,
  #[cfg_attr(feature = "full", diesel(
      select_expression_type = Nullable<CreatorHomeInstanceActionsAllColumnsTuple>,
      select_expression = creator_home_instance_actions_select()))]
  #[cfg_attr(feature = "full", ts(optional))]
  pub creator_home_instance_actions: Option<InstanceActions>,
  #[cfg_attr(feature = "full", diesel(
      select_expression_type = Nullable<CreatorLocalInstanceActionsAllColumnsTuple>,
      select_expression = creator_local_instance_actions_select()))]
  #[cfg_attr(feature = "full", ts(optional))]
  pub creator_local_instance_actions: Option<InstanceActions>,
  #[cfg_attr(feature = "full", ts(optional))]
  #[cfg_attr(feature = "full",
    diesel(
      select_expression_type = Nullable<CreatorCommunityActionsAllColumnsTuple>,
      select_expression = creator_community_actions_select().nullable()
    )
  )]
  pub creator_community_actions: Option<CommunityActions>,
  #[cfg_attr(feature = "full",
    diesel(
      select_expression = comment_creator_is_admin()
    )
  )]
  pub creator_is_admin: bool,
  #[cfg_attr(feature = "full",
    diesel(
      select_expression = post_tags_fragment()
    )
  )]
  pub post_tags: TagsView,
  #[cfg_attr(feature = "full",
    diesel(
      select_expression = local_user_can_mod()
    )
  )]
  pub can_mod: bool,
  #[cfg_attr(feature = "full",
    diesel(
      select_expression = creator_banned()
    )
  )]
  pub creator_banned: bool,
}

#[skip_serializing_none]
#[derive(Debug, PartialEq, Serialize, Deserialize, Clone)]
#[cfg_attr(feature = "full", derive(TS, Queryable))]
#[cfg_attr(feature = "full", diesel(check_for_backend(diesel::pg::Pg)))]
#[cfg_attr(feature = "full", ts(export))]
/// A slimmer comment view, without the post, or community.
pub struct CommentSlimView {
  pub comment: Comment,
  pub creator: Person,
  #[cfg_attr(feature = "full", ts(optional))]
  pub comment_actions: Option<CommentActions>,
  #[cfg_attr(feature = "full", ts(optional))]
  pub person_actions: Option<PersonActions>,
  #[cfg_attr(feature = "full", ts(optional))]
  pub creator_community_actions: Option<CommunityActions>,
  #[cfg_attr(feature = "full", ts(optional))]
  pub instance_actions: Option<InstanceActions>,
  #[cfg_attr(feature = "full", ts(optional))]
  pub creator_home_instance_actions: Option<InstanceActions>,
  #[cfg_attr(feature = "full", ts(optional))]
  pub creator_local_instance_actions: Option<InstanceActions>,
  pub creator_is_admin: bool,
  pub can_mod: bool,
  pub creator_banned: bool,
}

#[skip_serializing_none]
#[derive(Debug, PartialEq, Serialize, Deserialize, Clone)]
#[cfg_attr(feature = "full", derive(TS, Queryable, Selectable))]
#[cfg_attr(feature = "full", diesel(check_for_backend(diesel::pg::Pg)))]
#[cfg_attr(feature = "full", ts(export))]
/// A community report view.
pub struct CommunityReportView {
  #[cfg_attr(feature = "full", diesel(embed))]
  pub community_report: CommunityReport,
  #[cfg_attr(feature = "full", diesel(embed))]
  pub community: Community,
  #[cfg_attr(feature = "full", diesel(embed))]
  pub creator: Person,
  #[cfg_attr(feature = "full", ts(optional))]
  #[cfg_attr(feature = "full",
    diesel(
      select_expression_type = Nullable<Person2AliasAllColumnsTuple>,
      select_expression = person2_select().nullable()
    )
  )]
  pub resolver: Option<Person>,
}

#[derive(Debug, Serialize, Deserialize, Clone)]
#[cfg_attr(feature = "full", derive(TS, Queryable, Selectable))]
#[cfg_attr(feature = "full", diesel(check_for_backend(diesel::pg::Pg)))]
#[cfg_attr(feature = "full", ts(export))]
/// A local user view.
pub struct LocalUserView {
  #[cfg_attr(feature = "full", diesel(embed))]
  pub local_user: LocalUser,
  #[cfg_attr(feature = "full", diesel(embed))]
  pub person: Person,
  #[cfg_attr(feature = "full", diesel(
      select_expression_type = Nullable<CreatorHomeInstanceActionsAllColumnsTuple>,
      select_expression = creator_home_instance_actions_select()))]
  #[cfg_attr(feature = "full", ts(optional))]
  pub instance_actions: Option<InstanceActions>,
}

#[skip_serializing_none]
#[derive(Debug, PartialEq, Serialize, Deserialize, Clone)]
#[cfg_attr(feature = "full", derive(TS, Queryable, Selectable))]
#[cfg_attr(feature = "full", diesel(check_for_backend(diesel::pg::Pg)))]
#[cfg_attr(feature = "full", ts(export))]
/// A post report view.
pub struct PostReportView {
  #[cfg_attr(feature = "full", diesel(embed))]
  pub post_report: PostReport,
  #[cfg_attr(feature = "full", diesel(embed))]
  pub post: Post,
  #[cfg_attr(feature = "full", diesel(embed))]
  pub community: Community,
  #[cfg_attr(feature = "full", diesel(embed))]
  pub creator: Person,
  #[cfg_attr(feature = "full",
    diesel(
      select_expression_type = Person1AliasAllColumnsTuple,
      select_expression = person1_select()
    )
  )]
  pub post_creator: Person,
  #[cfg_attr(feature = "full", ts(optional))]
  #[cfg_attr(feature = "full",
    diesel(
      select_expression_type = Nullable<CreatorCommunityActionsAllColumnsTuple>,
      select_expression = creator_community_actions_select().nullable()
    )
  )]
  pub creator_community_actions: Option<CommunityActions>,
  #[cfg_attr(feature = "full", diesel(embed))]
  #[cfg_attr(feature = "full", ts(optional))]
  pub community_actions: Option<CommunityActions>,
  #[cfg_attr(feature = "full", diesel(embed))]
  #[cfg_attr(feature = "full", ts(optional))]
  pub post_actions: Option<PostActions>,
  #[cfg_attr(feature = "full", diesel(embed))]
  #[cfg_attr(feature = "full", ts(optional))]
  pub person_actions: Option<PersonActions>,
  #[cfg_attr(feature = "full", ts(optional))]
  #[cfg_attr(feature = "full",
    diesel(
      select_expression_type = Nullable<Person2AliasAllColumnsTuple>,
      select_expression = person2_select().nullable()
    )
  )]
  pub resolver: Option<Person>,
  #[cfg_attr(feature = "full",
    diesel(
      select_expression = post_creator_is_admin()
    )
  )]
  pub creator_is_admin: bool,
}

/// currently this is just a wrapper around post id, but should be seen as opaque from the client's
/// perspective. stringified since we might want to use arbitrary info later, with a P prepended to
/// prevent ossification (api users love to make assumptions (e.g. parse stuff that looks like
/// numbers as numbers) about apis that aren't part of the spec
// TODO this is a mess, get rid of it and prefer the one in db_schema
#[derive(Serialize, Deserialize, Debug, Clone, PartialEq, Eq, Hash)]
#[cfg_attr(feature = "full", derive(TS))]
#[cfg_attr(feature = "full", ts(export))]
pub struct PostPaginationCursor(pub String);

#[skip_serializing_none]
#[derive(Debug, PartialEq, Serialize, Deserialize, Clone)]
#[cfg_attr(feature = "full", derive(TS, Queryable, Selectable))]
#[cfg_attr(feature = "full", diesel(check_for_backend(diesel::pg::Pg)))]
#[cfg_attr(feature = "full", ts(export))]
/// A post view.
pub struct PostView {
  #[cfg_attr(feature = "full", diesel(embed))]
  pub post: Post,
  #[cfg_attr(feature = "full", diesel(embed))]
  pub creator: Person,
  #[cfg_attr(feature = "full", diesel(embed))]
  pub community: Community,
  #[cfg_attr(feature = "full", diesel(embed))]
  #[cfg_attr(feature = "full", ts(optional))]
  pub image_details: Option<ImageDetails>,
  #[cfg_attr(feature = "full", diesel(embed))]
  #[cfg_attr(feature = "full", ts(optional))]
  pub community_actions: Option<CommunityActions>,
  #[cfg_attr(feature = "full", diesel(embed))]
  #[cfg_attr(feature = "full", ts(optional))]
  pub person_actions: Option<PersonActions>,
  #[cfg_attr(feature = "full", diesel(embed))]
  #[cfg_attr(feature = "full", ts(optional))]
  pub post_actions: Option<PostActions>,
  #[cfg_attr(feature = "full", diesel(embed))]
  #[cfg_attr(feature = "full", ts(optional))]
  pub instance_actions: Option<InstanceActions>,
  #[cfg_attr(feature = "full", diesel(
      select_expression_type = Nullable<CreatorHomeInstanceActionsAllColumnsTuple>,
      select_expression = creator_home_instance_actions_select()))]
  #[cfg_attr(feature = "full", ts(optional))]
  pub creator_home_instance_actions: Option<InstanceActions>,
  #[cfg_attr(feature = "full", diesel(
      select_expression_type = Nullable<CreatorLocalInstanceActionsAllColumnsTuple>,
      select_expression = creator_local_instance_actions_select()))]
  #[cfg_attr(feature = "full", ts(optional))]
  pub creator_local_instance_actions: Option<InstanceActions>,
  #[cfg_attr(feature = "full", ts(optional))]
  #[cfg_attr(feature = "full",
    diesel(
      select_expression_type = Nullable<CreatorCommunityActionsAllColumnsTuple>,
      select_expression = creator_community_actions_select().nullable()
    )
  )]
  pub creator_community_actions: Option<CommunityActions>,
  #[cfg_attr(feature = "full",
    diesel(
      select_expression = post_creator_is_admin()
    )
  )]
  pub creator_is_admin: bool,
  #[cfg_attr(feature = "full",
    diesel(
      select_expression = post_tags_fragment()
    )
  )]
  pub tags: TagsView,
  #[cfg_attr(feature = "full",
    diesel(
      select_expression = local_user_can_mod()
    )
  )]
  pub can_mod: bool,
  #[cfg_attr(feature = "full",
    diesel(
      select_expression = creator_banned()
    )
  )]
  pub creator_banned: bool,
}

#[skip_serializing_none]
#[derive(Debug, PartialEq, Eq, Serialize, Deserialize, Clone)]
#[cfg_attr(feature = "full", derive(TS, Queryable, Selectable))]
#[cfg_attr(feature = "full", diesel(check_for_backend(diesel::pg::Pg)))]
#[cfg_attr(feature = "full", ts(export))]
/// A private message report view.
pub struct PrivateMessageReportView {
  #[cfg_attr(feature = "full", diesel(embed))]
  pub private_message_report: PrivateMessageReport,
  #[cfg_attr(feature = "full", diesel(embed))]
  pub private_message: PrivateMessage,
  #[cfg_attr(feature = "full", diesel(embed))]
  pub creator: Person,
  #[cfg_attr(feature = "full",
    diesel(
      select_expression_type = Person1AliasAllColumnsTuple,
      select_expression = person1_select()
    )
  )]
  pub private_message_creator: Person,
  #[cfg_attr(feature = "full", ts(optional))]
  #[cfg_attr(feature = "full",
    diesel(
      select_expression_type = Nullable<Person2AliasAllColumnsTuple>,
      select_expression = person2_select().nullable()
    )
  )]
  pub resolver: Option<Person>,
}

#[skip_serializing_none]
#[derive(Debug, PartialEq, Eq, Serialize, Deserialize, Clone)]
#[cfg_attr(feature = "full", derive(TS, Queryable, Selectable))]
#[cfg_attr(feature = "full", diesel(check_for_backend(diesel::pg::Pg)))]
#[cfg_attr(feature = "full", ts(export))]
/// A registration application view.
pub struct RegistrationApplicationView {
  #[cfg_attr(feature = "full", diesel(embed))]
  pub registration_application: RegistrationApplication,
  #[cfg_attr(feature = "full", diesel(embed))]
  pub creator_local_user: LocalUser,
  #[cfg_attr(feature = "full", diesel(embed))]
  pub creator: Person,
  #[cfg_attr(feature = "full", ts(optional))]
  #[cfg_attr(feature = "full",
    diesel(
      select_expression_type = Nullable<Person1AliasAllColumnsTuple>,
      select_expression = person1_select().nullable()
    )
  )]
  pub admin: Option<Person>,
}

#[derive(Debug, Serialize, Deserialize, Clone)]
#[cfg_attr(feature = "full", derive(TS, Queryable, Selectable))]
#[cfg_attr(feature = "full", diesel(check_for_backend(diesel::pg::Pg)))]
#[cfg_attr(feature = "full", ts(export))]
/// A site view.
pub struct SiteView {
  #[cfg_attr(feature = "full", diesel(embed))]
  pub site: Site,
  #[cfg_attr(feature = "full", diesel(embed))]
  pub local_site: LocalSite,
  #[cfg_attr(feature = "full", diesel(embed))]
  pub local_site_rate_limit: LocalSiteRateLimit,
  #[cfg_attr(feature = "full", diesel(embed))]
  pub instance: Instance,
}

#[derive(Debug, Serialize, Deserialize, Clone)]
#[cfg_attr(feature = "full", derive(TS, Queryable))]
#[cfg_attr(feature = "full", diesel(check_for_backend(diesel::pg::Pg)))]
#[cfg_attr(feature = "full", ts(export))]
/// A custom emoji view.
pub struct CustomEmojiView {
  pub custom_emoji: CustomEmoji,
  pub keywords: Vec<CustomEmojiKeyword>,
}

#[skip_serializing_none]
#[derive(Debug, PartialEq, Eq, Serialize, Deserialize, Clone)]
#[cfg_attr(feature = "full", derive(TS, Queryable))]
#[cfg_attr(feature = "full", diesel(check_for_backend(diesel::pg::Pg)))]
#[cfg_attr(feature = "full", ts(export))]
/// A vote view for checking a post or comments votes.
pub struct VoteView {
  pub creator: Person,
  pub creator_banned_from_community: bool,
  pub score: i16,
}

#[skip_serializing_none]
#[derive(Debug, Serialize, Deserialize, Clone)]
#[cfg_attr(feature = "full", derive(TS, Queryable, Selectable))]
#[cfg_attr(feature = "full", diesel(check_for_backend(diesel::pg::Pg)))]
#[cfg_attr(feature = "full", ts(export))]
/// A local image view.
pub struct LocalImageView {
  #[cfg_attr(feature = "full", diesel(embed))]
  pub local_image: LocalImage,
  #[cfg_attr(feature = "full", diesel(embed))]
  pub person: Person,
}

#[derive(Debug, PartialEq, Serialize, Deserialize, Clone)]
#[cfg_attr(feature = "full", derive(Queryable, Selectable))]
#[cfg_attr(feature = "full", diesel(check_for_backend(diesel::pg::Pg)))]
/// A combined report view
pub struct ReportCombinedViewInternal {
  #[cfg_attr(feature = "full", diesel(embed))]
  pub report_combined: ReportCombined,
  #[cfg_attr(feature = "full", diesel(embed))]
  pub post_report: Option<PostReport>,
  #[cfg_attr(feature = "full", diesel(embed))]
  pub comment_report: Option<CommentReport>,
  #[cfg_attr(feature = "full", diesel(embed))]
  pub private_message_report: Option<PrivateMessageReport>,
  #[cfg_attr(feature = "full", diesel(embed))]
  pub community_report: Option<CommunityReport>,
  #[cfg_attr(feature = "full", diesel(embed))]
  pub report_creator: Person,
  #[cfg_attr(feature = "full", diesel(embed))]
  pub comment: Option<Comment>,
  #[cfg_attr(feature = "full", diesel(embed))]
  pub private_message: Option<PrivateMessage>,
  #[cfg_attr(feature = "full", diesel(embed))]
  pub post: Option<Post>,
  #[cfg_attr(feature = "full",
    diesel(
      select_expression_type = Nullable<Person1AliasAllColumnsTuple>,
      select_expression = person1_select().nullable()
    )
  )]
  pub item_creator: Option<Person>,
  #[cfg_attr(feature = "full",
    diesel(
      select_expression_type = Nullable<Person2AliasAllColumnsTuple>,
      select_expression = person2_select().nullable()
    )
  )]
  pub resolver: Option<Person>,
  #[cfg_attr(feature = "full", diesel(embed))]
  pub community: Option<Community>,
  #[cfg_attr(feature = "full",
    diesel(
      select_expression_type = Nullable<CreatorCommunityActionsAllColumnsTuple>,
      select_expression = creator_community_actions_select().nullable()
    )
  )]
  pub creator_community_actions: Option<CommunityActions>,
  #[cfg_attr(feature = "full", diesel(embed))]
  pub community_actions: Option<CommunityActions>,
  #[cfg_attr(feature = "full", diesel(embed))]
  pub post_actions: Option<PostActions>,
  #[cfg_attr(feature = "full", diesel(embed))]
  pub person_actions: Option<PersonActions>,
  #[cfg_attr(feature = "full", diesel(embed))]
  pub comment_actions: Option<CommentActions>,
  #[cfg_attr(feature = "full",
    diesel(
      select_expression = local_user_is_admin()
    )
  )]
  pub item_creator_is_admin: bool,
}

#[derive(Debug, PartialEq, Serialize, Deserialize, Clone)]
#[cfg_attr(feature = "full", derive(TS))]
#[cfg_attr(feature = "full", ts(export))]
// Use serde's internal tagging, to work easier with javascript libraries
#[serde(tag = "type_")]
pub enum ReportCombinedView {
  Post(PostReportView),
  Comment(CommentReportView),
  PrivateMessage(PrivateMessageReportView),
  Community(CommunityReportView),
}

#[derive(Debug, PartialEq, Serialize, Deserialize, Clone)]
#[cfg_attr(feature = "full", derive(Queryable, Selectable))]
#[cfg_attr(feature = "full", diesel(check_for_backend(diesel::pg::Pg)))]
/// A combined person_content view
pub(crate) struct PersonContentCombinedViewInternal {
  #[cfg_attr(feature = "full", diesel(embed))]
  pub person_content_combined: PersonContentCombined,
  #[cfg_attr(feature = "full", diesel(embed))]
  pub comment: Option<Comment>,
  #[cfg_attr(feature = "full", diesel(embed))]
  pub post: Post,
  #[cfg_attr(feature = "full", diesel(embed))]
  pub item_creator: Person,
  #[cfg_attr(feature = "full", diesel(embed))]
  pub community: Community,
  #[cfg_attr(feature = "full",
    diesel(
      select_expression_type = Nullable<CreatorCommunityActionsAllColumnsTuple>,
      select_expression = creator_community_actions_select().nullable()
    )
  )]
  pub creator_community_actions: Option<CommunityActions>,
  #[cfg_attr(feature = "full", diesel(embed))]
  pub community_actions: Option<CommunityActions>,
  #[cfg_attr(feature = "full", diesel(embed))]
  pub instance_actions: Option<InstanceActions>,
  #[cfg_attr(feature = "full", diesel(
      select_expression_type = Nullable<CreatorHomeInstanceActionsAllColumnsTuple>,
      select_expression = creator_home_instance_actions_select()))]
  pub creator_home_instance_actions: Option<InstanceActions>,
  #[cfg_attr(feature = "full", diesel(
      select_expression_type = Nullable<CreatorLocalInstanceActionsAllColumnsTuple>,
      select_expression = creator_local_instance_actions_select()))]
  pub creator_local_instance_actions: Option<InstanceActions>,
  #[cfg_attr(feature = "full", diesel(embed))]
  pub post_actions: Option<PostActions>,
  #[cfg_attr(feature = "full", diesel(embed))]
  pub person_actions: Option<PersonActions>,
  #[cfg_attr(feature = "full", diesel(embed))]
  pub comment_actions: Option<CommentActions>,
  #[cfg_attr(feature = "full", diesel(embed))]
  pub image_details: Option<ImageDetails>,
  #[cfg_attr(feature = "full",
    diesel(
      select_expression = creator_is_admin()
    )
  )]
  pub item_creator_is_admin: bool,
  #[cfg_attr(feature = "full",
    diesel(
      select_expression = post_tags_fragment()
    )
  )]
  pub post_tags: TagsView,
  #[cfg_attr(feature = "full",
    diesel(
      select_expression = local_user_can_mod()
    )
  )]
  pub can_mod: bool,
  #[cfg_attr(feature = "full",
    diesel(
      select_expression = creator_banned()
    )
  )]
  pub creator_banned: bool,
}

#[derive(Debug, PartialEq, Serialize, Deserialize, Clone)]
#[cfg_attr(feature = "full", derive(TS))]
#[cfg_attr(feature = "full", ts(export))]
// Use serde's internal tagging, to work easier with javascript libraries
#[serde(tag = "type_")]
pub enum PersonContentCombinedView {
  Post(PostView),
  Comment(CommentView),
}

#[derive(Debug, PartialEq, Serialize, Deserialize, Clone)]
#[cfg_attr(feature = "full", derive(Queryable, Selectable))]
#[cfg_attr(feature = "full", diesel(check_for_backend(diesel::pg::Pg)))]
/// A combined person_saved view
pub(crate) struct PersonSavedCombinedViewInternal {
  #[cfg_attr(feature = "full", diesel(embed))]
  pub person_saved_combined: PersonSavedCombined,
  #[cfg_attr(feature = "full", diesel(embed))]
  pub comment: Option<Comment>,
  #[cfg_attr(feature = "full", diesel(embed))]
  pub post: Post,
  #[cfg_attr(feature = "full", diesel(embed))]
  pub item_creator: Person,
  #[cfg_attr(feature = "full", diesel(embed))]
  pub community: Community,
  #[cfg_attr(feature = "full",
    diesel(
      select_expression_type = Nullable<CreatorCommunityActionsAllColumnsTuple>,
      select_expression = creator_community_actions_select().nullable()
    )
  )]
  pub creator_community_actions: Option<CommunityActions>,
  #[cfg_attr(feature = "full", diesel(embed))]
  pub community_actions: Option<CommunityActions>,
  #[cfg_attr(feature = "full", diesel(embed))]
  pub instance_actions: Option<InstanceActions>,
  #[cfg_attr(feature = "full", diesel(
      select_expression_type = Nullable<CreatorHomeInstanceActionsAllColumnsTuple>,
      select_expression = creator_home_instance_actions_select()))]
  pub creator_home_instance_actions: Option<InstanceActions>,
  #[cfg_attr(feature = "full", diesel(
      select_expression_type = Nullable<CreatorLocalInstanceActionsAllColumnsTuple>,
      select_expression = creator_local_instance_actions_select()))]
  pub creator_local_instance_actions: Option<InstanceActions>,
  #[cfg_attr(feature = "full", diesel(embed))]
  pub post_actions: Option<PostActions>,
  #[cfg_attr(feature = "full", diesel(embed))]
  pub person_actions: Option<PersonActions>,
  #[cfg_attr(feature = "full", diesel(embed))]
  pub comment_actions: Option<CommentActions>,
  #[cfg_attr(feature = "full", diesel(embed))]
  pub image_details: Option<ImageDetails>,
  #[cfg_attr(feature = "full",
    diesel(
      select_expression = creator_is_admin()
    )
  )]
  pub item_creator_is_admin: bool,
  #[cfg_attr(feature = "full",
    diesel(
      select_expression = post_tags_fragment()
    )
  )]
  pub post_tags: TagsView,
  #[cfg_attr(feature = "full",
    diesel(
      select_expression = local_user_can_mod()
    )
  )]
  pub can_mod: bool,
  #[cfg_attr(feature = "full",
    diesel(
      select_expression = creator_banned()
    )
  )]
  pub creator_banned: bool,
}

#[derive(Debug, PartialEq, Serialize, Deserialize, Clone)]
#[cfg_attr(feature = "full", derive(TS))]
#[cfg_attr(feature = "full", ts(export))]
// Use serde's internal tagging, to work easier with javascript libraries
#[serde(tag = "type_")]
pub enum PersonSavedCombinedView {
  Post(PostView),
  Comment(CommentView),
}

#[derive(Debug, Serialize, Deserialize, Clone)]
#[cfg_attr(feature = "full", derive(TS, Queryable, Selectable))]
#[cfg_attr(feature = "full", diesel(check_for_backend(diesel::pg::Pg)))]
#[cfg_attr(feature = "full", ts(export))]
/// A community follower.
pub struct CommunityFollowerView {
  #[cfg_attr(feature = "full", diesel(embed))]
  pub community: Community,
  #[cfg_attr(feature = "full", diesel(embed))]
  pub follower: Person,
}

#[derive(Debug, Serialize, Deserialize, Clone)]
#[cfg_attr(feature = "full", derive(TS, Queryable, Selectable))]
#[cfg_attr(feature = "full", diesel(check_for_backend(diesel::pg::Pg)))]
#[cfg_attr(feature = "full", ts(export))]
/// A community moderator.
pub struct CommunityModeratorView {
  #[cfg_attr(feature = "full", diesel(embed))]
  pub community: Community,
  #[cfg_attr(feature = "full", diesel(embed))]
  pub moderator: Person,
}

#[derive(Debug, Serialize, Deserialize, Clone)]
#[cfg_attr(feature = "full", derive(Queryable, Selectable))]
#[cfg_attr(feature = "full", diesel(check_for_backend(diesel::pg::Pg)))]
/// A community person ban.
pub struct CommunityPersonBanView {
  #[cfg_attr(feature = "full", diesel(embed))]
  pub community: Community,
  #[cfg_attr(feature = "full", diesel(embed))]
  pub person: Person,
}

#[derive(Debug, PartialEq, Serialize, Deserialize, Clone)]
#[cfg_attr(feature = "full", derive(TS, Queryable, Selectable))]
#[cfg_attr(feature = "full", diesel(check_for_backend(diesel::pg::Pg)))]
#[cfg_attr(feature = "full", ts(export))]
/// A community view.
pub struct CommunityView {
  #[cfg_attr(feature = "full", diesel(embed))]
  pub community: Community,
  #[cfg_attr(feature = "full", diesel(embed))]
  #[cfg_attr(feature = "full", ts(optional))]
  pub community_actions: Option<CommunityActions>,
  #[cfg_attr(feature = "full", diesel(embed))]
  #[cfg_attr(feature = "full", ts(optional))]
  pub instance_actions: Option<InstanceActions>,
  #[cfg_attr(feature = "full",
    diesel(
      select_expression = local_user_community_can_mod()
    )
  )]
  pub can_mod: bool,
  #[cfg_attr(feature = "full",
    diesel(
      select_expression = community_post_tags_fragment()
    )
  )]
  pub post_tags: TagsView,
}

/// The community sort types. See here for descriptions: https://join-lemmy.org/docs/en/users/03-votes-and-ranking.html
#[derive(Debug, Serialize, Deserialize, Clone, Copy, Default, PartialEq, Eq, Hash)]
#[cfg_attr(feature = "full", derive(TS))]
#[cfg_attr(feature = "full", ts(export))]
pub enum CommunitySortType {
  ActiveSixMonths,
  #[default]
  ActiveMonthly,
  ActiveWeekly,
  ActiveDaily,
  Hot,
  New,
  Old,
  NameAsc,
  NameDesc,
  Comments,
  Posts,
  Subscribers,
  SubscribersLocal,
}

#[skip_serializing_none]
#[derive(Debug, PartialEq, Serialize, Deserialize, Clone)]
#[cfg_attr(feature = "full", derive(TS, Queryable))]
#[cfg_attr(feature = "full", diesel(check_for_backend(diesel::pg::Pg)))]
#[cfg_attr(feature = "full", ts(export))]
/// A person comment mention view.
pub struct PersonCommentMentionView {
  pub person_comment_mention: PersonCommentMention,
  pub recipient: Person,
  pub comment: Comment,
  pub creator: Person,
  pub post: Post,
  pub community: Community,
  #[cfg_attr(feature = "full", ts(optional))]
  pub community_actions: Option<CommunityActions>,
  #[cfg_attr(feature = "full", ts(optional))]
  pub comment_actions: Option<CommentActions>,
  #[cfg_attr(feature = "full", ts(optional))]
  pub person_actions: Option<PersonActions>,
  #[cfg_attr(feature = "full", ts(optional))]
  pub instance_actions: Option<InstanceActions>,
  #[cfg_attr(feature = "full", ts(optional))]
  pub creator_home_instance_actions: Option<InstanceActions>,
  #[cfg_attr(feature = "full", ts(optional))]
  pub creator_local_instance_actions: Option<InstanceActions>,
  #[cfg_attr(feature = "full", ts(optional))]
  pub creator_community_actions: Option<CommunityActions>,
  pub creator_is_admin: bool,
  pub can_mod: bool,
  pub creator_banned: bool,
}

#[skip_serializing_none]
#[derive(Debug, PartialEq, Serialize, Deserialize, Clone)]
#[cfg_attr(feature = "full", derive(TS, Queryable))]
#[cfg_attr(feature = "full", diesel(check_for_backend(diesel::pg::Pg)))]
#[cfg_attr(feature = "full", ts(export))]
/// A person post mention view.
pub struct PersonPostMentionView {
  pub person_post_mention: PersonPostMention,
  pub recipient: Person,
  pub post: Post,
  pub creator: Person,
  pub community: Community,
  #[cfg_attr(feature = "full", ts(optional))]
  pub image_details: Option<ImageDetails>,
  #[cfg_attr(feature = "full", ts(optional))]
  pub community_actions: Option<CommunityActions>,
  #[cfg_attr(feature = "full", ts(optional))]
  pub person_actions: Option<PersonActions>,
  #[cfg_attr(feature = "full", ts(optional))]
  pub post_actions: Option<PostActions>,
  #[cfg_attr(feature = "full", ts(optional))]
  pub instance_actions: Option<InstanceActions>,
  #[cfg_attr(feature = "full", ts(optional))]
  pub creator_home_instance_actions: Option<InstanceActions>,
  #[cfg_attr(feature = "full", ts(optional))]
  pub creator_local_instance_actions: Option<InstanceActions>,
  #[cfg_attr(feature = "full", ts(optional))]
  pub creator_community_actions: Option<CommunityActions>,
  pub creator_is_admin: bool,
  pub can_mod: bool,
<<<<<<< HEAD
  pub post_tags: TagsView,
=======
  pub creator_banned: bool,
>>>>>>> 9bfaad8a
}

#[skip_serializing_none]
#[derive(Debug, PartialEq, Serialize, Deserialize, Clone)]
#[cfg_attr(feature = "full", derive(TS, Queryable))]
#[cfg_attr(feature = "full", diesel(check_for_backend(diesel::pg::Pg)))]
#[cfg_attr(feature = "full", ts(export))]
/// A comment reply view.
pub struct CommentReplyView {
  pub comment_reply: CommentReply,
  pub recipient: Person,
  pub comment: Comment,
  pub creator: Person,
  pub post: Post,
  pub community: Community,
  #[cfg_attr(feature = "full", ts(optional))]
  pub community_actions: Option<CommunityActions>,
  #[cfg_attr(feature = "full", ts(optional))]
  pub comment_actions: Option<CommentActions>,
  #[cfg_attr(feature = "full", ts(optional))]
  pub person_actions: Option<PersonActions>,
  #[cfg_attr(feature = "full", diesel(embed))]
  #[cfg_attr(feature = "full", ts(optional))]
  pub instance_actions: Option<InstanceActions>,
  #[cfg_attr(feature = "full", ts(optional))]
  pub creator_home_instance_actions: Option<InstanceActions>,
  #[cfg_attr(feature = "full", ts(optional))]
  pub creator_local_instance_actions: Option<InstanceActions>,
  #[cfg_attr(feature = "full", ts(optional))]
  pub creator_community_actions: Option<CommunityActions>,
  pub creator_is_admin: bool,
  pub post_tags: TagsView,
  pub can_mod: bool,
  pub creator_banned: bool,
}

#[derive(Debug, PartialEq, Serialize, Deserialize, Clone)]
#[cfg_attr(feature = "full", derive(TS, Queryable, Selectable))]
#[cfg_attr(feature = "full", diesel(check_for_backend(diesel::pg::Pg)))]
#[cfg_attr(feature = "full", ts(export))]
/// A person view.
pub struct PersonView {
  #[cfg_attr(feature = "full", diesel(embed))]
  pub person: Person,
  #[cfg_attr(feature = "full",
    diesel(
      select_expression_type = coalesce<diesel::sql_types::Bool, Nullable<local_user::admin>, bool>,
      select_expression = coalesce(local_user::admin.nullable(), false)
    )
  )]
  pub is_admin: bool,
  #[cfg_attr(feature = "full", diesel(
      select_expression_type = Nullable<CreatorHomeInstanceActionsAllColumnsTuple>,
      select_expression = creator_home_instance_actions_select()))]
  #[cfg_attr(feature = "full", ts(optional))]
  pub home_instance_actions: Option<InstanceActions>,
  #[cfg_attr(feature = "full", diesel(
      select_expression_type = Nullable<CreatorLocalInstanceActionsAllColumnsTuple>,
      select_expression = creator_local_instance_actions_select()))]
  #[cfg_attr(feature = "full", ts(optional))]
  pub local_instance_actions: Option<InstanceActions>,
  #[cfg_attr(feature = "full",
    diesel(
      select_expression = creator_banned()
    )
  )]
  pub creator_banned: bool,
}

#[derive(Debug, Serialize, Deserialize, Clone)]
#[cfg_attr(feature = "full", derive(TS, Queryable))]
#[cfg_attr(feature = "full", diesel(check_for_backend(diesel::pg::Pg)))]
#[cfg_attr(feature = "full", ts(export))]
pub struct PendingFollow {
  pub person: Person,
  pub community: Community,
  pub is_new_instance: bool,
  #[cfg_attr(feature = "full", ts(optional))]
  pub follow_state: Option<CommunityFollowerState>,
}

#[derive(Debug, PartialEq, Eq, Serialize, Deserialize, Clone)]
#[cfg_attr(feature = "full", derive(TS, Queryable, Selectable))]
#[cfg_attr(feature = "full", diesel(check_for_backend(diesel::pg::Pg)))]
#[cfg_attr(feature = "full", ts(export))]
/// A private message view.
pub struct PrivateMessageView {
  #[cfg_attr(feature = "full", diesel(embed))]
  pub private_message: PrivateMessage,
  #[cfg_attr(feature = "full", diesel(embed))]
  pub creator: Person,
  #[cfg_attr(feature = "full",
    diesel(
      select_expression_type = Person1AliasAllColumnsTuple,
      select_expression = person1_select()
    )
  )]
  pub recipient: Person,
}

#[derive(Debug, PartialEq, Serialize, Deserialize, Clone)]
#[cfg_attr(feature = "full", derive(Queryable, Selectable))]
#[cfg_attr(feature = "full", diesel(check_for_backend(diesel::pg::Pg)))]
/// A combined inbox view
pub struct InboxCombinedViewInternal {
  #[cfg_attr(feature = "full", diesel(embed))]
  pub inbox_combined: InboxCombined,
  #[cfg_attr(feature = "full", diesel(embed))]
  pub comment_reply: Option<CommentReply>,
  #[cfg_attr(feature = "full", diesel(embed))]
  pub person_comment_mention: Option<PersonCommentMention>,
  #[cfg_attr(feature = "full", diesel(embed))]
  pub person_post_mention: Option<PersonPostMention>,
  #[cfg_attr(feature = "full", diesel(embed))]
  pub private_message: Option<PrivateMessage>,
  #[cfg_attr(feature = "full", diesel(embed))]
  pub comment: Option<Comment>,
  #[cfg_attr(feature = "full", diesel(embed))]
  pub post: Option<Post>,
  #[cfg_attr(feature = "full", diesel(embed))]
  pub community: Option<Community>,
  #[cfg_attr(feature = "full", diesel(embed))]
  pub item_creator: Person,
  #[cfg_attr(feature = "full",
    diesel(
      select_expression_type = Person1AliasAllColumnsTuple,
      select_expression = person1_select()
    )
  )]
  pub item_recipient: Person,
  #[cfg_attr(feature = "full", diesel(embed))]
  pub image_details: Option<ImageDetails>,
  #[cfg_attr(feature = "full",
    diesel(
      select_expression_type = Nullable<CreatorCommunityActionsAllColumnsTuple>,
      select_expression = creator_community_actions_select().nullable()
    )
  )]
  pub creator_community_actions: Option<CommunityActions>,
  #[cfg_attr(feature = "full", diesel(embed))]
  pub community_actions: Option<CommunityActions>,
  #[cfg_attr(feature = "full", diesel(embed))]
  pub instance_actions: Option<InstanceActions>,
  #[cfg_attr(feature = "full", diesel(
      select_expression_type = Nullable<CreatorHomeInstanceActionsAllColumnsTuple>,
      select_expression = creator_home_instance_actions_select()))]
  pub creator_home_instance_actions: Option<InstanceActions>,
  #[cfg_attr(feature = "full", diesel(
      select_expression_type = Nullable<CreatorLocalInstanceActionsAllColumnsTuple>,
      select_expression = creator_local_instance_actions_select()))]
  pub creator_local_instance_actions: Option<InstanceActions>,
  #[cfg_attr(feature = "full", diesel(embed))]
  pub post_actions: Option<PostActions>,
  #[cfg_attr(feature = "full", diesel(embed))]
  pub person_actions: Option<PersonActions>,
  #[cfg_attr(feature = "full", diesel(embed))]
  pub comment_actions: Option<CommentActions>,
  #[cfg_attr(feature = "full",
    diesel(
      select_expression = creator_is_admin()
    )
  )]
  pub item_creator_is_admin: bool,
  #[cfg_attr(feature = "full",
    diesel(
      select_expression = post_tags_fragment()
    )
  )]
  pub post_tags: TagsView,
  #[cfg_attr(feature = "full",
    diesel(
      select_expression = local_user_can_mod()
    )
  )]
  pub can_mod: bool,
  #[cfg_attr(feature = "full",
    diesel(
      select_expression = creator_banned()
    )
  )]
  pub creator_banned: bool,
}

#[derive(Debug, PartialEq, Serialize, Deserialize, Clone)]
#[cfg_attr(feature = "full", derive(TS))]
#[cfg_attr(feature = "full", ts(export))]
// Use serde's internal tagging, to work easier with javascript libraries
#[serde(tag = "type_")]
pub enum InboxCombinedView {
  CommentReply(CommentReplyView),
  CommentMention(PersonCommentMentionView),
  PostMention(PersonPostMentionView),
  PrivateMessage(PrivateMessageView),
}
#[skip_serializing_none]
#[derive(Debug, PartialEq, Serialize, Deserialize, Clone)]
#[cfg_attr(feature = "full", derive(TS, Queryable))]
#[cfg_attr(feature = "full", diesel(check_for_backend(diesel::pg::Pg)))]
#[cfg_attr(feature = "full", ts(export))]
/// When someone is added as a community moderator.
pub struct ModAddCommunityView {
  pub mod_add_community: ModAddCommunity,
  #[cfg_attr(feature = "full", ts(optional))]
  pub moderator: Option<Person>,
  pub community: Community,
  pub other_person: Person,
}

#[skip_serializing_none]
#[derive(Debug, PartialEq, Serialize, Deserialize, Clone)]
#[cfg_attr(feature = "full", derive(TS, Queryable))]
#[cfg_attr(feature = "full", diesel(check_for_backend(diesel::pg::Pg)))]
#[cfg_attr(feature = "full", ts(export))]
/// When someone is added as a site moderator.
pub struct ModAddView {
  pub mod_add: ModAdd,
  #[cfg_attr(feature = "full", ts(optional))]
  pub moderator: Option<Person>,
  pub other_person: Person,
}

#[skip_serializing_none]
#[derive(Debug, PartialEq, Serialize, Deserialize, Clone)]
#[cfg_attr(feature = "full", derive(TS, Queryable))]
#[cfg_attr(feature = "full", diesel(check_for_backend(diesel::pg::Pg)))]
#[cfg_attr(feature = "full", ts(export))]
/// When someone is banned from a community.
pub struct ModBanFromCommunityView {
  pub mod_ban_from_community: ModBanFromCommunity,
  #[cfg_attr(feature = "full", ts(optional))]
  pub moderator: Option<Person>,
  pub community: Community,
  pub other_person: Person,
}

#[skip_serializing_none]
#[derive(Debug, PartialEq, Serialize, Deserialize, Clone)]
#[cfg_attr(feature = "full", derive(TS, Queryable))]
#[cfg_attr(feature = "full", diesel(check_for_backend(diesel::pg::Pg)))]
#[cfg_attr(feature = "full", ts(export))]
/// When someone is banned from the site.
pub struct ModBanView {
  pub mod_ban: ModBan,
  #[cfg_attr(feature = "full", ts(optional))]
  pub moderator: Option<Person>,
  pub other_person: Person,
}

#[skip_serializing_none]
#[derive(Debug, PartialEq, Serialize, Deserialize, Clone)]
#[cfg_attr(feature = "full", derive(TS, Queryable))]
#[cfg_attr(feature = "full", diesel(check_for_backend(diesel::pg::Pg)))]
#[cfg_attr(feature = "full", ts(export))]
/// When the visibility of a community is changed
pub struct ModChangeCommunityVisibilityView {
  pub mod_change_community_visibility: ModChangeCommunityVisibility,
  #[cfg_attr(feature = "full", ts(optional))]
  pub moderator: Option<Person>,
  pub community: Community,
}

#[skip_serializing_none]
#[derive(Debug, PartialEq, Serialize, Deserialize, Clone)]
#[cfg_attr(feature = "full", derive(TS, Queryable))]
#[cfg_attr(feature = "full", diesel(check_for_backend(diesel::pg::Pg)))]
#[cfg_attr(feature = "full", ts(export))]
/// When a moderator locks a post (prevents new comments being made).
pub struct ModLockPostView {
  pub mod_lock_post: ModLockPost,
  #[cfg_attr(feature = "full", ts(optional))]
  pub moderator: Option<Person>,
  pub other_person: Person,
  pub post: Post,
  pub community: Community,
}

#[skip_serializing_none]
#[derive(Debug, PartialEq, Serialize, Deserialize, Clone)]
#[cfg_attr(feature = "full", derive(TS, Queryable))]
#[cfg_attr(feature = "full", diesel(check_for_backend(diesel::pg::Pg)))]
#[cfg_attr(feature = "full", ts(export))]
/// When a moderator removes a comment.
pub struct ModRemoveCommentView {
  pub mod_remove_comment: ModRemoveComment,
  #[cfg_attr(feature = "full", ts(optional))]
  pub moderator: Option<Person>,
  pub other_person: Person,
  pub comment: Comment,
  pub post: Post,
  pub community: Community,
}

#[skip_serializing_none]
#[derive(Debug, PartialEq, Serialize, Deserialize, Clone)]
#[cfg_attr(feature = "full", derive(TS, Queryable))]
#[cfg_attr(feature = "full", diesel(check_for_backend(diesel::pg::Pg)))]
#[cfg_attr(feature = "full", ts(export))]
/// When a moderator removes a community.
pub struct ModRemoveCommunityView {
  pub mod_remove_community: ModRemoveCommunity,
  #[cfg_attr(feature = "full", ts(optional))]
  pub moderator: Option<Person>,
  pub community: Community,
}

#[skip_serializing_none]
#[derive(Debug, PartialEq, Serialize, Deserialize, Clone)]
#[cfg_attr(feature = "full", derive(TS, Queryable))]
#[cfg_attr(feature = "full", diesel(check_for_backend(diesel::pg::Pg)))]
#[cfg_attr(feature = "full", ts(export))]
/// When a moderator removes a post.
pub struct ModRemovePostView {
  pub mod_remove_post: ModRemovePost,
  #[cfg_attr(feature = "full", ts(optional))]
  pub moderator: Option<Person>,
  pub other_person: Person,
  pub post: Post,
  pub community: Community,
}

#[skip_serializing_none]
#[derive(Debug, PartialEq, Serialize, Deserialize, Clone)]
#[cfg_attr(feature = "full", derive(TS, Queryable))]
#[cfg_attr(feature = "full", diesel(check_for_backend(diesel::pg::Pg)))]
#[cfg_attr(feature = "full", ts(export))]
/// When a moderator features a post on a community (pins it to the top).
pub struct ModFeaturePostView {
  pub mod_feature_post: ModFeaturePost,
  #[cfg_attr(feature = "full", ts(optional))]
  pub moderator: Option<Person>,
  pub other_person: Person,
  pub post: Post,
  pub community: Community,
}

#[skip_serializing_none]
#[derive(Debug, PartialEq, Serialize, Deserialize, Clone)]
#[cfg_attr(feature = "full", derive(TS, Queryable))]
#[cfg_attr(feature = "full", diesel(check_for_backend(diesel::pg::Pg)))]
#[cfg_attr(feature = "full", ts(export))]
/// When a moderator transfers a community to a new owner.
pub struct ModTransferCommunityView {
  pub mod_transfer_community: ModTransferCommunity,
  #[cfg_attr(feature = "full", ts(optional))]
  pub moderator: Option<Person>,
  pub community: Community,
  pub other_person: Person,
}

#[skip_serializing_none]
#[derive(Debug, PartialEq, Serialize, Deserialize, Clone)]
#[cfg_attr(feature = "full", derive(TS, Queryable))]
#[cfg_attr(feature = "full", diesel(check_for_backend(diesel::pg::Pg)))]
#[cfg_attr(feature = "full", ts(export))]
/// When an admin purges a comment.
pub struct AdminPurgeCommentView {
  pub admin_purge_comment: AdminPurgeComment,
  #[cfg_attr(feature = "full", ts(optional))]
  pub admin: Option<Person>,
  pub post: Post,
}

#[skip_serializing_none]
#[derive(Debug, PartialEq, Serialize, Deserialize, Clone)]
#[cfg_attr(feature = "full", derive(TS, Queryable))]
#[cfg_attr(feature = "full", diesel(check_for_backend(diesel::pg::Pg)))]
#[cfg_attr(feature = "full", ts(export))]
/// When an admin purges a community.
pub struct AdminPurgeCommunityView {
  pub admin_purge_community: AdminPurgeCommunity,
  #[cfg_attr(feature = "full", ts(optional))]
  pub admin: Option<Person>,
}

#[skip_serializing_none]
#[derive(Debug, PartialEq, Serialize, Deserialize, Clone)]
#[cfg_attr(feature = "full", derive(TS, Queryable))]
#[cfg_attr(feature = "full", diesel(check_for_backend(diesel::pg::Pg)))]
#[cfg_attr(feature = "full", ts(export))]
/// When an admin purges a person.
pub struct AdminPurgePersonView {
  pub admin_purge_person: AdminPurgePerson,
  #[cfg_attr(feature = "full", ts(optional))]
  pub admin: Option<Person>,
}

#[skip_serializing_none]
#[derive(Debug, PartialEq, Serialize, Deserialize, Clone)]
#[cfg_attr(feature = "full", derive(TS, Queryable))]
#[cfg_attr(feature = "full", diesel(check_for_backend(diesel::pg::Pg)))]
#[cfg_attr(feature = "full", ts(export))]
/// When an admin purges a post.
pub struct AdminPurgePostView {
  pub admin_purge_post: AdminPurgePost,
  #[cfg_attr(feature = "full", ts(optional))]
  pub admin: Option<Person>,
  pub community: Community,
}

#[skip_serializing_none]
#[derive(Debug, PartialEq, Serialize, Deserialize, Clone)]
#[cfg_attr(feature = "full", derive(TS, Queryable))]
#[cfg_attr(feature = "full", diesel(check_for_backend(diesel::pg::Pg)))]
#[cfg_attr(feature = "full", ts(export))]
/// When an admin purges a post.
pub struct AdminBlockInstanceView {
  pub admin_block_instance: AdminBlockInstance,
  pub instance: Instance,
  #[cfg_attr(feature = "full", ts(optional))]
  pub admin: Option<Person>,
}

#[skip_serializing_none]
#[derive(Debug, PartialEq, Serialize, Deserialize, Clone)]
#[cfg_attr(feature = "full", derive(TS, Queryable))]
#[cfg_attr(feature = "full", diesel(check_for_backend(diesel::pg::Pg)))]
#[cfg_attr(feature = "full", ts(export))]
/// When an admin purges a post.
pub struct AdminAllowInstanceView {
  pub admin_allow_instance: AdminAllowInstance,
  pub instance: Instance,
  #[cfg_attr(feature = "full", ts(optional))]
  pub admin: Option<Person>,
}

#[derive(Debug, PartialEq, Serialize, Deserialize, Clone)]
#[cfg_attr(feature = "full", derive(Queryable, Selectable))]
#[cfg_attr(feature = "full", diesel(check_for_backend(diesel::pg::Pg)))]
/// A combined modlog view
pub(crate) struct ModlogCombinedViewInternal {
  // Specific
  #[cfg_attr(feature = "full", diesel(embed))]
  pub admin_allow_instance: Option<AdminAllowInstance>,
  #[cfg_attr(feature = "full", diesel(embed))]
  pub admin_block_instance: Option<AdminBlockInstance>,
  #[cfg_attr(feature = "full", diesel(embed))]
  pub admin_purge_comment: Option<AdminPurgeComment>,
  #[cfg_attr(feature = "full", diesel(embed))]
  pub admin_purge_community: Option<AdminPurgeCommunity>,
  #[cfg_attr(feature = "full", diesel(embed))]
  pub admin_purge_person: Option<AdminPurgePerson>,
  #[cfg_attr(feature = "full", diesel(embed))]
  pub admin_purge_post: Option<AdminPurgePost>,
  #[cfg_attr(feature = "full", diesel(embed))]
  pub mod_add: Option<ModAdd>,
  #[cfg_attr(feature = "full", diesel(embed))]
  pub mod_add_community: Option<ModAddCommunity>,
  #[cfg_attr(feature = "full", diesel(embed))]
  pub mod_ban: Option<ModBan>,
  #[cfg_attr(feature = "full", diesel(embed))]
  pub mod_ban_from_community: Option<ModBanFromCommunity>,
  #[cfg_attr(feature = "full", diesel(embed))]
  pub mod_feature_post: Option<ModFeaturePost>,
  #[cfg_attr(feature = "full", diesel(embed))]
  pub mod_change_community_visibility: Option<ModChangeCommunityVisibility>,
  #[cfg_attr(feature = "full", diesel(embed))]
  pub mod_lock_post: Option<ModLockPost>,
  #[cfg_attr(feature = "full", diesel(embed))]
  pub mod_remove_comment: Option<ModRemoveComment>,
  #[cfg_attr(feature = "full", diesel(embed))]
  pub mod_remove_community: Option<ModRemoveCommunity>,
  #[cfg_attr(feature = "full", diesel(embed))]
  pub mod_remove_post: Option<ModRemovePost>,
  #[cfg_attr(feature = "full", diesel(embed))]
  pub mod_transfer_community: Option<ModTransferCommunity>,
  // Specific fields

  // Shared
  #[cfg_attr(feature = "full", diesel(embed))]
  pub moderator: Option<Person>,
  #[cfg_attr(feature = "full",
    diesel(
      select_expression_type = Nullable<Person1AliasAllColumnsTuple>,
      select_expression = person1_select().nullable()
    )
  )]
  pub other_person: Option<Person>,
  #[cfg_attr(feature = "full", diesel(embed))]
  pub instance: Option<Instance>,
  #[cfg_attr(feature = "full", diesel(embed))]
  pub community: Option<Community>,
  #[cfg_attr(feature = "full", diesel(embed))]
  pub post: Option<Post>,
  #[cfg_attr(feature = "full", diesel(embed))]
  pub comment: Option<Comment>,
}

#[derive(Debug, PartialEq, Serialize, Deserialize, Clone)]
#[cfg_attr(feature = "full", derive(TS))]
#[cfg_attr(feature = "full", ts(export))]
// Use serde's internal tagging, to work easier with javascript libraries
#[serde(tag = "type_")]
pub enum ModlogCombinedView {
  AdminAllowInstance(AdminAllowInstanceView),
  AdminBlockInstance(AdminBlockInstanceView),
  AdminPurgeComment(AdminPurgeCommentView),
  AdminPurgeCommunity(AdminPurgeCommunityView),
  AdminPurgePerson(AdminPurgePersonView),
  AdminPurgePost(AdminPurgePostView),
  ModAdd(ModAddView),
  ModAddCommunity(ModAddCommunityView),
  ModBan(ModBanView),
  ModBanFromCommunity(ModBanFromCommunityView),
  ModFeaturePost(ModFeaturePostView),
  ModChangeCommunityVisibility(ModChangeCommunityVisibilityView),
  ModLockPost(ModLockPostView),
  ModRemoveComment(ModRemoveCommentView),
  ModRemoveCommunity(ModRemoveCommunityView),
  ModRemovePost(ModRemovePostView),
  ModTransferCommunity(ModTransferCommunityView),
}

#[derive(Debug, PartialEq, Serialize, Deserialize, Clone)]
#[cfg_attr(feature = "full", derive(Queryable, Selectable))]
#[cfg_attr(feature = "full", diesel(check_for_backend(diesel::pg::Pg)))]
/// A combined search view
pub(crate) struct SearchCombinedViewInternal {
  #[cfg_attr(feature = "full", diesel(embed))]
  pub search_combined: SearchCombined,
  #[cfg_attr(feature = "full", diesel(embed))]
  pub comment: Option<Comment>,
  #[cfg_attr(feature = "full", diesel(embed))]
  pub post: Option<Post>,
  #[cfg_attr(feature = "full", diesel(embed))]
  pub item_creator: Option<Person>,
  #[cfg_attr(feature = "full", diesel(embed))]
  pub community: Option<Community>,
  #[cfg_attr(feature = "full",
    diesel(
      select_expression_type = Nullable<CreatorCommunityActionsAllColumnsTuple>,
      select_expression = creator_community_actions_select().nullable()
    )
  )]
  pub creator_community_actions: Option<CommunityActions>,
  #[cfg_attr(feature = "full", diesel(embed))]
  pub community_actions: Option<CommunityActions>,
  #[cfg_attr(feature = "full", diesel(embed))]
  pub instance_actions: Option<InstanceActions>,
  #[cfg_attr(feature = "full", diesel(
      select_expression_type = Nullable<CreatorHomeInstanceActionsAllColumnsTuple>,
      select_expression = creator_home_instance_actions_select()))]
  pub creator_home_instance_actions: Option<InstanceActions>,
  #[cfg_attr(feature = "full", diesel(
      select_expression_type = Nullable<CreatorLocalInstanceActionsAllColumnsTuple>,
      select_expression = creator_local_instance_actions_select()))]
  pub creator_local_instance_actions: Option<InstanceActions>,
  #[cfg_attr(feature = "full", diesel(embed))]
  pub post_actions: Option<PostActions>,
  #[cfg_attr(feature = "full", diesel(embed))]
  pub person_actions: Option<PersonActions>,
  #[cfg_attr(feature = "full", diesel(embed))]
  pub comment_actions: Option<CommentActions>,
  #[cfg_attr(feature = "full", diesel(embed))]
  pub image_details: Option<ImageDetails>,
  #[cfg_attr(feature = "full",
    diesel(
      select_expression = creator_is_admin()
    )
  )]
  pub item_creator_is_admin: bool,
  #[cfg_attr(feature = "full",
    diesel(
      select_expression = post_tags_fragment()
    )
  )]
  /// tags of this post
  pub post_tags: TagsView,
  #[cfg_attr(feature = "full",
    diesel(
      select_expression = community_post_tags_fragment()
    )
  )]
  /// available tags in this community
  pub community_post_tags: TagsView,
  #[cfg_attr(feature = "full",
    diesel(
      select_expression = local_user_can_mod()
    )
  )]
  pub can_mod: bool,
  #[cfg_attr(feature = "full",
    diesel(
      select_expression = creator_banned()
    )
  )]
  pub creator_banned: bool,
}

#[derive(Debug, PartialEq, Serialize, Deserialize, Clone)]
#[cfg_attr(feature = "full", derive(TS))]
#[cfg_attr(feature = "full", ts(export))]
// Use serde's internal tagging, to work easier with javascript libraries
#[serde(tag = "type_")]
pub enum SearchCombinedView {
  Post(PostView),
  Comment(CommentView),
  Community(CommunityView),
  Person(PersonView),
}

#[derive(Clone, serde::Serialize, serde::Deserialize, Debug, PartialEq, Default)]
#[serde(transparent)]
#[cfg_attr(feature = "full", derive(TS, FromSqlRow, AsExpression))]
#[cfg_attr(feature = "full", diesel(sql_type = Nullable<sql_types::Json>))]
/// we wrap this in a struct so we can implement FromSqlRow<Json> for it
pub struct TagsView(pub Vec<Tag>);<|MERGE_RESOLUTION|>--- conflicted
+++ resolved
@@ -2,11 +2,8 @@
 use crate::utils::{
   comment_creator_is_admin,
   comment_select_remove_deletes,
-<<<<<<< HEAD
   community_post_tags_fragment,
-=======
   creator_banned,
->>>>>>> 9bfaad8a
   creator_community_actions_select,
   creator_home_instance_actions_select,
   creator_is_admin,
@@ -914,13 +911,10 @@
   pub creator_local_instance_actions: Option<InstanceActions>,
   #[cfg_attr(feature = "full", ts(optional))]
   pub creator_community_actions: Option<CommunityActions>,
+  pub post_tags: TagsView,
   pub creator_is_admin: bool,
   pub can_mod: bool,
-<<<<<<< HEAD
-  pub post_tags: TagsView,
-=======
   pub creator_banned: bool,
->>>>>>> 9bfaad8a
 }
 
 #[skip_serializing_none]
