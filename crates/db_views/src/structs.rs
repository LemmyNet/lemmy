use chrono::{DateTime, Utc};
#[cfg(feature = "full")]
use diesel::{
  deserialize::FromSqlRow,
  dsl::exists,
  dsl::Nullable,
  expression::AsExpression,
  sql_types,
  BoolExpressionMethods,
  ExpressionMethods,
  NullableExpressionMethods,
  QueryDsl,
  Queryable,
  Selectable,
};
use lemmy_db_schema::{
  aggregates::structs::{CommunityAggregates, PersonAggregates, PostAggregates, SiteAggregates},
  source::{
    comment::Comment,
    comment_reply::CommentReply,
    comment_report::CommentReport,
    community::Community,
    community_report::CommunityReport,
    custom_emoji::CustomEmoji,
    custom_emoji_keyword::CustomEmojiKeyword,
    images::{ImageDetails, LocalImage},
    instance::Instance,
    local_site::LocalSite,
    local_site_rate_limit::LocalSiteRateLimit,
    local_user::LocalUser,
    local_user_vote_display_mode::LocalUserVoteDisplayMode,
    mod_log::{
      admin::{
        AdminAllowInstance,
        AdminBlockInstance,
        AdminPurgeComment,
        AdminPurgeCommunity,
        AdminPurgePerson,
        AdminPurgePost,
      },
      moderator::{
        ModAdd,
        ModAddCommunity,
        ModBan,
        ModBanFromCommunity,
        ModFeaturePost,
        ModHideCommunity,
        ModLockPost,
        ModRemoveComment,
        ModRemoveCommunity,
        ModRemovePost,
        ModTransferCommunity,
      },
    },
    person::Person,
    person_comment_mention::PersonCommentMention,
    person_post_mention::PersonPostMention,
    post::Post,
    post_report::PostReport,
    private_message::PrivateMessage,
    private_message_report::PrivateMessageReport,
    registration_application::RegistrationApplication,
    site::Site,
    tag::Tag,
  },
  SubscribedType,
};
#[cfg(feature = "full")]
use lemmy_db_schema::{
  aliases::{creator_community_actions, person1},
  schema::{comment, comment_actions, community_actions, local_user, person, person_actions},
  source::community::CommunityFollower,
  utils::functions::coalesce,
  Person1AliasAllColumnsTuple,
};
use serde::{Deserialize, Serialize};
use serde_with::skip_serializing_none;
#[cfg(feature = "full")]
use ts_rs::TS;

#[skip_serializing_none]
#[derive(Debug, PartialEq, Serialize, Deserialize, Clone)]
#[cfg_attr(feature = "full", derive(TS, Queryable))]
#[cfg_attr(feature = "full", diesel(check_for_backend(diesel::pg::Pg)))]
#[cfg_attr(feature = "full", ts(export))]
/// A comment report view.
pub struct CommentReportView {
  pub comment_report: CommentReport,
  pub comment: Comment,
  pub post: Post,
  pub community: Community,
  pub creator: Person,
  pub comment_creator: Person,
  pub creator_banned_from_community: bool,
  pub creator_is_moderator: bool,
  pub creator_is_admin: bool,
  pub creator_blocked: bool,
  pub subscribed: SubscribedType,
  #[cfg_attr(feature = "full", ts(optional))]
  /// The time when the comment was saved.
  pub saved: Option<DateTime<Utc>>,
  #[cfg_attr(feature = "full", ts(optional))]
  pub my_vote: Option<i16>,
  #[cfg_attr(feature = "full", ts(optional))]
  pub resolver: Option<Person>,
}

#[skip_serializing_none]
#[derive(Debug, PartialEq, Serialize, Deserialize, Clone)]
#[cfg_attr(feature = "full", derive(TS, Queryable, Selectable))]
#[cfg_attr(feature = "full", diesel(check_for_backend(diesel::pg::Pg)))]
#[cfg_attr(feature = "full", ts(export))]
/// A comment view.
pub struct CommentView {
  #[cfg_attr(feature = "full", diesel(embed))]
  pub comment: Comment,
  #[cfg_attr(feature = "full", diesel(embed))]
  pub creator: Person,
  #[cfg_attr(feature = "full", diesel(embed))]
  pub post: Post,
  #[cfg_attr(feature = "full", diesel(embed))]
  pub community: Community,
  #[cfg_attr(feature = "full",
    diesel(
      select_expression =
        creator_community_actions
          .field(community_actions::received_ban)
          .nullable()
          .is_not_null()
    )
  )]
  pub creator_banned_from_community: bool,
  #[cfg_attr(feature = "full",
    diesel(
      select_expression =
        community_actions::received_ban.nullable().is_not_null()
    )
  )]
  pub banned_from_community: bool,
  #[cfg_attr(feature = "full",
    diesel(
      select_expression =
        creator_community_actions
          .field(community_actions::became_moderator)
          .nullable()
          .is_not_null()
    )
  )]
  pub creator_is_moderator: bool,
  #[cfg_attr(feature = "full",
    diesel(
      select_expression =
        exists(
          local_user::table.filter(
            comment::creator_id
              .eq(local_user::person_id)
              .and(local_user::admin.eq(true))
          )
        )
    )
  )]
  pub creator_is_admin: bool,
  #[cfg_attr(feature = "full",
    diesel(
      select_expression_type = Nullable<community_actions::follow_state>,
      select_expression =
        CommunityFollower::select_subscribed_type(),
    )
  )]
  pub subscribed: SubscribedType,
  #[cfg_attr(feature = "full", ts(optional))]
  #[cfg_attr(feature = "full",
    diesel(
      select_expression =
        comment_actions::saved.nullable()
    )
  )]
  /// The time when the comment was saved.
  pub saved: Option<DateTime<Utc>>,
  #[cfg_attr(feature = "full",
    diesel(
      select_expression =
        person_actions::blocked.nullable().is_not_null()
    )
  )]
  pub creator_blocked: bool,
  #[cfg_attr(feature = "full", ts(optional))]
  #[cfg_attr(feature = "full",
    diesel(
      select_expression =
        comment_actions::like_score.nullable()
    )
  )]
  pub my_vote: Option<i16>,
}

#[skip_serializing_none]
#[derive(Debug, PartialEq, Serialize, Deserialize, Clone)]
#[cfg_attr(feature = "full", derive(TS, Queryable))]
#[cfg_attr(feature = "full", diesel(check_for_backend(diesel::pg::Pg)))]
#[cfg_attr(feature = "full", ts(export))]
/// A slimmer comment view, without the post, or community.
pub struct CommentSlimView {
  pub comment: Comment,
  pub creator: Person,
  pub creator_banned_from_community: bool,
  pub banned_from_community: bool,
  pub creator_is_moderator: bool,
  pub creator_is_admin: bool,
  pub subscribed: SubscribedType,
  #[cfg_attr(feature = "full", ts(optional))]
  /// The time when the comment was saved.
  pub saved: Option<DateTime<Utc>>,
  pub creator_blocked: bool,
  #[cfg_attr(feature = "full", ts(optional))]
  pub my_vote: Option<i16>,
}

#[skip_serializing_none]
#[derive(Debug, PartialEq, Serialize, Deserialize, Clone)]
#[cfg_attr(feature = "full", derive(TS, Queryable))]
#[cfg_attr(feature = "full", diesel(check_for_backend(diesel::pg::Pg)))]
#[cfg_attr(feature = "full", ts(export))]
/// A community report view.
pub struct CommunityReportView {
  pub community_report: CommunityReport,
  pub community: Community,
  pub creator: Person,
  pub counts: CommunityAggregates,
  pub subscribed: SubscribedType,
  #[cfg_attr(feature = "full", ts(optional))]
  pub resolver: Option<Person>,
}

#[derive(Debug, Serialize, Deserialize, Clone)]
#[cfg_attr(feature = "full", derive(TS, Queryable, Selectable))]
#[cfg_attr(feature = "full", diesel(check_for_backend(diesel::pg::Pg)))]
#[cfg_attr(feature = "full", ts(export))]
/// A local user view.
pub struct LocalUserView {
  #[cfg_attr(feature = "full", diesel(embed))]
  pub local_user: LocalUser,
  #[cfg_attr(feature = "full", diesel(embed))]
  pub local_user_vote_display_mode: LocalUserVoteDisplayMode,
  #[cfg_attr(feature = "full", diesel(embed))]
  pub person: Person,
  #[cfg_attr(feature = "full", diesel(embed))]
  pub counts: PersonAggregates,
}

#[skip_serializing_none]
#[derive(Debug, PartialEq, Serialize, Deserialize, Clone)]
#[cfg_attr(feature = "full", derive(TS, Queryable))]
#[cfg_attr(feature = "full", diesel(check_for_backend(diesel::pg::Pg)))]
#[cfg_attr(feature = "full", ts(export))]
/// A post report view.
pub struct PostReportView {
  pub post_report: PostReport,
  pub post: Post,
  pub community: Community,
  pub creator: Person,
  pub post_creator: Person,
  pub creator_banned_from_community: bool,
  pub creator_is_moderator: bool,
  pub creator_is_admin: bool,
  pub subscribed: SubscribedType,
  #[cfg_attr(feature = "full", ts(optional))]
  /// The time when the post was saved.
  pub saved: Option<DateTime<Utc>>,
  pub read: bool,
  pub hidden: bool,
  pub creator_blocked: bool,
  #[cfg_attr(feature = "full", ts(optional))]
  pub my_vote: Option<i16>,
  pub unread_comments: i64,
  pub counts: PostAggregates,
  #[cfg_attr(feature = "full", ts(optional))]
  pub resolver: Option<Person>,
}

/// currently this is just a wrapper around post id, but should be seen as opaque from the client's
/// perspective. stringified since we might want to use arbitrary info later, with a P prepended to
/// prevent ossification (api users love to make assumptions (e.g. parse stuff that looks like
/// numbers as numbers) about apis that aren't part of the spec
#[derive(Serialize, Deserialize, Debug, Clone, PartialEq, Eq, Hash)]
#[cfg_attr(feature = "full", derive(TS))]
#[cfg_attr(feature = "full", ts(export))]
pub struct PaginationCursor(pub String);

/// like PaginationCursor but for the report_combined table
#[derive(Serialize, Deserialize, Debug, Clone, PartialEq, Eq, Hash)]
#[cfg_attr(feature = "full", derive(TS))]
#[cfg_attr(feature = "full", ts(export))]
pub struct ReportCombinedPaginationCursor(pub String);

/// like PaginationCursor but for the person_content_combined table
#[derive(Serialize, Deserialize, Debug, Clone, PartialEq, Eq, Hash)]
#[cfg_attr(feature = "full", derive(TS))]
#[cfg_attr(feature = "full", ts(export))]
pub struct PersonContentCombinedPaginationCursor(pub String);

/// like PaginationCursor but for the person_saved_combined table
#[derive(Serialize, Deserialize, Debug, Clone, PartialEq, Eq, Hash)]
#[cfg_attr(feature = "full", derive(TS))]
#[cfg_attr(feature = "full", ts(export))]
pub struct PersonSavedCombinedPaginationCursor(pub String);

#[skip_serializing_none]
#[derive(Debug, PartialEq, Serialize, Deserialize, Clone)]
#[cfg_attr(feature = "full", derive(TS, Queryable))]
#[cfg_attr(feature = "full", diesel(check_for_backend(diesel::pg::Pg)))]
#[cfg_attr(feature = "full", ts(export))]
/// A post view.
pub struct PostView {
  pub post: Post,
  pub creator: Person,
  pub community: Community,
  #[cfg_attr(feature = "full", ts(optional))]
  pub image_details: Option<ImageDetails>,
  pub creator_banned_from_community: bool,
  pub banned_from_community: bool,
  pub creator_is_moderator: bool,
  pub creator_is_admin: bool,
  pub counts: PostAggregates,
  pub subscribed: SubscribedType,
  #[cfg_attr(feature = "full", ts(optional))]
  /// The time when the post was saved.
  pub saved: Option<DateTime<Utc>>,
  pub read: bool,
  pub hidden: bool,
  pub creator_blocked: bool,
  #[cfg_attr(feature = "full", ts(optional))]
  pub my_vote: Option<i16>,
  pub unread_comments: i64,
  pub tags: PostTags,
}

#[skip_serializing_none]
#[derive(Debug, PartialEq, Eq, Serialize, Deserialize, Clone)]
#[cfg_attr(feature = "full", derive(TS, Queryable))]
#[cfg_attr(feature = "full", diesel(check_for_backend(diesel::pg::Pg)))]
#[cfg_attr(feature = "full", ts(export))]
/// A private message report view.
pub struct PrivateMessageReportView {
  pub private_message_report: PrivateMessageReport,
  pub private_message: PrivateMessage,
  pub private_message_creator: Person,
  pub creator: Person,
  #[cfg_attr(feature = "full", ts(optional))]
  pub resolver: Option<Person>,
}

#[skip_serializing_none]
#[derive(Debug, PartialEq, Eq, Serialize, Deserialize, Clone)]
#[cfg_attr(feature = "full", derive(TS, Queryable, Selectable))]
#[cfg_attr(feature = "full", diesel(check_for_backend(diesel::pg::Pg)))]
#[cfg_attr(feature = "full", ts(export))]
/// A registration application view.
pub struct RegistrationApplicationView {
  #[cfg_attr(feature = "full", diesel(embed))]
  pub registration_application: RegistrationApplication,
  #[cfg_attr(feature = "full", diesel(embed))]
  pub creator_local_user: LocalUser,
  #[cfg_attr(feature = "full", diesel(embed))]
  pub creator: Person,
  #[cfg_attr(feature = "full", ts(optional))]
  #[cfg_attr(feature = "full",
    diesel(
      select_expression_type = Nullable<Person1AliasAllColumnsTuple>,
      select_expression = person1.fields(person::all_columns).nullable()
    )
  )]
  pub admin: Option<Person>,
}

#[derive(Debug, Serialize, Deserialize, Clone)]
#[cfg_attr(feature = "full", derive(TS, Queryable, Selectable))]
#[cfg_attr(feature = "full", diesel(check_for_backend(diesel::pg::Pg)))]
#[cfg_attr(feature = "full", ts(export))]
/// A site view.
pub struct SiteView {
  #[cfg_attr(feature = "full", diesel(embed))]
  pub site: Site,
  #[cfg_attr(feature = "full", diesel(embed))]
  pub local_site: LocalSite,
  #[cfg_attr(feature = "full", diesel(embed))]
  pub local_site_rate_limit: LocalSiteRateLimit,
  #[cfg_attr(feature = "full", diesel(embed))]
  pub counts: SiteAggregates,
}

#[derive(Debug, Serialize, Deserialize, Clone)]
#[cfg_attr(feature = "full", derive(TS, Queryable))]
#[cfg_attr(feature = "full", diesel(check_for_backend(diesel::pg::Pg)))]
#[cfg_attr(feature = "full", ts(export))]
/// A custom emoji view.
pub struct CustomEmojiView {
  pub custom_emoji: CustomEmoji,
  pub keywords: Vec<CustomEmojiKeyword>,
}

#[skip_serializing_none]
#[derive(Debug, PartialEq, Eq, Serialize, Deserialize, Clone)]
#[cfg_attr(feature = "full", derive(TS, Queryable))]
#[cfg_attr(feature = "full", diesel(check_for_backend(diesel::pg::Pg)))]
#[cfg_attr(feature = "full", ts(export))]
/// A vote view for checking a post or comments votes.
pub struct VoteView {
  pub creator: Person,
  pub creator_banned_from_community: bool,
  pub score: i16,
}

#[skip_serializing_none]
#[derive(Debug, Serialize, Deserialize, Clone)]
#[cfg_attr(feature = "full", derive(TS, Queryable, Selectable))]
#[cfg_attr(feature = "full", diesel(check_for_backend(diesel::pg::Pg)))]
#[cfg_attr(feature = "full", ts(export))]
/// A local image view.
pub struct LocalImageView {
  #[cfg_attr(feature = "full", diesel(embed))]
  pub local_image: LocalImage,
  #[cfg_attr(feature = "full", diesel(embed))]
  pub person: Person,
}

#[derive(Debug, PartialEq, Serialize, Deserialize, Clone)]
#[cfg_attr(feature = "full", derive(Queryable))]
#[cfg_attr(feature = "full", diesel(check_for_backend(diesel::pg::Pg)))]
/// A combined report view
pub struct ReportCombinedViewInternal {
  // Post-specific
  pub post_report: Option<PostReport>,
  pub post: Option<Post>,
  pub post_counts: Option<PostAggregates>,
  pub post_unread_comments: Option<i64>,
  pub post_saved: Option<DateTime<Utc>>,
  pub post_read: bool,
  pub post_hidden: bool,
  pub my_post_vote: Option<i16>,
  // Comment-specific
  pub comment_report: Option<CommentReport>,
  pub comment: Option<Comment>,
<<<<<<< HEAD
  pub comment_saved: bool,
=======
  pub comment_counts: Option<CommentAggregates>,
  pub comment_saved: Option<DateTime<Utc>>,
>>>>>>> f0b00ccf
  pub my_comment_vote: Option<i16>,
  // Private-message-specific
  pub private_message_report: Option<PrivateMessageReport>,
  pub private_message: Option<PrivateMessage>,
  // Community-specific
  pub community_report: Option<CommunityReport>,
  pub community_counts: Option<CommunityAggregates>,
  // Shared
  pub report_creator: Person,
  pub item_creator: Option<Person>,
  pub community: Option<Community>,
  pub subscribed: SubscribedType,
  pub resolver: Option<Person>,
  pub item_creator_is_admin: bool,
  pub item_creator_banned_from_community: bool,
  pub item_creator_is_moderator: bool,
  pub item_creator_blocked: bool,
}

#[derive(Debug, PartialEq, Serialize, Deserialize, Clone)]
#[cfg_attr(feature = "full", derive(TS))]
#[cfg_attr(feature = "full", ts(export))]
// Use serde's internal tagging, to work easier with javascript libraries
#[serde(tag = "type_")]
pub enum ReportCombinedView {
  Post(PostReportView),
  Comment(CommentReportView),
  PrivateMessage(PrivateMessageReportView),
  Community(CommunityReportView),
}

#[derive(Debug, PartialEq, Serialize, Deserialize, Clone)]
#[cfg_attr(feature = "full", derive(Queryable))]
#[cfg_attr(feature = "full", diesel(check_for_backend(diesel::pg::Pg)))]
/// A combined person_content view
pub(crate) struct PersonContentCombinedViewInternal {
  // Post-specific
  pub post_counts: PostAggregates,
  pub post_unread_comments: i64,
  pub post_saved: Option<DateTime<Utc>>,
  pub post_read: bool,
  pub post_hidden: bool,
  pub my_post_vote: Option<i16>,
  pub image_details: Option<ImageDetails>,
  pub post_tags: PostTags,
  // Comment-specific
  pub comment: Option<Comment>,
  pub comment_saved: Option<DateTime<Utc>>,
  pub my_comment_vote: Option<i16>,
  // Shared
  pub post: Post,
  pub community: Community,
  pub item_creator: Person,
  pub subscribed: SubscribedType,
  pub item_creator_is_admin: bool,
  pub item_creator_is_moderator: bool,
  pub item_creator_banned_from_community: bool,
  pub item_creator_blocked: bool,
  pub banned_from_community: bool,
}

#[derive(Debug, PartialEq, Serialize, Deserialize, Clone)]
#[cfg_attr(feature = "full", derive(TS))]
#[cfg_attr(feature = "full", ts(export))]
// Use serde's internal tagging, to work easier with javascript libraries
#[serde(tag = "type_")]
pub enum PersonContentCombinedView {
  Post(PostView),
  Comment(CommentView),
}

#[derive(Debug, Serialize, Deserialize, Clone)]
#[cfg_attr(feature = "full", derive(TS, Queryable, Selectable))]
#[cfg_attr(feature = "full", diesel(check_for_backend(diesel::pg::Pg)))]
#[cfg_attr(feature = "full", ts(export))]
/// A community follower.
pub struct CommunityFollowerView {
  #[cfg_attr(feature = "full", diesel(embed))]
  pub community: Community,
  #[cfg_attr(feature = "full", diesel(embed))]
  pub follower: Person,
}

#[derive(Debug, Serialize, Deserialize, Clone)]
#[cfg_attr(feature = "full", derive(TS, Queryable, Selectable))]
#[cfg_attr(feature = "full", diesel(check_for_backend(diesel::pg::Pg)))]
#[cfg_attr(feature = "full", ts(export))]
/// A community moderator.
pub struct CommunityModeratorView {
  #[cfg_attr(feature = "full", diesel(embed))]
  pub community: Community,
  #[cfg_attr(feature = "full", diesel(embed))]
  pub moderator: Person,
}

#[derive(Debug, Serialize, Deserialize, Clone)]
#[cfg_attr(feature = "full", derive(Queryable, Selectable))]
#[cfg_attr(feature = "full", diesel(check_for_backend(diesel::pg::Pg)))]
/// A community person ban.
pub struct CommunityPersonBanView {
  #[cfg_attr(feature = "full", diesel(embed))]
  pub community: Community,
  #[cfg_attr(feature = "full", diesel(embed))]
  pub person: Person,
}

#[derive(Debug, PartialEq, Serialize, Deserialize, Clone)]
#[cfg_attr(feature = "full", derive(TS, Queryable, Selectable))]
#[cfg_attr(feature = "full", diesel(check_for_backend(diesel::pg::Pg)))]
#[cfg_attr(feature = "full", ts(export))]
/// A community view.
pub struct CommunityView {
  #[cfg_attr(feature = "full", diesel(embed))]
  pub community: Community,
  #[cfg_attr(feature = "full",
    diesel(
      select_expression_type = Nullable<community_actions::follow_state>,
      select_expression = CommunityFollower::select_subscribed_type()
    )
  )]
  pub subscribed: SubscribedType,
  #[cfg_attr(feature = "full",
    diesel(
      select_expression = community_actions::blocked.nullable().is_not_null()
    )
  )]
  pub blocked: bool,
  #[cfg_attr(feature = "full", diesel(embed))]
  pub counts: CommunityAggregates,
  #[cfg_attr(feature = "full",
    diesel(
      select_expression = community_actions::received_ban.nullable().is_not_null()
    )
  )]
  pub banned_from_community: bool,
}

/// The community sort types. See here for descriptions: https://join-lemmy.org/docs/en/users/03-votes-and-ranking.html
#[derive(Debug, Serialize, Deserialize, Clone, Copy, Default, PartialEq, Eq, Hash)]
#[cfg_attr(feature = "full", derive(TS))]
#[cfg_attr(feature = "full", ts(export))]
pub enum CommunitySortType {
  ActiveSixMonths,
  #[default]
  ActiveMonthly,
  ActiveWeekly,
  ActiveDaily,
  Hot,
  New,
  Old,
  NameAsc,
  NameDesc,
  Comments,
  Posts,
  Subscribers,
  SubscribersLocal,
}

#[skip_serializing_none]
#[derive(Debug, PartialEq, Serialize, Deserialize, Clone)]
#[cfg_attr(feature = "full", derive(TS, Queryable))]
#[cfg_attr(feature = "full", diesel(check_for_backend(diesel::pg::Pg)))]
#[cfg_attr(feature = "full", ts(export))]
/// A person comment mention view.
pub struct PersonCommentMentionView {
  pub person_comment_mention: PersonCommentMention,
  pub comment: Comment,
  pub creator: Person,
  pub post: Post,
  pub community: Community,
  pub recipient: Person,
  pub creator_banned_from_community: bool,
  pub banned_from_community: bool,
  pub creator_is_moderator: bool,
  pub creator_is_admin: bool,
  pub subscribed: SubscribedType,
  #[cfg_attr(feature = "full", ts(optional))]
  /// The time when the comment was saved.
  pub saved: Option<DateTime<Utc>>,
  pub creator_blocked: bool,
  #[cfg_attr(feature = "full", ts(optional))]
  pub my_vote: Option<i16>,
}

#[skip_serializing_none]
#[derive(Debug, PartialEq, Serialize, Deserialize, Clone)]
#[cfg_attr(feature = "full", derive(TS, Queryable))]
#[cfg_attr(feature = "full", diesel(check_for_backend(diesel::pg::Pg)))]
#[cfg_attr(feature = "full", ts(export))]
/// A person post mention view.
pub struct PersonPostMentionView {
  pub person_post_mention: PersonPostMention,
  pub post: Post,
  pub creator: Person,
  pub community: Community,
  #[cfg_attr(feature = "full", ts(optional))]
  pub image_details: Option<ImageDetails>,
  pub recipient: Person,
  pub counts: PostAggregates,
  pub creator_banned_from_community: bool,
  pub banned_from_community: bool,
  pub creator_is_moderator: bool,
  pub creator_is_admin: bool,
  pub subscribed: SubscribedType,
  #[cfg_attr(feature = "full", ts(optional))]
  /// The time when the post was saved.
  pub saved: Option<DateTime<Utc>>,
  pub read: bool,
  pub hidden: bool,
  pub creator_blocked: bool,
  #[cfg_attr(feature = "full", ts(optional))]
  pub my_vote: Option<i16>,
  pub unread_comments: i64,
  pub post_tags: PostTags,
}

#[skip_serializing_none]
#[derive(Debug, PartialEq, Serialize, Deserialize, Clone)]
#[cfg_attr(feature = "full", derive(TS, Queryable))]
#[cfg_attr(feature = "full", diesel(check_for_backend(diesel::pg::Pg)))]
#[cfg_attr(feature = "full", ts(export))]
/// A comment reply view.
pub struct CommentReplyView {
  pub comment_reply: CommentReply,
  pub comment: Comment,
  pub creator: Person,
  pub post: Post,
  pub community: Community,
  pub recipient: Person,
  pub creator_banned_from_community: bool,
  pub banned_from_community: bool,
  pub creator_is_moderator: bool,
  pub creator_is_admin: bool,
  pub subscribed: SubscribedType,
  #[cfg_attr(feature = "full", ts(optional))]
  /// The time when the comment was saved.
  pub saved: Option<DateTime<Utc>>,
  pub creator_blocked: bool,
  #[cfg_attr(feature = "full", ts(optional))]
  pub my_vote: Option<i16>,
}

#[derive(Debug, PartialEq, Serialize, Deserialize, Clone)]
#[cfg_attr(feature = "full", derive(TS, Queryable, Selectable))]
#[cfg_attr(feature = "full", diesel(check_for_backend(diesel::pg::Pg)))]
#[cfg_attr(feature = "full", ts(export))]
/// A person view.
pub struct PersonView {
  #[cfg_attr(feature = "full", diesel(embed))]
  pub person: Person,
  #[cfg_attr(feature = "full", diesel(embed))]
  pub counts: PersonAggregates,
  #[cfg_attr(feature = "full",
    diesel(
      select_expression_type = coalesce<diesel::sql_types::Bool, Nullable<local_user::admin>, bool>,
      select_expression = coalesce(local_user::admin.nullable(), false)
    )
  )]
  pub is_admin: bool,
}

#[derive(Debug, Serialize, Deserialize, Clone)]
#[cfg_attr(feature = "full", derive(TS, Queryable))]
#[cfg_attr(feature = "full", diesel(check_for_backend(diesel::pg::Pg)))]
#[cfg_attr(feature = "full", ts(export))]
pub struct PendingFollow {
  pub person: Person,
  pub community: Community,
  pub is_new_instance: bool,
  pub subscribed: SubscribedType,
}

#[derive(Debug, PartialEq, Eq, Serialize, Deserialize, Clone)]
#[cfg_attr(feature = "full", derive(TS, Queryable, Selectable))]
#[cfg_attr(feature = "full", diesel(check_for_backend(diesel::pg::Pg)))]
#[cfg_attr(feature = "full", ts(export))]
/// A private message view.
pub struct PrivateMessageView {
  #[cfg_attr(feature = "full", diesel(embed))]
  pub private_message: PrivateMessage,
  #[cfg_attr(feature = "full", diesel(embed))]
  pub creator: Person,
  #[cfg_attr(feature = "full",
    diesel(
      select_expression_type = Person1AliasAllColumnsTuple,
      select_expression = person1.fields(person::all_columns)
    )
  )]
  pub recipient: Person,
}

/// like PaginationCursor but for the report_combined table
#[derive(Serialize, Deserialize, Debug, Clone, PartialEq, Eq, Hash)]
#[cfg_attr(feature = "full", derive(TS))]
#[cfg_attr(feature = "full", ts(export))]
pub struct InboxCombinedPaginationCursor(pub String);

#[derive(Debug, PartialEq, Serialize, Deserialize, Clone)]
#[cfg_attr(feature = "full", derive(Queryable))]
#[cfg_attr(feature = "full", diesel(check_for_backend(diesel::pg::Pg)))]
/// A combined inbox view
pub struct InboxCombinedViewInternal {
  // Comment reply
  pub comment_reply: Option<CommentReply>,
  // Person comment mention
  pub person_comment_mention: Option<PersonCommentMention>,
  // Person post mention
  pub person_post_mention: Option<PersonPostMention>,
  pub post_counts: Option<PostAggregates>,
  pub post_unread_comments: Option<i64>,
  pub post_saved: Option<DateTime<Utc>>,
  pub post_read: bool,
  pub post_hidden: bool,
  pub my_post_vote: Option<i16>,
  pub image_details: Option<ImageDetails>,
  pub post_tags: PostTags,
  // Private message
  pub private_message: Option<PrivateMessage>,
  // Shared
  pub post: Option<Post>,
  pub community: Option<Community>,
  pub comment: Option<Comment>,
<<<<<<< HEAD
  pub comment_saved: bool,
=======
  pub comment_counts: Option<CommentAggregates>,
  pub comment_saved: Option<DateTime<Utc>>,
>>>>>>> f0b00ccf
  pub my_comment_vote: Option<i16>,
  pub subscribed: SubscribedType,
  pub item_creator: Person,
  pub item_recipient: Person,
  pub item_creator_is_admin: bool,
  pub item_creator_is_moderator: bool,
  pub item_creator_banned_from_community: bool,
  pub item_creator_blocked: bool,
  pub banned_from_community: bool,
}

#[derive(Debug, PartialEq, Serialize, Deserialize, Clone)]
#[cfg_attr(feature = "full", derive(TS))]
#[cfg_attr(feature = "full", ts(export))]
// Use serde's internal tagging, to work easier with javascript libraries
#[serde(tag = "type_")]
pub enum InboxCombinedView {
  CommentReply(CommentReplyView),
  CommentMention(PersonCommentMentionView),
  PostMention(PersonPostMentionView),
  PrivateMessage(PrivateMessageView),
}
#[skip_serializing_none]
#[derive(Debug, PartialEq, Serialize, Deserialize, Clone)]
#[cfg_attr(feature = "full", derive(TS, Queryable))]
#[cfg_attr(feature = "full", diesel(check_for_backend(diesel::pg::Pg)))]
#[cfg_attr(feature = "full", ts(export))]
/// When someone is added as a community moderator.
pub struct ModAddCommunityView {
  pub mod_add_community: ModAddCommunity,
  #[cfg_attr(feature = "full", ts(optional))]
  pub moderator: Option<Person>,
  pub community: Community,
  pub other_person: Person,
}

#[skip_serializing_none]
#[derive(Debug, PartialEq, Serialize, Deserialize, Clone)]
#[cfg_attr(feature = "full", derive(TS, Queryable))]
#[cfg_attr(feature = "full", diesel(check_for_backend(diesel::pg::Pg)))]
#[cfg_attr(feature = "full", ts(export))]
/// When someone is added as a site moderator.
pub struct ModAddView {
  pub mod_add: ModAdd,
  #[cfg_attr(feature = "full", ts(optional))]
  pub moderator: Option<Person>,
  pub other_person: Person,
}

#[skip_serializing_none]
#[derive(Debug, PartialEq, Serialize, Deserialize, Clone)]
#[cfg_attr(feature = "full", derive(TS, Queryable))]
#[cfg_attr(feature = "full", diesel(check_for_backend(diesel::pg::Pg)))]
#[cfg_attr(feature = "full", ts(export))]
/// When someone is banned from a community.
pub struct ModBanFromCommunityView {
  pub mod_ban_from_community: ModBanFromCommunity,
  #[cfg_attr(feature = "full", ts(optional))]
  pub moderator: Option<Person>,
  pub community: Community,
  pub other_person: Person,
}

#[skip_serializing_none]
#[derive(Debug, PartialEq, Serialize, Deserialize, Clone)]
#[cfg_attr(feature = "full", derive(TS, Queryable))]
#[cfg_attr(feature = "full", diesel(check_for_backend(diesel::pg::Pg)))]
#[cfg_attr(feature = "full", ts(export))]
/// When someone is banned from the site.
pub struct ModBanView {
  pub mod_ban: ModBan,
  #[cfg_attr(feature = "full", ts(optional))]
  pub moderator: Option<Person>,
  pub other_person: Person,
}

#[skip_serializing_none]
#[derive(Debug, PartialEq, Serialize, Deserialize, Clone)]
#[cfg_attr(feature = "full", derive(TS, Queryable))]
#[cfg_attr(feature = "full", diesel(check_for_backend(diesel::pg::Pg)))]
#[cfg_attr(feature = "full", ts(export))]
/// When a community is hidden from public view.
pub struct ModHideCommunityView {
  pub mod_hide_community: ModHideCommunity,
  #[cfg_attr(feature = "full", ts(optional))]
  pub admin: Option<Person>,
  pub community: Community,
}

#[skip_serializing_none]
#[derive(Debug, PartialEq, Serialize, Deserialize, Clone)]
#[cfg_attr(feature = "full", derive(TS, Queryable))]
#[cfg_attr(feature = "full", diesel(check_for_backend(diesel::pg::Pg)))]
#[cfg_attr(feature = "full", ts(export))]
/// When a moderator locks a post (prevents new comments being made).
pub struct ModLockPostView {
  pub mod_lock_post: ModLockPost,
  #[cfg_attr(feature = "full", ts(optional))]
  pub moderator: Option<Person>,
  pub other_person: Person,
  pub post: Post,
  pub community: Community,
}

#[skip_serializing_none]
#[derive(Debug, PartialEq, Serialize, Deserialize, Clone)]
#[cfg_attr(feature = "full", derive(TS, Queryable))]
#[cfg_attr(feature = "full", diesel(check_for_backend(diesel::pg::Pg)))]
#[cfg_attr(feature = "full", ts(export))]
/// When a moderator removes a comment.
pub struct ModRemoveCommentView {
  pub mod_remove_comment: ModRemoveComment,
  #[cfg_attr(feature = "full", ts(optional))]
  pub moderator: Option<Person>,
  pub other_person: Person,
  pub comment: Comment,
  pub post: Post,
  pub community: Community,
}

#[skip_serializing_none]
#[derive(Debug, PartialEq, Serialize, Deserialize, Clone)]
#[cfg_attr(feature = "full", derive(TS, Queryable))]
#[cfg_attr(feature = "full", diesel(check_for_backend(diesel::pg::Pg)))]
#[cfg_attr(feature = "full", ts(export))]
/// When a moderator removes a community.
pub struct ModRemoveCommunityView {
  pub mod_remove_community: ModRemoveCommunity,
  #[cfg_attr(feature = "full", ts(optional))]
  pub moderator: Option<Person>,
  pub community: Community,
}

#[skip_serializing_none]
#[derive(Debug, PartialEq, Serialize, Deserialize, Clone)]
#[cfg_attr(feature = "full", derive(TS, Queryable))]
#[cfg_attr(feature = "full", diesel(check_for_backend(diesel::pg::Pg)))]
#[cfg_attr(feature = "full", ts(export))]
/// When a moderator removes a post.
pub struct ModRemovePostView {
  pub mod_remove_post: ModRemovePost,
  #[cfg_attr(feature = "full", ts(optional))]
  pub moderator: Option<Person>,
  pub other_person: Person,
  pub post: Post,
  pub community: Community,
}

#[skip_serializing_none]
#[derive(Debug, PartialEq, Serialize, Deserialize, Clone)]
#[cfg_attr(feature = "full", derive(TS, Queryable))]
#[cfg_attr(feature = "full", diesel(check_for_backend(diesel::pg::Pg)))]
#[cfg_attr(feature = "full", ts(export))]
/// When a moderator features a post on a community (pins it to the top).
pub struct ModFeaturePostView {
  pub mod_feature_post: ModFeaturePost,
  #[cfg_attr(feature = "full", ts(optional))]
  pub moderator: Option<Person>,
  pub other_person: Person,
  pub post: Post,
  pub community: Community,
}

#[skip_serializing_none]
#[derive(Debug, PartialEq, Serialize, Deserialize, Clone)]
#[cfg_attr(feature = "full", derive(TS, Queryable))]
#[cfg_attr(feature = "full", diesel(check_for_backend(diesel::pg::Pg)))]
#[cfg_attr(feature = "full", ts(export))]
/// When a moderator transfers a community to a new owner.
pub struct ModTransferCommunityView {
  pub mod_transfer_community: ModTransferCommunity,
  #[cfg_attr(feature = "full", ts(optional))]
  pub moderator: Option<Person>,
  pub community: Community,
  pub other_person: Person,
}

#[skip_serializing_none]
#[derive(Debug, PartialEq, Serialize, Deserialize, Clone)]
#[cfg_attr(feature = "full", derive(TS, Queryable))]
#[cfg_attr(feature = "full", diesel(check_for_backend(diesel::pg::Pg)))]
#[cfg_attr(feature = "full", ts(export))]
/// When an admin purges a comment.
pub struct AdminPurgeCommentView {
  pub admin_purge_comment: AdminPurgeComment,
  #[cfg_attr(feature = "full", ts(optional))]
  pub admin: Option<Person>,
  pub post: Post,
}

#[skip_serializing_none]
#[derive(Debug, PartialEq, Serialize, Deserialize, Clone)]
#[cfg_attr(feature = "full", derive(TS, Queryable))]
#[cfg_attr(feature = "full", diesel(check_for_backend(diesel::pg::Pg)))]
#[cfg_attr(feature = "full", ts(export))]
/// When an admin purges a community.
pub struct AdminPurgeCommunityView {
  pub admin_purge_community: AdminPurgeCommunity,
  #[cfg_attr(feature = "full", ts(optional))]
  pub admin: Option<Person>,
}

#[skip_serializing_none]
#[derive(Debug, PartialEq, Serialize, Deserialize, Clone)]
#[cfg_attr(feature = "full", derive(TS, Queryable))]
#[cfg_attr(feature = "full", diesel(check_for_backend(diesel::pg::Pg)))]
#[cfg_attr(feature = "full", ts(export))]
/// When an admin purges a person.
pub struct AdminPurgePersonView {
  pub admin_purge_person: AdminPurgePerson,
  #[cfg_attr(feature = "full", ts(optional))]
  pub admin: Option<Person>,
}

#[skip_serializing_none]
#[derive(Debug, PartialEq, Serialize, Deserialize, Clone)]
#[cfg_attr(feature = "full", derive(TS, Queryable))]
#[cfg_attr(feature = "full", diesel(check_for_backend(diesel::pg::Pg)))]
#[cfg_attr(feature = "full", ts(export))]
/// When an admin purges a post.
pub struct AdminPurgePostView {
  pub admin_purge_post: AdminPurgePost,
  #[cfg_attr(feature = "full", ts(optional))]
  pub admin: Option<Person>,
  pub community: Community,
}

#[skip_serializing_none]
#[derive(Debug, PartialEq, Serialize, Deserialize, Clone)]
#[cfg_attr(feature = "full", derive(TS, Queryable))]
#[cfg_attr(feature = "full", diesel(check_for_backend(diesel::pg::Pg)))]
#[cfg_attr(feature = "full", ts(export))]
/// When an admin purges a post.
pub struct AdminBlockInstanceView {
  pub admin_block_instance: AdminBlockInstance,
  pub instance: Instance,
  #[cfg_attr(feature = "full", ts(optional))]
  pub admin: Option<Person>,
}

#[skip_serializing_none]
#[derive(Debug, PartialEq, Serialize, Deserialize, Clone)]
#[cfg_attr(feature = "full", derive(TS, Queryable))]
#[cfg_attr(feature = "full", diesel(check_for_backend(diesel::pg::Pg)))]
#[cfg_attr(feature = "full", ts(export))]
/// When an admin purges a post.
pub struct AdminAllowInstanceView {
  pub admin_allow_instance: AdminAllowInstance,
  pub instance: Instance,
  #[cfg_attr(feature = "full", ts(optional))]
  pub admin: Option<Person>,
}

/// like PaginationCursor but for the modlog_combined
#[derive(Serialize, Deserialize, Debug, Clone, PartialEq, Eq, Hash)]
#[cfg_attr(feature = "full", derive(TS))]
#[cfg_attr(feature = "full", ts(export))]
pub struct ModlogCombinedPaginationCursor(pub String);

#[derive(Debug, PartialEq, Serialize, Deserialize, Clone)]
#[cfg_attr(feature = "full", derive(Queryable, Selectable))]
#[cfg_attr(feature = "full", diesel(check_for_backend(diesel::pg::Pg)))]
/// A combined modlog view
pub(crate) struct ModlogCombinedViewInternal {
  // Specific
  #[cfg_attr(feature = "full", diesel(embed))]
  pub admin_allow_instance: Option<AdminAllowInstance>,
  #[cfg_attr(feature = "full", diesel(embed))]
  pub admin_block_instance: Option<AdminBlockInstance>,
  #[cfg_attr(feature = "full", diesel(embed))]
  pub admin_purge_comment: Option<AdminPurgeComment>,
  #[cfg_attr(feature = "full", diesel(embed))]
  pub admin_purge_community: Option<AdminPurgeCommunity>,
  #[cfg_attr(feature = "full", diesel(embed))]
  pub admin_purge_person: Option<AdminPurgePerson>,
  #[cfg_attr(feature = "full", diesel(embed))]
  pub admin_purge_post: Option<AdminPurgePost>,
  #[cfg_attr(feature = "full", diesel(embed))]
  pub mod_add: Option<ModAdd>,
  #[cfg_attr(feature = "full", diesel(embed))]
  pub mod_add_community: Option<ModAddCommunity>,
  #[cfg_attr(feature = "full", diesel(embed))]
  pub mod_ban: Option<ModBan>,
  #[cfg_attr(feature = "full", diesel(embed))]
  pub mod_ban_from_community: Option<ModBanFromCommunity>,
  #[cfg_attr(feature = "full", diesel(embed))]
  pub mod_feature_post: Option<ModFeaturePost>,
  #[cfg_attr(feature = "full", diesel(embed))]
  pub mod_hide_community: Option<ModHideCommunity>,
  #[cfg_attr(feature = "full", diesel(embed))]
  pub mod_lock_post: Option<ModLockPost>,
  #[cfg_attr(feature = "full", diesel(embed))]
  pub mod_remove_comment: Option<ModRemoveComment>,
  #[cfg_attr(feature = "full", diesel(embed))]
  pub mod_remove_community: Option<ModRemoveCommunity>,
  #[cfg_attr(feature = "full", diesel(embed))]
  pub mod_remove_post: Option<ModRemovePost>,
  #[cfg_attr(feature = "full", diesel(embed))]
  pub mod_transfer_community: Option<ModTransferCommunity>,
  // Specific fields

  // Shared
  #[cfg_attr(feature = "full", diesel(embed))]
  pub moderator: Option<Person>,
  #[cfg_attr(feature = "full",
    diesel(
      select_expression_type = Nullable<Person1AliasAllColumnsTuple>,
      select_expression = person1.fields(person::all_columns).nullable()
    )
  )]
  pub other_person: Option<Person>,
  #[cfg_attr(feature = "full", diesel(embed))]
  pub instance: Option<Instance>,
  #[cfg_attr(feature = "full", diesel(embed))]
  pub community: Option<Community>,
  #[cfg_attr(feature = "full", diesel(embed))]
  pub post: Option<Post>,
  #[cfg_attr(feature = "full", diesel(embed))]
  pub comment: Option<Comment>,
}

#[derive(Debug, PartialEq, Serialize, Deserialize, Clone)]
#[cfg_attr(feature = "full", derive(TS))]
#[cfg_attr(feature = "full", ts(export))]
// Use serde's internal tagging, to work easier with javascript libraries
#[serde(tag = "type_")]
pub enum ModlogCombinedView {
  AdminAllowInstance(AdminAllowInstanceView),
  AdminBlockInstance(AdminBlockInstanceView),
  AdminPurgeComment(AdminPurgeCommentView),
  AdminPurgeCommunity(AdminPurgeCommunityView),
  AdminPurgePerson(AdminPurgePersonView),
  AdminPurgePost(AdminPurgePostView),
  ModAdd(ModAddView),
  ModAddCommunity(ModAddCommunityView),
  ModBan(ModBanView),
  ModBanFromCommunity(ModBanFromCommunityView),
  ModFeaturePost(ModFeaturePostView),
  ModHideCommunity(ModHideCommunityView),
  ModLockPost(ModLockPostView),
  ModRemoveComment(ModRemoveCommentView),
  ModRemoveCommunity(ModRemoveCommunityView),
  ModRemovePost(ModRemovePostView),
  ModTransferCommunity(ModTransferCommunityView),
}

/// like PaginationCursor but for the modlog_combined
// TODO get rid of all these pagination cursors
#[derive(Serialize, Deserialize, Debug, Clone, PartialEq, Eq, Hash)]
#[cfg_attr(feature = "full", derive(TS))]
#[cfg_attr(feature = "full", ts(export))]
pub struct SearchCombinedPaginationCursor(pub String);

#[derive(Debug, PartialEq, Serialize, Deserialize, Clone)]
#[cfg_attr(feature = "full", derive(Queryable))]
#[cfg_attr(feature = "full", diesel(check_for_backend(diesel::pg::Pg)))]
/// A combined search view
pub(crate) struct SearchCombinedViewInternal {
  // Post-specific
  pub post: Option<Post>,
  pub post_counts: Option<PostAggregates>,
  pub post_unread_comments: Option<i64>,
  pub post_saved: Option<DateTime<Utc>>,
  pub post_read: bool,
  pub post_hidden: bool,
  pub my_post_vote: Option<i16>,
  pub image_details: Option<ImageDetails>,
  pub post_tags: PostTags,
  // // Comment-specific
  pub comment: Option<Comment>,
  pub comment_saved: Option<DateTime<Utc>>,
  pub my_comment_vote: Option<i16>,
  // // Community-specific
  pub community: Option<Community>,
  pub community_counts: Option<CommunityAggregates>,
  pub community_blocked: bool,
  pub subscribed: SubscribedType,
  // Person
  pub item_creator_counts: Option<PersonAggregates>,
  // Shared
  pub item_creator: Option<Person>,
  pub item_creator_is_admin: bool,
  pub item_creator_is_moderator: bool,
  pub item_creator_banned_from_community: bool,
  pub item_creator_blocked: bool,
  pub banned_from_community: bool,
}

#[derive(Debug, PartialEq, Serialize, Deserialize, Clone)]
#[cfg_attr(feature = "full", derive(TS))]
#[cfg_attr(feature = "full", ts(export))]
// Use serde's internal tagging, to work easier with javascript libraries
#[serde(tag = "type_")]
pub enum SearchCombinedView {
  Post(PostView),
  Comment(CommentView),
  Community(CommunityView),
  Person(PersonView),
}

#[derive(Clone, serde::Serialize, serde::Deserialize, Debug, PartialEq, Default)]
#[cfg_attr(feature = "full", derive(TS, FromSqlRow, AsExpression))]
#[serde(transparent)]
#[cfg_attr(feature = "full", diesel(sql_type = Nullable<sql_types::Json>))]
/// we wrap this in a struct so we can implement FromSqlRow<Json> for it
pub struct PostTags {
  pub tags: Vec<Tag>,
}<|MERGE_RESOLUTION|>--- conflicted
+++ resolved
@@ -441,12 +441,7 @@
   // Comment-specific
   pub comment_report: Option<CommentReport>,
   pub comment: Option<Comment>,
-<<<<<<< HEAD
-  pub comment_saved: bool,
-=======
-  pub comment_counts: Option<CommentAggregates>,
   pub comment_saved: Option<DateTime<Utc>>,
->>>>>>> f0b00ccf
   pub my_comment_vote: Option<i16>,
   // Private-message-specific
   pub private_message_report: Option<PrivateMessageReport>,
@@ -769,12 +764,7 @@
   pub post: Option<Post>,
   pub community: Option<Community>,
   pub comment: Option<Comment>,
-<<<<<<< HEAD
-  pub comment_saved: bool,
-=======
-  pub comment_counts: Option<CommentAggregates>,
   pub comment_saved: Option<DateTime<Utc>>,
->>>>>>> f0b00ccf
   pub my_comment_vote: Option<i16>,
   pub subscribed: SubscribedType,
   pub item_creator: Person,
