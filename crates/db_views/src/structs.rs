use chrono::{DateTime, Utc};
#[cfg(feature = "full")]
use diesel::{
  deserialize::FromSqlRow,
  dsl::exists,

  dsl::Nullable,
  expression::AsExpression,
  sql_types,
  BoolExpressionMethods,
  ExpressionMethods,
  NullableExpressionMethods,
  PgExpressionMethods,
  QueryDsl,
  Queryable,
  Selectable,
};
use diesel::{expression::SqlLiteral, sql_types::Json};
use lemmy_db_schema::{
  aggregates::structs::{
    CommentAggregates,
    CommunityAggregates,
    PersonAggregates,
    PostAggregates,
    SiteAggregates,
  },
  source::{
    comment::Comment,
    comment_reply::CommentReply,
    comment_report::CommentReport,
    community::Community,
    community_report::CommunityReport,
    custom_emoji::CustomEmoji,
    custom_emoji_keyword::CustomEmojiKeyword,
    images::{ImageDetails, LocalImage},
    instance::Instance,
    local_site::LocalSite,
    local_site_rate_limit::LocalSiteRateLimit,
    local_user::LocalUser,
    local_user_vote_display_mode::LocalUserVoteDisplayMode,
    mod_log::{
      admin::{
        AdminAllowInstance,
        AdminBlockInstance,
        AdminPurgeComment,
        AdminPurgeCommunity,
        AdminPurgePerson,
        AdminPurgePost,
      },
      moderator::{
        ModAdd,
        ModAddCommunity,
        ModBan,
        ModBanFromCommunity,
        ModFeaturePost,
        ModHideCommunity,
        ModLockPost,
        ModRemoveComment,
        ModRemoveCommunity,
        ModRemovePost,
        ModTransferCommunity,
      },
    },
    person::Person,
    person_comment_mention::PersonCommentMention,
    person_post_mention::PersonPostMention,
    post::Post,
    post_report::PostReport,
    private_message::PrivateMessage,
    private_message_report::PrivateMessageReport,
    registration_application::RegistrationApplication,
    site::Site,
    tag::Tag,
  },
  SubscribedType,
};
#[cfg(feature = "full")]
use lemmy_db_schema::{
<<<<<<< HEAD
  aliases::{creator_community_actions, person1},
  schema::{
    comment,
    comment_actions,
    community,
    community_actions,
    local_user,
    person,
    person_actions,
    tag,
  },
  source::community::CommunityFollower,
=======
  aliases::{creator_community_actions, creator_local_user, person1},
  impls::comment::comment_select_remove_deletes,
  impls::community::community_follower_select_subscribed_type,
  impls::local_user::local_user_can_mod,
  schema::{comment, comment_actions, community_actions, local_user, person, person_actions},
>>>>>>> 7c7e4829
  utils::functions::coalesce,
  Person1AliasAllColumnsTuple,
};
use serde::{Deserialize, Serialize};
use serde_with::skip_serializing_none;
#[cfg(feature = "full")]
use ts_rs::TS;

#[skip_serializing_none]
#[derive(Debug, PartialEq, Serialize, Deserialize, Clone)]
#[cfg_attr(feature = "full", derive(TS, Queryable))]
#[cfg_attr(feature = "full", diesel(check_for_backend(diesel::pg::Pg)))]
#[cfg_attr(feature = "full", ts(export))]
/// A comment report view.
pub struct CommentReportView {
  pub comment_report: CommentReport,
  pub comment: Comment,
  pub post: Post,
  pub community: Community,
  pub creator: Person,
  pub comment_creator: Person,
  pub counts: CommentAggregates,
  pub creator_banned_from_community: bool,
  pub creator_is_moderator: bool,
  pub creator_is_admin: bool,
  pub creator_blocked: bool,
  pub subscribed: SubscribedType,
  #[cfg_attr(feature = "full", ts(optional))]
  /// The time when the comment was saved.
  pub saved: Option<DateTime<Utc>>,
  #[cfg_attr(feature = "full", ts(optional))]
  pub my_vote: Option<i16>,
  #[cfg_attr(feature = "full", ts(optional))]
  pub resolver: Option<Person>,
}

#[skip_serializing_none]
#[derive(Debug, PartialEq, Serialize, Deserialize, Clone)]
#[cfg_attr(feature = "full", derive(TS, Queryable, Selectable))]
#[cfg_attr(feature = "full", diesel(check_for_backend(diesel::pg::Pg)))]
#[cfg_attr(feature = "full", ts(export))]
/// A comment view.
pub struct CommentView {
  #[cfg_attr(feature = "full",
    diesel(
      select_expression = comment_select_remove_deletes()
    )
  )]
  pub comment: Comment,
  #[cfg_attr(feature = "full", diesel(embed))]
  pub creator: Person,
  #[cfg_attr(feature = "full", diesel(embed))]
  pub post: Post,
  #[cfg_attr(feature = "full", diesel(embed))]
  pub community: Community,
  #[cfg_attr(feature = "full", diesel(embed))]
  pub counts: CommentAggregates,
  #[cfg_attr(feature = "full",
    diesel(
      select_expression =
        creator_community_actions
          .field(community_actions::received_ban)
          .nullable()
          .is_not_null()
    )
  )]
  pub creator_banned_from_community: bool,
  #[cfg_attr(feature = "full",
    diesel(
      select_expression =
        community_actions::received_ban.nullable().is_not_null()
    )
  )]
  pub banned_from_community: bool,
  #[cfg_attr(feature = "full",
    diesel(
      select_expression =
        creator_community_actions
          .field(community_actions::became_moderator)
          .nullable()
          .is_not_null()
    )
  )]
  pub creator_is_moderator: bool,
  #[cfg_attr(feature = "full",
    diesel(
      select_expression =
        exists(creator_local_user.filter(
          comment::creator_id
            .eq(creator_local_user.field(local_user::person_id))
            .and(creator_local_user.field(local_user::admin).eq(true)),
        ))
    )
  )]
  pub creator_is_admin: bool,
  #[cfg_attr(feature = "full",
    diesel(
      select_expression = community_follower_select_subscribed_type(),
    )
  )]
  pub subscribed: SubscribedType,
  #[cfg_attr(feature = "full", ts(optional))]
  #[cfg_attr(feature = "full",
    diesel(
      select_expression =
        comment_actions::saved.nullable()
    )
  )]
  /// The time when the comment was saved.
  pub saved: Option<DateTime<Utc>>,
  #[cfg_attr(feature = "full",
    diesel(
      select_expression =
        person_actions::blocked.nullable().is_not_null()
    )
  )]
  pub creator_blocked: bool,
  #[cfg_attr(feature = "full", ts(optional))]
  #[cfg_attr(feature = "full",
    diesel(
      select_expression =
        comment_actions::like_score.nullable()
    )
  )]
  pub my_vote: Option<i16>,
  #[cfg_attr(feature = "full",
    diesel(
      select_expression = local_user_can_mod()
    )
  )]
  pub can_mod: bool,
}

#[skip_serializing_none]
#[derive(Debug, PartialEq, Serialize, Deserialize, Clone)]
#[cfg_attr(feature = "full", derive(TS, Queryable))]
#[cfg_attr(feature = "full", diesel(check_for_backend(diesel::pg::Pg)))]
#[cfg_attr(feature = "full", ts(export))]
/// A slimmer comment view, without the post, or community.
pub struct CommentSlimView {
  pub comment: Comment,
  pub creator: Person,
  pub counts: CommentAggregates,
  pub creator_banned_from_community: bool,
  pub banned_from_community: bool,
  pub creator_is_moderator: bool,
  pub creator_is_admin: bool,
  pub subscribed: SubscribedType,
  #[cfg_attr(feature = "full", ts(optional))]
  /// The time when the comment was saved.
  pub saved: Option<DateTime<Utc>>,
  pub creator_blocked: bool,
  #[cfg_attr(feature = "full", ts(optional))]
  pub my_vote: Option<i16>,
  pub can_mod: bool,
}

#[skip_serializing_none]
#[derive(Debug, PartialEq, Serialize, Deserialize, Clone)]
#[cfg_attr(feature = "full", derive(TS, Queryable))]
#[cfg_attr(feature = "full", diesel(check_for_backend(diesel::pg::Pg)))]
#[cfg_attr(feature = "full", ts(export))]
/// A community report view.
pub struct CommunityReportView {
  pub community_report: CommunityReport,
  pub community: Community,
  pub creator: Person,
  pub counts: CommunityAggregates,
  pub subscribed: SubscribedType,
  #[cfg_attr(feature = "full", ts(optional))]
  pub resolver: Option<Person>,
}

#[derive(Debug, Serialize, Deserialize, Clone)]
#[cfg_attr(feature = "full", derive(TS, Queryable, Selectable))]
#[cfg_attr(feature = "full", diesel(check_for_backend(diesel::pg::Pg)))]
#[cfg_attr(feature = "full", ts(export))]
/// A local user view.
pub struct LocalUserView {
  #[cfg_attr(feature = "full", diesel(embed))]
  pub local_user: LocalUser,
  #[cfg_attr(feature = "full", diesel(embed))]
  pub local_user_vote_display_mode: LocalUserVoteDisplayMode,
  #[cfg_attr(feature = "full", diesel(embed))]
  pub person: Person,
  #[cfg_attr(feature = "full", diesel(embed))]
  pub counts: PersonAggregates,
}

#[skip_serializing_none]
#[derive(Debug, PartialEq, Serialize, Deserialize, Clone)]
#[cfg_attr(feature = "full", derive(TS, Queryable))]
#[cfg_attr(feature = "full", diesel(check_for_backend(diesel::pg::Pg)))]
#[cfg_attr(feature = "full", ts(export))]
/// A post report view.
pub struct PostReportView {
  pub post_report: PostReport,
  pub post: Post,
  pub community: Community,
  pub creator: Person,
  pub post_creator: Person,
  pub creator_banned_from_community: bool,
  pub creator_is_moderator: bool,
  pub creator_is_admin: bool,
  pub subscribed: SubscribedType,
  #[cfg_attr(feature = "full", ts(optional))]
  /// The time when the post was saved.
  pub saved: Option<DateTime<Utc>>,
  pub read: bool,
  pub hidden: bool,
  pub creator_blocked: bool,
  #[cfg_attr(feature = "full", ts(optional))]
  pub my_vote: Option<i16>,
  pub unread_comments: i64,
  pub counts: PostAggregates,
  #[cfg_attr(feature = "full", ts(optional))]
  pub resolver: Option<Person>,
}

/// currently this is just a wrapper around post id, but should be seen as opaque from the client's
/// perspective. stringified since we might want to use arbitrary info later, with a P prepended to
/// prevent ossification (api users love to make assumptions (e.g. parse stuff that looks like
/// numbers as numbers) about apis that aren't part of the spec
#[derive(Serialize, Deserialize, Debug, Clone, PartialEq, Eq, Hash)]
#[cfg_attr(feature = "full", derive(TS))]
#[cfg_attr(feature = "full", ts(export))]
pub struct PaginationCursor(pub String);

/// like PaginationCursor but for the report_combined table
#[derive(Serialize, Deserialize, Debug, Clone, PartialEq, Eq, Hash)]
#[cfg_attr(feature = "full", derive(TS))]
#[cfg_attr(feature = "full", ts(export))]
pub struct ReportCombinedPaginationCursor(pub String);

/// like PaginationCursor but for the person_content_combined table
#[derive(Serialize, Deserialize, Debug, Clone, PartialEq, Eq, Hash)]
#[cfg_attr(feature = "full", derive(TS))]
#[cfg_attr(feature = "full", ts(export))]
pub struct PersonContentCombinedPaginationCursor(pub String);

/// like PaginationCursor but for the person_saved_combined table
#[derive(Serialize, Deserialize, Debug, Clone, PartialEq, Eq, Hash)]
#[cfg_attr(feature = "full", derive(TS))]
#[cfg_attr(feature = "full", ts(export))]
pub struct PersonSavedCombinedPaginationCursor(pub String);

#[skip_serializing_none]
#[derive(Debug, PartialEq, Serialize, Deserialize, Clone)]
#[cfg_attr(feature = "full", derive(TS, Queryable))]
#[cfg_attr(feature = "full", diesel(check_for_backend(diesel::pg::Pg)))]
#[cfg_attr(feature = "full", ts(export))]
/// A post view.
pub struct PostView {
  pub post: Post,
  pub creator: Person,
  pub community: Community,
  #[cfg_attr(feature = "full", ts(optional))]
  pub image_details: Option<ImageDetails>,
  pub creator_banned_from_community: bool,
  pub banned_from_community: bool,
  pub creator_is_moderator: bool,
  pub creator_is_admin: bool,
  pub counts: PostAggregates,
  pub subscribed: SubscribedType,
  #[cfg_attr(feature = "full", ts(optional))]
  /// The time when the post was saved.
  pub saved: Option<DateTime<Utc>>,
  pub read: bool,
  pub hidden: bool,
  pub creator_blocked: bool,
  #[cfg_attr(feature = "full", ts(optional))]
  pub my_vote: Option<i16>,
  pub unread_comments: i64,
<<<<<<< HEAD
  pub tags: TagsView,
=======
  pub tags: PostTags,
  pub can_mod: bool,
>>>>>>> 7c7e4829
}

#[skip_serializing_none]
#[derive(Debug, PartialEq, Eq, Serialize, Deserialize, Clone)]
#[cfg_attr(feature = "full", derive(TS, Queryable))]
#[cfg_attr(feature = "full", diesel(check_for_backend(diesel::pg::Pg)))]
#[cfg_attr(feature = "full", ts(export))]
/// A private message report view.
pub struct PrivateMessageReportView {
  pub private_message_report: PrivateMessageReport,
  pub private_message: PrivateMessage,
  pub private_message_creator: Person,
  pub creator: Person,
  #[cfg_attr(feature = "full", ts(optional))]
  pub resolver: Option<Person>,
}

#[skip_serializing_none]
#[derive(Debug, PartialEq, Eq, Serialize, Deserialize, Clone)]
#[cfg_attr(feature = "full", derive(TS, Queryable, Selectable))]
#[cfg_attr(feature = "full", diesel(check_for_backend(diesel::pg::Pg)))]
#[cfg_attr(feature = "full", ts(export))]
/// A registration application view.
pub struct RegistrationApplicationView {
  #[cfg_attr(feature = "full", diesel(embed))]
  pub registration_application: RegistrationApplication,
  #[cfg_attr(feature = "full", diesel(embed))]
  pub creator_local_user: LocalUser,
  #[cfg_attr(feature = "full", diesel(embed))]
  pub creator: Person,
  #[cfg_attr(feature = "full", ts(optional))]
  #[cfg_attr(feature = "full",
    diesel(
      select_expression_type = Nullable<Person1AliasAllColumnsTuple>,
      select_expression = person1.fields(person::all_columns).nullable()
    )
  )]
  pub admin: Option<Person>,
}

#[derive(Debug, Serialize, Deserialize, Clone)]
#[cfg_attr(feature = "full", derive(TS, Queryable, Selectable))]
#[cfg_attr(feature = "full", diesel(check_for_backend(diesel::pg::Pg)))]
#[cfg_attr(feature = "full", ts(export))]
/// A site view.
pub struct SiteView {
  #[cfg_attr(feature = "full", diesel(embed))]
  pub site: Site,
  #[cfg_attr(feature = "full", diesel(embed))]
  pub local_site: LocalSite,
  #[cfg_attr(feature = "full", diesel(embed))]
  pub local_site_rate_limit: LocalSiteRateLimit,
  #[cfg_attr(feature = "full", diesel(embed))]
  pub counts: SiteAggregates,
}

#[derive(Debug, Serialize, Deserialize, Clone)]
#[cfg_attr(feature = "full", derive(TS, Queryable))]
#[cfg_attr(feature = "full", diesel(check_for_backend(diesel::pg::Pg)))]
#[cfg_attr(feature = "full", ts(export))]
/// A custom emoji view.
pub struct CustomEmojiView {
  pub custom_emoji: CustomEmoji,
  pub keywords: Vec<CustomEmojiKeyword>,
}

#[skip_serializing_none]
#[derive(Debug, PartialEq, Eq, Serialize, Deserialize, Clone)]
#[cfg_attr(feature = "full", derive(TS, Queryable))]
#[cfg_attr(feature = "full", diesel(check_for_backend(diesel::pg::Pg)))]
#[cfg_attr(feature = "full", ts(export))]
/// A vote view for checking a post or comments votes.
pub struct VoteView {
  pub creator: Person,
  pub creator_banned_from_community: bool,
  pub score: i16,
}

#[skip_serializing_none]
#[derive(Debug, Serialize, Deserialize, Clone)]
#[cfg_attr(feature = "full", derive(TS, Queryable, Selectable))]
#[cfg_attr(feature = "full", diesel(check_for_backend(diesel::pg::Pg)))]
#[cfg_attr(feature = "full", ts(export))]
/// A local image view.
pub struct LocalImageView {
  #[cfg_attr(feature = "full", diesel(embed))]
  pub local_image: LocalImage,
  #[cfg_attr(feature = "full", diesel(embed))]
  pub person: Person,
}

#[derive(Debug, PartialEq, Serialize, Deserialize, Clone)]
#[cfg_attr(feature = "full", derive(Queryable))]
#[cfg_attr(feature = "full", diesel(check_for_backend(diesel::pg::Pg)))]
/// A combined report view
pub struct ReportCombinedViewInternal {
  // Post-specific
  pub post_report: Option<PostReport>,
  pub post: Option<Post>,
  pub post_counts: Option<PostAggregates>,
  pub post_unread_comments: Option<i64>,
  pub post_saved: Option<DateTime<Utc>>,
  pub post_read: bool,
  pub post_hidden: bool,
  pub my_post_vote: Option<i16>,
  // Comment-specific
  pub comment_report: Option<CommentReport>,
  pub comment: Option<Comment>,
  pub comment_counts: Option<CommentAggregates>,
  pub comment_saved: Option<DateTime<Utc>>,
  pub my_comment_vote: Option<i16>,
  // Private-message-specific
  pub private_message_report: Option<PrivateMessageReport>,
  pub private_message: Option<PrivateMessage>,
  // Community-specific
  pub community_report: Option<CommunityReport>,
  pub community_counts: Option<CommunityAggregates>,
  // Shared
  pub report_creator: Person,
  pub item_creator: Option<Person>,
  pub community: Option<Community>,
  pub subscribed: SubscribedType,
  pub resolver: Option<Person>,
  pub item_creator_is_admin: bool,
  pub item_creator_banned_from_community: bool,
  pub item_creator_is_moderator: bool,
  pub item_creator_blocked: bool,
}

#[derive(Debug, PartialEq, Serialize, Deserialize, Clone)]
#[cfg_attr(feature = "full", derive(TS))]
#[cfg_attr(feature = "full", ts(export))]
// Use serde's internal tagging, to work easier with javascript libraries
#[serde(tag = "type_")]
pub enum ReportCombinedView {
  Post(PostReportView),
  Comment(CommentReportView),
  PrivateMessage(PrivateMessageReportView),
  Community(CommunityReportView),
}

#[derive(Debug, PartialEq, Serialize, Deserialize, Clone)]
#[cfg_attr(feature = "full", derive(Queryable))]
#[cfg_attr(feature = "full", diesel(check_for_backend(diesel::pg::Pg)))]
/// A combined person_content view
pub(crate) struct PersonContentCombinedViewInternal {
  // Post-specific
  pub post_counts: PostAggregates,
  pub post_unread_comments: i64,
  pub post_saved: Option<DateTime<Utc>>,
  pub post_read: bool,
  pub post_hidden: bool,
  pub my_post_vote: Option<i16>,
  pub image_details: Option<ImageDetails>,
  pub post_tags: TagsView,
  // Comment-specific
  pub comment: Option<Comment>,
  pub comment_counts: Option<CommentAggregates>,
  pub comment_saved: Option<DateTime<Utc>>,
  pub my_comment_vote: Option<i16>,
  // Shared
  pub post: Post,
  pub community: Community,
  pub item_creator: Person,
  pub subscribed: SubscribedType,
  pub item_creator_is_admin: bool,
  pub item_creator_is_moderator: bool,
  pub item_creator_banned_from_community: bool,
  pub item_creator_blocked: bool,
  pub banned_from_community: bool,
  pub can_mod: bool,
}

#[derive(Debug, PartialEq, Serialize, Deserialize, Clone)]
#[cfg_attr(feature = "full", derive(TS))]
#[cfg_attr(feature = "full", ts(export))]
// Use serde's internal tagging, to work easier with javascript libraries
#[serde(tag = "type_")]
pub enum PersonContentCombinedView {
  Post(PostView),
  Comment(CommentView),
}

#[derive(Debug, Serialize, Deserialize, Clone)]
#[cfg_attr(feature = "full", derive(TS, Queryable, Selectable))]
#[cfg_attr(feature = "full", diesel(check_for_backend(diesel::pg::Pg)))]
#[cfg_attr(feature = "full", ts(export))]
/// A community follower.
pub struct CommunityFollowerView {
  #[cfg_attr(feature = "full", diesel(embed))]
  pub community: Community,
  #[cfg_attr(feature = "full", diesel(embed))]
  pub follower: Person,
}

#[derive(Debug, Serialize, Deserialize, Clone)]
#[cfg_attr(feature = "full", derive(TS, Queryable, Selectable))]
#[cfg_attr(feature = "full", diesel(check_for_backend(diesel::pg::Pg)))]
#[cfg_attr(feature = "full", ts(export))]
/// A community moderator.
pub struct CommunityModeratorView {
  #[cfg_attr(feature = "full", diesel(embed))]
  pub community: Community,
  #[cfg_attr(feature = "full", diesel(embed))]
  pub moderator: Person,
}

#[derive(Debug, Serialize, Deserialize, Clone)]
#[cfg_attr(feature = "full", derive(Queryable, Selectable))]
#[cfg_attr(feature = "full", diesel(check_for_backend(diesel::pg::Pg)))]
/// A community person ban.
pub struct CommunityPersonBanView {
  #[cfg_attr(feature = "full", diesel(embed))]
  pub community: Community,
  #[cfg_attr(feature = "full", diesel(embed))]
  pub person: Person,
}

#[derive(Debug, PartialEq, Serialize, Deserialize, Clone)]
#[cfg_attr(feature = "full", derive(TS, Queryable, Selectable))]
#[cfg_attr(feature = "full", diesel(check_for_backend(diesel::pg::Pg)))]
#[cfg_attr(feature = "full", ts(export))]
/// A community view.
pub struct CommunityView {
  #[cfg_attr(feature = "full", diesel(embed))]
  pub community: Community,
  #[cfg_attr(feature = "full",
    diesel(
      select_expression = community_follower_select_subscribed_type()
    )
  )]
  pub subscribed: SubscribedType,
  #[cfg_attr(feature = "full",
    diesel(
      select_expression = community_actions::blocked.nullable().is_not_null()
    )
  )]
  pub blocked: bool,
  #[cfg_attr(feature = "full", diesel(embed))]
  pub counts: CommunityAggregates,
  #[cfg_attr(feature = "full",
    diesel(
      select_expression = community_actions::received_ban.nullable().is_not_null()
    )
  )]
  pub banned_from_community: bool,
  #[cfg_attr(feature = "full",
    diesel(
<<<<<<< HEAD
      select_expression = tag_fragment()
    )
  )]
  pub post_tags: TagsView,
=======
      select_expression = local_user::admin.nullable()
        .or(community_actions::became_moderator.nullable().is_not_null())
        .is_not_distinct_from(true)
    )
  )]
  pub can_mod: bool,
>>>>>>> 7c7e4829
}

#[diesel::dsl::auto_type]
fn tag_fragment() -> _ {
  let sel: SqlLiteral<Json> = diesel::dsl::sql::<diesel::sql_types::Json>("json_agg(tag.*)");
  tag::table
    .select(sel)
    .filter(tag::community_id.eq(community::id))
    .filter(tag::deleted.eq(false))
    .single_value()
}
/// The community sort types. See here for descriptions: https://join-lemmy.org/docs/en/users/03-votes-and-ranking.html
#[derive(Debug, Serialize, Deserialize, Clone, Copy, Default, PartialEq, Eq, Hash)]
#[cfg_attr(feature = "full", derive(TS))]
#[cfg_attr(feature = "full", ts(export))]
pub enum CommunitySortType {
  ActiveSixMonths,
  #[default]
  ActiveMonthly,
  ActiveWeekly,
  ActiveDaily,
  Hot,
  New,
  Old,
  NameAsc,
  NameDesc,
  Comments,
  Posts,
  Subscribers,
  SubscribersLocal,
}

#[skip_serializing_none]
#[derive(Debug, PartialEq, Serialize, Deserialize, Clone)]
#[cfg_attr(feature = "full", derive(TS, Queryable))]
#[cfg_attr(feature = "full", diesel(check_for_backend(diesel::pg::Pg)))]
#[cfg_attr(feature = "full", ts(export))]
/// A person comment mention view.
pub struct PersonCommentMentionView {
  pub person_comment_mention: PersonCommentMention,
  pub comment: Comment,
  pub creator: Person,
  pub post: Post,
  pub community: Community,
  pub recipient: Person,
  pub counts: CommentAggregates,
  pub creator_banned_from_community: bool,
  pub banned_from_community: bool,
  pub creator_is_moderator: bool,
  pub creator_is_admin: bool,
  pub subscribed: SubscribedType,
  #[cfg_attr(feature = "full", ts(optional))]
  /// The time when the comment was saved.
  pub saved: Option<DateTime<Utc>>,
  pub creator_blocked: bool,
  #[cfg_attr(feature = "full", ts(optional))]
  pub my_vote: Option<i16>,
  pub can_mod: bool,
}

#[skip_serializing_none]
#[derive(Debug, PartialEq, Serialize, Deserialize, Clone)]
#[cfg_attr(feature = "full", derive(TS, Queryable))]
#[cfg_attr(feature = "full", diesel(check_for_backend(diesel::pg::Pg)))]
#[cfg_attr(feature = "full", ts(export))]
/// A person post mention view.
pub struct PersonPostMentionView {
  pub person_post_mention: PersonPostMention,
  pub post: Post,
  pub creator: Person,
  pub community: Community,
  #[cfg_attr(feature = "full", ts(optional))]
  pub image_details: Option<ImageDetails>,
  pub recipient: Person,
  pub counts: PostAggregates,
  pub creator_banned_from_community: bool,
  pub banned_from_community: bool,
  pub creator_is_moderator: bool,
  pub creator_is_admin: bool,
  pub subscribed: SubscribedType,
  #[cfg_attr(feature = "full", ts(optional))]
  /// The time when the post was saved.
  pub saved: Option<DateTime<Utc>>,
  pub read: bool,
  pub hidden: bool,
  pub creator_blocked: bool,
  #[cfg_attr(feature = "full", ts(optional))]
  pub my_vote: Option<i16>,
  pub unread_comments: i64,
<<<<<<< HEAD
  pub post_tags: TagsView,
=======
  pub post_tags: PostTags,
  pub can_mod: bool,
>>>>>>> 7c7e4829
}

#[skip_serializing_none]
#[derive(Debug, PartialEq, Serialize, Deserialize, Clone)]
#[cfg_attr(feature = "full", derive(TS, Queryable))]
#[cfg_attr(feature = "full", diesel(check_for_backend(diesel::pg::Pg)))]
#[cfg_attr(feature = "full", ts(export))]
/// A comment reply view.
pub struct CommentReplyView {
  pub comment_reply: CommentReply,
  pub comment: Comment,
  pub creator: Person,
  pub post: Post,
  pub community: Community,
  pub recipient: Person,
  pub counts: CommentAggregates,
  pub creator_banned_from_community: bool,
  pub banned_from_community: bool,
  pub creator_is_moderator: bool,
  pub creator_is_admin: bool,
  pub subscribed: SubscribedType,
  #[cfg_attr(feature = "full", ts(optional))]
  /// The time when the comment was saved.
  pub saved: Option<DateTime<Utc>>,
  pub creator_blocked: bool,
  #[cfg_attr(feature = "full", ts(optional))]
  pub my_vote: Option<i16>,
  pub can_mod: bool,
}

#[derive(Debug, PartialEq, Serialize, Deserialize, Clone)]
#[cfg_attr(feature = "full", derive(TS, Queryable, Selectable))]
#[cfg_attr(feature = "full", diesel(check_for_backend(diesel::pg::Pg)))]
#[cfg_attr(feature = "full", ts(export))]
/// A person view.
pub struct PersonView {
  #[cfg_attr(feature = "full", diesel(embed))]
  pub person: Person,
  #[cfg_attr(feature = "full", diesel(embed))]
  pub counts: PersonAggregates,
  #[cfg_attr(feature = "full",
    diesel(
      select_expression_type = coalesce<diesel::sql_types::Bool, Nullable<local_user::admin>, bool>,
      select_expression = coalesce(local_user::admin.nullable(), false)
    )
  )]
  pub is_admin: bool,
}

#[derive(Debug, Serialize, Deserialize, Clone)]
#[cfg_attr(feature = "full", derive(TS, Queryable))]
#[cfg_attr(feature = "full", diesel(check_for_backend(diesel::pg::Pg)))]
#[cfg_attr(feature = "full", ts(export))]
pub struct PendingFollow {
  pub person: Person,
  pub community: Community,
  pub is_new_instance: bool,
  pub subscribed: SubscribedType,
}

#[derive(Debug, PartialEq, Eq, Serialize, Deserialize, Clone)]
#[cfg_attr(feature = "full", derive(TS, Queryable, Selectable))]
#[cfg_attr(feature = "full", diesel(check_for_backend(diesel::pg::Pg)))]
#[cfg_attr(feature = "full", ts(export))]
/// A private message view.
pub struct PrivateMessageView {
  #[cfg_attr(feature = "full", diesel(embed))]
  pub private_message: PrivateMessage,
  #[cfg_attr(feature = "full", diesel(embed))]
  pub creator: Person,
  #[cfg_attr(feature = "full",
    diesel(
      select_expression_type = Person1AliasAllColumnsTuple,
      select_expression = person1.fields(person::all_columns)
    )
  )]
  pub recipient: Person,
}

/// like PaginationCursor but for the report_combined table
#[derive(Serialize, Deserialize, Debug, Clone, PartialEq, Eq, Hash)]
#[cfg_attr(feature = "full", derive(TS))]
#[cfg_attr(feature = "full", ts(export))]
pub struct InboxCombinedPaginationCursor(pub String);

#[derive(Debug, PartialEq, Serialize, Deserialize, Clone)]
#[cfg_attr(feature = "full", derive(Queryable))]
#[cfg_attr(feature = "full", diesel(check_for_backend(diesel::pg::Pg)))]
/// A combined inbox view
pub struct InboxCombinedViewInternal {
  // Comment reply
  pub comment_reply: Option<CommentReply>,
  // Person comment mention
  pub person_comment_mention: Option<PersonCommentMention>,
  // Person post mention
  pub person_post_mention: Option<PersonPostMention>,
  pub post_counts: Option<PostAggregates>,
  pub post_unread_comments: Option<i64>,
  pub post_saved: Option<DateTime<Utc>>,
  pub post_read: bool,
  pub post_hidden: bool,
  pub my_post_vote: Option<i16>,
  pub image_details: Option<ImageDetails>,
  pub post_tags: TagsView,
  // Private message
  pub private_message: Option<PrivateMessage>,
  // Shared
  pub post: Option<Post>,
  pub community: Option<Community>,
  pub comment: Option<Comment>,
  pub comment_counts: Option<CommentAggregates>,
  pub comment_saved: Option<DateTime<Utc>>,
  pub my_comment_vote: Option<i16>,
  pub subscribed: SubscribedType,
  pub item_creator: Person,
  pub item_recipient: Person,
  pub item_creator_is_admin: bool,
  pub item_creator_is_moderator: bool,
  pub item_creator_banned_from_community: bool,
  pub item_creator_blocked: bool,
  pub banned_from_community: bool,
  pub can_mod: bool,
}

#[derive(Debug, PartialEq, Serialize, Deserialize, Clone)]
#[cfg_attr(feature = "full", derive(TS))]
#[cfg_attr(feature = "full", ts(export))]
// Use serde's internal tagging, to work easier with javascript libraries
#[serde(tag = "type_")]
pub enum InboxCombinedView {
  CommentReply(CommentReplyView),
  CommentMention(PersonCommentMentionView),
  PostMention(PersonPostMentionView),
  PrivateMessage(PrivateMessageView),
}
#[skip_serializing_none]
#[derive(Debug, PartialEq, Serialize, Deserialize, Clone)]
#[cfg_attr(feature = "full", derive(TS, Queryable))]
#[cfg_attr(feature = "full", diesel(check_for_backend(diesel::pg::Pg)))]
#[cfg_attr(feature = "full", ts(export))]
/// When someone is added as a community moderator.
pub struct ModAddCommunityView {
  pub mod_add_community: ModAddCommunity,
  #[cfg_attr(feature = "full", ts(optional))]
  pub moderator: Option<Person>,
  pub community: Community,
  pub other_person: Person,
}

#[skip_serializing_none]
#[derive(Debug, PartialEq, Serialize, Deserialize, Clone)]
#[cfg_attr(feature = "full", derive(TS, Queryable))]
#[cfg_attr(feature = "full", diesel(check_for_backend(diesel::pg::Pg)))]
#[cfg_attr(feature = "full", ts(export))]
/// When someone is added as a site moderator.
pub struct ModAddView {
  pub mod_add: ModAdd,
  #[cfg_attr(feature = "full", ts(optional))]
  pub moderator: Option<Person>,
  pub other_person: Person,
}

#[skip_serializing_none]
#[derive(Debug, PartialEq, Serialize, Deserialize, Clone)]
#[cfg_attr(feature = "full", derive(TS, Queryable))]
#[cfg_attr(feature = "full", diesel(check_for_backend(diesel::pg::Pg)))]
#[cfg_attr(feature = "full", ts(export))]
/// When someone is banned from a community.
pub struct ModBanFromCommunityView {
  pub mod_ban_from_community: ModBanFromCommunity,
  #[cfg_attr(feature = "full", ts(optional))]
  pub moderator: Option<Person>,
  pub community: Community,
  pub other_person: Person,
}

#[skip_serializing_none]
#[derive(Debug, PartialEq, Serialize, Deserialize, Clone)]
#[cfg_attr(feature = "full", derive(TS, Queryable))]
#[cfg_attr(feature = "full", diesel(check_for_backend(diesel::pg::Pg)))]
#[cfg_attr(feature = "full", ts(export))]
/// When someone is banned from the site.
pub struct ModBanView {
  pub mod_ban: ModBan,
  #[cfg_attr(feature = "full", ts(optional))]
  pub moderator: Option<Person>,
  pub other_person: Person,
}

#[skip_serializing_none]
#[derive(Debug, PartialEq, Serialize, Deserialize, Clone)]
#[cfg_attr(feature = "full", derive(TS, Queryable))]
#[cfg_attr(feature = "full", diesel(check_for_backend(diesel::pg::Pg)))]
#[cfg_attr(feature = "full", ts(export))]
/// When a community is hidden from public view.
pub struct ModHideCommunityView {
  pub mod_hide_community: ModHideCommunity,
  #[cfg_attr(feature = "full", ts(optional))]
  pub admin: Option<Person>,
  pub community: Community,
}

#[skip_serializing_none]
#[derive(Debug, PartialEq, Serialize, Deserialize, Clone)]
#[cfg_attr(feature = "full", derive(TS, Queryable))]
#[cfg_attr(feature = "full", diesel(check_for_backend(diesel::pg::Pg)))]
#[cfg_attr(feature = "full", ts(export))]
/// When a moderator locks a post (prevents new comments being made).
pub struct ModLockPostView {
  pub mod_lock_post: ModLockPost,
  #[cfg_attr(feature = "full", ts(optional))]
  pub moderator: Option<Person>,
  pub other_person: Person,
  pub post: Post,
  pub community: Community,
}

#[skip_serializing_none]
#[derive(Debug, PartialEq, Serialize, Deserialize, Clone)]
#[cfg_attr(feature = "full", derive(TS, Queryable))]
#[cfg_attr(feature = "full", diesel(check_for_backend(diesel::pg::Pg)))]
#[cfg_attr(feature = "full", ts(export))]
/// When a moderator removes a comment.
pub struct ModRemoveCommentView {
  pub mod_remove_comment: ModRemoveComment,
  #[cfg_attr(feature = "full", ts(optional))]
  pub moderator: Option<Person>,
  pub other_person: Person,
  pub comment: Comment,
  pub post: Post,
  pub community: Community,
}

#[skip_serializing_none]
#[derive(Debug, PartialEq, Serialize, Deserialize, Clone)]
#[cfg_attr(feature = "full", derive(TS, Queryable))]
#[cfg_attr(feature = "full", diesel(check_for_backend(diesel::pg::Pg)))]
#[cfg_attr(feature = "full", ts(export))]
/// When a moderator removes a community.
pub struct ModRemoveCommunityView {
  pub mod_remove_community: ModRemoveCommunity,
  #[cfg_attr(feature = "full", ts(optional))]
  pub moderator: Option<Person>,
  pub community: Community,
}

#[skip_serializing_none]
#[derive(Debug, PartialEq, Serialize, Deserialize, Clone)]
#[cfg_attr(feature = "full", derive(TS, Queryable))]
#[cfg_attr(feature = "full", diesel(check_for_backend(diesel::pg::Pg)))]
#[cfg_attr(feature = "full", ts(export))]
/// When a moderator removes a post.
pub struct ModRemovePostView {
  pub mod_remove_post: ModRemovePost,
  #[cfg_attr(feature = "full", ts(optional))]
  pub moderator: Option<Person>,
  pub other_person: Person,
  pub post: Post,
  pub community: Community,
}

#[skip_serializing_none]
#[derive(Debug, PartialEq, Serialize, Deserialize, Clone)]
#[cfg_attr(feature = "full", derive(TS, Queryable))]
#[cfg_attr(feature = "full", diesel(check_for_backend(diesel::pg::Pg)))]
#[cfg_attr(feature = "full", ts(export))]
/// When a moderator features a post on a community (pins it to the top).
pub struct ModFeaturePostView {
  pub mod_feature_post: ModFeaturePost,
  #[cfg_attr(feature = "full", ts(optional))]
  pub moderator: Option<Person>,
  pub other_person: Person,
  pub post: Post,
  pub community: Community,
}

#[skip_serializing_none]
#[derive(Debug, PartialEq, Serialize, Deserialize, Clone)]
#[cfg_attr(feature = "full", derive(TS, Queryable))]
#[cfg_attr(feature = "full", diesel(check_for_backend(diesel::pg::Pg)))]
#[cfg_attr(feature = "full", ts(export))]
/// When a moderator transfers a community to a new owner.
pub struct ModTransferCommunityView {
  pub mod_transfer_community: ModTransferCommunity,
  #[cfg_attr(feature = "full", ts(optional))]
  pub moderator: Option<Person>,
  pub community: Community,
  pub other_person: Person,
}

#[skip_serializing_none]
#[derive(Debug, PartialEq, Serialize, Deserialize, Clone)]
#[cfg_attr(feature = "full", derive(TS, Queryable))]
#[cfg_attr(feature = "full", diesel(check_for_backend(diesel::pg::Pg)))]
#[cfg_attr(feature = "full", ts(export))]
/// When an admin purges a comment.
pub struct AdminPurgeCommentView {
  pub admin_purge_comment: AdminPurgeComment,
  #[cfg_attr(feature = "full", ts(optional))]
  pub admin: Option<Person>,
  pub post: Post,
}

#[skip_serializing_none]
#[derive(Debug, PartialEq, Serialize, Deserialize, Clone)]
#[cfg_attr(feature = "full", derive(TS, Queryable))]
#[cfg_attr(feature = "full", diesel(check_for_backend(diesel::pg::Pg)))]
#[cfg_attr(feature = "full", ts(export))]
/// When an admin purges a community.
pub struct AdminPurgeCommunityView {
  pub admin_purge_community: AdminPurgeCommunity,
  #[cfg_attr(feature = "full", ts(optional))]
  pub admin: Option<Person>,
}

#[skip_serializing_none]
#[derive(Debug, PartialEq, Serialize, Deserialize, Clone)]
#[cfg_attr(feature = "full", derive(TS, Queryable))]
#[cfg_attr(feature = "full", diesel(check_for_backend(diesel::pg::Pg)))]
#[cfg_attr(feature = "full", ts(export))]
/// When an admin purges a person.
pub struct AdminPurgePersonView {
  pub admin_purge_person: AdminPurgePerson,
  #[cfg_attr(feature = "full", ts(optional))]
  pub admin: Option<Person>,
}

#[skip_serializing_none]
#[derive(Debug, PartialEq, Serialize, Deserialize, Clone)]
#[cfg_attr(feature = "full", derive(TS, Queryable))]
#[cfg_attr(feature = "full", diesel(check_for_backend(diesel::pg::Pg)))]
#[cfg_attr(feature = "full", ts(export))]
/// When an admin purges a post.
pub struct AdminPurgePostView {
  pub admin_purge_post: AdminPurgePost,
  #[cfg_attr(feature = "full", ts(optional))]
  pub admin: Option<Person>,
  pub community: Community,
}

#[skip_serializing_none]
#[derive(Debug, PartialEq, Serialize, Deserialize, Clone)]
#[cfg_attr(feature = "full", derive(TS, Queryable))]
#[cfg_attr(feature = "full", diesel(check_for_backend(diesel::pg::Pg)))]
#[cfg_attr(feature = "full", ts(export))]
/// When an admin purges a post.
pub struct AdminBlockInstanceView {
  pub admin_block_instance: AdminBlockInstance,
  pub instance: Instance,
  #[cfg_attr(feature = "full", ts(optional))]
  pub admin: Option<Person>,
}

#[skip_serializing_none]
#[derive(Debug, PartialEq, Serialize, Deserialize, Clone)]
#[cfg_attr(feature = "full", derive(TS, Queryable))]
#[cfg_attr(feature = "full", diesel(check_for_backend(diesel::pg::Pg)))]
#[cfg_attr(feature = "full", ts(export))]
/// When an admin purges a post.
pub struct AdminAllowInstanceView {
  pub admin_allow_instance: AdminAllowInstance,
  pub instance: Instance,
  #[cfg_attr(feature = "full", ts(optional))]
  pub admin: Option<Person>,
}

/// like PaginationCursor but for the modlog_combined
#[derive(Serialize, Deserialize, Debug, Clone, PartialEq, Eq, Hash)]
#[cfg_attr(feature = "full", derive(TS))]
#[cfg_attr(feature = "full", ts(export))]
pub struct ModlogCombinedPaginationCursor(pub String);

#[derive(Debug, PartialEq, Serialize, Deserialize, Clone)]
#[cfg_attr(feature = "full", derive(Queryable, Selectable))]
#[cfg_attr(feature = "full", diesel(check_for_backend(diesel::pg::Pg)))]
/// A combined modlog view
pub(crate) struct ModlogCombinedViewInternal {
  // Specific
  #[cfg_attr(feature = "full", diesel(embed))]
  pub admin_allow_instance: Option<AdminAllowInstance>,
  #[cfg_attr(feature = "full", diesel(embed))]
  pub admin_block_instance: Option<AdminBlockInstance>,
  #[cfg_attr(feature = "full", diesel(embed))]
  pub admin_purge_comment: Option<AdminPurgeComment>,
  #[cfg_attr(feature = "full", diesel(embed))]
  pub admin_purge_community: Option<AdminPurgeCommunity>,
  #[cfg_attr(feature = "full", diesel(embed))]
  pub admin_purge_person: Option<AdminPurgePerson>,
  #[cfg_attr(feature = "full", diesel(embed))]
  pub admin_purge_post: Option<AdminPurgePost>,
  #[cfg_attr(feature = "full", diesel(embed))]
  pub mod_add: Option<ModAdd>,
  #[cfg_attr(feature = "full", diesel(embed))]
  pub mod_add_community: Option<ModAddCommunity>,
  #[cfg_attr(feature = "full", diesel(embed))]
  pub mod_ban: Option<ModBan>,
  #[cfg_attr(feature = "full", diesel(embed))]
  pub mod_ban_from_community: Option<ModBanFromCommunity>,
  #[cfg_attr(feature = "full", diesel(embed))]
  pub mod_feature_post: Option<ModFeaturePost>,
  #[cfg_attr(feature = "full", diesel(embed))]
  pub mod_hide_community: Option<ModHideCommunity>,
  #[cfg_attr(feature = "full", diesel(embed))]
  pub mod_lock_post: Option<ModLockPost>,
  #[cfg_attr(feature = "full", diesel(embed))]
  pub mod_remove_comment: Option<ModRemoveComment>,
  #[cfg_attr(feature = "full", diesel(embed))]
  pub mod_remove_community: Option<ModRemoveCommunity>,
  #[cfg_attr(feature = "full", diesel(embed))]
  pub mod_remove_post: Option<ModRemovePost>,
  #[cfg_attr(feature = "full", diesel(embed))]
  pub mod_transfer_community: Option<ModTransferCommunity>,
  // Specific fields

  // Shared
  #[cfg_attr(feature = "full", diesel(embed))]
  pub moderator: Option<Person>,
  #[cfg_attr(feature = "full",
    diesel(
      select_expression_type = Nullable<Person1AliasAllColumnsTuple>,
      select_expression = person1.fields(person::all_columns).nullable()
    )
  )]
  pub other_person: Option<Person>,
  #[cfg_attr(feature = "full", diesel(embed))]
  pub instance: Option<Instance>,
  #[cfg_attr(feature = "full", diesel(embed))]
  pub community: Option<Community>,
  #[cfg_attr(feature = "full", diesel(embed))]
  pub post: Option<Post>,
  #[cfg_attr(feature = "full", diesel(embed))]
  pub comment: Option<Comment>,
}

#[derive(Debug, PartialEq, Serialize, Deserialize, Clone)]
#[cfg_attr(feature = "full", derive(TS))]
#[cfg_attr(feature = "full", ts(export))]
// Use serde's internal tagging, to work easier with javascript libraries
#[serde(tag = "type_")]
pub enum ModlogCombinedView {
  AdminAllowInstance(AdminAllowInstanceView),
  AdminBlockInstance(AdminBlockInstanceView),
  AdminPurgeComment(AdminPurgeCommentView),
  AdminPurgeCommunity(AdminPurgeCommunityView),
  AdminPurgePerson(AdminPurgePersonView),
  AdminPurgePost(AdminPurgePostView),
  ModAdd(ModAddView),
  ModAddCommunity(ModAddCommunityView),
  ModBan(ModBanView),
  ModBanFromCommunity(ModBanFromCommunityView),
  ModFeaturePost(ModFeaturePostView),
  ModHideCommunity(ModHideCommunityView),
  ModLockPost(ModLockPostView),
  ModRemoveComment(ModRemoveCommentView),
  ModRemoveCommunity(ModRemoveCommunityView),
  ModRemovePost(ModRemovePostView),
  ModTransferCommunity(ModTransferCommunityView),
}

/// like PaginationCursor but for the modlog_combined
// TODO get rid of all these pagination cursors
#[derive(Serialize, Deserialize, Debug, Clone, PartialEq, Eq, Hash)]
#[cfg_attr(feature = "full", derive(TS))]
#[cfg_attr(feature = "full", ts(export))]
pub struct SearchCombinedPaginationCursor(pub String);

#[derive(Debug, PartialEq, Serialize, Deserialize, Clone)]
#[cfg_attr(feature = "full", derive(Queryable))]
#[cfg_attr(feature = "full", diesel(check_for_backend(diesel::pg::Pg)))]
/// A combined search view
pub(crate) struct SearchCombinedViewInternal {
  // Post-specific
  pub post: Option<Post>,
  pub post_counts: Option<PostAggregates>,
  pub post_unread_comments: Option<i64>,
  pub post_saved: Option<DateTime<Utc>>,
  pub post_read: bool,
  pub post_hidden: bool,
  pub my_post_vote: Option<i16>,
  pub image_details: Option<ImageDetails>,
  pub post_tags: TagsView,
  // // Comment-specific
  pub comment: Option<Comment>,
  pub comment_counts: Option<CommentAggregates>,
  pub comment_saved: Option<DateTime<Utc>>,
  pub my_comment_vote: Option<i16>,
  // // Community-specific
  pub community: Option<Community>,
  pub community_counts: Option<CommunityAggregates>,
  pub community_blocked: bool,
  pub subscribed: SubscribedType,
  // Person
  pub item_creator_counts: Option<PersonAggregates>,
  // Shared
  pub item_creator: Option<Person>,
  pub item_creator_is_admin: bool,
  pub item_creator_is_moderator: bool,
  pub item_creator_banned_from_community: bool,
  pub item_creator_blocked: bool,
  pub banned_from_community: bool,
  pub can_mod: bool,
}

#[derive(Debug, PartialEq, Serialize, Deserialize, Clone)]
#[cfg_attr(feature = "full", derive(TS))]
#[cfg_attr(feature = "full", ts(export))]
// Use serde's internal tagging, to work easier with javascript libraries
#[serde(tag = "type_")]
pub enum SearchCombinedView {
  Post(PostView),
  Comment(CommentView),
  Community(CommunityView),
  Person(PersonView),
}

#[derive(Clone, serde::Serialize, serde::Deserialize, Debug, PartialEq, Default)]
#[serde(transparent)]
#[cfg_attr(feature = "full", derive(TS, FromSqlRow, AsExpression))]
#[cfg_attr(feature = "full", diesel(sql_type = Nullable<sql_types::Json>))]
/// we wrap this in a struct so we can implement FromSqlRow<Json> for it
pub struct TagsView(pub Vec<Tag>);<|MERGE_RESOLUTION|>--- conflicted
+++ resolved
@@ -76,8 +76,10 @@
 };
 #[cfg(feature = "full")]
 use lemmy_db_schema::{
-<<<<<<< HEAD
-  aliases::{creator_community_actions, person1},
+  aliases::{creator_community_actions, creator_local_user, person1},
+  impls::comment::comment_select_remove_deletes,
+  impls::community::community_follower_select_subscribed_type,
+  impls::local_user::local_user_can_mod,
   schema::{
     comment,
     comment_actions,
@@ -88,14 +90,6 @@
     person_actions,
     tag,
   },
-  source::community::CommunityFollower,
-=======
-  aliases::{creator_community_actions, creator_local_user, person1},
-  impls::comment::comment_select_remove_deletes,
-  impls::community::community_follower_select_subscribed_type,
-  impls::local_user::local_user_can_mod,
-  schema::{comment, comment_actions, community_actions, local_user, person, person_actions},
->>>>>>> 7c7e4829
   utils::functions::coalesce,
   Person1AliasAllColumnsTuple,
 };
@@ -369,12 +363,8 @@
   #[cfg_attr(feature = "full", ts(optional))]
   pub my_vote: Option<i16>,
   pub unread_comments: i64,
-<<<<<<< HEAD
   pub tags: TagsView,
-=======
-  pub tags: PostTags,
   pub can_mod: bool,
->>>>>>> 7c7e4829
 }
 
 #[skip_serializing_none]
@@ -623,19 +613,18 @@
   pub banned_from_community: bool,
   #[cfg_attr(feature = "full",
     diesel(
-<<<<<<< HEAD
-      select_expression = tag_fragment()
-    )
-  )]
-  pub post_tags: TagsView,
-=======
       select_expression = local_user::admin.nullable()
         .or(community_actions::became_moderator.nullable().is_not_null())
         .is_not_distinct_from(true)
     )
   )]
   pub can_mod: bool,
->>>>>>> 7c7e4829
+  #[cfg_attr(feature = "full",
+    diesel(
+      select_expression = tag_fragment()
+    )
+  )]
+  pub post_tags: TagsView,
 }
 
 #[diesel::dsl::auto_type]
@@ -725,12 +714,8 @@
   #[cfg_attr(feature = "full", ts(optional))]
   pub my_vote: Option<i16>,
   pub unread_comments: i64,
-<<<<<<< HEAD
+  pub can_mod: bool,
   pub post_tags: TagsView,
-=======
-  pub post_tags: PostTags,
-  pub can_mod: bool,
->>>>>>> 7c7e4829
 }
 
 #[skip_serializing_none]
