--- conflicted
+++ resolved
@@ -62,7 +62,7 @@
       ListMode::AdminsWithEmails => {
         local_user::table
           .filter(local_user::email.is_not_null())
-          .filter(person::admin.eq(true))
+          .filter(local_user::admin.eq(true))
           .inner_join(person::table)
           .inner_join(person_aggregates::table.on(person::id.eq(person_aggregates::person_id)))
           .select(selection)
@@ -97,26 +97,9 @@
       .await
   }
 
-<<<<<<< HEAD
-  pub async fn list_admins_with_emails(pool: &DbPool) -> Result<Vec<Self>, Error> {
-    let conn = &mut get_conn(pool).await?;
-    let res = local_user::table
-      .filter(local_user::admin.eq(true))
-      .filter(local_user::email.is_not_null())
-      .inner_join(person::table)
-      .inner_join(person_aggregates::table.on(person::id.eq(person_aggregates::person_id)))
-      .select((
-        local_user::all_columns,
-        person::all_columns,
-        person_aggregates::all_columns,
-      ))
-      .load::<LocalUserViewTuple>(conn)
-      .await?;
-=======
   pub async fn find_by_email(pool: &mut DbPool<'_>, from_email: &str) -> Result<Self, Error> {
     queries().read(pool, ReadBy::Email(from_email)).await
   }
->>>>>>> 55e383ae
 
   pub async fn list_admins_with_emails(pool: &mut DbPool<'_>) -> Result<Vec<Self>, Error> {
     queries().list(pool, ListMode::AdminsWithEmails).await
