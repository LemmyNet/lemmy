--- conflicted
+++ resolved
@@ -306,16 +306,6 @@
       query = query.filter(post_aggregates::comments.eq(0));
     };
 
-<<<<<<< HEAD
-    // If its saved only, then filter, and order by the saved time, not the comment creation time.
-    if o.saved_only.unwrap_or_default() {
-      query = query
-        .filter(post_actions::saved.is_not_null())
-        .then_order_by(post_actions::saved.desc());
-    }
-
-=======
->>>>>>> d83f9629
     if o.read_only.unwrap_or_default() {
       query = query
         .filter(post_actions::read.is_not_null())
