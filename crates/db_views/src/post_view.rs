use crate::structs::{LocalUserView, PostView};
use diesel::{
  debug_query,
  dsl::{now, IntervalDsl},
  pg::Pg,
  result::Error,
  sql_function,
  sql_types,
  BoolExpressionMethods,
  ExpressionMethods,
  JoinOnDsl,
  NullableExpressionMethods,
  PgTextExpressionMethods,
  QueryDsl,
};
use diesel_async::RunQueryDsl;
use lemmy_db_schema::{
  aggregates::structs::PostAggregates,
  newtypes::{CommunityId, LocalUserId, PersonId, PostId},
  schema::{
    community,
    community_block,
    community_follower,
    community_person_ban,
    local_user_language,
    person,
    person_block,
    person_post_aggregates,
    post,
    post_aggregates,
    post_like,
    post_read,
    post_saved,
  },
  source::{
    community::{Community, CommunityFollower, CommunityPersonBan},
    person::Person,
    person_block::PersonBlock,
    post::{Post, PostRead, PostSaved},
  },
  traits::JoinView,
  utils::{fuzzy_search, get_conn, limit_and_offset, DbPool},
  ListingType,
  SortType,
};
use tracing::debug;

type PostViewTuple = (
  Post,
  Person,
  Community,
  Option<CommunityPersonBan>,
  PostAggregates,
  Option<CommunityFollower>,
  Option<PostSaved>,
  Option<PostRead>,
  Option<PersonBlock>,
  Option<i16>,
  i64,
);

sql_function!(fn coalesce(x: sql_types::Nullable<sql_types::BigInt>, y: sql_types::BigInt) -> sql_types::BigInt);

impl PostView {
  pub async fn read(
    pool: &mut DbPool<'_>,
    post_id: PostId,
    my_person_id: Option<PersonId>,
    is_mod_or_admin: Option<bool>,
  ) -> Result<Self, Error> {
    let conn = &mut get_conn(pool).await?;

    // The left join below will return None in this case
    let person_id_join = my_person_id.unwrap_or(PersonId(-1));
    let mut query = post_aggregates::table
      .filter(post_aggregates::post_id.eq(post_id))
      .inner_join(person::table)
      .inner_join(community::table)
      .left_join(
        community_person_ban::table.on(
          post_aggregates::community_id
            .eq(community_person_ban::community_id)
            .and(community_person_ban::person_id.eq(post_aggregates::creator_id)),
        ),
      )
      .inner_join(post::table)
      .left_join(
        community_follower::table.on(
          post_aggregates::community_id
            .eq(community_follower::community_id)
            .and(community_follower::person_id.eq(person_id_join)),
        ),
      )
      .left_join(
        post_saved::table.on(
          post_aggregates::post_id
            .eq(post_saved::post_id)
            .and(post_saved::person_id.eq(person_id_join)),
        ),
      )
      .left_join(
        post_read::table.on(
          post_aggregates::post_id
            .eq(post_read::post_id)
            .and(post_read::person_id.eq(person_id_join)),
        ),
      )
      .left_join(
        person_block::table.on(
          post_aggregates::creator_id
            .eq(person_block::target_id)
            .and(person_block::person_id.eq(person_id_join)),
        ),
      )
      .left_join(
        post_like::table.on(
          post_aggregates::post_id
            .eq(post_like::post_id)
            .and(post_like::person_id.eq(person_id_join)),
        ),
      )
      .left_join(
        person_post_aggregates::table.on(
          post_aggregates::post_id
            .eq(person_post_aggregates::post_id)
            .and(person_post_aggregates::person_id.eq(person_id_join)),
        ),
      )
      .select((
        post::all_columns,
        person::all_columns,
        community::all_columns,
        community_person_ban::all_columns.nullable(),
        post_aggregates::all_columns,
        community_follower::all_columns.nullable(),
        post_saved::all_columns.nullable(),
        post_read::all_columns.nullable(),
        person_block::all_columns.nullable(),
        post_like::score.nullable(),
        coalesce(
          post_aggregates::comments.nullable() - person_post_aggregates::read_comments.nullable(),
          post_aggregates::comments,
        ),
      ))
      .into_boxed();

    // Hide deleted and removed for non-admins or mods
    if !is_mod_or_admin.unwrap_or(false) {
      query = query
        .filter(community::removed.eq(false))
        .filter(post::removed.eq(false))
        // users can see their own deleted posts
        .filter(
          community::deleted
            .eq(false)
            .or(post::creator_id.eq(person_id_join)),
        )
        .filter(
          post::deleted
            .eq(false)
            .or(post::creator_id.eq(person_id_join)),
        );
    }

    let (
      post,
      creator,
      community,
      creator_banned_from_community,
      counts,
      follower,
      saved,
      read,
      creator_blocked,
      post_like,
      unread_comments,
    ) = query.first::<PostViewTuple>(conn).await?;

    // If a person is given, then my_vote, if None, should be 0, not null
    // Necessary to differentiate between other person's votes
    let my_vote = if my_person_id.is_some() && post_like.is_none() {
      Some(0)
    } else {
      post_like
    };

    Ok(PostView {
      post,
      creator,
      community,
      creator_banned_from_community: creator_banned_from_community.is_some(),
      counts,
      subscribed: CommunityFollower::to_subscribed_type(&follower),
      saved: saved.is_some(),
      read: read.is_some(),
      creator_blocked: creator_blocked.is_some(),
      my_vote,
      unread_comments,
    })
  }
}

#[derive(Default)]
pub struct PostQuery<'a> {
  pub listing_type: Option<ListingType>,
  pub sort: Option<SortType>,
  pub creator_id: Option<PersonId>,
  pub community_id: Option<CommunityId>,
  pub local_user: Option<&'a LocalUserView>,
  pub search_term: Option<String>,
  pub url_search: Option<String>,
  pub saved_only: Option<bool>,
  pub is_profile_view: Option<bool>,
  pub page: Option<i64>,
  pub limit: Option<i64>,
}

impl<'a> PostQuery<'a> {
  pub async fn list(self, pool: &mut DbPool<'_>) -> Result<Vec<PostView>, Error> {
    let conn = &mut get_conn(pool).await?;

    // The left join below will return None in this case
    let person_id_join = self.local_user.map(|l| l.person.id).unwrap_or(PersonId(-1));
    let local_user_id_join = self
      .local_user
      .map(|l| l.local_user.id)
      .unwrap_or(LocalUserId(-1));

    let mut query = post_aggregates::table
      .inner_join(person::table)
      .inner_join(post::table)
      .inner_join(community::table)
      .left_join(
        community_person_ban::table.on(
          post_aggregates::community_id
            .eq(community_person_ban::community_id)
            .and(community_person_ban::person_id.eq(post_aggregates::creator_id)),
        ),
      )
      .left_join(
        community_follower::table.on(
          post_aggregates::community_id
            .eq(community_follower::community_id)
            .and(community_follower::person_id.eq(person_id_join)),
        ),
      )
      .left_join(
        post_saved::table.on(
          post_aggregates::post_id
            .eq(post_saved::post_id)
            .and(post_saved::person_id.eq(person_id_join)),
        ),
      )
      .left_join(
        post_read::table.on(
          post_aggregates::post_id
            .eq(post_read::post_id)
            .and(post_read::person_id.eq(person_id_join)),
        ),
      )
      .left_join(
        person_block::table.on(
          post_aggregates::creator_id
            .eq(person_block::target_id)
            .and(person_block::person_id.eq(person_id_join)),
        ),
      )
      .left_join(
        community_block::table.on(
          post_aggregates::community_id
            .eq(community_block::community_id)
            .and(community_block::person_id.eq(person_id_join)),
        ),
      )
      .left_join(
        post_like::table.on(
          post_aggregates::post_id
            .eq(post_like::post_id)
            .and(post_like::person_id.eq(person_id_join)),
        ),
      )
      .left_join(
        person_post_aggregates::table.on(
          post_aggregates::post_id
            .eq(person_post_aggregates::post_id)
            .and(person_post_aggregates::person_id.eq(person_id_join)),
        ),
      )
      .left_join(
        local_user_language::table.on(
          post::language_id
            .eq(local_user_language::language_id)
            .and(local_user_language::local_user_id.eq(local_user_id_join)),
        ),
      )
      .select((
        post::all_columns,
        person::all_columns,
        community::all_columns,
        community_person_ban::all_columns.nullable(),
        post_aggregates::all_columns,
        community_follower::all_columns.nullable(),
        post_saved::all_columns.nullable(),
        post_read::all_columns.nullable(),
        person_block::all_columns.nullable(),
        post_like::score.nullable(),
        coalesce(
          post_aggregates::comments.nullable() - person_post_aggregates::read_comments.nullable(),
          post_aggregates::comments,
        ),
      ))
      .into_boxed();

    let is_profile_view = self.is_profile_view.unwrap_or(false);
    let is_creator = self.creator_id == self.local_user.map(|l| l.person.id);
    // only show deleted posts to creator
    if is_creator {
      query = query
        .filter(community::deleted.eq(false))
        .filter(post::deleted.eq(false));
    }

    let is_admin = self.local_user.map(|l| l.person.admin).unwrap_or(false);
    // only show removed posts to admin when viewing user profile
    if !(is_profile_view && is_admin) {
      query = query
        .filter(community::removed.eq(false))
        .filter(post::removed.eq(false));
    }

    if self.community_id.is_none() {
      query = query.then_order_by(post_aggregates::featured_local.desc());
    } else if let Some(community_id) = self.community_id {
      query = query
        .filter(post_aggregates::community_id.eq(community_id))
        .then_order_by(post_aggregates::featured_community.desc());
    }

    if let Some(creator_id) = self.creator_id {
      query = query.filter(post_aggregates::creator_id.eq(creator_id));
    }

    if let Some(listing_type) = self.listing_type {
      match listing_type {
        ListingType::Subscribed => {
          query = query.filter(community_follower::person_id.is_not_null())
        }
        ListingType::Local => {
          query = query.filter(community::local.eq(true)).filter(
            community::hidden
              .eq(false)
              .or(community_follower::person_id.eq(person_id_join)),
          );
        }
        ListingType::All => {
          query = query.filter(
            community::hidden
              .eq(false)
              .or(community_follower::person_id.eq(person_id_join)),
          )
        }
      }
    }

    if let Some(url_search) = self.url_search {
      query = query.filter(post::url.eq(url_search));
    }

    if let Some(search_term) = self.search_term {
      let searcher = fuzzy_search(&search_term);
      query = query.filter(
        post::name
          .ilike(searcher.clone())
          .or(post::body.ilike(searcher)),
      );
    }

    if !self
      .local_user
      .map(|l| l.local_user.show_nsfw)
      .unwrap_or(false)
    {
      query = query
        .filter(post::nsfw.eq(false))
        .filter(community::nsfw.eq(false));
    };

    if !self
      .local_user
      .map(|l| l.local_user.show_bot_accounts)
      .unwrap_or(true)
    {
      query = query.filter(person::bot_account.eq(false));
    };

    if self.saved_only.unwrap_or(false) {
      query = query.filter(post_saved::post_id.is_not_null());
    }
    // Only hide the read posts, if the saved_only is false. Otherwise ppl with the hide_read
    // setting wont be able to see saved posts.
    else if !self
      .local_user
      .map(|l| l.local_user.show_read_posts)
      .unwrap_or(true)
    {
      query = query.filter(post_read::post_id.is_null());
    }

    if self.local_user.is_some() {
      // Filter out the rows with missing languages
      query = query.filter(local_user_language::language_id.is_not_null());

      // Don't show blocked communities or persons
      query = query.filter(community_block::person_id.is_null());
      query = query.filter(person_block::person_id.is_null());
    }

    query = match self.sort.unwrap_or(SortType::Hot) {
<<<<<<< HEAD
      SortType::Active => query.then_order_by(post_aggregates::hot_rank_active.desc()),
      SortType::Hot => query.then_order_by(post_aggregates::hot_rank.desc()),
      SortType::Controversial => query.then_order_by(post_aggregates::controversy_rank.desc()),
=======
      SortType::Active => query
        .then_order_by(post_aggregates::hot_rank_active.desc())
        .then_order_by(post_aggregates::published.desc()),
      SortType::Hot => query
        .then_order_by(post_aggregates::hot_rank.desc())
        .then_order_by(post_aggregates::published.desc()),
>>>>>>> ccc12210
      SortType::New => query.then_order_by(post_aggregates::published.desc()),
      SortType::Old => query.then_order_by(post_aggregates::published.asc()),
      SortType::NewComments => query.then_order_by(post_aggregates::newest_comment_time.desc()),
      SortType::MostComments => query
        .then_order_by(post_aggregates::comments.desc())
        .then_order_by(post_aggregates::published.desc()),
      SortType::TopAll => query
        .then_order_by(post_aggregates::score.desc())
        .then_order_by(post_aggregates::published.desc()),
      SortType::TopYear => query
        .filter(post_aggregates::published.gt(now - 1.years()))
        .then_order_by(post_aggregates::score.desc())
        .then_order_by(post_aggregates::published.desc()),
      SortType::TopMonth => query
        .filter(post_aggregates::published.gt(now - 1.months()))
        .then_order_by(post_aggregates::score.desc())
        .then_order_by(post_aggregates::published.desc()),
      SortType::TopWeek => query
        .filter(post_aggregates::published.gt(now - 1.weeks()))
        .then_order_by(post_aggregates::score.desc())
        .then_order_by(post_aggregates::published.desc()),
      SortType::TopDay => query
        .filter(post_aggregates::published.gt(now - 1.days()))
        .then_order_by(post_aggregates::score.desc())
        .then_order_by(post_aggregates::published.desc()),
      SortType::TopHour => query
        .filter(post_aggregates::published.gt(now - 1.hours()))
        .then_order_by(post_aggregates::score.desc())
        .then_order_by(post_aggregates::published.desc()),
      SortType::TopSixHour => query
        .filter(post_aggregates::published.gt(now - 6.hours()))
        .then_order_by(post_aggregates::score.desc())
        .then_order_by(post_aggregates::published.desc()),
      SortType::TopTwelveHour => query
        .filter(post_aggregates::published.gt(now - 12.hours()))
        .then_order_by(post_aggregates::score.desc())
        .then_order_by(post_aggregates::published.desc()),
      SortType::TopThreeMonths => query
        .filter(post_aggregates::published.gt(now - 3.months()))
        .then_order_by(post_aggregates::score.desc())
        .then_order_by(post_aggregates::published.desc()),
      SortType::TopSixMonths => query
        .filter(post_aggregates::published.gt(now - 6.months()))
        .then_order_by(post_aggregates::score.desc())
        .then_order_by(post_aggregates::published.desc()),
      SortType::TopNineMonths => query
        .filter(post_aggregates::published.gt(now - 9.months()))
        .then_order_by(post_aggregates::score.desc())
        .then_order_by(post_aggregates::published.desc()),
    };

    let (limit, offset) = limit_and_offset(self.page, self.limit)?;

    query = query.limit(limit).offset(offset);

    debug!("Post View Query: {:?}", debug_query::<Pg, _>(&query));

    let res = query.load::<PostViewTuple>(conn).await?;

    Ok(res.into_iter().map(PostView::from_tuple).collect())
  }
}

impl JoinView for PostView {
  type JoinTuple = PostViewTuple;
  fn from_tuple(a: Self::JoinTuple) -> Self {
    Self {
      post: a.0,
      creator: a.1,
      community: a.2,
      creator_banned_from_community: a.3.is_some(),
      counts: a.4,
      subscribed: CommunityFollower::to_subscribed_type(&a.5),
      saved: a.6.is_some(),
      read: a.7.is_some(),
      creator_blocked: a.8.is_some(),
      my_vote: a.9,
      unread_comments: a.10,
    }
  }
}

#[cfg(test)]
mod tests {
  #![allow(clippy::unwrap_used)]
  #![allow(clippy::indexing_slicing)]

  use crate::{
    post_view::{PostQuery, PostView},
    structs::LocalUserView,
  };
  use lemmy_db_schema::{
    aggregates::structs::PostAggregates,
    impls::actor_language::UNDETERMINED_ID,
    newtypes::LanguageId,
    source::{
      actor_language::LocalUserLanguage,
      community::{Community, CommunityInsertForm},
      community_block::{CommunityBlock, CommunityBlockForm},
      instance::Instance,
      language::Language,
      local_user::{LocalUser, LocalUserInsertForm, LocalUserUpdateForm},
      person::{Person, PersonInsertForm},
      person_block::{PersonBlock, PersonBlockForm},
      post::{Post, PostInsertForm, PostLike, PostLikeForm, PostUpdateForm},
    },
    traits::{Blockable, Crud, Likeable},
    utils::{build_db_pool_for_tests, DbPool},
    SortType,
    SubscribedType,
  };
  use serial_test::serial;

  struct Data {
    inserted_instance: Instance,
    local_user_view: LocalUserView,
    inserted_blocked_person: Person,
    inserted_bot: Person,
    inserted_community: Community,
    inserted_post: Post,
  }

  async fn init_data(pool: &mut DbPool<'_>) -> Data {
    let inserted_instance = Instance::read_or_create(pool, "my_domain.tld".to_string())
      .await
      .unwrap();

    let person_name = "tegan".to_string();

    let new_person = PersonInsertForm::builder()
      .name(person_name.clone())
      .public_key("pubkey".to_string())
      .instance_id(inserted_instance.id)
      .build();

    let inserted_person = Person::create(pool, &new_person).await.unwrap();

    let local_user_form = LocalUserInsertForm::builder()
      .person_id(inserted_person.id)
      .password_encrypted(String::new())
      .build();
    let inserted_local_user = LocalUser::create(pool, &local_user_form).await.unwrap();

    let new_bot = PersonInsertForm::builder()
      .name("mybot".to_string())
      .bot_account(Some(true))
      .public_key("pubkey".to_string())
      .instance_id(inserted_instance.id)
      .build();

    let inserted_bot = Person::create(pool, &new_bot).await.unwrap();

    let new_community = CommunityInsertForm::builder()
      .name("test_community_3".to_string())
      .title("nada".to_owned())
      .public_key("pubkey".to_string())
      .instance_id(inserted_instance.id)
      .build();

    let inserted_community = Community::create(pool, &new_community).await.unwrap();

    // Test a person block, make sure the post query doesn't include their post
    let blocked_person = PersonInsertForm::builder()
      .name(person_name)
      .public_key("pubkey".to_string())
      .instance_id(inserted_instance.id)
      .build();

    let inserted_blocked_person = Person::create(pool, &blocked_person).await.unwrap();

    let post_from_blocked_person = PostInsertForm::builder()
      .name("blocked_person_post".to_string())
      .creator_id(inserted_blocked_person.id)
      .community_id(inserted_community.id)
      .language_id(Some(LanguageId(1)))
      .build();

    Post::create(pool, &post_from_blocked_person).await.unwrap();

    // block that person
    let person_block = PersonBlockForm {
      person_id: inserted_person.id,
      target_id: inserted_blocked_person.id,
    };

    PersonBlock::block(pool, &person_block).await.unwrap();

    // A sample post
    let new_post = PostInsertForm::builder()
      .name("test post 3".to_string())
      .creator_id(inserted_person.id)
      .community_id(inserted_community.id)
      .language_id(Some(LanguageId(47)))
      .build();

    let inserted_post = Post::create(pool, &new_post).await.unwrap();

    let new_bot_post = PostInsertForm::builder()
      .name("test bot post".to_string())
      .creator_id(inserted_bot.id)
      .community_id(inserted_community.id)
      .build();

    let _inserted_bot_post = Post::create(pool, &new_bot_post).await.unwrap();
    let local_user_view = LocalUserView {
      local_user: inserted_local_user,
      person: inserted_person,
      counts: Default::default(),
    };

    Data {
      inserted_instance,
      local_user_view,
      inserted_blocked_person,
      inserted_bot,
      inserted_community,
      inserted_post,
    }
  }

  #[tokio::test]
  #[serial]
  async fn post_listing_with_person() {
    let pool = &build_db_pool_for_tests().await;
    let pool = &mut pool.into();
    let mut data = init_data(pool).await;

    let local_user_form = LocalUserUpdateForm::builder()
      .show_bot_accounts(Some(false))
      .build();
    let inserted_local_user =
      LocalUser::update(pool, data.local_user_view.local_user.id, &local_user_form)
        .await
        .unwrap();
    data.local_user_view.local_user = inserted_local_user;

    let read_post_listing = PostQuery {
      sort: (Some(SortType::New)),
      community_id: (Some(data.inserted_community.id)),
      local_user: (Some(&data.local_user_view)),
      ..Default::default()
    }
    .list(pool)
    .await
    .unwrap();

    let post_listing_single_with_person = PostView::read(
      pool,
      data.inserted_post.id,
      Some(data.local_user_view.person.id),
      None,
    )
    .await
    .unwrap();

    let mut expected_post_listing_with_user = expected_post_view(&data, pool).await;

    // Should be only one person, IE the bot post, and blocked should be missing
    assert_eq!(1, read_post_listing.len());

    assert_eq!(expected_post_listing_with_user, read_post_listing[0]);
    expected_post_listing_with_user.my_vote = Some(0);
    assert_eq!(
      expected_post_listing_with_user,
      post_listing_single_with_person
    );

    let local_user_form = LocalUserUpdateForm::builder()
      .show_bot_accounts(Some(true))
      .build();
    let inserted_local_user =
      LocalUser::update(pool, data.local_user_view.local_user.id, &local_user_form)
        .await
        .unwrap();
    data.local_user_view.local_user = inserted_local_user;

    let post_listings_with_bots = PostQuery {
      sort: (Some(SortType::New)),
      community_id: (Some(data.inserted_community.id)),
      local_user: (Some(&data.local_user_view)),
      ..Default::default()
    }
    .list(pool)
    .await
    .unwrap();
    // should include bot post which has "undetermined" language
    assert_eq!(2, post_listings_with_bots.len());

    cleanup(data, pool).await;
  }

  #[tokio::test]
  #[serial]
  async fn post_listing_no_person() {
    let pool = &build_db_pool_for_tests().await;
    let pool = &mut pool.into();
    let data = init_data(pool).await;

    let read_post_listing_multiple_no_person = PostQuery {
      sort: (Some(SortType::New)),
      community_id: (Some(data.inserted_community.id)),
      ..Default::default()
    }
    .list(pool)
    .await
    .unwrap();

    let read_post_listing_single_no_person =
      PostView::read(pool, data.inserted_post.id, None, None)
        .await
        .unwrap();

    let expected_post_listing_no_person = expected_post_view(&data, pool).await;

    // Should be 2 posts, with the bot post, and the blocked
    assert_eq!(3, read_post_listing_multiple_no_person.len());

    assert_eq!(
      expected_post_listing_no_person,
      read_post_listing_multiple_no_person[1]
    );
    assert_eq!(
      expected_post_listing_no_person,
      read_post_listing_single_no_person
    );

    cleanup(data, pool).await;
  }

  #[tokio::test]
  #[serial]
  async fn post_listing_block_community() {
    let pool = &build_db_pool_for_tests().await;
    let pool = &mut pool.into();
    let data = init_data(pool).await;

    let community_block = CommunityBlockForm {
      person_id: data.local_user_view.person.id,
      community_id: data.inserted_community.id,
    };
    CommunityBlock::block(pool, &community_block).await.unwrap();

    let read_post_listings_with_person_after_block = PostQuery {
      sort: (Some(SortType::New)),
      community_id: (Some(data.inserted_community.id)),
      local_user: (Some(&data.local_user_view)),
      ..Default::default()
    }
    .list(pool)
    .await
    .unwrap();
    // Should be 0 posts after the community block
    assert_eq!(0, read_post_listings_with_person_after_block.len());

    CommunityBlock::unblock(pool, &community_block)
      .await
      .unwrap();
    cleanup(data, pool).await;
  }

  #[tokio::test]
  #[serial]
  async fn post_listing_like() {
    let pool = &build_db_pool_for_tests().await;
    let pool = &mut pool.into();
    let mut data = init_data(pool).await;

    let post_like_form = PostLikeForm {
      post_id: data.inserted_post.id,
      person_id: data.local_user_view.person.id,
      score: 1,
    };

    let inserted_post_like = PostLike::like(pool, &post_like_form).await.unwrap();

    let expected_post_like = PostLike {
      id: inserted_post_like.id,
      post_id: data.inserted_post.id,
      person_id: data.local_user_view.person.id,
      published: inserted_post_like.published,
      score: 1,
    };
    assert_eq!(expected_post_like, inserted_post_like);

    let post_listing_single_with_person = PostView::read(
      pool,
      data.inserted_post.id,
      Some(data.local_user_view.person.id),
      None,
    )
    .await
    .unwrap();

    let mut expected_post_with_upvote = expected_post_view(&data, pool).await;
    expected_post_with_upvote.my_vote = Some(1);
    expected_post_with_upvote.counts.score = 1;
    expected_post_with_upvote.counts.upvotes = 1;
    assert_eq!(expected_post_with_upvote, post_listing_single_with_person);

    let local_user_form = LocalUserUpdateForm::builder()
      .show_bot_accounts(Some(false))
      .build();
    let inserted_local_user =
      LocalUser::update(pool, data.local_user_view.local_user.id, &local_user_form)
        .await
        .unwrap();
    data.local_user_view.local_user = inserted_local_user;

    let read_post_listing = PostQuery {
      sort: (Some(SortType::New)),
      community_id: (Some(data.inserted_community.id)),
      local_user: (Some(&data.local_user_view)),
      ..Default::default()
    }
    .list(pool)
    .await
    .unwrap();
    assert_eq!(1, read_post_listing.len());

    assert_eq!(expected_post_with_upvote, read_post_listing[0]);

    let like_removed =
      PostLike::remove(pool, data.local_user_view.person.id, data.inserted_post.id)
        .await
        .unwrap();
    assert_eq!(1, like_removed);
    cleanup(data, pool).await;
  }

  #[tokio::test]
  #[serial]
  async fn post_listing_person_language() {
    let pool = &build_db_pool_for_tests().await;
    let pool = &mut pool.into();
    let data = init_data(pool).await;

    let spanish_id = Language::read_id_from_code(pool, Some("es"))
      .await
      .unwrap()
      .unwrap();
    let post_spanish = PostInsertForm::builder()
      .name("asffgdsc".to_string())
      .creator_id(data.local_user_view.person.id)
      .community_id(data.inserted_community.id)
      .language_id(Some(spanish_id))
      .build();

    Post::create(pool, &post_spanish).await.unwrap();

    let post_listings_all = PostQuery {
      sort: (Some(SortType::New)),
      local_user: (Some(&data.local_user_view)),
      ..Default::default()
    }
    .list(pool)
    .await
    .unwrap();

    // no language filters specified, all posts should be returned
    assert_eq!(3, post_listings_all.len());

    let french_id = Language::read_id_from_code(pool, Some("fr"))
      .await
      .unwrap()
      .unwrap();
    LocalUserLanguage::update(pool, vec![french_id], data.local_user_view.local_user.id)
      .await
      .unwrap();

    let post_listing_french = PostQuery {
      sort: (Some(SortType::New)),
      local_user: (Some(&data.local_user_view)),
      ..Default::default()
    }
    .list(pool)
    .await
    .unwrap();

    // only one post in french and one undetermined should be returned
    assert_eq!(2, post_listing_french.len());
    assert!(post_listing_french
      .iter()
      .any(|p| p.post.language_id == french_id));

    LocalUserLanguage::update(
      pool,
      vec![french_id, UNDETERMINED_ID],
      data.local_user_view.local_user.id,
    )
    .await
    .unwrap();
    let post_listings_french_und = PostQuery {
      sort: (Some(SortType::New)),
      local_user: (Some(&data.local_user_view)),
      ..Default::default()
    }
    .list(pool)
    .await
    .unwrap();

    // french post and undetermined language post should be returned
    assert_eq!(2, post_listings_french_und.len());
    assert_eq!(
      UNDETERMINED_ID,
      post_listings_french_und[0].post.language_id
    );
    assert_eq!(french_id, post_listings_french_und[1].post.language_id);

    cleanup(data, pool).await;
  }

  #[tokio::test]
  #[serial]
  async fn post_listings_removed() {
    let pool = &build_db_pool_for_tests().await;
    let pool = &mut pool.into();
    let mut data = init_data(pool).await;

    // Remove the post
    Post::update(
      pool,
      data.inserted_post.id,
      &PostUpdateForm::builder().removed(Some(true)).build(),
    )
    .await
    .unwrap();

    // Make sure you don't see the removed post in the results
    let post_listings_no_admin = PostQuery {
      sort: Some(SortType::New),
      local_user: Some(&data.local_user_view),
      ..Default::default()
    }
    .list(pool)
    .await
    .unwrap();
    assert_eq!(1, post_listings_no_admin.len());

    // Removed post is shown to admins on profile page
    data.local_user_view.person.admin = true;
    let post_listings_is_admin = PostQuery {
      sort: Some(SortType::New),
      local_user: Some(&data.local_user_view),
      is_profile_view: Some(true),
      ..Default::default()
    }
    .list(pool)
    .await
    .unwrap();
    assert_eq!(2, post_listings_is_admin.len());

    cleanup(data, pool).await;
  }

  #[tokio::test]
  #[serial]
  async fn post_listings_deleted() {
    let pool = &build_db_pool_for_tests().await;
    let pool = &mut pool.into();
    let data = init_data(pool).await;

    // Delete the post
    Post::update(
      pool,
      data.inserted_post.id,
      &PostUpdateForm::builder().deleted(Some(true)).build(),
    )
    .await
    .unwrap();

    // Make sure you don't see the deleted post in the results
    let post_listings_no_creator = PostQuery {
      sort: Some(SortType::New),
      ..Default::default()
    }
    .list(pool)
    .await
    .unwrap();
    let not_contains_deleted = post_listings_no_creator
      .iter()
      .map(|p| p.post.id)
      .all(|p| p != data.inserted_post.id);
    assert!(not_contains_deleted);

    // Deleted post is shown to creator
    let post_listings_is_creator = PostQuery {
      sort: Some(SortType::New),
      local_user: Some(&data.local_user_view),
      ..Default::default()
    }
    .list(pool)
    .await
    .unwrap();
    let contains_deleted = post_listings_is_creator
      .iter()
      .map(|p| p.post.id)
      .any(|p| p == data.inserted_post.id);
    assert!(contains_deleted);

    cleanup(data, pool).await;
  }

  async fn cleanup(data: Data, pool: &mut DbPool<'_>) {
    let num_deleted = Post::delete(pool, data.inserted_post.id).await.unwrap();
    Community::delete(pool, data.inserted_community.id)
      .await
      .unwrap();
    Person::delete(pool, data.local_user_view.person.id)
      .await
      .unwrap();
    Person::delete(pool, data.inserted_bot.id).await.unwrap();
    Person::delete(pool, data.inserted_blocked_person.id)
      .await
      .unwrap();
    Instance::delete(pool, data.inserted_instance.id)
      .await
      .unwrap();
    assert_eq!(1, num_deleted);
  }

  async fn expected_post_view(data: &Data, pool: &mut DbPool<'_>) -> PostView {
    let (inserted_person, inserted_community, inserted_post) = (
      &data.local_user_view.person,
      &data.inserted_community,
      &data.inserted_post,
    );
    let agg = PostAggregates::read(pool, inserted_post.id).await.unwrap();

    PostView {
      post: Post {
        id: inserted_post.id,
        name: inserted_post.name.clone(),
        creator_id: inserted_person.id,
        url: None,
        body: None,
        published: inserted_post.published,
        updated: None,
        community_id: inserted_community.id,
        removed: false,
        deleted: false,
        locked: false,
        nsfw: false,
        embed_title: None,
        embed_description: None,
        embed_video_url: None,
        thumbnail_url: None,
        ap_id: inserted_post.ap_id.clone(),
        local: true,
        language_id: LanguageId(47),
        featured_community: false,
        featured_local: false,
      },
      my_vote: None,
      unread_comments: 0,
      creator: Person {
        id: inserted_person.id,
        name: inserted_person.name.clone(),
        display_name: None,
        published: inserted_person.published,
        avatar: None,
        actor_id: inserted_person.actor_id.clone(),
        local: true,
        admin: false,
        bot_account: false,
        banned: false,
        deleted: false,
        bio: None,
        banner: None,
        updated: None,
        inbox_url: inserted_person.inbox_url.clone(),
        shared_inbox_url: None,
        matrix_user_id: None,
        ban_expires: None,
        instance_id: data.inserted_instance.id,
        private_key: inserted_person.private_key.clone(),
        public_key: inserted_person.public_key.clone(),
        last_refreshed_at: inserted_person.last_refreshed_at,
      },
      creator_banned_from_community: false,
      community: Community {
        id: inserted_community.id,
        name: inserted_community.name.clone(),
        icon: None,
        removed: false,
        deleted: false,
        nsfw: false,
        actor_id: inserted_community.actor_id.clone(),
        local: true,
        title: "nada".to_owned(),
        description: None,
        updated: None,
        banner: None,
        hidden: false,
        posting_restricted_to_mods: false,
        published: inserted_community.published,
        instance_id: data.inserted_instance.id,
        private_key: inserted_community.private_key.clone(),
        public_key: inserted_community.public_key.clone(),
        last_refreshed_at: inserted_community.last_refreshed_at,
        followers_url: inserted_community.followers_url.clone(),
        inbox_url: inserted_community.inbox_url.clone(),
        shared_inbox_url: inserted_community.shared_inbox_url.clone(),
        moderators_url: inserted_community.moderators_url.clone(),
        featured_url: inserted_community.featured_url.clone(),
      },
      counts: PostAggregates {
        id: agg.id,
        post_id: inserted_post.id,
        comments: 0,
        score: 0,
        upvotes: 0,
        downvotes: 0,
        published: agg.published,
        newest_comment_time_necro: inserted_post.published,
        newest_comment_time: inserted_post.published,
        featured_community: false,
        featured_local: false,
        hot_rank: 1728,
        hot_rank_active: 1728,
<<<<<<< HEAD
        controversy_rank: 0.0,
=======
        community_id: inserted_post.community_id,
        creator_id: inserted_post.creator_id,
>>>>>>> ccc12210
      },
      subscribed: SubscribedType::NotSubscribed,
      read: false,
      saved: false,
      creator_blocked: false,
    }
  }
}<|MERGE_RESOLUTION|>--- conflicted
+++ resolved
@@ -416,18 +416,13 @@
     }
 
     query = match self.sort.unwrap_or(SortType::Hot) {
-<<<<<<< HEAD
-      SortType::Active => query.then_order_by(post_aggregates::hot_rank_active.desc()),
-      SortType::Hot => query.then_order_by(post_aggregates::hot_rank.desc()),
-      SortType::Controversial => query.then_order_by(post_aggregates::controversy_rank.desc()),
-=======
       SortType::Active => query
         .then_order_by(post_aggregates::hot_rank_active.desc())
         .then_order_by(post_aggregates::published.desc()),
       SortType::Hot => query
         .then_order_by(post_aggregates::hot_rank.desc())
         .then_order_by(post_aggregates::published.desc()),
->>>>>>> ccc12210
+      SortType::Controversial => query.then_order_by(post_aggregates::controversy_rank.desc()),
       SortType::New => query.then_order_by(post_aggregates::published.desc()),
       SortType::Old => query.then_order_by(post_aggregates::published.asc()),
       SortType::NewComments => query.then_order_by(post_aggregates::newest_comment_time.desc()),
@@ -1147,12 +1142,9 @@
         featured_local: false,
         hot_rank: 1728,
         hot_rank_active: 1728,
-<<<<<<< HEAD
-        controversy_rank: 0.0,
-=======
         community_id: inserted_post.community_id,
         creator_id: inserted_post.creator_id,
->>>>>>> ccc12210
+        controversy_rank: 0.0,
       },
       subscribed: SubscribedType::NotSubscribed,
       read: false,
