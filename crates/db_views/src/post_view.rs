--- conflicted
+++ resolved
@@ -1523,11 +1523,7 @@
     // Mark a post as read
     PostRead::mark_as_read(
       pool,
-<<<<<<< HEAD
-      &[data.inserted_bot_post.id],
-=======
       data.inserted_bot_post.id,
->>>>>>> c4d86487
       data.local_user_view.person.id,
     )
     .await?;
