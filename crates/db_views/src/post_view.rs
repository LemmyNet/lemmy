use crate::structs::{LocalUserView, PaginationCursor, PostView};
use diesel::{
  debug_query,
  dsl::IntervalDsl,
  pg::Pg,
  result::Error,
  sql_function,
  sql_types::{self, Timestamptz},
  BoolExpressionMethods,
  ExpressionMethods,
  IntoSql,
  JoinOnDsl,
  NullableExpressionMethods,
  OptionalExtension,
  PgTextExpressionMethods,
  QueryDsl,
};
use diesel_async::RunQueryDsl;
use lemmy_db_schema::{
  newtypes::{CommunityId, LocalUserId, PersonId, PostId},
  schema::{
    community,
    community_block,
    community_follower,
    community_moderator,
    community_person_ban,
    local_user_language,
    person,
    person_block,
    person_post_aggregates,
    post,
    post_aggregates,
    post_like,
    post_read,
    post_saved,
  },
<<<<<<< HEAD
  source::{
    community::{Community, CommunityFollower},
    person::Person,
    post::Post,
  },
  traits::JoinView,
  utils::{fuzzy_search, get_conn, limit_and_offset, DbConn, DbPool, ListFn, Queries, ReadFn},
=======
  source::community::CommunityFollower,
  utils::{fuzzy_search, limit_and_offset, DbConn, DbPool, ListFn, Queries, ReadFn},
>>>>>>> a57658d9
  ListingType,
  SortType,
};
use tracing::debug;

sql_function!(fn coalesce(x: sql_types::Nullable<sql_types::BigInt>, y: sql_types::BigInt) -> sql_types::BigInt);

fn queries<'a>() -> Queries<
  impl ReadFn<'a, PostView, (PostId, Option<PersonId>, bool)>,
  impl ListFn<'a, PostView, PostQuery<'a>>,
> {
  let all_joins = |query: post_aggregates::BoxedQuery<'a, Pg>, my_person_id: Option<PersonId>| {
    // The left join below will return None in this case
    let person_id_join = my_person_id.unwrap_or(PersonId(-1));

    query
      .inner_join(person::table)
      .inner_join(community::table)
      .left_join(
        community_person_ban::table.on(
          post_aggregates::community_id
            .eq(community_person_ban::community_id)
            .and(community_person_ban::person_id.eq(post_aggregates::creator_id)),
        ),
      )
      .inner_join(post::table)
      .left_join(
        community_follower::table.on(
          post_aggregates::community_id
            .eq(community_follower::community_id)
            .and(community_follower::person_id.eq(person_id_join)),
        ),
      )
      .left_join(
        community_moderator::table.on(
          post::community_id
            .eq(community_moderator::community_id)
            .and(community_moderator::person_id.eq(person_id_join)),
        ),
      )
      .left_join(
        post_saved::table.on(
          post_aggregates::post_id
            .eq(post_saved::post_id)
            .and(post_saved::person_id.eq(person_id_join)),
        ),
      )
      .left_join(
        post_read::table.on(
          post_aggregates::post_id
            .eq(post_read::post_id)
            .and(post_read::person_id.eq(person_id_join)),
        ),
      )
      .left_join(
        person_block::table.on(
          post_aggregates::creator_id
            .eq(person_block::target_id)
            .and(person_block::person_id.eq(person_id_join)),
        ),
      )
      .left_join(
        post_like::table.on(
          post_aggregates::post_id
            .eq(post_like::post_id)
            .and(post_like::person_id.eq(person_id_join)),
        ),
      )
      .left_join(
        person_post_aggregates::table.on(
          post_aggregates::post_id
            .eq(person_post_aggregates::post_id)
            .and(person_post_aggregates::person_id.eq(person_id_join)),
        ),
      )
  };

  let selection = (
    post::all_columns,
    person::all_columns,
    community::all_columns,
    community_person_ban::id.nullable().is_not_null(),
    post_aggregates::all_columns,
    CommunityFollower::select_subscribed_type(),
    post_saved::id.nullable().is_not_null(),
    post_read::id.nullable().is_not_null(),
    person_block::id.nullable().is_not_null(),
    post_like::score.nullable(),
    coalesce(
      post_aggregates::comments.nullable() - person_post_aggregates::read_comments.nullable(),
      post_aggregates::comments,
    ),
  );

  let read =
    move |mut conn: DbConn<'a>,
          (post_id, my_person_id, is_mod_or_admin): (PostId, Option<PersonId>, bool)| async move {
      // The left join below will return None in this case
      let person_id_join = my_person_id.unwrap_or(PersonId(-1));

      let mut query = all_joins(
        post_aggregates::table
          .filter(post_aggregates::post_id.eq(post_id))
          .into_boxed(),
        my_person_id,
      )
      .select(selection);

      // Hide deleted and removed for non-admins or mods
      if !is_mod_or_admin {
        query = query
          .filter(community::removed.eq(false))
          .filter(post::removed.eq(false))
          // users can see their own deleted posts
          .filter(
            community::deleted
              .eq(false)
              .or(post::creator_id.eq(person_id_join)),
          )
          .filter(
            post::deleted
              .eq(false)
              .or(post::creator_id.eq(person_id_join)),
          );
      }

      query.first::<PostView>(&mut conn).await
    };

  let list = move |mut conn: DbConn<'a>, options: PostQuery<'a>| async move {
    macro_rules! order_and_page_filter_desc {
      ($query:ident, $column_name:ident) => {{
        let mut query = $query.then_order_by(post_aggregates::$column_name.desc());
        if let Some(before) = &options.page_before_or_equal {
          query = query.filter(post_aggregates::$column_name.ge(before.0.$column_name));
        }
        if let Some(after) = &options.page_after {
          query = query.filter(post_aggregates::$column_name.le(after.0.$column_name));
        }
        query
      }};
      ($query:ident, $column_name1:ident, $column_name2:ident) => {{
        let query = order_and_page_filter_desc!($query, $column_name1);
        order_and_page_filter_desc!(query, $column_name2)
      }};
    }
    macro_rules! order_and_page_filter_asc {
      ($query:ident, $column_name:ident) => {{
        let mut query = $query.then_order_by(post_aggregates::$column_name.asc());
        if let Some(before) = &options.page_before_or_equal {
          query = query.filter(post_aggregates::$column_name.le(before.0.$column_name));
        }
        if let Some(after) = &options.page_after {
          query = query.filter(post_aggregates::$column_name.ge(after.0.$column_name));
        }
        query
      }};
    }
    let person_id = options.local_user.map(|l| l.person.id);
    let local_user_id = options.local_user.map(|l| l.local_user.id);

    // The left join below will return None in this case
    let person_id_join = person_id.unwrap_or(PersonId(-1));
    let local_user_id_join = local_user_id.unwrap_or(LocalUserId(-1));

    let mut query = all_joins(post_aggregates::table.into_boxed(), person_id)
      .left_join(
        community_block::table.on(
          post_aggregates::community_id
            .eq(community_block::community_id)
            .and(community_block::person_id.eq(person_id_join)),
        ),
      )
      .left_join(
        local_user_language::table.on(
          post::language_id
            .eq(local_user_language::language_id)
            .and(local_user_language::local_user_id.eq(local_user_id_join)),
        ),
      )
      .select(selection);

    let is_creator = options.creator_id == options.local_user.map(|l| l.person.id);
    // only show deleted posts to creator
    if is_creator {
      query = query
        .filter(community::deleted.eq(false))
        .filter(post::deleted.eq(false));
    }

    let is_admin = options
      .local_user
      .map(|l| l.local_user.admin)
      .unwrap_or(false);
    // only show removed posts to admin when viewing user profile
    if !(options.is_profile_view && is_admin) {
      query = query
        .filter(community::removed.eq(false))
        .filter(post::removed.eq(false));
    }
    if options.community_id.is_none() || options.community_id_just_for_prefetch {
      query = order_and_page_filter_desc!(query, featured_local);
    } else {
      query = order_and_page_filter_desc!(query, featured_community);
    }
    if let Some(community_id) = options.community_id {
      query = query.filter(post_aggregates::community_id.eq(community_id));
    }

    if let Some(creator_id) = options.creator_id {
      query = query.filter(post_aggregates::creator_id.eq(creator_id));
    }

    if let Some(listing_type) = options.listing_type {
      match listing_type {
        ListingType::Subscribed => query = query.filter(community_follower::pending.is_not_null()),
        ListingType::Local => {
          query = query.filter(community::local.eq(true)).filter(
            community::hidden
              .eq(false)
              .or(community_follower::person_id.eq(person_id_join)),
          );
        }
        ListingType::All => {
          query = query.filter(
            community::hidden
              .eq(false)
              .or(community_follower::person_id.eq(person_id_join)),
          )
        }
        ListingType::ModeratorView => {
          query = query.filter(community_moderator::person_id.is_not_null());
        }
      }
    }

    if let Some(url_search) = options.url_search {
      query = query.filter(post::url.eq(url_search));
    }

    if let Some(search_term) = options.search_term {
      let searcher = fuzzy_search(&search_term);
      query = query.filter(
        post::name
          .ilike(searcher.clone())
          .or(post::body.ilike(searcher)),
      );
    }

    if !options
      .local_user
      .map(|l| l.local_user.show_nsfw)
      .unwrap_or(false)
    {
      query = query
        .filter(post::nsfw.eq(false))
        .filter(community::nsfw.eq(false));
    };

    if !options
      .local_user
      .map(|l| l.local_user.show_bot_accounts)
      .unwrap_or(true)
    {
      query = query.filter(person::bot_account.eq(false));
    };

    if options.saved_only {
      query = query.filter(post_saved::id.is_not_null());
    }
    // Only hide the read posts, if the saved_only is false. Otherwise ppl with the hide_read
    // setting wont be able to see saved posts.
    else if !options
      .local_user
      .map(|l| l.local_user.show_read_posts)
      .unwrap_or(true)
    {
      // Do not hide read posts when it is a user profile view
      if !options.is_profile_view {
        query = query.filter(post_read::post_id.is_null());
      }
    }

    if options.liked_only {
      query = query.filter(post_like::score.eq(1));
    } else if options.disliked_only {
      query = query.filter(post_like::score.eq(-1));
    }

    // Dont filter blocks or missing languages for moderator view type
    if options.local_user.is_some()
      && options.listing_type.unwrap_or_default() != ListingType::ModeratorView
    {
      // Filter out the rows with missing languages
      query = query.filter(local_user_language::language_id.is_not_null());

      // Don't show blocked communities or persons
      query = query.filter(community_block::person_id.is_null());
      query = query.filter(person_block::person_id.is_null());
    }
    let now = diesel::dsl::now.into_sql::<Timestamptz>();

    query = match options.sort.unwrap_or(SortType::Hot) {
      SortType::Active => order_and_page_filter_desc!(query, hot_rank_active, published),
      SortType::Hot => order_and_page_filter_desc!(query, hot_rank, published),
      SortType::Controversial => order_and_page_filter_desc!(query, controversy_rank),
      SortType::New => order_and_page_filter_desc!(query, published),
      SortType::Old => order_and_page_filter_asc!(query, published),
      SortType::NewComments => order_and_page_filter_desc!(query, newest_comment_time),
      SortType::MostComments => order_and_page_filter_desc!(query, comments, published),
      SortType::TopAll => order_and_page_filter_desc!(query, score, published),
      o @ (SortType::TopYear
      | SortType::TopMonth
      | SortType::TopWeek
      | SortType::TopDay
      | SortType::TopHour
      | SortType::TopSixHour
      | SortType::TopTwelveHour
      | SortType::TopThreeMonths
      | SortType::TopSixMonths
      | SortType::TopNineMonths) => {
        let interval = match o {
          SortType::TopYear => 1.years(),
          SortType::TopMonth => 1.months(),
          SortType::TopWeek => 1.weeks(),
          SortType::TopDay => 1.days(),
          SortType::TopHour => 1.hours(),
          SortType::TopSixHour => 6.hours(),
          SortType::TopTwelveHour => 12.hours(),
          SortType::TopThreeMonths => 3.months(),
          SortType::TopSixMonths => 6.months(),
          SortType::TopNineMonths => 9.months(),
          _ => return Err(Error::NotFound),
        };
        let query = query.filter(post_aggregates::published.gt(now - interval));
        order_and_page_filter_desc!(query, score, published)
      }
    };

    let (limit, mut offset) = limit_and_offset(options.page, options.limit)?;
    if options.page_after.is_some() {
      // always skip exactly one post because that's the last post of the previous page
      // fixing the where clause is more difficult because we'd have to change only the last order-by-where clause
      // e.g. WHERE (featured_local<=, hot_rank<=, published<=) to WHERE (<=, <=, <)
      offset = 1;
    }
    query = query.limit(limit).offset(offset);

    debug!("Post View Query: {:?}", debug_query::<Pg, _>(&query));

    query.load::<PostView>(&mut conn).await
  };

  Queries::new(read, list)
}

impl PostView {
  pub async fn read(
    pool: &mut DbPool<'_>,
    post_id: PostId,
    my_person_id: Option<PersonId>,
    is_mod_or_admin: bool,
  ) -> Result<Self, Error> {
    let mut res = queries()
      .read(pool, (post_id, my_person_id, is_mod_or_admin))
      .await?;

    // If a person is given, then my_vote, if None, should be 0, not null
    // Necessary to differentiate between other person's votes
    if my_person_id.is_some() && res.my_vote.is_none() {
      res.my_vote = Some(0)
    };

    Ok(res)
  }
}

impl PaginationCursor {
  // get cursor for page that starts immediately after the given post
  pub fn after_post(view: &PostView) -> PaginationCursor {
    // hex encoding to prevent ossification
    PaginationCursor(format!("P{:x}", view.counts.post_id.0))
  }
  pub async fn read(&self, pool: &mut DbPool<'_>) -> Result<PaginationCursorData, Error> {
    Ok(PaginationCursorData(
      PostAggregates::read(
        pool,
        PostId(
          self
            .0
            .get(1..)
            .and_then(|e| i32::from_str_radix(e, 16).ok())
            .ok_or_else(|| Error::QueryBuilderError("Could not parse pagination token".into()))?,
        ),
      )
      .await?,
    ))
  }
}

// currently we use a postaggregates struct as the pagination token.
// we only use some of the properties of the post aggregates, depending on which sort type we page by
#[derive(Clone)]
pub struct PaginationCursorData(PostAggregates);

#[derive(Default, Clone)]
pub struct PostQuery<'a> {
  pub listing_type: Option<ListingType>,
  pub sort: Option<SortType>,
  pub creator_id: Option<PersonId>,
  pub community_id: Option<CommunityId>,
  // if true, the query should be handled as if community_id was not given except adding the literal filter
  pub community_id_just_for_prefetch: bool,
  pub local_user: Option<&'a LocalUserView>,
  pub search_term: Option<String>,
  pub url_search: Option<String>,
  pub saved_only: bool,
  pub liked_only: bool,
  pub disliked_only: bool,
  pub moderator_view: bool,
  pub is_profile_view: bool,
  pub page: Option<i64>,
  pub limit: Option<i64>,
  pub page_after: Option<PaginationCursorData>,
  pub page_before_or_equal: Option<PaginationCursorData>,
}

impl<'a> PostQuery<'a> {
  pub async fn list(self, pool: &mut DbPool<'_>) -> Result<Vec<PostView>, Error> {
    if self.listing_type == Some(ListingType::Subscribed)
      && self.community_id.is_none()
      && self.local_user.is_some()
      && self.page_before_or_equal.is_none()
    {
      // first get one page for the most popular community to get an upper bound for the the page end for the real query
      // the reason this is needed is that when fetching posts for a single community PostgreSQL can optimize
      // the query to use an index on e.g. (=, >=, >=, >=) and fetch only LIMIT rows
      // but for the followed-communities query it has to query the index on (IN, >=, >=, >=)
      // which it currently can't do at all (as of PG 16). see the discussion here:
      // https://github.com/LemmyNet/lemmy/issues/2877#issuecomment-1673597190
      //
      // the results are correct no matter which community we fetch these for, since it basically covers the "worst case" of the whole page consisting of posts from one community
      // but using the largest community decreases the pagination-frame so make the real query more efficient
      use lemmy_db_schema::schema::{
        community_aggregates::dsl::{community_aggregates, community_id, users_active_month},
        community_follower::dsl::{
          community_follower,
          community_id as follower_community_id,
          person_id,
        },
      };
      let (limit, offset) = limit_and_offset(self.page, self.limit)?;
      if offset != 0 {
        return Err(Error::QueryBuilderError(
          "legacy pagination cannot be combined with v2 pagination".into(),
        ));
      }
      let self_person_id = self
        .local_user
        .expect("part of the above if")
        .local_user
        .person_id;
      let largest_subscribed = {
        let conn = &mut get_conn(pool).await?;
        community_follower
          .filter(person_id.eq(self_person_id))
          .inner_join(community_aggregates.on(community_id.eq(follower_community_id)))
          .order_by(users_active_month.desc())
          .select(community_id)
          .limit(1)
          .get_result::<CommunityId>(conn)
          .await
          .optional()?
      };
      let Some(largest_subscribed) = largest_subscribed else {
        // nothing subscribed to? no posts
        return Ok(vec![]);
      };
      let upper_bound_for_page_before = {
        let mut v = queries()
          .list(
            pool,
            PostQuery {
              community_id: Some(largest_subscribed),
              community_id_just_for_prefetch: true,
              ..self.clone()
            },
          )
          .await?;
        // take last element of array. if this query returned less than LIMIT elements,
        // the heuristic is invalid since we can't guarantee the full query will return >= LIMIT results (return None)
        if (v.len() as i64) < limit {
          None
        } else {
          v.pop()
        }
      };
      if let Some(last_ele) = upper_bound_for_page_before {
        return queries()
          .list(
            pool,
            PostQuery {
              page_before_or_equal: Some(PaginationCursorData(last_ele.counts)),
              ..self.clone()
            },
          )
          .await;
      }
    }

    queries().list(pool, self).await
  }
}

#[cfg(test)]
mod tests {
  #![allow(clippy::unwrap_used)]
  #![allow(clippy::indexing_slicing)]

  use crate::{
    post_view::{PostQuery, PostView},
    structs::LocalUserView,
  };
  use lemmy_db_schema::{
    aggregates::structs::PostAggregates,
    impls::actor_language::UNDETERMINED_ID,
    newtypes::LanguageId,
    source::{
      actor_language::LocalUserLanguage,
      community::{Community, CommunityInsertForm},
      community_block::{CommunityBlock, CommunityBlockForm},
      instance::Instance,
      language::Language,
      local_user::{LocalUser, LocalUserInsertForm, LocalUserUpdateForm},
      person::{Person, PersonInsertForm},
      person_block::{PersonBlock, PersonBlockForm},
      post::{Post, PostInsertForm, PostLike, PostLikeForm, PostUpdateForm},
    },
    traits::{Blockable, Crud, Likeable},
    utils::{build_db_pool_for_tests, DbPool},
    SortType,
    SubscribedType,
  };
  use serial_test::serial;

  struct Data {
    inserted_instance: Instance,
    local_user_view: LocalUserView,
    inserted_blocked_person: Person,
    inserted_bot: Person,
    inserted_community: Community,
    inserted_post: Post,
  }

  async fn init_data(pool: &mut DbPool<'_>) -> Data {
    let inserted_instance = Instance::read_or_create(pool, "my_domain.tld".to_string())
      .await
      .unwrap();

    let person_name = "tegan".to_string();

    let new_person = PersonInsertForm::builder()
      .name(person_name.clone())
      .public_key("pubkey".to_string())
      .instance_id(inserted_instance.id)
      .build();

    let inserted_person = Person::create(pool, &new_person).await.unwrap();

    let local_user_form = LocalUserInsertForm::builder()
      .person_id(inserted_person.id)
      .password_encrypted(String::new())
      .build();
    let inserted_local_user = LocalUser::create(pool, &local_user_form).await.unwrap();

    let new_bot = PersonInsertForm::builder()
      .name("mybot".to_string())
      .bot_account(Some(true))
      .public_key("pubkey".to_string())
      .instance_id(inserted_instance.id)
      .build();

    let inserted_bot = Person::create(pool, &new_bot).await.unwrap();

    let new_community = CommunityInsertForm::builder()
      .name("test_community_3".to_string())
      .title("nada".to_owned())
      .public_key("pubkey".to_string())
      .instance_id(inserted_instance.id)
      .build();

    let inserted_community = Community::create(pool, &new_community).await.unwrap();

    // Test a person block, make sure the post query doesn't include their post
    let blocked_person = PersonInsertForm::builder()
      .name(person_name)
      .public_key("pubkey".to_string())
      .instance_id(inserted_instance.id)
      .build();

    let inserted_blocked_person = Person::create(pool, &blocked_person).await.unwrap();

    let post_from_blocked_person = PostInsertForm::builder()
      .name("blocked_person_post".to_string())
      .creator_id(inserted_blocked_person.id)
      .community_id(inserted_community.id)
      .language_id(Some(LanguageId(1)))
      .build();

    Post::create(pool, &post_from_blocked_person).await.unwrap();

    // block that person
    let person_block = PersonBlockForm {
      person_id: inserted_person.id,
      target_id: inserted_blocked_person.id,
    };

    PersonBlock::block(pool, &person_block).await.unwrap();

    // A sample post
    let new_post = PostInsertForm::builder()
      .name("test post 3".to_string())
      .creator_id(inserted_person.id)
      .community_id(inserted_community.id)
      .language_id(Some(LanguageId(47)))
      .build();

    let inserted_post = Post::create(pool, &new_post).await.unwrap();

    let new_bot_post = PostInsertForm::builder()
      .name("test bot post".to_string())
      .creator_id(inserted_bot.id)
      .community_id(inserted_community.id)
      .build();

    let _inserted_bot_post = Post::create(pool, &new_bot_post).await.unwrap();
    let local_user_view = LocalUserView {
      local_user: inserted_local_user,
      person: inserted_person,
      counts: Default::default(),
    };

    Data {
      inserted_instance,
      local_user_view,
      inserted_blocked_person,
      inserted_bot,
      inserted_community,
      inserted_post,
    }
  }

  #[tokio::test]
  #[serial]
  async fn post_listing_with_person() {
    let pool = &build_db_pool_for_tests().await;
    let pool = &mut pool.into();
    let mut data = init_data(pool).await;

    let local_user_form = LocalUserUpdateForm {
      show_bot_accounts: Some(false),
      ..Default::default()
    };
    let inserted_local_user =
      LocalUser::update(pool, data.local_user_view.local_user.id, &local_user_form)
        .await
        .unwrap();
    data.local_user_view.local_user = inserted_local_user;

    let read_post_listing = PostQuery {
      sort: (Some(SortType::New)),
      community_id: (Some(data.inserted_community.id)),
      local_user: (Some(&data.local_user_view)),
      ..Default::default()
    }
    .list(pool)
    .await
    .unwrap();

    let post_listing_single_with_person = PostView::read(
      pool,
      data.inserted_post.id,
      Some(data.local_user_view.person.id),
      false,
    )
    .await
    .unwrap();

    let mut expected_post_listing_with_user = expected_post_view(&data, pool).await;

    // Should be only one person, IE the bot post, and blocked should be missing
    assert_eq!(1, read_post_listing.len());

    assert_eq!(expected_post_listing_with_user, read_post_listing[0]);
    expected_post_listing_with_user.my_vote = Some(0);
    assert_eq!(
      expected_post_listing_with_user,
      post_listing_single_with_person
    );

    let local_user_form = LocalUserUpdateForm {
      show_bot_accounts: Some(true),
      ..Default::default()
    };
    let inserted_local_user =
      LocalUser::update(pool, data.local_user_view.local_user.id, &local_user_form)
        .await
        .unwrap();
    data.local_user_view.local_user = inserted_local_user;

    let post_listings_with_bots = PostQuery {
      sort: (Some(SortType::New)),
      community_id: (Some(data.inserted_community.id)),
      local_user: (Some(&data.local_user_view)),
      ..Default::default()
    }
    .list(pool)
    .await
    .unwrap();
    // should include bot post which has "undetermined" language
    assert_eq!(2, post_listings_with_bots.len());

    cleanup(data, pool).await;
  }

  #[tokio::test]
  #[serial]
  async fn post_listing_no_person() {
    let pool = &build_db_pool_for_tests().await;
    let pool = &mut pool.into();
    let data = init_data(pool).await;

    let read_post_listing_multiple_no_person = PostQuery {
      sort: (Some(SortType::New)),
      community_id: (Some(data.inserted_community.id)),
      ..Default::default()
    }
    .list(pool)
    .await
    .unwrap();

    let read_post_listing_single_no_person =
      PostView::read(pool, data.inserted_post.id, None, false)
        .await
        .unwrap();

    let expected_post_listing_no_person = expected_post_view(&data, pool).await;

    // Should be 2 posts, with the bot post, and the blocked
    assert_eq!(3, read_post_listing_multiple_no_person.len());

    assert_eq!(
      expected_post_listing_no_person,
      read_post_listing_multiple_no_person[1]
    );
    assert_eq!(
      expected_post_listing_no_person,
      read_post_listing_single_no_person
    );

    cleanup(data, pool).await;
  }

  #[tokio::test]
  #[serial]
  async fn post_listing_block_community() {
    let pool = &build_db_pool_for_tests().await;
    let pool = &mut pool.into();
    let data = init_data(pool).await;

    let community_block = CommunityBlockForm {
      person_id: data.local_user_view.person.id,
      community_id: data.inserted_community.id,
    };
    CommunityBlock::block(pool, &community_block).await.unwrap();

    let read_post_listings_with_person_after_block = PostQuery {
      sort: (Some(SortType::New)),
      community_id: (Some(data.inserted_community.id)),
      local_user: (Some(&data.local_user_view)),
      ..Default::default()
    }
    .list(pool)
    .await
    .unwrap();
    // Should be 0 posts after the community block
    assert_eq!(0, read_post_listings_with_person_after_block.len());

    CommunityBlock::unblock(pool, &community_block)
      .await
      .unwrap();
    cleanup(data, pool).await;
  }

  #[tokio::test]
  #[serial]
  async fn post_listing_like() {
    let pool = &build_db_pool_for_tests().await;
    let pool = &mut pool.into();
    let mut data = init_data(pool).await;

    let post_like_form = PostLikeForm {
      post_id: data.inserted_post.id,
      person_id: data.local_user_view.person.id,
      score: 1,
    };

    let inserted_post_like = PostLike::like(pool, &post_like_form).await.unwrap();

    let expected_post_like = PostLike {
      id: inserted_post_like.id,
      post_id: data.inserted_post.id,
      person_id: data.local_user_view.person.id,
      published: inserted_post_like.published,
      score: 1,
    };
    assert_eq!(expected_post_like, inserted_post_like);

    let post_listing_single_with_person = PostView::read(
      pool,
      data.inserted_post.id,
      Some(data.local_user_view.person.id),
      false,
    )
    .await
    .unwrap();

    let mut expected_post_with_upvote = expected_post_view(&data, pool).await;
    expected_post_with_upvote.my_vote = Some(1);
    expected_post_with_upvote.counts.score = 1;
    expected_post_with_upvote.counts.upvotes = 1;
    assert_eq!(expected_post_with_upvote, post_listing_single_with_person);

    let local_user_form = LocalUserUpdateForm {
      show_bot_accounts: Some(false),
      ..Default::default()
    };
    let inserted_local_user =
      LocalUser::update(pool, data.local_user_view.local_user.id, &local_user_form)
        .await
        .unwrap();
    data.local_user_view.local_user = inserted_local_user;

    let read_post_listing = PostQuery {
      sort: (Some(SortType::New)),
      community_id: (Some(data.inserted_community.id)),
      local_user: (Some(&data.local_user_view)),
      ..Default::default()
    }
    .list(pool)
    .await
    .unwrap();
    assert_eq!(1, read_post_listing.len());

    assert_eq!(expected_post_with_upvote, read_post_listing[0]);

    let read_liked_post_listing = PostQuery {
      community_id: (Some(data.inserted_community.id)),
      local_user: (Some(&data.local_user_view)),
      liked_only: (true),
      ..Default::default()
    }
    .list(pool)
    .await
    .unwrap();
    assert_eq!(read_post_listing, read_liked_post_listing);

    let read_disliked_post_listing = PostQuery {
      community_id: (Some(data.inserted_community.id)),
      local_user: (Some(&data.local_user_view)),
      disliked_only: (true),
      ..Default::default()
    }
    .list(pool)
    .await
    .unwrap();
    assert!(read_disliked_post_listing.is_empty());

    let like_removed =
      PostLike::remove(pool, data.local_user_view.person.id, data.inserted_post.id)
        .await
        .unwrap();
    assert_eq!(1, like_removed);
    cleanup(data, pool).await;
  }

  #[tokio::test]
  #[serial]
  async fn post_listing_person_language() {
    let pool = &build_db_pool_for_tests().await;
    let pool = &mut pool.into();
    let data = init_data(pool).await;

    let spanish_id = Language::read_id_from_code(pool, Some("es"))
      .await
      .unwrap()
      .unwrap();
    let post_spanish = PostInsertForm::builder()
      .name("asffgdsc".to_string())
      .creator_id(data.local_user_view.person.id)
      .community_id(data.inserted_community.id)
      .language_id(Some(spanish_id))
      .build();

    Post::create(pool, &post_spanish).await.unwrap();

    let post_listings_all = PostQuery {
      sort: (Some(SortType::New)),
      local_user: (Some(&data.local_user_view)),
      ..Default::default()
    }
    .list(pool)
    .await
    .unwrap();

    // no language filters specified, all posts should be returned
    assert_eq!(3, post_listings_all.len());

    let french_id = Language::read_id_from_code(pool, Some("fr"))
      .await
      .unwrap()
      .unwrap();
    LocalUserLanguage::update(pool, vec![french_id], data.local_user_view.local_user.id)
      .await
      .unwrap();

    let post_listing_french = PostQuery {
      sort: (Some(SortType::New)),
      local_user: (Some(&data.local_user_view)),
      ..Default::default()
    }
    .list(pool)
    .await
    .unwrap();

    // only one post in french and one undetermined should be returned
    assert_eq!(2, post_listing_french.len());
    assert!(post_listing_french
      .iter()
      .any(|p| p.post.language_id == french_id));

    LocalUserLanguage::update(
      pool,
      vec![french_id, UNDETERMINED_ID],
      data.local_user_view.local_user.id,
    )
    .await
    .unwrap();
    let post_listings_french_und = PostQuery {
      sort: (Some(SortType::New)),
      local_user: (Some(&data.local_user_view)),
      ..Default::default()
    }
    .list(pool)
    .await
    .unwrap();

    // french post and undetermined language post should be returned
    assert_eq!(2, post_listings_french_und.len());
    assert_eq!(
      UNDETERMINED_ID,
      post_listings_french_und[0].post.language_id
    );
    assert_eq!(french_id, post_listings_french_und[1].post.language_id);

    cleanup(data, pool).await;
  }

  #[tokio::test]
  #[serial]
  async fn post_listings_removed() {
    let pool = &build_db_pool_for_tests().await;
    let pool = &mut pool.into();
    let mut data = init_data(pool).await;

    // Remove the post
    Post::update(
      pool,
      data.inserted_post.id,
      &PostUpdateForm {
        removed: Some(true),
        ..Default::default()
      },
    )
    .await
    .unwrap();

    // Make sure you don't see the removed post in the results
    let post_listings_no_admin = PostQuery {
      sort: Some(SortType::New),
      local_user: Some(&data.local_user_view),
      ..Default::default()
    }
    .list(pool)
    .await
    .unwrap();
    assert_eq!(1, post_listings_no_admin.len());

    // Removed post is shown to admins on profile page
    data.local_user_view.local_user.admin = true;
    let post_listings_is_admin = PostQuery {
      sort: Some(SortType::New),
      local_user: Some(&data.local_user_view),
      is_profile_view: true,
      ..Default::default()
    }
    .list(pool)
    .await
    .unwrap();
    assert_eq!(2, post_listings_is_admin.len());

    cleanup(data, pool).await;
  }

  #[tokio::test]
  #[serial]
  async fn post_listings_deleted() {
    let pool = &build_db_pool_for_tests().await;
    let pool = &mut pool.into();
    let data = init_data(pool).await;

    // Delete the post
    Post::update(
      pool,
      data.inserted_post.id,
      &PostUpdateForm {
        deleted: Some(true),
        ..Default::default()
      },
    )
    .await
    .unwrap();

    // Make sure you don't see the deleted post in the results
    let post_listings_no_creator = PostQuery {
      sort: Some(SortType::New),
      ..Default::default()
    }
    .list(pool)
    .await
    .unwrap();
    let not_contains_deleted = post_listings_no_creator
      .iter()
      .map(|p| p.post.id)
      .all(|p| p != data.inserted_post.id);
    assert!(not_contains_deleted);

    // Deleted post is shown to creator
    let post_listings_is_creator = PostQuery {
      sort: Some(SortType::New),
      local_user: Some(&data.local_user_view),
      ..Default::default()
    }
    .list(pool)
    .await
    .unwrap();
    let contains_deleted = post_listings_is_creator
      .iter()
      .map(|p| p.post.id)
      .any(|p| p == data.inserted_post.id);
    assert!(contains_deleted);

    cleanup(data, pool).await;
  }

  async fn cleanup(data: Data, pool: &mut DbPool<'_>) {
    let num_deleted = Post::delete(pool, data.inserted_post.id).await.unwrap();
    Community::delete(pool, data.inserted_community.id)
      .await
      .unwrap();
    Person::delete(pool, data.local_user_view.person.id)
      .await
      .unwrap();
    Person::delete(pool, data.inserted_bot.id).await.unwrap();
    Person::delete(pool, data.inserted_blocked_person.id)
      .await
      .unwrap();
    Instance::delete(pool, data.inserted_instance.id)
      .await
      .unwrap();
    assert_eq!(1, num_deleted);
  }

  async fn expected_post_view(data: &Data, pool: &mut DbPool<'_>) -> PostView {
    let (inserted_person, inserted_community, inserted_post) = (
      &data.local_user_view.person,
      &data.inserted_community,
      &data.inserted_post,
    );
    let agg = PostAggregates::read(pool, inserted_post.id).await.unwrap();

    PostView {
      post: Post {
        id: inserted_post.id,
        name: inserted_post.name.clone(),
        creator_id: inserted_person.id,
        url: None,
        body: None,
        published: inserted_post.published,
        updated: None,
        community_id: inserted_community.id,
        removed: false,
        deleted: false,
        locked: false,
        nsfw: false,
        embed_title: None,
        embed_description: None,
        embed_video_url: None,
        thumbnail_url: None,
        ap_id: inserted_post.ap_id.clone(),
        local: true,
        language_id: LanguageId(47),
        featured_community: false,
        featured_local: false,
      },
      my_vote: None,
      unread_comments: 0,
      creator: Person {
        id: inserted_person.id,
        name: inserted_person.name.clone(),
        display_name: None,
        published: inserted_person.published,
        avatar: None,
        actor_id: inserted_person.actor_id.clone(),
        local: true,
        bot_account: false,
        banned: false,
        deleted: false,
        bio: None,
        banner: None,
        updated: None,
        inbox_url: inserted_person.inbox_url.clone(),
        shared_inbox_url: None,
        matrix_user_id: None,
        ban_expires: None,
        instance_id: data.inserted_instance.id,
        private_key: inserted_person.private_key.clone(),
        public_key: inserted_person.public_key.clone(),
        last_refreshed_at: inserted_person.last_refreshed_at,
      },
      creator_banned_from_community: false,
      community: Community {
        id: inserted_community.id,
        name: inserted_community.name.clone(),
        icon: None,
        removed: false,
        deleted: false,
        nsfw: false,
        actor_id: inserted_community.actor_id.clone(),
        local: true,
        title: "nada".to_owned(),
        description: None,
        updated: None,
        banner: None,
        hidden: false,
        posting_restricted_to_mods: false,
        published: inserted_community.published,
        instance_id: data.inserted_instance.id,
        private_key: inserted_community.private_key.clone(),
        public_key: inserted_community.public_key.clone(),
        last_refreshed_at: inserted_community.last_refreshed_at,
        followers_url: inserted_community.followers_url.clone(),
        inbox_url: inserted_community.inbox_url.clone(),
        shared_inbox_url: inserted_community.shared_inbox_url.clone(),
        moderators_url: inserted_community.moderators_url.clone(),
        featured_url: inserted_community.featured_url.clone(),
      },
      counts: PostAggregates {
        id: agg.id,
        post_id: inserted_post.id,
        comments: 0,
        score: 0,
        upvotes: 0,
        downvotes: 0,
        published: agg.published,
        newest_comment_time_necro: inserted_post.published,
        newest_comment_time: inserted_post.published,
        featured_community: false,
        featured_local: false,
        hot_rank: 1728,
        hot_rank_active: 1728,
        controversy_rank: 0.0,
        community_id: inserted_post.community_id,
        creator_id: inserted_post.creator_id,
      },
      subscribed: SubscribedType::NotSubscribed,
      read: false,
      saved: false,
      creator_blocked: false,
    }
  }
}<|MERGE_RESOLUTION|>--- conflicted
+++ resolved
@@ -17,6 +17,7 @@
 };
 use diesel_async::RunQueryDsl;
 use lemmy_db_schema::{
+  aggregates::structs::PostAggregates,
   newtypes::{CommunityId, LocalUserId, PersonId, PostId},
   schema::{
     community,
@@ -34,18 +35,8 @@
     post_read,
     post_saved,
   },
-<<<<<<< HEAD
-  source::{
-    community::{Community, CommunityFollower},
-    person::Person,
-    post::Post,
-  },
-  traits::JoinView,
+  source::community::CommunityFollower,
   utils::{fuzzy_search, get_conn, limit_and_offset, DbConn, DbPool, ListFn, Queries, ReadFn},
-=======
-  source::community::CommunityFollower,
-  utils::{fuzzy_search, limit_and_offset, DbConn, DbPool, ListFn, Queries, ReadFn},
->>>>>>> a57658d9
   ListingType,
   SortType,
 };
