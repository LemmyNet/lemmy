--- conflicted
+++ resolved
@@ -1031,36 +1031,20 @@
         ..Default::default()
       },
     )
-<<<<<<< HEAD
     .await?;
 
-=======
-    .await
-    .unwrap();
-
     // Deleted post is only shown to creator
->>>>>>> 01aa17f3
     for (local_user, expect_contains_deleted) in [
       (None, false),
       (Some(&data.blocked_local_user_view), false),
       (Some(&data.local_user_view), true),
     ] {
       let contains_deleted = PostQuery {
-<<<<<<< HEAD
         local_user,
         ..data.default_post_query()
       }
       .list(pool)
       .await?
-=======
-        sort: Some(SortType::New),
-        local_user,
-        ..Default::default()
-      }
-      .list(pool)
-      .await
-      .unwrap()
->>>>>>> 01aa17f3
       .iter()
       .any(|p| p.post.id == data.inserted_post.id);
 
@@ -1216,7 +1200,6 @@
     Ok(())
   }
 
-<<<<<<< HEAD
   async fn cleanup(data: Data, pool: &mut DbPool<'_>) -> LemmyResult<()> {
     let num_deleted = Post::delete(pool, data.inserted_post.id).await?;
     Community::delete(pool, data.inserted_community.id).await?;
@@ -1224,23 +1207,6 @@
     Person::delete(pool, data.inserted_bot.id).await?;
     Person::delete(pool, data.blocked_local_user_view.person.id).await?;
     Instance::delete(pool, data.inserted_instance.id).await?;
-=======
-  async fn cleanup(data: Data, pool: &mut DbPool<'_>) {
-    let num_deleted = Post::delete(pool, data.inserted_post.id).await.unwrap();
-    Community::delete(pool, data.inserted_community.id)
-      .await
-      .unwrap();
-    Person::delete(pool, data.local_user_view.person.id)
-      .await
-      .unwrap();
-    Person::delete(pool, data.inserted_bot.id).await.unwrap();
-    Person::delete(pool, data.blocked_local_user_view.person.id)
-      .await
-      .unwrap();
-    Instance::delete(pool, data.inserted_instance.id)
-      .await
-      .unwrap();
->>>>>>> 01aa17f3
     assert_eq!(1, num_deleted);
 
     Ok(())
