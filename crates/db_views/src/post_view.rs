--- conflicted
+++ resolved
@@ -801,13 +801,8 @@
   impl Data {
     fn default_post_query(&self) -> PostQuery<'_> {
       PostQuery {
-<<<<<<< HEAD
         sort: Some(PostSortType::New),
-        local_user: Some(&self.local_user_view),
-=======
-        sort: Some(SortType::New),
         local_user: Some(&self.local_user_view.local_user),
->>>>>>> 6454a4d4
         ..Default::default()
       }
     }
@@ -1582,7 +1577,7 @@
 
     // Make sure it does come back with the show_hidden option
     let post_listings_show_hidden = PostQuery {
-      sort: Some(SortType::New),
+      sort: Some(PostSortType::New),
       local_user: Some(&data.local_user_view.local_user),
       show_hidden: Some(true),
       ..Default::default()
@@ -1623,7 +1618,7 @@
 
     // Make sure it does come back with the show_nsfw option
     let post_listings_show_nsfw = PostQuery {
-      sort: Some(SortType::New),
+      sort: Some(PostSortType::New),
       show_nsfw: Some(true),
       local_user: Some(&data.local_user_view.local_user),
       ..Default::default()
