--- conflicted
+++ resolved
@@ -378,8 +378,7 @@
     my_person_id: Option<PersonId>,
     is_mod_or_admin: bool,
   ) -> Result<Self, Error> {
-<<<<<<< HEAD
-    let mut res = expect_1_row(
+    let res = expect_1_row(
       run_query(
         pool,
         QueryInput {
@@ -393,11 +392,6 @@
       )
       .await?,
     )?;
-=======
-    let res = queries()
-      .read(pool, (post_id, my_person_id, is_mod_or_admin))
-      .await?;
->>>>>>> 5bfa4e93
 
     Ok(res)
   }
