--- conflicted
+++ resolved
@@ -22,15 +22,8 @@
   newtypes::{CommunityId, LocalUserId, PersonId, PostId},
   schema::{
     community,
-<<<<<<< HEAD
-    community_block,
-    community_follower,
-    community_moderator,
-    community_person_ban,
+    community_actions,
     community_post_tag,
-=======
-    community_actions,
->>>>>>> e3fccb3f
     image_details,
     instance_actions,
     local_user,
@@ -40,14 +33,7 @@
     post,
     post_actions,
     post_aggregates,
-<<<<<<< HEAD
     post_community_post_tag,
-    post_hide,
-    post_like,
-    post_read,
-    post_saved,
-=======
->>>>>>> e3fccb3f
   },
   source::{
     community::{CommunityFollower, CommunityFollowerState},
@@ -96,7 +82,6 @@
   // TODO maybe this should go to localuser also
   let all_joins = move |query: post_aggregates::BoxedQuery<'a, Pg>,
                         my_person_id: Option<PersonId>| {
-<<<<<<< HEAD
     let is_local_user_banned_from_community_selection: Box<
       dyn BoxableExpression<_, Pg, SqlType = sql_types::Bool>,
     > = if let Some(person_id) = my_person_id {
@@ -172,7 +157,7 @@
       Box::new(None::<i64>.into_sql::<sql_types::Nullable<sql_types::BigInt>>())
     };
 
-    // We fetch post tags by letting postgresql aggregate them internally in a subquery into JSON.
+        // We fetch post tags by letting postgresql aggregate them internally in a subquery into JSON.
     // This is a simple way to join m rows into n rows without duplicating the data and getting
     // complex diesel types. In pure SQL you would usually do this either using a LEFT JOIN + then
     // aggregating the results in the application code. But this results in a lot of duplicate
@@ -196,9 +181,6 @@
         .filter(post_community_post_tag::post_id.eq(post_aggregates::post_id))
         .single_value(),
     );
-
-=======
->>>>>>> e3fccb3f
     query
       .inner_join(person::table)
       .inner_join(community::table)
