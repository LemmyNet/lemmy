--- conflicted
+++ resolved
@@ -306,25 +306,13 @@
       query = query.filter(post_aggregates::comments.eq(0));
     };
 
-<<<<<<< HEAD
-    if !o.show_read.unwrap_or(o.local_user.show_read_posts()) {
-=======
-    // If its saved only, then filter, and order by the saved time, not the comment creation time.
-    if o.saved_only.unwrap_or_default() {
-      query = query
-        .filter(post_actions::saved.is_not_null())
-        .then_order_by(post_actions::saved.desc());
-    }
-
     if o.read_only.unwrap_or_default() {
       query = query
         .filter(post_actions::read.is_not_null())
         .then_order_by(post_actions::read.desc())
     }
-    // Only hide the read posts, if the saved_only is false. Otherwise ppl with the hide_read
-    // setting wont be able to see saved posts.
-    else if !o.show_read.unwrap_or(o.local_user.show_read_posts()) {
->>>>>>> 41421991
+
+    if !o.show_read.unwrap_or(o.local_user.show_read_posts()) {
       // Do not hide read posts when it is a user profile view
       // Or, only hide read posts on non-profile views
       if o.creator_id.is_none() {
@@ -514,11 +502,7 @@
   pub local_user: Option<&'a LocalUser>,
   pub search_term: Option<String>,
   pub url_only: Option<bool>,
-<<<<<<< HEAD
-=======
-  pub saved_only: Option<bool>,
   pub read_only: Option<bool>,
->>>>>>> 41421991
   pub liked_only: Option<bool>,
   pub disliked_only: Option<bool>,
   pub title_only: Option<bool>,
@@ -1218,36 +1202,6 @@
   #[test_context(Data)]
   #[tokio::test]
   #[serial]
-<<<<<<< HEAD
-=======
-  async fn post_listing_saved_only(data: &mut Data) -> LemmyResult<()> {
-    let pool = &data.pool();
-    let pool = &mut pool.into();
-
-    // Save only the bot post
-    // The saved_only should only show the bot post
-    let post_save_form =
-      PostSavedForm::new(data.inserted_bot_post.id, data.local_user_view.person.id);
-    PostSaved::save(pool, &post_save_form).await?;
-
-    // Read the saved only
-    let read_saved_post_listing = PostQuery {
-      community_id: Some(data.inserted_community.id),
-      saved_only: Some(true),
-      ..data.default_post_query()
-    }
-    .list(&data.site, pool)
-    .await?;
-
-    // This should only include the bot post, not the one you created
-    assert_eq!(vec![POST_BY_BOT], names(&read_saved_post_listing));
-
-    Ok(())
-  }
-
-  #[test_context(Data)]
-  #[tokio::test]
-  #[serial]
   async fn post_listing_read_only(data: &mut Data) -> LemmyResult<()> {
     let pool = &data.pool();
     let pool = &mut pool.into();
@@ -1276,7 +1230,6 @@
   #[test_context(Data)]
   #[tokio::test]
   #[serial]
->>>>>>> 41421991
   async fn creator_info(data: &mut Data) -> LemmyResult<()> {
     let pool = &data.pool();
     let pool = &mut pool.into();
