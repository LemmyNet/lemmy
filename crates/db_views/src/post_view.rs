use crate::structs::{LocalUserView, PostView};
use diesel::{
  dsl::*,
  pg::Pg,
  result::{Error, Error::QueryBuilderError},
  *,
};
use lemmy_db_schema::{
  aggregates::structs::PostAggregates,
  newtypes::{CommunityId, DbUrl, LanguageId, PersonId, PostId},
  schema::{
    community,
    community_block,
    community_follower,
    community_person_ban,
    local_user_language,
    person,
    person_block,
    post,
    post_aggregates,
    post_like,
    post_read,
    post_saved,
  },
  source::{
    community::{Community, CommunityFollower, CommunityPersonBan, CommunitySafe},
    language::Language,
    person::{Person, PersonSafe},
    person_block::PersonBlock,
    post::{Post, PostRead, PostSaved},
  },
  traits::{MaybeOptional, ToSafe, ViewToVec},
  utils::{functions::hot_rank, fuzzy_search, limit_and_offset},
  ListingType,
  SortType,
};
use tracing::debug;

type PostViewTuple = (
  Post,
  PersonSafe,
  CommunitySafe,
  Option<CommunityPersonBan>,
  PostAggregates,
  Option<CommunityFollower>,
  Option<PostSaved>,
  Option<PostRead>,
  Option<PersonBlock>,
  Option<i16>,
  Language,
);

impl PostView {
  pub fn read(
    conn: &PgConnection,
    post_id: PostId,
    my_person_id: Option<PersonId>,
  ) -> Result<Self, Error> {
    // The left join below will return None in this case
    let person_id_join = my_person_id.unwrap_or(PersonId(-1));

    let (
      post,
      creator,
      community,
      creator_banned_from_community,
      counts,
      follower,
      saved,
      read,
      creator_blocked,
      post_like,
      local_user_language,
    ) = post::table
      .find(post_id)
      .inner_join(person::table)
      .inner_join(community::table)
      .left_join(
        community_person_ban::table.on(
          post::community_id
            .eq(community_person_ban::community_id)
            .and(community_person_ban::person_id.eq(post::creator_id))
            .and(
              community_person_ban::expires
                .is_null()
                .or(community_person_ban::expires.gt(now)),
            ),
        ),
      )
      .inner_join(post_aggregates::table)
      .left_join(
        community_follower::table.on(
          post::community_id
            .eq(community_follower::community_id)
            .and(community_follower::person_id.eq(person_id_join)),
        ),
      )
      .left_join(
        post_saved::table.on(
          post::id
            .eq(post_saved::post_id)
            .and(post_saved::person_id.eq(person_id_join)),
        ),
      )
      .left_join(
        post_read::table.on(
          post::id
            .eq(post_read::post_id)
            .and(post_read::person_id.eq(person_id_join)),
        ),
      )
      .left_join(
        person_block::table.on(
          post::creator_id
            .eq(person_block::target_id)
            .and(person_block::person_id.eq(person_id_join)),
        ),
      )
      .left_join(
        post_like::table.on(
          post::id
            .eq(post_like::post_id)
            .and(post_like::person_id.eq(person_id_join)),
        ),
      )
      .inner_join(local_user_language::table)
      .select((
        post::all_columns,
        Person::safe_columns_tuple(),
        Community::safe_columns_tuple(),
        community_person_ban::all_columns.nullable(),
        post_aggregates::all_columns,
        community_follower::all_columns.nullable(),
        post_saved::all_columns.nullable(),
        post_read::all_columns.nullable(),
        person_block::all_columns.nullable(),
        post_like::score.nullable(),
        local_user_language::all_columns,
      ))
      .first::<PostViewTuple>(conn)?;

    // If a person is given, then my_vote, if None, should be 0, not null
    // Necessary to differentiate between other person's votes
    let my_vote = if my_person_id.is_some() && post_like.is_none() {
      Some(0)
    } else {
      post_like
    };

    Ok(PostView {
      post,
      creator,
      community,
      creator_banned_from_community: creator_banned_from_community.is_some(),
      counts,
      subscribed: CommunityFollower::to_subscribed_type(&follower),
      saved: saved.is_some(),
      read: read.is_some(),
      creator_blocked: creator_blocked.is_some(),
      my_vote,
    })
  }
}

pub struct PostQueryBuilder<'a> {
  conn: &'a PgConnection,
  listing_type: Option<ListingType>,
  sort: Option<SortType>,
  creator_id: Option<PersonId>,
  community_id: Option<CommunityId>,
  community_actor_id: Option<DbUrl>,
  my_person_id: Option<PersonId>,
  search_term: Option<String>,
  url_search: Option<String>,
  show_nsfw: Option<bool>,
  show_bot_accounts: Option<bool>,
  show_read_posts: Option<bool>,
  saved_only: Option<bool>,
  languages: Option<Vec<LanguageId>>,
  page: Option<i64>,
  limit: Option<i64>,
}

impl<'a> PostQueryBuilder<'a> {
  pub fn create(conn: &'a PgConnection) -> Self {
    PostQueryBuilder {
      conn,
      listing_type: None,
      sort: None,
      creator_id: None,
      community_id: None,
      community_actor_id: None,
      my_person_id: None,
      search_term: None,
      url_search: None,
      show_nsfw: None,
      show_bot_accounts: None,
      show_read_posts: None,
      saved_only: None,
      languages: None,
      page: None,
      limit: None,
    }
  }

  pub fn listing_type<T: MaybeOptional<ListingType>>(mut self, listing_type: T) -> Self {
    self.listing_type = listing_type.get_optional();
    self
  }

  pub fn sort<T: MaybeOptional<SortType>>(mut self, sort: T) -> Self {
    self.sort = sort.get_optional();
    self
  }

  pub fn community_id<T: MaybeOptional<CommunityId>>(mut self, community_id: T) -> Self {
    self.community_id = community_id.get_optional();
    self
  }

  pub fn community_actor_id<T: MaybeOptional<DbUrl>>(mut self, community_actor_id: T) -> Self {
    self.community_actor_id = community_actor_id.get_optional();
    self
  }

  pub fn creator_id<T: MaybeOptional<PersonId>>(mut self, creator_id: T) -> Self {
    self.creator_id = creator_id.get_optional();
    self
  }

  pub fn search_term<T: MaybeOptional<String>>(mut self, search_term: T) -> Self {
    self.search_term = search_term.get_optional();
    self
  }

  pub fn url_search<T: MaybeOptional<String>>(mut self, url_search: T) -> Self {
    self.url_search = url_search.get_optional();
    self
  }

  pub fn saved_only<T: MaybeOptional<bool>>(mut self, saved_only: T) -> Self {
    self.saved_only = saved_only.get_optional();
    self
  }

  pub fn page<T: MaybeOptional<i64>>(mut self, page: T) -> Self {
    self.page = page.get_optional();
    self
  }

  pub fn limit<T: MaybeOptional<i64>>(mut self, limit: T) -> Self {
    self.limit = limit.get_optional();
    self
  }

  pub fn set_params_for_user(mut self, user: &Option<LocalUserView>) -> Self {
    if let Some(user) = user {
      self.my_person_id = Some(user.person.id);
      self.show_nsfw = Some(user.local_user.show_nsfw);
      self.show_bot_accounts = Some(user.local_user.show_bot_accounts);
      self.show_read_posts = Some(user.local_user.show_read_posts);
      //TODO: add local user discussion languages (need to store them in LocalUserView?)
    }
    self
  }

  pub fn list(self) -> Result<Vec<PostView>, Error> {
    use diesel::dsl::*;

    // The left join below will return None in this case
    let person_id_join = self.my_person_id.unwrap_or(PersonId(-1));

    let mut query = post::table
      .inner_join(person::table)
      .inner_join(community::table)
      .left_join(
        community_person_ban::table.on(
          post::community_id
            .eq(community_person_ban::community_id)
            .and(community_person_ban::person_id.eq(post::creator_id))
            .and(
              community_person_ban::expires
                .is_null()
                .or(community_person_ban::expires.gt(now)),
            ),
        ),
      )
      .inner_join(post_aggregates::table)
      .left_join(
        community_follower::table.on(
          post::community_id
            .eq(community_follower::community_id)
            .and(community_follower::person_id.eq(person_id_join)),
        ),
      )
      .left_join(
        post_saved::table.on(
          post::id
            .eq(post_saved::post_id)
            .and(post_saved::person_id.eq(person_id_join)),
        ),
      )
      .left_join(
        post_read::table.on(
          post::id
            .eq(post_read::post_id)
            .and(post_read::person_id.eq(person_id_join)),
        ),
      )
      .left_join(
        person_block::table.on(
          post::creator_id
            .eq(person_block::target_id)
            .and(person_block::person_id.eq(person_id_join)),
        ),
      )
      .left_join(
        community_block::table.on(
          community::id
            .eq(community_block::community_id)
            .and(community_block::person_id.eq(person_id_join)),
        ),
      )
      .left_join(
        post_like::table.on(
          post::id
            .eq(post_like::post_id)
            .and(post_like::person_id.eq(person_id_join)),
        ),
      )
      .select((
        post::all_columns,
        Person::safe_columns_tuple(),
        Community::safe_columns_tuple(),
        community_person_ban::all_columns.nullable(),
        post_aggregates::all_columns,
        community_follower::all_columns.nullable(),
        post_saved::all_columns.nullable(),
        post_read::all_columns.nullable(),
        person_block::all_columns.nullable(),
        post_like::score.nullable(),
      ))
      .into_boxed();

    if let Some(listing_type) = self.listing_type {
      match listing_type {
        ListingType::Subscribed => {
          query = query.filter(community_follower::person_id.is_not_null())
        }
        ListingType::Local => {
          query = query.filter(community::local.eq(true)).filter(
            community::hidden
              .eq(false)
              .or(community_follower::person_id.eq(person_id_join)),
          );
        }
        ListingType::All => {
          query = query.filter(
            community::hidden
              .eq(false)
              .or(community_follower::person_id.eq(person_id_join)),
          )
        }
        ListingType::Community => {
          if self.community_actor_id.is_none() && self.community_id.is_none() {
            return Err(QueryBuilderError("No community actor or id given".into()));
          } else {
            if let Some(community_id) = self.community_id {
              query = query
                .filter(post::community_id.eq(community_id))
                .then_order_by(post_aggregates::stickied.desc());
            }

            if let Some(community_actor_id) = self.community_actor_id {
              query = query
                .filter(community::actor_id.eq(community_actor_id))
                .then_order_by(post_aggregates::stickied.desc());
            }
          }
        }
      }
    }

    if let Some(url_search) = self.url_search {
      query = query.filter(post::url.eq(url_search));
    }

    if let Some(search_term) = self.search_term {
      let searcher = fuzzy_search(&search_term);
      query = query.filter(
        post::name
          .ilike(searcher.to_owned())
          .or(post::body.ilike(searcher)),
      );
    }

    // If its for a specific person, show the removed / deleted
    if let Some(creator_id) = self.creator_id {
      query = query.filter(post::creator_id.eq(creator_id));
    }

    if !self.show_nsfw.unwrap_or(false) {
      query = query
        .filter(post::nsfw.eq(false))
        .filter(community::nsfw.eq(false));
    };

    if !self.show_bot_accounts.unwrap_or(true) {
      query = query.filter(person::bot_account.eq(false));
    };

    if self.saved_only.unwrap_or(false) {
      query = query.filter(post_saved::id.is_not_null());
    }
    // Only hide the read posts, if the saved_only is false. Otherwise ppl with the hide_read
    // setting wont be able to see saved posts.
    else if !self.show_read_posts.unwrap_or(true) {
      query = query.filter(post_read::id.is_null());
    }

    if let Some(languages) = self.languages {
      // TODO
    }

    // Don't show blocked communities or persons
    if self.my_person_id.is_some() {
      query = query.filter(community_block::person_id.is_null());
      query = query.filter(person_block::person_id.is_null());
    }

    query = match self.sort.unwrap_or(SortType::Hot) {
      SortType::Active => query
        .then_order_by(
          hot_rank(
            post_aggregates::score,
            post_aggregates::newest_comment_time_necro,
          )
          .desc(),
        )
        .then_order_by(post_aggregates::newest_comment_time_necro.desc()),
      SortType::Hot => query
        .then_order_by(hot_rank(post_aggregates::score, post_aggregates::published).desc())
        .then_order_by(post_aggregates::published.desc()),
      SortType::New => query.then_order_by(post_aggregates::published.desc()),
      SortType::NewComments => query.then_order_by(post_aggregates::newest_comment_time.desc()),
      SortType::MostComments => query
        .then_order_by(post_aggregates::comments.desc())
        .then_order_by(post_aggregates::published.desc()),
      SortType::TopAll => query
        .then_order_by(post_aggregates::score.desc())
        .then_order_by(post_aggregates::published.desc()),
      SortType::TopYear => query
        .filter(post_aggregates::published.gt(now - 1.years()))
        .then_order_by(post_aggregates::score.desc())
        .then_order_by(post_aggregates::published.desc()),
      SortType::TopMonth => query
        .filter(post_aggregates::published.gt(now - 1.months()))
        .then_order_by(post_aggregates::score.desc())
        .then_order_by(post_aggregates::published.desc()),
      SortType::TopWeek => query
        .filter(post_aggregates::published.gt(now - 1.weeks()))
        .then_order_by(post_aggregates::score.desc())
        .then_order_by(post_aggregates::published.desc()),
      SortType::TopDay => query
        .filter(post_aggregates::published.gt(now - 1.days()))
        .then_order_by(post_aggregates::score.desc())
        .then_order_by(post_aggregates::published.desc()),
    };

    let (limit, offset) = limit_and_offset(self.page, self.limit)?;

    query = query
      .limit(limit)
      .offset(offset)
      .filter(post::removed.eq(false))
      .filter(post::deleted.eq(false))
      .filter(community::removed.eq(false))
      .filter(community::deleted.eq(false));

    debug!("Post View Query: {:?}", debug_query::<Pg, _>(&query));

    let res = query.load::<PostViewTuple>(self.conn)?;

    Ok(PostView::from_tuple_to_vec(res))
  }
}

impl ViewToVec for PostView {
  type DbTuple = PostViewTuple;
  fn from_tuple_to_vec(items: Vec<Self::DbTuple>) -> Vec<Self> {
    items
      .into_iter()
      .map(|a| Self {
        post: a.0,
        creator: a.1,
        community: a.2,
        creator_banned_from_community: a.3.is_some(),
        counts: a.4,
        subscribed: CommunityFollower::to_subscribed_type(&a.5),
        saved: a.6.is_some(),
        read: a.7.is_some(),
        creator_blocked: a.8.is_some(),
        my_vote: a.9,
      })
      .collect::<Vec<Self>>()
  }
}

#[cfg(test)]
mod tests {
  use crate::post_view::{PostQueryBuilder, PostView};
  use diesel::PgConnection;
  use lemmy_db_schema::{
    aggregates::structs::PostAggregates,
    newtypes::LanguageId,
    source::{
      community::*,
      community_block::{CommunityBlock, CommunityBlockForm},
      person::*,
      person_block::{PersonBlock, PersonBlockForm},
      post::*,
    },
    traits::{Blockable, Crud, Likeable},
    utils::establish_unpooled_connection,
    ListingType,
    SortType,
    SubscribedType,
  };
  use serial_test::serial;

  struct Data {
    inserted_person: Person,
    inserted_blocked_person: Person,
    inserted_bot: Person,
    inserted_community: Community,
    inserted_post: Post,
  }

  fn init_data(conn: &PgConnection) -> Data {
    let person_name = "tegan".to_string();
    let community_name = "test_community_3".to_string();
    let post_name = "test post 3".to_string();
    let bot_post_name = "test bot post".to_string();

    let new_person = PersonForm {
      name: person_name.to_owned(),
      public_key: Some("pubkey".to_string()),
      ..PersonForm::default()
    };

    let inserted_person = Person::create(conn, &new_person).unwrap();

    let new_bot = PersonForm {
      name: person_name.to_owned(),
      bot_account: Some(true),
      public_key: Some("pubkey".to_string()),
      ..PersonForm::default()
    };

    let inserted_bot = Person::create(conn, &new_bot).unwrap();

    let new_community = CommunityForm {
      name: community_name,
      title: "nada".to_owned(),
      public_key: Some("pubkey".to_string()),
      ..CommunityForm::default()
    };

    let inserted_community = Community::create(conn, &new_community).unwrap();

    // Test a person block, make sure the post query doesn't include their post
    let blocked_person = PersonForm {
<<<<<<< HEAD
      name: person_name,
=======
      name: person_name.to_owned(),
      public_key: Some("pubkey".to_string()),
>>>>>>> d0a3d996
      ..PersonForm::default()
    };

    let inserted_blocked_person = Person::create(conn, &blocked_person).unwrap();

    let post_from_blocked_person = PostForm {
      name: "blocked_person_post".to_string(),
      creator_id: inserted_blocked_person.id,
      community_id: inserted_community.id,
      language_id: Some(LanguageId(1)),
      ..PostForm::default()
    };

    Post::create(conn, &post_from_blocked_person).unwrap();

    // block that person
    let person_block = PersonBlockForm {
      person_id: inserted_person.id,
      target_id: inserted_blocked_person.id,
    };

    PersonBlock::block(conn, &person_block).unwrap();

    // A sample post
    let new_post = PostForm {
      name: post_name,
      creator_id: inserted_person.id,
      community_id: inserted_community.id,
      language_id: Some(LanguageId(2)),
      ..PostForm::default()
    };

    let inserted_post = Post::create(conn, &new_post).unwrap();

    let new_bot_post = PostForm {
      name: bot_post_name,
      creator_id: inserted_bot.id,
      community_id: inserted_community.id,
      ..PostForm::default()
    };

    let _inserted_bot_post = Post::create(conn, &new_bot_post).unwrap();

    Data {
      inserted_person,
      inserted_blocked_person,
      inserted_bot,
      inserted_community,
      inserted_post,
    }
  }

  fn cleanup(data: Data, conn: &PgConnection) {
    let num_deleted = Post::delete(conn, data.inserted_post.id).unwrap();
    Community::delete(conn, data.inserted_community.id).unwrap();
    Person::delete(conn, data.inserted_person.id).unwrap();
    Person::delete(conn, data.inserted_bot.id).unwrap();
    Person::delete(conn, data.inserted_blocked_person.id).unwrap();
    assert_eq!(1, num_deleted);
  }

  fn expected_post_listing(data: &Data, conn: &PgConnection) -> PostView {
    let (inserted_person, inserted_community, inserted_post) = (
      &data.inserted_person,
      &data.inserted_community,
      &data.inserted_post,
    );
    let agg = PostAggregates::read(conn, inserted_post.id).unwrap();

    PostView {
      post: Post {
        id: inserted_post.id,
        name: inserted_post.name.clone(),
        creator_id: inserted_person.id,
        url: None,
        body: None,
        published: inserted_post.published,
        updated: None,
        community_id: inserted_community.id,
        removed: false,
        deleted: false,
        locked: false,
        stickied: false,
        nsfw: false,
        embed_title: None,
        embed_description: None,
        embed_video_url: None,
        thumbnail_url: None,
        ap_id: inserted_post.ap_id.to_owned(),
        local: true,
        language_id: LanguageId(2),
      },
      my_vote: None,
      creator: PersonSafe {
        id: inserted_person.id,
        name: inserted_person.name.clone(),
        display_name: None,
        published: inserted_person.published,
        avatar: None,
        actor_id: inserted_person.actor_id.to_owned(),
        local: true,
        admin: false,
        bot_account: false,
        banned: false,
        deleted: false,
        bio: None,
        banner: None,
        updated: None,
        inbox_url: inserted_person.inbox_url.to_owned(),
        shared_inbox_url: None,
        matrix_user_id: None,
        ban_expires: None,
      },
      creator_banned_from_community: false,
      community: CommunitySafe {
        id: inserted_community.id,
        name: inserted_community.name.clone(),
        icon: None,
        removed: false,
        deleted: false,
        nsfw: false,
        actor_id: inserted_community.actor_id.to_owned(),
        local: true,
        title: "nada".to_owned(),
        description: None,
        updated: None,
        banner: None,
        hidden: false,
        posting_restricted_to_mods: false,
        published: inserted_community.published,
      },
      counts: PostAggregates {
        id: agg.id,
        post_id: inserted_post.id,
        comments: 0,
        score: 0,
        upvotes: 0,
        downvotes: 0,
        stickied: false,
        published: agg.published,
        newest_comment_time_necro: inserted_post.published,
        newest_comment_time: inserted_post.published,
      },
      subscribed: SubscribedType::NotSubscribed,
      read: false,
      saved: false,
      creator_blocked: false,
    }
  }

  #[test]
  #[serial]
  fn post_listing_with_person() {
    let conn = establish_unpooled_connection();
    let data = init_data(&conn);

    let mut read_post_listings_with_person = PostQueryBuilder::create(&conn)
      .listing_type(ListingType::Community)
      .sort(SortType::New)
      .community_id(data.inserted_community.id);
    read_post_listings_with_person.show_bot_accounts = Some(false);
    read_post_listings_with_person.my_person_id = Some(data.inserted_person.id);
    let read_post_listing_multiple_with_person = read_post_listings_with_person.list().unwrap();

    let read_post_listing_single_with_person =
      PostView::read(&conn, data.inserted_post.id, Some(data.inserted_person.id)).unwrap();

    let mut expected_post_listing_with_user = expected_post_listing(&data, &conn);

    // Should be only one person, IE the bot post, and blocked should be missing
    assert_eq!(1, read_post_listing_multiple_with_person.len());

    assert_eq!(
      expected_post_listing_with_user,
      read_post_listing_multiple_with_person[0]
    );
    expected_post_listing_with_user.my_vote = Some(0);
    assert_eq!(
      expected_post_listing_with_user,
      read_post_listing_single_with_person
    );

    cleanup(data, &conn);
  }

  #[test]
  #[serial]
  fn post_listing_no_person() {
    let conn = establish_unpooled_connection();
    let data = init_data(&conn);

    let read_post_listing_multiple_no_person = PostQueryBuilder::create(&conn)
      .listing_type(ListingType::Community)
      .sort(SortType::New)
      .community_id(data.inserted_community.id)
      .list()
      .unwrap();

    let read_post_listing_single_no_person =
      PostView::read(&conn, data.inserted_post.id, None).unwrap();

    let expected_post_listing_no_person = expected_post_listing(&data, &conn);

    // Should be 2 posts, with the bot post, and the blocked
    assert_eq!(3, read_post_listing_multiple_no_person.len());

    assert_eq!(
      expected_post_listing_no_person,
      read_post_listing_multiple_no_person[1]
    );
    assert_eq!(
      expected_post_listing_no_person,
      read_post_listing_single_no_person
    );

    cleanup(data, &conn);
  }

  #[test]
  #[serial]
  fn post_listing_block_community() {
    let conn = establish_unpooled_connection();
    let data = init_data(&conn);

    let community_block = CommunityBlockForm {
      person_id: data.inserted_person.id,
      community_id: data.inserted_community.id,
    };
    CommunityBlock::block(&conn, &community_block).unwrap();

    let mut read_post_listings_with_person_after_block = PostQueryBuilder::create(&conn)
      .listing_type(ListingType::Community)
      .sort(SortType::New)
      .community_id(data.inserted_community.id);
    read_post_listings_with_person_after_block.show_bot_accounts = Some(true);
    read_post_listings_with_person_after_block.my_person_id = Some(data.inserted_person.id);
    let read_post_listings_with_person_after_block =
      read_post_listings_with_person_after_block.list().unwrap();

    // Should be 0 posts after the community block
    assert_eq!(0, read_post_listings_with_person_after_block.len());

    CommunityBlock::unblock(&conn, &community_block).unwrap();
    cleanup(data, &conn);
  }

  #[test]
  #[serial]
  fn post_listing_like() {
    let conn = establish_unpooled_connection();
    let data = init_data(&conn);

    let post_like_form = PostLikeForm {
      post_id: data.inserted_post.id,
      person_id: data.inserted_person.id,
      score: 1,
    };

    let inserted_post_like = PostLike::like(&conn, &post_like_form).unwrap();

    let expected_post_like = PostLike {
      id: inserted_post_like.id,
      post_id: data.inserted_post.id,
      person_id: data.inserted_person.id,
      published: inserted_post_like.published,
      score: 1,
    };
    assert_eq!(expected_post_like, inserted_post_like);

    let like_removed =
      PostLike::remove(&conn, data.inserted_person.id, data.inserted_post.id).unwrap();
    assert_eq!(1, like_removed);
    cleanup(data, &conn);
  }

  #[test]
  #[serial]
  fn post_listing_language() {
    let conn = establish_unpooled_connection();
    let data = init_data(&conn);

    let mut read_post_listing_french = PostQueryBuilder::create(&conn)
      .listing_type(ListingType::Community)
      .sort(SortType::New)
      .community_id(data.inserted_community.id);
    let fr = LanguageId(2);
    read_post_listing_french.languages = Some(vec![fr]);
    let read_post_listing_french = read_post_listing_french.list().unwrap();

    let expected_post_listing = expected_post_listing(&data, &conn);

    assert_eq!(1, read_post_listing_french.len());
    assert_eq!(expected_post_listing, read_post_listing_french[0]);

    cleanup(data, &conn);
  }
}<|MERGE_RESOLUTION|>--- conflicted
+++ resolved
@@ -570,12 +570,8 @@
 
     // Test a person block, make sure the post query doesn't include their post
     let blocked_person = PersonForm {
-<<<<<<< HEAD
       name: person_name,
-=======
-      name: person_name.to_owned(),
       public_key: Some("pubkey".to_string()),
->>>>>>> d0a3d996
       ..PersonForm::default()
     };
 
