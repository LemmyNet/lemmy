use crate::structs::PostView;
use diesel::{dsl::*, pg::Pg, result::Error, *};
use lemmy_db_schema::{
  aggregates::structs::PostAggregates,
  newtypes::{CommunityId, DbUrl, LocalUserId, PersonId, PostId},
  schema::{
    community,
    community_block,
    community_follower,
    community_person_ban,
    language,
    local_user_language,
    person,
    person_block,
    person_post_aggregates,
    post,
    post_aggregates,
    post_like,
    post_read,
    post_saved,
  },
  source::{
    community::{Community, CommunityFollower, CommunityPersonBan, CommunitySafe},
    language::Language,
    local_user::LocalUser,
    person::{Person, PersonSafe},
    person_block::PersonBlock,
    post::{Post, PostRead, PostSaved},
  },
  traits::{ToSafe, ViewToVec},
  utils::{functions::hot_rank, fuzzy_search, limit_and_offset},
  ListingType,
  SortType,
};
use tracing::debug;
use typed_builder::TypedBuilder;

type PostViewTuple = (
  Post,
  PersonSafe,
  CommunitySafe,
  Option<CommunityPersonBan>,
  PostAggregates,
  Option<CommunityFollower>,
  Option<PostSaved>,
  Option<PostRead>,
  Option<PersonBlock>,
  Option<i16>,
<<<<<<< HEAD
  i64,
=======
  Language,
>>>>>>> 4e6409f3
);

sql_function!(fn coalesce(x: sql_types::Nullable<sql_types::BigInt>, y: sql_types::BigInt) -> sql_types::BigInt);

impl PostView {
  pub fn read(
    conn: &PgConnection,
    post_id: PostId,
    my_person_id: Option<PersonId>,
  ) -> Result<Self, Error> {
    // The left join below will return None in this case
    let person_id_join = my_person_id.unwrap_or(PersonId(-1));
    let (
      post,
      creator,
      community,
      creator_banned_from_community,
      counts,
      follower,
      saved,
      read,
      creator_blocked,
      post_like,
<<<<<<< HEAD
      unread_comments,
=======
      language,
>>>>>>> 4e6409f3
    ) = post::table
      .find(post_id)
      .inner_join(person::table)
      .inner_join(community::table)
      .left_join(
        community_person_ban::table.on(
          post::community_id
            .eq(community_person_ban::community_id)
            .and(community_person_ban::person_id.eq(post::creator_id))
            .and(
              community_person_ban::expires
                .is_null()
                .or(community_person_ban::expires.gt(now)),
            ),
        ),
      )
      .inner_join(post_aggregates::table)
      .left_join(
        community_follower::table.on(
          post::community_id
            .eq(community_follower::community_id)
            .and(community_follower::person_id.eq(person_id_join)),
        ),
      )
      .left_join(
        post_saved::table.on(
          post::id
            .eq(post_saved::post_id)
            .and(post_saved::person_id.eq(person_id_join)),
        ),
      )
      .left_join(
        post_read::table.on(
          post::id
            .eq(post_read::post_id)
            .and(post_read::person_id.eq(person_id_join)),
        ),
      )
      .left_join(
        person_block::table.on(
          post::creator_id
            .eq(person_block::target_id)
            .and(person_block::person_id.eq(person_id_join)),
        ),
      )
      .left_join(
        post_like::table.on(
          post::id
            .eq(post_like::post_id)
            .and(post_like::person_id.eq(person_id_join)),
        ),
      )
<<<<<<< HEAD
      .left_join(
        person_post_aggregates::table.on(
          post::id
            .eq(person_post_aggregates::post_id)
            .and(person_post_aggregates::person_id.eq(person_id_join)),
        ),
      )
=======
      .inner_join(language::table)
>>>>>>> 4e6409f3
      .select((
        post::all_columns,
        Person::safe_columns_tuple(),
        Community::safe_columns_tuple(),
        community_person_ban::all_columns.nullable(),
        post_aggregates::all_columns,
        community_follower::all_columns.nullable(),
        post_saved::all_columns.nullable(),
        post_read::all_columns.nullable(),
        person_block::all_columns.nullable(),
        post_like::score.nullable(),
<<<<<<< HEAD
        coalesce(
          post_aggregates::comments.nullable() - person_post_aggregates::read_comments.nullable(),
          post_aggregates::comments,
        ),
=======
        language::all_columns,
>>>>>>> 4e6409f3
      ))
      .first::<PostViewTuple>(conn)?;

    // If a person is given, then my_vote, if None, should be 0, not null
    // Necessary to differentiate between other person's votes
    let my_vote = if my_person_id.is_some() && post_like.is_none() {
      Some(0)
    } else {
      post_like
    };

    Ok(PostView {
      post,
      creator,
      community,
      creator_banned_from_community: creator_banned_from_community.is_some(),
      counts,
      subscribed: CommunityFollower::to_subscribed_type(&follower),
      saved: saved.is_some(),
      read: read.is_some(),
      creator_blocked: creator_blocked.is_some(),
      my_vote,
<<<<<<< HEAD
      unread_comments,
=======
      language,
>>>>>>> 4e6409f3
    })
  }
}

#[derive(TypedBuilder)]
#[builder(field_defaults(default))]
pub struct PostQuery<'a> {
  #[builder(!default)]
  conn: &'a PgConnection,
  listing_type: Option<ListingType>,
  sort: Option<SortType>,
  creator_id: Option<PersonId>,
  community_id: Option<CommunityId>,
  community_actor_id: Option<DbUrl>,
  local_user: Option<&'a LocalUser>,
  search_term: Option<String>,
  url_search: Option<String>,
  saved_only: Option<bool>,
  page: Option<i64>,
  limit: Option<i64>,
}

impl<'a> PostQuery<'a> {
  pub fn list(self) -> Result<Vec<PostView>, Error> {
    use diesel::dsl::*;

    // The left join below will return None in this case
    let person_id_join = self.local_user.map(|l| l.person_id).unwrap_or(PersonId(-1));
    let local_user_id_join = self.local_user.map(|l| l.id).unwrap_or(LocalUserId(-1));

    let mut query = post::table
      .inner_join(person::table)
      .inner_join(community::table)
      .left_join(
        community_person_ban::table.on(
          post::community_id
            .eq(community_person_ban::community_id)
            .and(community_person_ban::person_id.eq(post::creator_id))
            .and(
              community_person_ban::expires
                .is_null()
                .or(community_person_ban::expires.gt(now)),
            ),
        ),
      )
      .inner_join(post_aggregates::table)
      .left_join(
        community_follower::table.on(
          post::community_id
            .eq(community_follower::community_id)
            .and(community_follower::person_id.eq(person_id_join)),
        ),
      )
      .left_join(
        post_saved::table.on(
          post::id
            .eq(post_saved::post_id)
            .and(post_saved::person_id.eq(person_id_join)),
        ),
      )
      .left_join(
        post_read::table.on(
          post::id
            .eq(post_read::post_id)
            .and(post_read::person_id.eq(person_id_join)),
        ),
      )
      .left_join(
        person_block::table.on(
          post::creator_id
            .eq(person_block::target_id)
            .and(person_block::person_id.eq(person_id_join)),
        ),
      )
      .left_join(
        community_block::table.on(
          community::id
            .eq(community_block::community_id)
            .and(community_block::person_id.eq(person_id_join)),
        ),
      )
      .left_join(
        post_like::table.on(
          post::id
            .eq(post_like::post_id)
            .and(post_like::person_id.eq(person_id_join)),
        ),
      )
<<<<<<< HEAD
      .left_join(
        person_post_aggregates::table.on(
          post::id
            .eq(person_post_aggregates::post_id)
            .and(person_post_aggregates::person_id.eq(person_id_join)),
=======
      .inner_join(language::table)
      .left_join(
        local_user_language::table.on(
          post::language_id
            .eq(local_user_language::language_id)
            .and(local_user_language::local_user_id.eq(local_user_id_join)),
>>>>>>> 4e6409f3
        ),
      )
      .select((
        post::all_columns,
        Person::safe_columns_tuple(),
        Community::safe_columns_tuple(),
        community_person_ban::all_columns.nullable(),
        post_aggregates::all_columns,
        community_follower::all_columns.nullable(),
        post_saved::all_columns.nullable(),
        post_read::all_columns.nullable(),
        person_block::all_columns.nullable(),
        post_like::score.nullable(),
<<<<<<< HEAD
        coalesce(
          post_aggregates::comments.nullable() - person_post_aggregates::read_comments.nullable(),
          post_aggregates::comments,
        ),
=======
        language::all_columns,
>>>>>>> 4e6409f3
      ))
      .into_boxed();

    if let Some(listing_type) = self.listing_type {
      match listing_type {
        ListingType::Subscribed => {
          query = query.filter(community_follower::person_id.is_not_null())
        }
        ListingType::Local => {
          query = query.filter(community::local.eq(true)).filter(
            community::hidden
              .eq(false)
              .or(community_follower::person_id.eq(person_id_join)),
          );
        }
        ListingType::All => {
          query = query.filter(
            community::hidden
              .eq(false)
              .or(community_follower::person_id.eq(person_id_join)),
          )
        }
      }
    }

    if let Some(community_id) = self.community_id {
      query = query
        .filter(post::community_id.eq(community_id))
        .then_order_by(post_aggregates::stickied.desc());
    }

    if let Some(community_actor_id) = self.community_actor_id {
      query = query
        .filter(community::actor_id.eq(community_actor_id))
        .then_order_by(post_aggregates::stickied.desc());
    }

    if let Some(url_search) = self.url_search {
      query = query.filter(post::url.eq(url_search));
    }

    if let Some(search_term) = self.search_term {
      let searcher = fuzzy_search(&search_term);
      query = query.filter(
        post::name
          .ilike(searcher.to_owned())
          .or(post::body.ilike(searcher)),
      );
    }

    // If its for a specific person, show the removed / deleted
    if let Some(creator_id) = self.creator_id {
      query = query.filter(post::creator_id.eq(creator_id));
    }

    if !self.local_user.map(|l| l.show_nsfw).unwrap_or(false) {
      query = query
        .filter(post::nsfw.eq(false))
        .filter(community::nsfw.eq(false));
    };

    if !self.local_user.map(|l| l.show_bot_accounts).unwrap_or(true) {
      query = query.filter(person::bot_account.eq(false));
    };

    if self.saved_only.unwrap_or(false) {
      query = query.filter(post_saved::id.is_not_null());
    }
    // Only hide the read posts, if the saved_only is false. Otherwise ppl with the hide_read
    // setting wont be able to see saved posts.
    else if !self.local_user.map(|l| l.show_read_posts).unwrap_or(true) {
      query = query.filter(post_read::id.is_null());
    }

    if self.local_user.is_some() {
      // Filter out the rows with missing languages
      query = query.filter(local_user_language::id.is_not_null());

      // Don't show blocked communities or persons
      query = query.filter(community_block::person_id.is_null());
      query = query.filter(person_block::person_id.is_null());
    }

    query = match self.sort.unwrap_or(SortType::Hot) {
      SortType::Active => query
        .then_order_by(
          hot_rank(
            post_aggregates::score,
            post_aggregates::newest_comment_time_necro,
          )
          .desc(),
        )
        .then_order_by(post_aggregates::newest_comment_time_necro.desc()),
      SortType::Hot => query
        .then_order_by(hot_rank(post_aggregates::score, post_aggregates::published).desc())
        .then_order_by(post_aggregates::published.desc()),
      SortType::New => query.then_order_by(post_aggregates::published.desc()),
      SortType::Old => query.then_order_by(post_aggregates::published.asc()),
      SortType::NewComments => query.then_order_by(post_aggregates::newest_comment_time.desc()),
      SortType::MostComments => query
        .then_order_by(post_aggregates::comments.desc())
        .then_order_by(post_aggregates::published.desc()),
      SortType::TopAll => query
        .then_order_by(post_aggregates::score.desc())
        .then_order_by(post_aggregates::published.desc()),
      SortType::TopYear => query
        .filter(post_aggregates::published.gt(now - 1.years()))
        .then_order_by(post_aggregates::score.desc())
        .then_order_by(post_aggregates::published.desc()),
      SortType::TopMonth => query
        .filter(post_aggregates::published.gt(now - 1.months()))
        .then_order_by(post_aggregates::score.desc())
        .then_order_by(post_aggregates::published.desc()),
      SortType::TopWeek => query
        .filter(post_aggregates::published.gt(now - 1.weeks()))
        .then_order_by(post_aggregates::score.desc())
        .then_order_by(post_aggregates::published.desc()),
      SortType::TopDay => query
        .filter(post_aggregates::published.gt(now - 1.days()))
        .then_order_by(post_aggregates::score.desc())
        .then_order_by(post_aggregates::published.desc()),
    };

    let (limit, offset) = limit_and_offset(self.page, self.limit)?;

    query = query
      .limit(limit)
      .offset(offset)
      .filter(post::removed.eq(false))
      .filter(post::deleted.eq(false))
      .filter(community::removed.eq(false))
      .filter(community::deleted.eq(false));

    debug!("Post View Query: {:?}", debug_query::<Pg, _>(&query));

    let res = query.load::<PostViewTuple>(self.conn)?;

    Ok(PostView::from_tuple_to_vec(res))
  }
}

impl ViewToVec for PostView {
  type DbTuple = PostViewTuple;
  fn from_tuple_to_vec(items: Vec<Self::DbTuple>) -> Vec<Self> {
    items
      .into_iter()
      .map(|a| Self {
        post: a.0,
        creator: a.1,
        community: a.2,
        creator_banned_from_community: a.3.is_some(),
        counts: a.4,
        subscribed: CommunityFollower::to_subscribed_type(&a.5),
        saved: a.6.is_some(),
        read: a.7.is_some(),
        creator_blocked: a.8.is_some(),
        my_vote: a.9,
<<<<<<< HEAD
        unread_comments: a.10,
=======
        language: a.10,
>>>>>>> 4e6409f3
      })
      .collect::<Vec<Self>>()
  }
}

#[cfg(test)]
mod tests {
  use crate::post_view::{PostQuery, PostView};
  use diesel::PgConnection;
  use lemmy_db_schema::{
<<<<<<< HEAD
    aggregates::structs::{PersonPostAggregates, PersonPostAggregatesForm, PostAggregates},
=======
    aggregates::structs::PostAggregates,
    newtypes::LanguageId,
>>>>>>> 4e6409f3
    source::{
      comment::{Comment, CommentForm},
      community::*,
      community_block::{CommunityBlock, CommunityBlockForm},
      language::Language,
      local_user::{LocalUser, LocalUserForm},
      local_user_language::LocalUserLanguage,
      person::*,
      person_block::{PersonBlock, PersonBlockForm},
      post::*,
    },
    traits::{Blockable, Crud, Likeable},
    utils::establish_unpooled_connection,
    SortType,
    SubscribedType,
  };
  use serial_test::serial;

  struct Data {
    inserted_person: Person,
    inserted_local_user: LocalUser,
    inserted_blocked_person: Person,
    inserted_bot: Person,
    inserted_community: Community,
    inserted_post: Post,
  }

  fn init_data(conn: &PgConnection) -> Data {
    let person_name = "tegan".to_string();

    let new_person = PersonForm {
      name: person_name.to_owned(),
      public_key: Some("pubkey".to_string()),
      ..PersonForm::default()
    };

    let inserted_person = Person::create(conn, &new_person).unwrap();

    let local_user_form = LocalUserForm {
      person_id: Some(inserted_person.id),
      password_encrypted: Some("".to_string()),
      ..Default::default()
    };
    let inserted_local_user = LocalUser::create(conn, &local_user_form).unwrap();

    let new_bot = PersonForm {
      name: "mybot".to_string(),
      bot_account: Some(true),
      public_key: Some("pubkey".to_string()),
      ..PersonForm::default()
    };

    let inserted_bot = Person::create(conn, &new_bot).unwrap();

    let new_community = CommunityForm {
      name: "test_community_3".to_string(),
      title: "nada".to_owned(),
      public_key: Some("pubkey".to_string()),
      ..CommunityForm::default()
    };

    let inserted_community = Community::create(conn, &new_community).unwrap();

    // Test a person block, make sure the post query doesn't include their post
    let blocked_person = PersonForm {
      name: person_name,
      public_key: Some("pubkey".to_string()),
      ..PersonForm::default()
    };

    let inserted_blocked_person = Person::create(conn, &blocked_person).unwrap();

    let post_from_blocked_person = PostForm {
      name: "blocked_person_post".to_string(),
      creator_id: inserted_blocked_person.id,
      community_id: inserted_community.id,
      language_id: Some(LanguageId(1)),
      ..PostForm::default()
    };

    Post::create(conn, &post_from_blocked_person).unwrap();

    // block that person
    let person_block = PersonBlockForm {
      person_id: inserted_person.id,
      target_id: inserted_blocked_person.id,
    };

    PersonBlock::block(conn, &person_block).unwrap();

    // A sample post
    let new_post = PostForm {
      name: "test post 3".to_string(),
      creator_id: inserted_person.id,
      community_id: inserted_community.id,
      language_id: Some(LanguageId(47)),
      ..PostForm::default()
    };

    let inserted_post = Post::create(conn, &new_post).unwrap();

    let new_bot_post = PostForm {
      name: "test bot post".to_string(),
      creator_id: inserted_bot.id,
      community_id: inserted_community.id,
      ..PostForm::default()
    };

    let _inserted_bot_post = Post::create(conn, &new_bot_post).unwrap();

    Data {
      inserted_person,
      inserted_local_user,
      inserted_blocked_person,
      inserted_bot,
      inserted_community,
      inserted_post,
    }
  }

  #[test]
  #[serial]
  fn post_listing_with_person() {
    let conn = establish_unpooled_connection();
    let data = init_data(&conn);

    let local_user_form = LocalUserForm {
      show_bot_accounts: Some(false),
      ..Default::default()
    };
    let inserted_local_user =
      LocalUser::update(&conn, data.inserted_local_user.id, &local_user_form).unwrap();

    let read_post_listing = PostQuery::builder()
      .conn(&conn)
      .sort(Some(SortType::New))
      .community_id(Some(data.inserted_community.id))
      .local_user(Some(&inserted_local_user))
      .build()
      .list()
      .unwrap();

    let post_listing_single_with_person =
      PostView::read(&conn, data.inserted_post.id, Some(data.inserted_person.id)).unwrap();

    let mut expected_post_listing_with_user = expected_post_view(&data, &conn);

    // Should be only one person, IE the bot post, and blocked should be missing
    assert_eq!(1, read_post_listing.len());

    assert_eq!(expected_post_listing_with_user, read_post_listing[0]);
    expected_post_listing_with_user.my_vote = Some(0);
    assert_eq!(
      expected_post_listing_with_user,
      post_listing_single_with_person
    );

    let local_user_form = LocalUserForm {
      show_bot_accounts: Some(true),
      ..Default::default()
    };
    let inserted_local_user =
      LocalUser::update(&conn, data.inserted_local_user.id, &local_user_form).unwrap();

    let post_listings_with_bots = PostQuery::builder()
      .conn(&conn)
      .sort(Some(SortType::New))
      .community_id(Some(data.inserted_community.id))
      .local_user(Some(&inserted_local_user))
      .build()
      .list()
      .unwrap();
    // should include bot post which has "undetermined" language
    assert_eq!(2, post_listings_with_bots.len());

    cleanup(data, &conn);
  }

  #[test]
  #[serial]
  fn post_listing_no_person() {
    let conn = establish_unpooled_connection();
    let data = init_data(&conn);

    let read_post_listing_multiple_no_person = PostQuery::builder()
      .conn(&conn)
      .sort(Some(SortType::New))
      .community_id(Some(data.inserted_community.id))
      .build()
      .list()
      .unwrap();

    let read_post_listing_single_no_person =
      PostView::read(&conn, data.inserted_post.id, None).unwrap();

    let expected_post_listing_no_person = expected_post_view(&data, &conn);

    // Should be 2 posts, with the bot post, and the blocked
    assert_eq!(3, read_post_listing_multiple_no_person.len());

    assert_eq!(
      expected_post_listing_no_person,
      read_post_listing_multiple_no_person[1]
    );
    assert_eq!(
      expected_post_listing_no_person,
      read_post_listing_single_no_person
    );

    cleanup(data, &conn);
  }

  #[test]
  #[serial]
  fn post_listing_block_community() {
    let conn = establish_unpooled_connection();
    let data = init_data(&conn);

    let community_block = CommunityBlockForm {
      person_id: data.inserted_person.id,
      community_id: data.inserted_community.id,
    };
    CommunityBlock::block(&conn, &community_block).unwrap();

    let read_post_listings_with_person_after_block = PostQuery::builder()
      .conn(&conn)
      .sort(Some(SortType::New))
      .community_id(Some(data.inserted_community.id))
      .local_user(Some(&data.inserted_local_user))
      .build()
      .list()
      .unwrap();
    // Should be 0 posts after the community block
    assert_eq!(0, read_post_listings_with_person_after_block.len());

    CommunityBlock::unblock(&conn, &community_block).unwrap();
    cleanup(data, &conn);
  }

  #[test]
  #[serial]
  fn post_listing_like() {
    let conn = establish_unpooled_connection();
    let data = init_data(&conn);

    let post_like_form = PostLikeForm {
      post_id: data.inserted_post.id,
      person_id: data.inserted_person.id,
      score: 1,
    };

    let inserted_post_like = PostLike::like(&conn, &post_like_form).unwrap();

    let expected_post_like = PostLike {
      id: inserted_post_like.id,
      post_id: data.inserted_post.id,
      person_id: data.inserted_person.id,
      published: inserted_post_like.published,
      score: 1,
    };
    assert_eq!(expected_post_like, inserted_post_like);

    let like_removed =
      PostLike::remove(&conn, data.inserted_person.id, data.inserted_post.id).unwrap();
    assert_eq!(1, like_removed);
    cleanup(data, &conn);
  }

<<<<<<< HEAD
    let read_post_listings_with_user = PostQuery::builder()
=======
  #[test]
  #[serial]
  fn post_listing_person_language() {
    let conn = establish_unpooled_connection();
    let data = init_data(&conn);

    let spanish_id = Language::read_id_from_code(&conn, "es").unwrap();
    let post_spanish = PostForm {
      name: "asffgdsc".to_string(),
      creator_id: data.inserted_person.id,
      community_id: data.inserted_community.id,
      language_id: Some(spanish_id),
      ..PostForm::default()
    };

    Post::create(&conn, &post_spanish).unwrap();

    let post_listings_all = PostQuery::builder()
      .conn(&conn)
      .sort(Some(SortType::New))
      .local_user(Some(&data.inserted_local_user))
      .build()
      .list()
      .unwrap();

    // no language filters specified, all posts should be returned
    assert_eq!(3, post_listings_all.len());

    let french_id = Language::read_id_from_code(&conn, "fr").unwrap();
    LocalUserLanguage::update_user_languages(
      &conn,
      Some(vec![french_id]),
      data.inserted_local_user.id,
    )
    .unwrap();

    let post_listing_french = PostQuery::builder()
>>>>>>> 4e6409f3
      .conn(&conn)
      .sort(Some(SortType::New))
      .local_user(Some(&data.inserted_local_user))
      .build()
      .list()
      .unwrap();

    // only one french language post should be returned
    assert_eq!(1, post_listing_french.len());
    assert_eq!(french_id, post_listing_french[0].post.language_id);

    let undetermined_id = Language::read_id_from_code(&conn, "und").unwrap();
    LocalUserLanguage::update_user_languages(
      &conn,
      Some(vec![french_id, undetermined_id]),
      data.inserted_local_user.id,
    )
    .unwrap();
    let post_listings_french_und = PostQuery::builder()
      .conn(&conn)
      .sort(Some(SortType::New))
      .local_user(Some(&data.inserted_local_user))
      .build()
      .list()
      .unwrap();

<<<<<<< HEAD
    let read_post_listing_no_person = PostView::read(&conn, inserted_post.id, None).unwrap();
    let read_post_listing_with_user =
      PostView::read(&conn, inserted_post.id, Some(inserted_person.id)).unwrap();
=======
    // french post and undetermined language post should be returned
    assert_eq!(2, post_listings_french_und.len());
    assert_eq!(
      undetermined_id,
      post_listings_french_und[0].post.language_id
    );
    assert_eq!(french_id, post_listings_french_und[1].post.language_id);

    cleanup(data, &conn);
  }

  fn cleanup(data: Data, conn: &PgConnection) {
    let num_deleted = Post::delete(conn, data.inserted_post.id).unwrap();
    Community::delete(conn, data.inserted_community.id).unwrap();
    Person::delete(conn, data.inserted_person.id).unwrap();
    Person::delete(conn, data.inserted_bot.id).unwrap();
    Person::delete(conn, data.inserted_blocked_person.id).unwrap();
    assert_eq!(1, num_deleted);
  }
>>>>>>> 4e6409f3

  fn expected_post_view(data: &Data, conn: &PgConnection) -> PostView {
    let (inserted_person, inserted_community, inserted_post) = (
      &data.inserted_person,
      &data.inserted_community,
      &data.inserted_post,
    );
    let agg = PostAggregates::read(conn, inserted_post.id).unwrap();

    PostView {
      post: Post {
        id: inserted_post.id,
        name: inserted_post.name.clone(),
        creator_id: inserted_person.id,
        url: None,
        body: None,
        published: inserted_post.published,
        updated: None,
        community_id: inserted_community.id,
        removed: false,
        deleted: false,
        locked: false,
        stickied: false,
        nsfw: false,
        embed_title: None,
        embed_description: None,
        embed_video_url: None,
        thumbnail_url: None,
        ap_id: inserted_post.ap_id.to_owned(),
        local: true,
        language_id: LanguageId(47),
      },
      my_vote: None,
      unread_comments: 0,
      creator: PersonSafe {
        id: inserted_person.id,
        name: inserted_person.name.clone(),
        display_name: None,
        published: inserted_person.published,
        avatar: None,
        actor_id: inserted_person.actor_id.to_owned(),
        local: true,
        admin: false,
        bot_account: false,
        banned: false,
        deleted: false,
        bio: None,
        banner: None,
        updated: None,
        inbox_url: inserted_person.inbox_url.to_owned(),
        shared_inbox_url: None,
        matrix_user_id: None,
        ban_expires: None,
      },
      creator_banned_from_community: false,
      community: CommunitySafe {
        id: inserted_community.id,
        name: inserted_community.name.clone(),
        icon: None,
        removed: false,
        deleted: false,
        nsfw: false,
        actor_id: inserted_community.actor_id.to_owned(),
        local: true,
        title: "nada".to_owned(),
        description: None,
        updated: None,
        banner: None,
        hidden: false,
        posting_restricted_to_mods: false,
        published: inserted_community.published,
      },
      counts: PostAggregates {
        id: agg.id,
        post_id: inserted_post.id,
        comments: 0,
        score: 0,
        upvotes: 0,
        downvotes: 0,
        stickied: false,
        published: agg.published,
        newest_comment_time_necro: inserted_post.published,
        newest_comment_time: inserted_post.published,
      },
      subscribed: SubscribedType::NotSubscribed,
      read: false,
      saved: false,
      creator_blocked: false,
<<<<<<< HEAD
    };

    // Test a community block
    let community_block = CommunityBlockForm {
      person_id: inserted_person.id,
      community_id: inserted_community.id,
    };
    CommunityBlock::block(&conn, &community_block).unwrap();

    let read_post_listings_with_person_after_block = PostQuery::builder()
      .conn(&conn)
      .sort(Some(SortType::New))
      .show_bot_accounts(Some(false))
      .community_id(Some(inserted_community.id))
      .my_person_id(Some(inserted_person.id))
      .build()
      .list()
      .unwrap();

    // TODO More needs to be added here
    let mut expected_post_listing_with_user = expected_post_listing_no_person.to_owned();
    expected_post_listing_with_user.my_vote = Some(1);

    // Try to insert a comment
    let comment_form_0 = CommentForm {
      content: "Comment 0".into(),
      creator_id: inserted_person.id,
      post_id: inserted_post.id,
      ..CommentForm::default()
    };

    let inserted_comment_0 = Comment::create(&conn, &comment_form_0, None).unwrap();

    // Make sure there is 1 unread comment
    let mut expected_post_listing_with_user_and_comment =
      expected_post_listing_with_user.to_owned();
    expected_post_listing_with_user_and_comment.unread_comments = 1;
    expected_post_listing_with_user_and_comment.counts.comments = 1;
    expected_post_listing_with_user_and_comment
      .counts
      .newest_comment_time = inserted_comment_0.published;

    let read_post_listing_with_user_and_comment =
      PostView::read(&conn, inserted_post.id, Some(inserted_person.id)).unwrap();

    let person_post_agg_form = PersonPostAggregatesForm {
      person_id: inserted_person.id,
      post_id: inserted_post.id,
      read_comments: read_post_listing_with_user_and_comment.counts.comments,
      ..PersonPostAggregatesForm::default()
    };

    PersonPostAggregates::upsert(&conn, &person_post_agg_form).unwrap();

    // Make sure after the PersonPostAggregates update, that there are zero unread comments
    let mut expected_post_listing_with_user_and_comment_after_mark_read =
      expected_post_listing_with_user_and_comment.to_owned();
    expected_post_listing_with_user_and_comment_after_mark_read.unread_comments = 0;
    expected_post_listing_with_user_and_comment_after_mark_read
      .counts
      .comments = 1;
    let read_post_listing_with_user_and_comment_after_mark_read =
      PostView::read(&conn, inserted_post.id, Some(inserted_person.id)).unwrap();

    let like_removed = PostLike::remove(&conn, inserted_person.id, inserted_post.id).unwrap();
    let num_deleted = Post::delete(&conn, inserted_post.id).unwrap();
    PersonBlock::unblock(&conn, &person_block).unwrap();
    CommunityBlock::unblock(&conn, &community_block).unwrap();
    Community::delete(&conn, inserted_community.id).unwrap();
    Person::delete(&conn, inserted_person.id).unwrap();
    Person::delete(&conn, inserted_bot.id).unwrap();
    Person::delete(&conn, inserted_blocked_person.id).unwrap();

    // The with user
    assert_eq!(
      expected_post_listing_with_user,
      read_post_listings_with_user[0]
    );
    assert_eq!(expected_post_listing_with_user, read_post_listing_with_user);

    assert_eq!(
      expected_post_listing_with_user_and_comment,
      read_post_listing_with_user_and_comment,
    );

    assert_eq!(
      expected_post_listing_with_user_and_comment_after_mark_read,
      read_post_listing_with_user_and_comment_after_mark_read,
    );

    // Should be only one person, IE the bot post, and blocked should be missing
    assert_eq!(1, read_post_listings_with_user.len());

    // Without the user
    assert_eq!(
      expected_post_listing_no_person,
      read_post_listings_no_person[1]
    );
    assert_eq!(expected_post_listing_no_person, read_post_listing_no_person);

    // Should be 2 posts, with the bot post, and the blocked
    assert_eq!(3, read_post_listings_no_person.len());

    // Should be 0 posts after the community block
    assert_eq!(0, read_post_listings_with_person_after_block.len());

    assert_eq!(expected_post_like, inserted_post_like);
    assert_eq!(1, like_removed);
    assert_eq!(1, num_deleted);
=======
      language: Language {
        id: LanguageId(47),
        code: "fr".to_string(),
        name: "Français".to_string(),
      },
    }
>>>>>>> 4e6409f3
  }
}<|MERGE_RESOLUTION|>--- conflicted
+++ resolved
@@ -46,11 +46,8 @@
   Option<PostRead>,
   Option<PersonBlock>,
   Option<i16>,
-<<<<<<< HEAD
   i64,
-=======
   Language,
->>>>>>> 4e6409f3
 );
 
 sql_function!(fn coalesce(x: sql_types::Nullable<sql_types::BigInt>, y: sql_types::BigInt) -> sql_types::BigInt);
@@ -74,11 +71,8 @@
       read,
       creator_blocked,
       post_like,
-<<<<<<< HEAD
       unread_comments,
-=======
       language,
->>>>>>> 4e6409f3
     ) = post::table
       .find(post_id)
       .inner_join(person::table)
@@ -131,7 +125,6 @@
             .and(post_like::person_id.eq(person_id_join)),
         ),
       )
-<<<<<<< HEAD
       .left_join(
         person_post_aggregates::table.on(
           post::id
@@ -139,9 +132,7 @@
             .and(person_post_aggregates::person_id.eq(person_id_join)),
         ),
       )
-=======
       .inner_join(language::table)
->>>>>>> 4e6409f3
       .select((
         post::all_columns,
         Person::safe_columns_tuple(),
@@ -153,14 +144,11 @@
         post_read::all_columns.nullable(),
         person_block::all_columns.nullable(),
         post_like::score.nullable(),
-<<<<<<< HEAD
         coalesce(
           post_aggregates::comments.nullable() - person_post_aggregates::read_comments.nullable(),
           post_aggregates::comments,
         ),
-=======
         language::all_columns,
->>>>>>> 4e6409f3
       ))
       .first::<PostViewTuple>(conn)?;
 
@@ -183,11 +171,8 @@
       read: read.is_some(),
       creator_blocked: creator_blocked.is_some(),
       my_vote,
-<<<<<<< HEAD
       unread_comments,
-=======
       language,
->>>>>>> 4e6409f3
     })
   }
 }
@@ -276,20 +261,19 @@
             .and(post_like::person_id.eq(person_id_join)),
         ),
       )
-<<<<<<< HEAD
       .left_join(
         person_post_aggregates::table.on(
           post::id
             .eq(person_post_aggregates::post_id)
             .and(person_post_aggregates::person_id.eq(person_id_join)),
-=======
+        ),
+      )
       .inner_join(language::table)
       .left_join(
         local_user_language::table.on(
           post::language_id
             .eq(local_user_language::language_id)
             .and(local_user_language::local_user_id.eq(local_user_id_join)),
->>>>>>> 4e6409f3
         ),
       )
       .select((
@@ -303,14 +287,11 @@
         post_read::all_columns.nullable(),
         person_block::all_columns.nullable(),
         post_like::score.nullable(),
-<<<<<<< HEAD
         coalesce(
           post_aggregates::comments.nullable() - person_post_aggregates::read_comments.nullable(),
           post_aggregates::comments,
         ),
-=======
         language::all_columns,
->>>>>>> 4e6409f3
       ))
       .into_boxed();
 
@@ -468,11 +449,8 @@
         read: a.7.is_some(),
         creator_blocked: a.8.is_some(),
         my_vote: a.9,
-<<<<<<< HEAD
         unread_comments: a.10,
-=======
-        language: a.10,
->>>>>>> 4e6409f3
+        language: a.11,
       })
       .collect::<Vec<Self>>()
   }
@@ -483,12 +461,8 @@
   use crate::post_view::{PostQuery, PostView};
   use diesel::PgConnection;
   use lemmy_db_schema::{
-<<<<<<< HEAD
     aggregates::structs::{PersonPostAggregates, PersonPostAggregatesForm, PostAggregates},
-=======
-    aggregates::structs::PostAggregates,
     newtypes::LanguageId,
->>>>>>> 4e6409f3
     source::{
       comment::{Comment, CommentForm},
       community::*,
@@ -757,9 +731,6 @@
     cleanup(data, &conn);
   }
 
-<<<<<<< HEAD
-    let read_post_listings_with_user = PostQuery::builder()
-=======
   #[test]
   #[serial]
   fn post_listing_person_language() {
@@ -797,7 +768,6 @@
     .unwrap();
 
     let post_listing_french = PostQuery::builder()
->>>>>>> 4e6409f3
       .conn(&conn)
       .sort(Some(SortType::New))
       .local_user(Some(&data.inserted_local_user))
@@ -824,11 +794,6 @@
       .list()
       .unwrap();
 
-<<<<<<< HEAD
-    let read_post_listing_no_person = PostView::read(&conn, inserted_post.id, None).unwrap();
-    let read_post_listing_with_user =
-      PostView::read(&conn, inserted_post.id, Some(inserted_person.id)).unwrap();
-=======
     // french post and undetermined language post should be returned
     assert_eq!(2, post_listings_french_und.len());
     assert_eq!(
@@ -848,7 +813,6 @@
     Person::delete(conn, data.inserted_blocked_person.id).unwrap();
     assert_eq!(1, num_deleted);
   }
->>>>>>> 4e6409f3
 
   fn expected_post_view(data: &Data, conn: &PgConnection) -> PostView {
     let (inserted_person, inserted_community, inserted_post) = (
@@ -937,123 +901,11 @@
       read: false,
       saved: false,
       creator_blocked: false,
-<<<<<<< HEAD
-    };
-
-    // Test a community block
-    let community_block = CommunityBlockForm {
-      person_id: inserted_person.id,
-      community_id: inserted_community.id,
-    };
-    CommunityBlock::block(&conn, &community_block).unwrap();
-
-    let read_post_listings_with_person_after_block = PostQuery::builder()
-      .conn(&conn)
-      .sort(Some(SortType::New))
-      .show_bot_accounts(Some(false))
-      .community_id(Some(inserted_community.id))
-      .my_person_id(Some(inserted_person.id))
-      .build()
-      .list()
-      .unwrap();
-
-    // TODO More needs to be added here
-    let mut expected_post_listing_with_user = expected_post_listing_no_person.to_owned();
-    expected_post_listing_with_user.my_vote = Some(1);
-
-    // Try to insert a comment
-    let comment_form_0 = CommentForm {
-      content: "Comment 0".into(),
-      creator_id: inserted_person.id,
-      post_id: inserted_post.id,
-      ..CommentForm::default()
-    };
-
-    let inserted_comment_0 = Comment::create(&conn, &comment_form_0, None).unwrap();
-
-    // Make sure there is 1 unread comment
-    let mut expected_post_listing_with_user_and_comment =
-      expected_post_listing_with_user.to_owned();
-    expected_post_listing_with_user_and_comment.unread_comments = 1;
-    expected_post_listing_with_user_and_comment.counts.comments = 1;
-    expected_post_listing_with_user_and_comment
-      .counts
-      .newest_comment_time = inserted_comment_0.published;
-
-    let read_post_listing_with_user_and_comment =
-      PostView::read(&conn, inserted_post.id, Some(inserted_person.id)).unwrap();
-
-    let person_post_agg_form = PersonPostAggregatesForm {
-      person_id: inserted_person.id,
-      post_id: inserted_post.id,
-      read_comments: read_post_listing_with_user_and_comment.counts.comments,
-      ..PersonPostAggregatesForm::default()
-    };
-
-    PersonPostAggregates::upsert(&conn, &person_post_agg_form).unwrap();
-
-    // Make sure after the PersonPostAggregates update, that there are zero unread comments
-    let mut expected_post_listing_with_user_and_comment_after_mark_read =
-      expected_post_listing_with_user_and_comment.to_owned();
-    expected_post_listing_with_user_and_comment_after_mark_read.unread_comments = 0;
-    expected_post_listing_with_user_and_comment_after_mark_read
-      .counts
-      .comments = 1;
-    let read_post_listing_with_user_and_comment_after_mark_read =
-      PostView::read(&conn, inserted_post.id, Some(inserted_person.id)).unwrap();
-
-    let like_removed = PostLike::remove(&conn, inserted_person.id, inserted_post.id).unwrap();
-    let num_deleted = Post::delete(&conn, inserted_post.id).unwrap();
-    PersonBlock::unblock(&conn, &person_block).unwrap();
-    CommunityBlock::unblock(&conn, &community_block).unwrap();
-    Community::delete(&conn, inserted_community.id).unwrap();
-    Person::delete(&conn, inserted_person.id).unwrap();
-    Person::delete(&conn, inserted_bot.id).unwrap();
-    Person::delete(&conn, inserted_blocked_person.id).unwrap();
-
-    // The with user
-    assert_eq!(
-      expected_post_listing_with_user,
-      read_post_listings_with_user[0]
-    );
-    assert_eq!(expected_post_listing_with_user, read_post_listing_with_user);
-
-    assert_eq!(
-      expected_post_listing_with_user_and_comment,
-      read_post_listing_with_user_and_comment,
-    );
-
-    assert_eq!(
-      expected_post_listing_with_user_and_comment_after_mark_read,
-      read_post_listing_with_user_and_comment_after_mark_read,
-    );
-
-    // Should be only one person, IE the bot post, and blocked should be missing
-    assert_eq!(1, read_post_listings_with_user.len());
-
-    // Without the user
-    assert_eq!(
-      expected_post_listing_no_person,
-      read_post_listings_no_person[1]
-    );
-    assert_eq!(expected_post_listing_no_person, read_post_listing_no_person);
-
-    // Should be 2 posts, with the bot post, and the blocked
-    assert_eq!(3, read_post_listings_no_person.len());
-
-    // Should be 0 posts after the community block
-    assert_eq!(0, read_post_listings_with_person_after_block.len());
-
-    assert_eq!(expected_post_like, inserted_post_like);
-    assert_eq!(1, like_removed);
-    assert_eq!(1, num_deleted);
-=======
       language: Language {
         id: LanguageId(47),
         code: "fr".to_string(),
         name: "Français".to_string(),
       },
     }
->>>>>>> 4e6409f3
   }
 }