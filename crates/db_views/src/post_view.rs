use crate::structs::{PaginationCursor, PostView};
use diesel::{
  debug_query,
  dsl::{exists, not, IntervalDsl},
  pg::Pg,
  query_builder::AsQuery,
  result::Error,
  sql_types,
  BoolExpressionMethods,
  BoxableExpression,
  ExpressionMethods,
  IntoSql,
  JoinOnDsl,
  NullableExpressionMethods,
  OptionalExtension,
  PgTextExpressionMethods,
  QueryDsl,
};
use diesel_async::RunQueryDsl;
use i_love_jesus::PaginatedQueryBuilder;
use lemmy_db_schema::{
  aggregates::structs::{post_aggregates_keys as key, PostAggregates},
  impls::local_user::LocalUserOptionHelper,
  newtypes::{CommunityId, LocalUserId, PersonId, PostId},
  schema::{
    community,
    community_block,
    community_follower,
    community_moderator,
    community_person_ban,
    image_details,
    instance_block,
    local_user,
    local_user_language,
    person,
    person_block,
    person_post_aggregates,
    post,
    post_aggregates,
    post_hide,
    post_like,
    post_read,
    post_saved,
  },
  source::{
    community::{CommunityFollower, CommunityFollowerState},
    local_user::LocalUser,
    site::Site,
  },
  utils::{
    functions::coalesce,
    fuzzy_search,
    get_conn,
    limit_and_offset,
    now,
    Commented,
    DbConn,
    DbPool,
    ListFn,
    Queries,
    ReadFn,
    ReverseTimestampKey,
  },
  CommunityVisibility,
  ListingType,
  PostSortType,
};
use tracing::debug;
use PostSortType::*;

fn queries<'a>() -> Queries<
  impl ReadFn<'a, PostView, (PostId, Option<&'a LocalUser>, bool)>,
  impl ListFn<'a, PostView, (PostQuery<'a>, &'a Site)>,
> {
  let is_creator_banned_from_community = exists(
    community_person_ban::table.filter(
      post_aggregates::community_id
        .eq(community_person_ban::community_id)
        .and(community_person_ban::person_id.eq(post_aggregates::creator_id)),
    ),
  );

  let is_local_user_banned_from_community = |person_id| {
    exists(
      community_person_ban::table.filter(
        post_aggregates::community_id
          .eq(community_person_ban::community_id)
          .and(community_person_ban::person_id.eq(person_id)),
      ),
    )
  };

  let creator_is_moderator = exists(
    community_moderator::table.filter(
      post_aggregates::community_id
        .eq(community_moderator::community_id)
        .and(community_moderator::person_id.eq(post_aggregates::creator_id)),
    ),
  );

  let creator_is_admin = exists(
    local_user::table.filter(
      post_aggregates::creator_id
        .eq(local_user::person_id)
        .and(local_user::admin.eq(true)),
    ),
  );

  let is_read = |person_id| {
    exists(
      post_read::table.filter(
        post_aggregates::post_id
          .eq(post_read::post_id)
          .and(post_read::person_id.eq(person_id)),
      ),
    )
  };

  let is_hidden = |person_id| {
    exists(
      post_hide::table.filter(
        post_aggregates::post_id
          .eq(post_hide::post_id)
          .and(post_hide::person_id.eq(person_id)),
      ),
    )
  };

  let is_creator_blocked = |person_id| {
    exists(
      person_block::table.filter(
        post_aggregates::creator_id
          .eq(person_block::target_id)
          .and(person_block::person_id.eq(person_id)),
      ),
    )
  };

  let score = |person_id| {
    post_like::table
      .filter(
        post_aggregates::post_id
          .eq(post_like::post_id)
          .and(post_like::person_id.eq(person_id)),
      )
      .select(post_like::score.nullable())
      .single_value()
  };

  // TODO maybe this should go to localuser also
  let all_joins = move |query: post_aggregates::BoxedQuery<'a, Pg>,
                        my_person_id: Option<PersonId>| {
    let is_local_user_banned_from_community_selection: Box<
      dyn BoxableExpression<_, Pg, SqlType = sql_types::Bool>,
    > = if let Some(person_id) = my_person_id {
      Box::new(is_local_user_banned_from_community(person_id))
    } else {
      Box::new(false.into_sql::<sql_types::Bool>())
    };

    let is_read_selection: Box<dyn BoxableExpression<_, Pg, SqlType = sql_types::Bool>> =
      if let Some(person_id) = my_person_id {
        Box::new(is_read(person_id))
      } else {
        Box::new(false.into_sql::<sql_types::Bool>())
      };

    let is_hidden_selection: Box<dyn BoxableExpression<_, Pg, SqlType = sql_types::Bool>> =
      if let Some(person_id) = my_person_id {
        Box::new(is_hidden(person_id))
      } else {
        Box::new(false.into_sql::<sql_types::Bool>())
      };

    let is_creator_blocked_selection: Box<dyn BoxableExpression<_, Pg, SqlType = sql_types::Bool>> =
      if let Some(person_id) = my_person_id {
        Box::new(is_creator_blocked(person_id))
      } else {
        Box::new(false.into_sql::<sql_types::Bool>())
      };

    let subscribed_type_selection: Box<
      dyn BoxableExpression<
        _,
        Pg,
        SqlType = sql_types::Nullable<lemmy_db_schema::schema::sql_types::CommunityFollowerState>,
      >,
    > = if let Some(person_id) = my_person_id {
      Box::new(
        community_follower::table
          .filter(
            post_aggregates::community_id
              .eq(community_follower::community_id)
              .and(community_follower::person_id.eq(person_id)),
          )
          .select(CommunityFollower::select_subscribed_type())
          .single_value(),
      )
    } else {
      Box::new(None::<CommunityFollowerState>.into_sql::<sql_types::Nullable<lemmy_db_schema::schema::sql_types::CommunityFollowerState>>())
    };

    let score_selection: Box<
      dyn BoxableExpression<_, Pg, SqlType = sql_types::Nullable<sql_types::SmallInt>>,
    > = if let Some(person_id) = my_person_id {
      Box::new(score(person_id))
    } else {
      Box::new(None::<i16>.into_sql::<sql_types::Nullable<sql_types::SmallInt>>())
    };

    let read_comments: Box<
      dyn BoxableExpression<_, Pg, SqlType = sql_types::Nullable<sql_types::BigInt>>,
    > = if let Some(person_id) = my_person_id {
      Box::new(
        person_post_aggregates::table
          .filter(
            post_aggregates::post_id
              .eq(person_post_aggregates::post_id)
              .and(person_post_aggregates::person_id.eq(person_id)),
          )
          .select(person_post_aggregates::read_comments.nullable())
          .single_value(),
      )
    } else {
      Box::new(None::<i64>.into_sql::<sql_types::Nullable<sql_types::BigInt>>())
    };

    query
      .inner_join(person::table)
      .inner_join(community::table)
      .inner_join(post::table)
      .left_join(image_details::table.on(post::thumbnail_url.eq(image_details::link.nullable())))
      .left_join(
        post_saved::table.on(
          post_aggregates::post_id
            .eq(post_saved::post_id)
            .and(post_saved::person_id.eq(my_person_id.unwrap_or(PersonId(-1)))),
        ),
      )
      .select((
        post::all_columns,
        person::all_columns,
        community::all_columns,
        image_details::all_columns.nullable(),
        is_creator_banned_from_community,
        is_local_user_banned_from_community_selection,
        creator_is_moderator,
        creator_is_admin,
        post_aggregates::all_columns,
        subscribed_type_selection,
        post_saved::person_id.nullable().is_not_null(),
        is_read_selection,
        is_hidden_selection,
        is_creator_blocked_selection,
        score_selection,
        coalesce(
          post_aggregates::comments.nullable() - read_comments,
          post_aggregates::comments,
        ),
      ))
  };

  let read = move |mut conn: DbConn<'a>,
                   (post_id, my_local_user, is_mod_or_admin): (
    PostId,
    Option<&'a LocalUser>,
    bool,
  )| async move {
    // The left join below will return None in this case
    let my_person_id = my_local_user.person_id();
    let person_id_join = my_person_id.unwrap_or(PersonId(-1));

    let mut query = all_joins(
      post_aggregates::table
        .filter(post_aggregates::post_id.eq(post_id))
        .into_boxed(),
      my_person_id,
    );

    // Hide deleted and removed for non-admins or mods
    if !is_mod_or_admin {
      query = query
        .filter(
          community::removed
            .eq(false)
            .or(post::creator_id.eq(person_id_join)),
        )
        .filter(
          post::removed
            .eq(false)
            .or(post::creator_id.eq(person_id_join)),
        )
        // users can see their own deleted posts
        .filter(
          community::deleted
            .eq(false)
            .or(post::creator_id.eq(person_id_join)),
        )
        .filter(
          post::deleted
            .eq(false)
            .or(post::creator_id.eq(person_id_join)),
        )
        // private communities can only by browsed by accepted followers
        .filter(
          community::visibility
            .ne(CommunityVisibility::Private)
            .or(exists(
              community_follower::table.filter(
                post_aggregates::community_id
                  .eq(community_follower::community_id)
                  .and(
                    community_follower::person_id
                      .eq(my_local_user.map(|l| l.person_id).unwrap_or_default())
                      .and(community_follower::state.eq(CommunityFollowerState::Accepted)),
                  ),
              ),
            )),
        );
    }

    query = my_local_user.visible_communities_only(query);

    Commented::new(query)
      .text("PostView::read")
      .first(&mut conn)
      .await
  };

  let list = move |mut conn: DbConn<'a>, (options, site): (PostQuery<'a>, &'a Site)| async move {
    // The left join below will return None in this case
    let person_id_join = options.local_user.person_id().unwrap_or(PersonId(-1));
    let local_user_id_join = options
      .local_user
      .local_user_id()
      .unwrap_or(LocalUserId(-1));

    let mut query = all_joins(
      post_aggregates::table.into_boxed(),
      options.local_user.person_id(),
    );

    // hide posts from deleted communities
    query = query.filter(community::deleted.eq(false));

    // only creator can see deleted posts and unpublished scheduled posts
    if let Some(person_id) = options.local_user.person_id() {
      query = query.filter(post::deleted.eq(false).or(post::creator_id.eq(person_id)));
      query = query.filter(
        post::scheduled_publish_time
          .is_null()
          .or(post::creator_id.eq(person_id)),
      );
    } else {
      query = query
        .filter(post::deleted.eq(false))
        .filter(post::scheduled_publish_time.is_null());
    }

    // only show removed posts to admin when viewing user profile
    if !(options.creator_id.is_some() && options.local_user.is_admin()) {
      query = query
        .filter(community::removed.eq(false))
        .filter(post::removed.eq(false));
    }
    if let Some(community_id) = options.community_id {
      query = query.filter(post_aggregates::community_id.eq(community_id));
    }

    if let Some(creator_id) = options.creator_id {
      query = query.filter(post_aggregates::creator_id.eq(creator_id));
    }

    let is_subscribed = exists(
      community_follower::table.filter(
        post_aggregates::community_id
          .eq(community_follower::community_id)
          .and(community_follower::person_id.eq(person_id_join)),
      ),
    );
    match options.listing_type.unwrap_or_default() {
      ListingType::Subscribed => query = query.filter(is_subscribed),
      ListingType::Local => {
        query = query
          .filter(community::local.eq(true))
          .filter(community::hidden.eq(false).or(is_subscribed));
      }
      ListingType::All => query = query.filter(community::hidden.eq(false).or(is_subscribed)),
      ListingType::ModeratorView => {
        query = query.filter(exists(
          community_moderator::table.filter(
            post::community_id
              .eq(community_moderator::community_id)
              .and(community_moderator::person_id.eq(person_id_join)),
          ),
        ));
      }
    }

    if let Some(search_term) = &options.search_term {
      if options.url_only.unwrap_or_default() {
        query = query.filter(post::url.eq(search_term));
      } else {
        let searcher = fuzzy_search(search_term);
        let name_filter = post::name.ilike(searcher.clone());
        let body_filter = post::body.ilike(searcher.clone());
        query = if options.title_only.unwrap_or_default() {
          query.filter(name_filter)
        } else {
          query.filter(name_filter.or(body_filter))
        }
        .filter(not(post::removed.or(post::deleted)));
      }
    }

    if !options
      .show_nsfw
      .unwrap_or(options.local_user.show_nsfw(site))
    {
      query = query
        .filter(post::nsfw.eq(false))
        .filter(community::nsfw.eq(false));
    };

    if !options.local_user.show_bot_accounts() {
      query = query.filter(person::bot_account.eq(false));
    };

    // If its saved only, then filter, and order by the saved time, not the comment creation time.
    if options.saved_only.unwrap_or_default() {
      query = query
        .filter(post_saved::person_id.is_not_null())
        .then_order_by(post_saved::published.desc());
    }
    // Only hide the read posts, if the saved_only is false. Otherwise ppl with the hide_read
    // setting wont be able to see saved posts.
    else if !options
      .show_read
      .unwrap_or(options.local_user.show_read_posts())
    {
      // Do not hide read posts when it is a user profile view
      // Or, only hide read posts on non-profile views
      if let (None, Some(person_id)) = (options.creator_id, options.local_user.person_id()) {
        query = query.filter(not(is_read(person_id)));
      }
    }

    if !options.show_hidden.unwrap_or_default() {
      // If a creator id isn't given (IE its on home or community pages), hide the hidden posts
      if let (None, Some(person_id)) = (options.creator_id, options.local_user.person_id()) {
        query = query.filter(not(is_hidden(person_id)));
      }
    }

    if let Some(my_id) = options.local_user.person_id() {
      let not_creator_filter = post_aggregates::creator_id.ne(my_id);
      if options.liked_only.unwrap_or_default() {
        query = query.filter(not_creator_filter).filter(score(my_id).eq(1));
      } else if options.disliked_only.unwrap_or_default() {
        query = query.filter(not_creator_filter).filter(score(my_id).eq(-1));
      }
    };

    query = options.local_user.visible_communities_only(query);

    if !options.local_user.is_admin() {
      query = query.filter(
        community::visibility
          .ne(CommunityVisibility::Private)
          .or(exists(
            community_follower::table.filter(
              post_aggregates::community_id
                .eq(community_follower::community_id)
                .and(community_follower::person_id.eq(person_id_join))
                .and(community_follower::state.eq(CommunityFollowerState::Accepted)),
            ),
          )),
      );
    }

    // Dont filter blocks or missing languages for moderator view type
    if let (Some(person_id), false) = (
      options.local_user.person_id(),
      options.listing_type.unwrap_or_default() == ListingType::ModeratorView,
    ) {
      // Filter out the rows with missing languages
      query = query.filter(exists(
        local_user_language::table.filter(
          post::language_id
            .eq(local_user_language::language_id)
            .and(local_user_language::local_user_id.eq(local_user_id_join)),
        ),
      ));

      // Don't show blocked instances, communities or persons
      query = query.filter(not(exists(
        community_block::table.filter(
          post_aggregates::community_id
            .eq(community_block::community_id)
            .and(community_block::person_id.eq(person_id_join)),
        ),
      )));
      query = query.filter(not(exists(
        instance_block::table.filter(
          post_aggregates::instance_id
            .eq(instance_block::instance_id)
            .and(instance_block::person_id.eq(person_id_join)),
        ),
      )));
      query = query.filter(not(is_creator_blocked(person_id)));
    }

    let (limit, offset) = limit_and_offset(options.page, options.limit)?;
    query = query.limit(limit).offset(offset);

    let mut query = PaginatedQueryBuilder::new(query);

    let page_after = options.page_after.map(|c| c.0);
    let page_before_or_equal = options.page_before_or_equal.map(|c| c.0);

    if options.page_back.unwrap_or_default() {
      query = query
        .before(page_after)
        .after_or_equal(page_before_or_equal)
        .limit_and_offset_from_end();
    } else {
      query = query
        .after(page_after)
        .before_or_equal(page_before_or_equal);
    }

    // featured posts first
    query = if options.community_id.is_none() || options.community_id_just_for_prefetch {
      query.then_desc(key::featured_local)
    } else {
      query.then_desc(key::featured_community)
    };

    let time = |interval| post_aggregates::published.gt(now() - interval);

    // then use the main sort
    query = match options.sort.unwrap_or(Hot) {
      Active => query.then_desc(key::hot_rank_active),
      Hot => query.then_desc(key::hot_rank),
      Scaled => query.then_desc(key::scaled_rank),
      Controversial => query.then_desc(key::controversy_rank),
      New => query.then_desc(key::published),
      Old => query.then_desc(ReverseTimestampKey(key::published)),
      NewComments => query.then_desc(key::newest_comment_time),
      MostComments => query.then_desc(key::comments),
      TopAll => query.then_desc(key::score),
      TopYear => query.then_desc(key::score).filter(time(1.years())),
      TopMonth => query.then_desc(key::score).filter(time(1.months())),
      TopWeek => query.then_desc(key::score).filter(time(1.weeks())),
      TopDay => query.then_desc(key::score).filter(time(1.days())),
      TopHour => query.then_desc(key::score).filter(time(1.hours())),
      TopSixHour => query.then_desc(key::score).filter(time(6.hours())),
      TopTwelveHour => query.then_desc(key::score).filter(time(12.hours())),
      TopThreeMonths => query.then_desc(key::score).filter(time(3.months())),
      TopSixMonths => query.then_desc(key::score).filter(time(6.months())),
      TopNineMonths => query.then_desc(key::score).filter(time(9.months())),
    };

    // use publish as fallback. especially useful for hot rank which reaches zero after some days.
    // necessary because old posts can be fetched over federation and inserted with high post id
    query = match options.sort.unwrap_or(Hot) {
      // A second time-based sort would not be very useful
      New | Old | NewComments => query,
      _ => query.then_desc(key::published),
    };

    // finally use unique post id as tie breaker
    query = query.then_desc(key::post_id);

    // Not done by debug_query
    let query = query.as_query();

    debug!("Post View Query: {:?}", debug_query::<Pg, _>(&query));

    Commented::new(query)
      .text("PostQuery::list")
      .text_if(
        "getting upper bound for next query",
        options.community_id_just_for_prefetch,
      )
      .load::<PostView>(&mut conn)
      .await
  };

  Queries::new(read, list)
}

impl PostView {
  pub async fn read<'a>(
    pool: &mut DbPool<'_>,
    post_id: PostId,
    my_local_user: Option<&'a LocalUser>,
    is_mod_or_admin: bool,
  ) -> Result<Self, Error> {
    queries()
      .read(pool, (post_id, my_local_user, is_mod_or_admin))
      .await
  }
}

impl PaginationCursor {
  // get cursor for page that starts immediately after the given post
  pub fn after_post(view: &PostView) -> PaginationCursor {
    // hex encoding to prevent ossification
    PaginationCursor(format!("P{:x}", view.counts.post_id.0))
  }
  pub async fn read(&self, pool: &mut DbPool<'_>) -> Result<PaginationCursorData, Error> {
    let err_msg = || Error::QueryBuilderError("Could not parse pagination token".into());
    let token = PostAggregates::read(
      pool,
      PostId(
        self
          .0
          .get(1..)
          .and_then(|e| i32::from_str_radix(e, 16).ok())
          .ok_or_else(err_msg)?,
      ),
    )
    .await?;

    Ok(PaginationCursorData(token))
  }
}

// currently we use a postaggregates struct as the pagination token.
// we only use some of the properties of the post aggregates, depending on which sort type we page
// by
#[derive(Clone)]
pub struct PaginationCursorData(PostAggregates);

#[derive(Clone, Default)]
pub struct PostQuery<'a> {
  pub listing_type: Option<ListingType>,
  pub sort: Option<PostSortType>,
  pub creator_id: Option<PersonId>,
  pub community_id: Option<CommunityId>,
  // if true, the query should be handled as if community_id was not given except adding the
  // literal filter
  pub community_id_just_for_prefetch: bool,
  pub local_user: Option<&'a LocalUser>,
  pub search_term: Option<String>,
  pub url_only: Option<bool>,
  pub saved_only: Option<bool>,
  pub liked_only: Option<bool>,
  pub disliked_only: Option<bool>,
  pub title_only: Option<bool>,
  pub page: Option<i64>,
  pub limit: Option<i64>,
  pub page_after: Option<PaginationCursorData>,
  pub page_before_or_equal: Option<PaginationCursorData>,
  pub page_back: Option<bool>,
  pub show_hidden: Option<bool>,
  pub show_read: Option<bool>,
  pub show_nsfw: Option<bool>,
}

impl<'a> PostQuery<'a> {
  async fn prefetch_upper_bound_for_page_before(
    &self,
    site: &Site,
    pool: &mut DbPool<'_>,
  ) -> Result<Option<PostQuery<'a>>, Error> {
    // first get one page for the most popular community to get an upper bound for the page end for
    // the real query. the reason this is needed is that when fetching posts for a single
    // community PostgreSQL can optimize the query to use an index on e.g. (=, >=, >=, >=) and
    // fetch only LIMIT rows but for the followed-communities query it has to query the index on
    // (IN, >=, >=, >=) which it currently can't do at all (as of PG 16). see the discussion
    // here: https://github.com/LemmyNet/lemmy/issues/2877#issuecomment-1673597190
    //
    // the results are correct no matter which community we fetch these for, since it basically
    // covers the "worst case" of the whole page consisting of posts from one community
    // but using the largest community decreases the pagination-frame so make the real query more
    // efficient.
    use lemmy_db_schema::schema::{
      community_aggregates::dsl::{community_aggregates, community_id, users_active_month},
      community_follower::dsl::{
        community_follower,
        community_id as follower_community_id,
        person_id,
      },
    };
    let (limit, offset) = limit_and_offset(self.page, self.limit)?;
    if offset != 0 && self.page_after.is_some() {
      return Err(Error::QueryBuilderError(
        "legacy pagination cannot be combined with v2 pagination".into(),
      ));
    }
    let self_person_id = self.local_user.expect("part of the above if").person_id;
    let largest_subscribed = {
      let conn = &mut get_conn(pool).await?;
      community_follower
        .filter(person_id.eq(self_person_id))
        .inner_join(community_aggregates.on(community_id.eq(follower_community_id)))
        .order_by(users_active_month.desc())
        .select(community_id)
        .limit(1)
        .get_result::<CommunityId>(conn)
        .await
        .optional()?
    };
    let Some(largest_subscribed) = largest_subscribed else {
      // nothing subscribed to? no posts
      return Ok(None);
    };

    let mut v = queries()
      .list(
        pool,
        (
          PostQuery {
            community_id: Some(largest_subscribed),
            community_id_just_for_prefetch: true,
            ..self.clone()
          },
          site,
        ),
      )
      .await?;
    // take last element of array. if this query returned less than LIMIT elements,
    // the heuristic is invalid since we can't guarantee the full query will return >= LIMIT results
    // (return original query)
    if (v.len() as i64) < limit {
      Ok(Some(self.clone()))
    } else {
      let item = if self.page_back.unwrap_or_default() {
        // for backward pagination, get first element instead
        v.into_iter().next()
      } else {
        v.pop()
      };
      let limit_cursor = Some(PaginationCursorData(item.expect("else case").counts));
      Ok(Some(PostQuery {
        page_before_or_equal: limit_cursor,
        ..self.clone()
      }))
    }
  }

  pub async fn list(self, site: &Site, pool: &mut DbPool<'_>) -> Result<Vec<PostView>, Error> {
    if self.listing_type == Some(ListingType::Subscribed)
      && self.community_id.is_none()
      && self.local_user.is_some()
      && self.page_before_or_equal.is_none()
    {
      if let Some(query) = self
        .prefetch_upper_bound_for_page_before(site, pool)
        .await?
      {
        queries().list(pool, (query, site)).await
      } else {
        Ok(vec![])
      }
    } else {
      queries().list(pool, (self, site)).await
    }
  }
}

#[cfg(test)]
mod tests {
  use crate::{
    post_view::{PaginationCursorData, PostQuery, PostView},
    structs::LocalUserView,
  };
  use chrono::Utc;
  use lemmy_db_schema::{
    aggregates::structs::PostAggregates,
    impls::actor_language::UNDETERMINED_ID,
    newtypes::LanguageId,
    source::{
      actor_language::LocalUserLanguage,
      comment::{Comment, CommentInsertForm},
      community::{
        Community,
        CommunityFollower,
        CommunityFollowerForm,
<<<<<<< HEAD
        CommunityFollowerState,
=======
>>>>>>> c7210e39
        CommunityInsertForm,
        CommunityModerator,
        CommunityModeratorForm,
        CommunityPersonBan,
        CommunityPersonBanForm,
        CommunityUpdateForm,
      },
      community_block::{CommunityBlock, CommunityBlockForm},
      instance::Instance,
      instance_block::{InstanceBlock, InstanceBlockForm},
      language::Language,
      local_user::{LocalUser, LocalUserInsertForm, LocalUserUpdateForm},
      local_user_vote_display_mode::LocalUserVoteDisplayMode,
      person::{Person, PersonInsertForm},
      person_block::{PersonBlock, PersonBlockForm},
      post::{
        Post,
        PostHide,
        PostInsertForm,
        PostLike,
        PostLikeForm,
        PostRead,
        PostSaved,
        PostSavedForm,
        PostUpdateForm,
      },
      site::Site,
    },
    traits::{Bannable, Blockable, Crud, Followable, Joinable, Likeable, Saveable},
    utils::{build_db_pool, build_db_pool_for_tests, DbPool, RANK_DEFAULT},
    CommunityVisibility,
    PostSortType,
    SubscribedType,
  };
  use lemmy_utils::error::LemmyResult;
  use pretty_assertions::assert_eq;
  use serial_test::serial;
  use std::{collections::HashSet, time::Duration};
  use url::Url;

  const POST_WITH_ANOTHER_TITLE: &str = "Another title";
  const POST_BY_BLOCKED_PERSON: &str = "post by blocked person";
  const POST_BY_BOT: &str = "post by bot";
  const POST: &str = "post";

  fn names(post_views: &[PostView]) -> Vec<&str> {
    post_views.iter().map(|i| i.post.name.as_str()).collect()
  }

  struct Data {
    inserted_instance: Instance,
    local_user_view: LocalUserView,
    blocked_local_user_view: LocalUserView,
    inserted_bot: Person,
    inserted_community: Community,
    inserted_post: Post,
    inserted_bot_post: Post,
    site: Site,
  }

  impl Data {
    fn default_post_query(&self) -> PostQuery<'_> {
      PostQuery {
        sort: Some(PostSortType::New),
        local_user: Some(&self.local_user_view.local_user),
        ..Default::default()
      }
    }
  }

  async fn init_data(pool: &mut DbPool<'_>) -> LemmyResult<Data> {
    let inserted_instance = Instance::read_or_create(pool, "my_domain.tld".to_string()).await?;

    let new_person = PersonInsertForm::test_form(inserted_instance.id, "tegan");

    let inserted_person = Person::create(pool, &new_person).await?;

    let local_user_form = LocalUserInsertForm {
      admin: Some(true),
      ..LocalUserInsertForm::test_form(inserted_person.id)
    };
    let inserted_local_user = LocalUser::create(pool, &local_user_form, vec![]).await?;

    let new_bot = PersonInsertForm {
      bot_account: Some(true),
      ..PersonInsertForm::test_form(inserted_instance.id, "mybot")
    };

    let inserted_bot = Person::create(pool, &new_bot).await?;

    let new_community = CommunityInsertForm::new(
      inserted_instance.id,
      "test_community_3".to_string(),
      "nada".to_owned(),
      "pubkey".to_string(),
    );
    let inserted_community = Community::create(pool, &new_community).await?;

    // Test a person block, make sure the post query doesn't include their post
    let blocked_person = PersonInsertForm::test_form(inserted_instance.id, "john");

    let inserted_blocked_person = Person::create(pool, &blocked_person).await?;

    let inserted_blocked_local_user = LocalUser::create(
      pool,
      &LocalUserInsertForm::test_form(inserted_blocked_person.id),
      vec![],
    )
    .await?;

    let post_from_blocked_person = PostInsertForm {
      language_id: Some(LanguageId(1)),
      ..PostInsertForm::new(
        POST_BY_BLOCKED_PERSON.to_string(),
        inserted_blocked_person.id,
        inserted_community.id,
      )
    };
    Post::create(pool, &post_from_blocked_person).await?;

    // block that person
    let person_block = PersonBlockForm {
      person_id: inserted_person.id,
      target_id: inserted_blocked_person.id,
    };

    PersonBlock::block(pool, &person_block).await?;

    // A sample post
    let new_post = PostInsertForm {
      language_id: Some(LanguageId(47)),
      ..PostInsertForm::new(POST.to_string(), inserted_person.id, inserted_community.id)
    };
    let inserted_post = Post::create(pool, &new_post).await?;

    let new_bot_post = PostInsertForm::new(
      POST_BY_BOT.to_string(),
      inserted_bot.id,
      inserted_community.id,
    );
    let inserted_bot_post = Post::create(pool, &new_bot_post).await?;

    let local_user_view = LocalUserView {
      local_user: inserted_local_user,
      local_user_vote_display_mode: LocalUserVoteDisplayMode::default(),
      person: inserted_person,
      counts: Default::default(),
    };
    let blocked_local_user_view = LocalUserView {
      local_user: inserted_blocked_local_user,
      local_user_vote_display_mode: LocalUserVoteDisplayMode::default(),
      person: inserted_blocked_person,
      counts: Default::default(),
    };

    let site = Site {
      id: Default::default(),
      name: String::new(),
      sidebar: None,
      published: Default::default(),
      updated: None,
      icon: None,
      banner: None,
      description: None,
      actor_id: Url::parse("http://example.com")?.into(),
      last_refreshed_at: Default::default(),
      inbox_url: Url::parse("http://example.com")?.into(),
      private_key: None,
      public_key: String::new(),
      instance_id: Default::default(),
      content_warning: None,
    };

    Ok(Data {
      inserted_instance,
      local_user_view,
      blocked_local_user_view,
      inserted_bot,
      inserted_community,
      inserted_post,
      inserted_bot_post,
      site,
    })
  }

  #[tokio::test]
  #[serial]
  async fn post_listing_with_person() -> LemmyResult<()> {
    let pool = &build_db_pool().await?;
    let pool = &mut pool.into();
    let mut data = init_data(pool).await?;

    let local_user_form = LocalUserUpdateForm {
      show_bot_accounts: Some(false),
      ..Default::default()
    };
    LocalUser::update(pool, data.local_user_view.local_user.id, &local_user_form).await?;
    data.local_user_view.local_user.show_bot_accounts = false;

    let read_post_listing = PostQuery {
      community_id: Some(data.inserted_community.id),
      ..data.default_post_query()
    }
    .list(&data.site, pool)
    .await?;

    let post_listing_single_with_person = PostView::read(
      pool,
      data.inserted_post.id,
      Some(&data.local_user_view.local_user),
      false,
    )
    .await?;

    let expected_post_listing_with_user = expected_post_view(&data, pool).await?;

    // Should be only one person, IE the bot post, and blocked should be missing
    assert_eq!(
      vec![post_listing_single_with_person.clone()],
      read_post_listing
    );
    assert_eq!(
      expected_post_listing_with_user,
      post_listing_single_with_person
    );

    let local_user_form = LocalUserUpdateForm {
      show_bot_accounts: Some(true),
      ..Default::default()
    };
    LocalUser::update(pool, data.local_user_view.local_user.id, &local_user_form).await?;
    data.local_user_view.local_user.show_bot_accounts = true;

    let post_listings_with_bots = PostQuery {
      community_id: Some(data.inserted_community.id),
      ..data.default_post_query()
    }
    .list(&data.site, pool)
    .await?;
    // should include bot post which has "undetermined" language
    assert_eq!(vec![POST_BY_BOT, POST], names(&post_listings_with_bots));

    cleanup(data, pool).await
  }

  #[tokio::test]
  #[serial]
  async fn post_listing_no_person() -> LemmyResult<()> {
    let pool = &build_db_pool().await?;
    let pool = &mut pool.into();
    let data = init_data(pool).await?;

    let read_post_listing_multiple_no_person = PostQuery {
      community_id: Some(data.inserted_community.id),
      local_user: None,
      ..data.default_post_query()
    }
    .list(&data.site, pool)
    .await?;

    let read_post_listing_single_no_person =
      PostView::read(pool, data.inserted_post.id, None, false).await?;

    let expected_post_listing_no_person = expected_post_view(&data, pool).await?;

    // Should be 2 posts, with the bot post, and the blocked
    assert_eq!(
      vec![POST_BY_BOT, POST, POST_BY_BLOCKED_PERSON],
      names(&read_post_listing_multiple_no_person)
    );

    assert_eq!(
      Some(&expected_post_listing_no_person),
      read_post_listing_multiple_no_person.get(1)
    );
    assert_eq!(
      expected_post_listing_no_person,
      read_post_listing_single_no_person
    );

    cleanup(data, pool).await
  }

  #[tokio::test]
  #[serial]
  async fn post_listing_title_only() -> LemmyResult<()> {
    let pool = &build_db_pool().await?;
    let pool = &mut pool.into();
    let data = init_data(pool).await?;

    // A post which contains the search them 'Post' not in the title (but in the body)
    let new_post = PostInsertForm {
      language_id: Some(LanguageId(47)),
      body: Some("Post".to_string()),
      ..PostInsertForm::new(
        POST_WITH_ANOTHER_TITLE.to_string(),
        data.local_user_view.person.id,
        data.inserted_community.id,
      )
    };

    let inserted_post = Post::create(pool, &new_post).await?;

    let read_post_listing_by_title_only = PostQuery {
      community_id: Some(data.inserted_community.id),
      local_user: None,
      search_term: Some("Post".to_string()),
      title_only: Some(true),
      ..data.default_post_query()
    }
    .list(&data.site, pool)
    .await?;

    let read_post_listing = PostQuery {
      community_id: Some(data.inserted_community.id),
      local_user: None,
      search_term: Some("Post".to_string()),
      ..data.default_post_query()
    }
    .list(&data.site, pool)
    .await?;

    // Should be 4 posts when we do not search for title only
    assert_eq!(
      vec![
        POST_WITH_ANOTHER_TITLE,
        POST_BY_BOT,
        POST,
        POST_BY_BLOCKED_PERSON
      ],
      names(&read_post_listing)
    );

    // Should be 3 posts when we search for title only
    assert_eq!(
      vec![POST_BY_BOT, POST, POST_BY_BLOCKED_PERSON],
      names(&read_post_listing_by_title_only)
    );
    Post::delete(pool, inserted_post.id).await?;
    cleanup(data, pool).await
  }

  #[tokio::test]
  #[serial]
  async fn post_listing_block_community() -> LemmyResult<()> {
    let pool = &build_db_pool().await?;
    let pool = &mut pool.into();
    let data = init_data(pool).await?;

    let community_block = CommunityBlockForm {
      person_id: data.local_user_view.person.id,
      community_id: data.inserted_community.id,
    };
    CommunityBlock::block(pool, &community_block).await?;

    let read_post_listings_with_person_after_block = PostQuery {
      community_id: Some(data.inserted_community.id),
      ..data.default_post_query()
    }
    .list(&data.site, pool)
    .await?;
    // Should be 0 posts after the community block
    assert_eq!(read_post_listings_with_person_after_block, vec![]);

    CommunityBlock::unblock(pool, &community_block).await?;
    cleanup(data, pool).await
  }

  #[tokio::test]
  #[serial]
  async fn post_listing_like() -> LemmyResult<()> {
    let pool = &build_db_pool().await?;
    let pool = &mut pool.into();
    let mut data = init_data(pool).await?;

    let post_like_form = PostLikeForm {
      post_id: data.inserted_post.id,
      person_id: data.local_user_view.person.id,
      score: 1,
    };

    let inserted_post_like = PostLike::like(pool, &post_like_form).await?;

    let expected_post_like = PostLike {
      post_id: data.inserted_post.id,
      person_id: data.local_user_view.person.id,
      published: inserted_post_like.published,
      score: 1,
    };
    assert_eq!(expected_post_like, inserted_post_like);

    let post_listing_single_with_person = PostView::read(
      pool,
      data.inserted_post.id,
      Some(&data.local_user_view.local_user),
      false,
    )
    .await?;

    let mut expected_post_with_upvote = expected_post_view(&data, pool).await?;
    expected_post_with_upvote.my_vote = Some(1);
    expected_post_with_upvote.counts.score = 1;
    expected_post_with_upvote.counts.upvotes = 1;
    assert_eq!(expected_post_with_upvote, post_listing_single_with_person);

    let local_user_form = LocalUserUpdateForm {
      show_bot_accounts: Some(false),
      ..Default::default()
    };
    LocalUser::update(pool, data.local_user_view.local_user.id, &local_user_form).await?;
    data.local_user_view.local_user.show_bot_accounts = false;

    let read_post_listing = PostQuery {
      community_id: Some(data.inserted_community.id),
      ..data.default_post_query()
    }
    .list(&data.site, pool)
    .await?;
    assert_eq!(vec![expected_post_with_upvote], read_post_listing);

    let like_removed =
      PostLike::remove(pool, data.local_user_view.person.id, data.inserted_post.id).await?;
    assert_eq!(1, like_removed);
    cleanup(data, pool).await
  }

  #[tokio::test]
  #[serial]
  async fn post_listing_liked_only() -> LemmyResult<()> {
    let pool = &build_db_pool().await?;
    let pool = &mut pool.into();
    let data = init_data(pool).await?;

    // Like both the bot post, and your own
    // The liked_only should not show your own post
    let post_like_form = PostLikeForm {
      post_id: data.inserted_post.id,
      person_id: data.local_user_view.person.id,
      score: 1,
    };
    PostLike::like(pool, &post_like_form).await?;

    let bot_post_like_form = PostLikeForm {
      post_id: data.inserted_bot_post.id,
      person_id: data.local_user_view.person.id,
      score: 1,
    };
    PostLike::like(pool, &bot_post_like_form).await?;

    // Read the liked only
    let read_liked_post_listing = PostQuery {
      community_id: Some(data.inserted_community.id),
      liked_only: Some(true),
      ..data.default_post_query()
    }
    .list(&data.site, pool)
    .await?;

    // This should only include the bot post, not the one you created
    assert_eq!(vec![POST_BY_BOT], names(&read_liked_post_listing));

    let read_disliked_post_listing = PostQuery {
      community_id: Some(data.inserted_community.id),
      disliked_only: Some(true),
      ..data.default_post_query()
    }
    .list(&data.site, pool)
    .await?;

    // Should be no posts
    assert_eq!(read_disliked_post_listing, vec![]);

    cleanup(data, pool).await
  }

  #[tokio::test]
  #[serial]
  async fn post_listing_saved_only() -> LemmyResult<()> {
    let pool = &build_db_pool().await?;
    let pool = &mut pool.into();
    let data = init_data(pool).await?;

    // Save only the bot post
    // The saved_only should only show the bot post
    let post_save_form = PostSavedForm {
      post_id: data.inserted_bot_post.id,
      person_id: data.local_user_view.person.id,
    };
    PostSaved::save(pool, &post_save_form).await?;

    // Read the saved only
    let read_saved_post_listing = PostQuery {
      community_id: Some(data.inserted_community.id),
      saved_only: Some(true),
      ..data.default_post_query()
    }
    .list(&data.site, pool)
    .await?;

    // This should only include the bot post, not the one you created
    assert_eq!(vec![POST_BY_BOT], names(&read_saved_post_listing));

    cleanup(data, pool).await
  }

  #[tokio::test]
  #[serial]
  async fn creator_info() -> LemmyResult<()> {
    let pool = &build_db_pool().await?;
    let pool = &mut pool.into();
    let data = init_data(pool).await?;

    // Make one of the inserted persons a moderator
    let person_id = data.local_user_view.person.id;
    let community_id = data.inserted_community.id;
    let form = CommunityModeratorForm {
      community_id,
      person_id,
    };
    CommunityModerator::join(pool, &form).await?;

    let post_listing = PostQuery {
      community_id: Some(data.inserted_community.id),
      ..data.default_post_query()
    }
    .list(&data.site, pool)
    .await?
    .into_iter()
    .map(|p| (p.creator.name, p.creator_is_moderator, p.creator_is_admin))
    .collect::<Vec<_>>();

    let expected_post_listing = vec![
      ("mybot".to_owned(), false, false),
      ("tegan".to_owned(), true, true),
    ];

    assert_eq!(expected_post_listing, post_listing);

    cleanup(data, pool).await
  }

  #[tokio::test]
  #[serial]
  async fn post_listing_person_language() -> LemmyResult<()> {
    const EL_POSTO: &str = "el posto";

    let pool = &build_db_pool().await?;
    let pool = &mut pool.into();
    let data = init_data(pool).await?;

    let spanish_id = Language::read_id_from_code(pool, "es").await?;

    let french_id = Language::read_id_from_code(pool, "fr").await?;

    let post_spanish = PostInsertForm {
      language_id: Some(spanish_id),
      ..PostInsertForm::new(
        EL_POSTO.to_string(),
        data.local_user_view.person.id,
        data.inserted_community.id,
      )
    };
    Post::create(pool, &post_spanish).await?;

    let post_listings_all = data.default_post_query().list(&data.site, pool).await?;

    // no language filters specified, all posts should be returned
    assert_eq!(vec![EL_POSTO, POST_BY_BOT, POST], names(&post_listings_all));

    LocalUserLanguage::update(pool, vec![french_id], data.local_user_view.local_user.id).await?;

    let post_listing_french = data.default_post_query().list(&data.site, pool).await?;

    // only one post in french and one undetermined should be returned
    assert_eq!(vec![POST_BY_BOT, POST], names(&post_listing_french));
    assert_eq!(
      Some(french_id),
      post_listing_french.get(1).map(|p| p.post.language_id)
    );

    LocalUserLanguage::update(
      pool,
      vec![french_id, UNDETERMINED_ID],
      data.local_user_view.local_user.id,
    )
    .await?;
    let post_listings_french_und = data
      .default_post_query()
      .list(&data.site, pool)
      .await?
      .into_iter()
      .map(|p| (p.post.name, p.post.language_id))
      .collect::<Vec<_>>();
    let expected_post_listings_french_und = vec![
      (POST_BY_BOT.to_owned(), UNDETERMINED_ID),
      (POST.to_owned(), french_id),
    ];

    // french post and undetermined language post should be returned
    assert_eq!(expected_post_listings_french_und, post_listings_french_und);

    cleanup(data, pool).await
  }

  #[tokio::test]
  #[serial]
  async fn post_listings_removed() -> LemmyResult<()> {
    let pool = &build_db_pool().await?;
    let pool = &mut pool.into();
    let mut data = init_data(pool).await?;

    // Remove the post
    Post::update(
      pool,
      data.inserted_bot_post.id,
      &PostUpdateForm {
        removed: Some(true),
        ..Default::default()
      },
    )
    .await?;

    // Make sure you don't see the removed post in the results
    let post_listings_no_admin = data.default_post_query().list(&data.site, pool).await?;
    assert_eq!(vec![POST], names(&post_listings_no_admin));

    // Removed bot post is shown to admins on its profile page
    data.local_user_view.local_user.admin = true;
    let post_listings_is_admin = PostQuery {
      creator_id: Some(data.inserted_bot.id),
      ..data.default_post_query()
    }
    .list(&data.site, pool)
    .await?;
    assert_eq!(vec![POST_BY_BOT], names(&post_listings_is_admin));

    cleanup(data, pool).await
  }

  #[tokio::test]
  #[serial]
  async fn post_listings_deleted() -> LemmyResult<()> {
    let pool = &build_db_pool().await?;
    let pool = &mut pool.into();
    let data = init_data(pool).await?;

    // Delete the post
    Post::update(
      pool,
      data.inserted_post.id,
      &PostUpdateForm {
        deleted: Some(true),
        ..Default::default()
      },
    )
    .await?;

    // Deleted post is only shown to creator
    for (local_user, expect_contains_deleted) in [
      (None, false),
      (Some(&data.blocked_local_user_view.local_user), false),
      (Some(&data.local_user_view.local_user), true),
    ] {
      let contains_deleted = PostQuery {
        local_user,
        ..data.default_post_query()
      }
      .list(&data.site, pool)
      .await?
      .iter()
      .any(|p| p.post.id == data.inserted_post.id);

      assert_eq!(expect_contains_deleted, contains_deleted);
    }

    cleanup(data, pool).await
  }

  #[tokio::test]
  #[serial]
  async fn post_listings_hidden_community() -> LemmyResult<()> {
    let pool = &build_db_pool().await?;
    let pool = &mut pool.into();
    let data = init_data(pool).await?;

    Community::update(
      pool,
      data.inserted_community.id,
      &CommunityUpdateForm {
        hidden: Some(true),
        ..Default::default()
      },
    )
    .await?;

    let posts = PostQuery::default().list(&data.site, pool).await?;
    assert!(posts.is_empty());

    let posts = data.default_post_query().list(&data.site, pool).await?;
    assert!(posts.is_empty());

    // Follow the community
    let form = CommunityFollowerForm {
      community_id: data.inserted_community.id,
      person_id: data.local_user_view.person.id,
      pending: false,
    };
    CommunityFollower::follow(pool, &form).await?;

    let posts = data.default_post_query().list(&data.site, pool).await?;
    assert!(!posts.is_empty());

    cleanup(data, pool).await
  }

  #[tokio::test]
  #[serial]
  async fn post_listing_instance_block() -> LemmyResult<()> {
    const POST_FROM_BLOCKED_INSTANCE: &str = "post on blocked instance";

    let pool = &build_db_pool().await?;
    let pool = &mut pool.into();
    let data = init_data(pool).await?;

    let blocked_instance = Instance::read_or_create(pool, "another_domain.tld".to_string()).await?;

    let community_form = CommunityInsertForm::new(
      blocked_instance.id,
      "test_community_4".to_string(),
      "none".to_owned(),
      "pubkey".to_string(),
    );
    let inserted_community = Community::create(pool, &community_form).await?;

    let post_form = PostInsertForm {
      language_id: Some(LanguageId(1)),
      ..PostInsertForm::new(
        POST_FROM_BLOCKED_INSTANCE.to_string(),
        data.inserted_bot.id,
        inserted_community.id,
      )
    };
    let post_from_blocked_instance = Post::create(pool, &post_form).await?;

    // no instance block, should return all posts
    let post_listings_all = data.default_post_query().list(&data.site, pool).await?;
    assert_eq!(
      vec![POST_FROM_BLOCKED_INSTANCE, POST_BY_BOT, POST],
      names(&post_listings_all)
    );

    // block the instance
    let block_form = InstanceBlockForm {
      person_id: data.local_user_view.person.id,
      instance_id: blocked_instance.id,
    };
    InstanceBlock::block(pool, &block_form).await?;

    // now posts from communities on that instance should be hidden
    let post_listings_blocked = data.default_post_query().list(&data.site, pool).await?;
    assert_eq!(vec![POST_BY_BOT, POST], names(&post_listings_blocked));
    assert!(post_listings_blocked
      .iter()
      .all(|p| p.post.id != post_from_blocked_instance.id));

    // after unblocking it should return all posts again
    InstanceBlock::unblock(pool, &block_form).await?;
    let post_listings_blocked = data.default_post_query().list(&data.site, pool).await?;
    assert_eq!(
      vec![POST_FROM_BLOCKED_INSTANCE, POST_BY_BOT, POST],
      names(&post_listings_blocked)
    );

    Instance::delete(pool, blocked_instance.id).await?;
    cleanup(data, pool).await
  }

  #[tokio::test]
  #[serial]
  async fn pagination_includes_each_post_once() -> LemmyResult<()> {
    let pool = &build_db_pool().await?;
    let pool = &mut pool.into();
    let data = init_data(pool).await?;

    let community_form = CommunityInsertForm::new(
      data.inserted_instance.id,
      "yes".to_string(),
      "yes".to_owned(),
      "pubkey".to_string(),
    );
    let inserted_community = Community::create(pool, &community_form).await?;

    let mut inserted_post_ids = vec![];
    let mut inserted_comment_ids = vec![];

    // Create 150 posts with varying non-correlating values for publish date, number of comments,
    // and featured
    for comments in 0..10 {
      for _ in 0..15 {
        let post_form = PostInsertForm {
          featured_local: Some((comments % 2) == 0),
          featured_community: Some((comments % 2) == 0),
          published: Some(Utc::now() - Duration::from_secs(comments % 3)),
          ..PostInsertForm::new(
            "keep Christ in Christmas".to_owned(),
            data.local_user_view.person.id,
            inserted_community.id,
          )
        };
        let inserted_post = Post::create(pool, &post_form).await?;
        inserted_post_ids.push(inserted_post.id);

        for _ in 0..comments {
          let comment_form = CommentInsertForm::new(
            data.local_user_view.person.id,
            inserted_post.id,
            "yes".to_owned(),
          );
          let inserted_comment = Comment::create(pool, &comment_form, None).await?;
          inserted_comment_ids.push(inserted_comment.id);
        }
      }
    }

    let options = PostQuery {
      community_id: Some(inserted_community.id),
      sort: Some(PostSortType::MostComments),
      limit: Some(10),
      ..Default::default()
    };

    let mut listed_post_ids = vec![];
    let mut page_after = None;
    loop {
      let post_listings = PostQuery {
        page_after,
        ..options.clone()
      }
      .list(&data.site, pool)
      .await?;

      listed_post_ids.extend(post_listings.iter().map(|p| p.post.id));

      if let Some(p) = post_listings.into_iter().last() {
        page_after = Some(PaginationCursorData(p.counts));
      } else {
        break;
      }
    }

    // Check that backward pagination matches forward pagination
    let mut listed_post_ids_forward = listed_post_ids.clone();
    let mut page_before = None;
    loop {
      let post_listings = PostQuery {
        page_after: page_before,
        page_back: Some(true),
        ..options.clone()
      }
      .list(&data.site, pool)
      .await?;

      let listed_post_ids = post_listings.iter().map(|p| p.post.id).collect::<Vec<_>>();

      let index = listed_post_ids_forward.len() - listed_post_ids.len();
      assert_eq!(
        listed_post_ids_forward.get(index..),
        listed_post_ids.get(..)
      );
      listed_post_ids_forward.truncate(index);

      if let Some(p) = post_listings.into_iter().next() {
        page_before = Some(PaginationCursorData(p.counts));
      } else {
        break;
      }
    }

    inserted_post_ids.sort_unstable_by_key(|id| id.0);
    listed_post_ids.sort_unstable_by_key(|id| id.0);

    assert_eq!(inserted_post_ids, listed_post_ids);

    Community::delete(pool, inserted_community.id).await?;
    cleanup(data, pool).await
  }

  #[tokio::test]
  #[serial]
  async fn post_listings_hide_read() -> LemmyResult<()> {
    let pool = &build_db_pool().await?;
    let pool = &mut pool.into();
    let mut data = init_data(pool).await?;

    // Make sure local user hides read posts
    let local_user_form = LocalUserUpdateForm {
      show_read_posts: Some(false),
      ..Default::default()
    };
    LocalUser::update(pool, data.local_user_view.local_user.id, &local_user_form).await?;
    data.local_user_view.local_user.show_read_posts = false;

    // Mark a post as read
    PostRead::mark_as_read(
      pool,
      HashSet::from([data.inserted_bot_post.id]),
      data.local_user_view.person.id,
    )
    .await?;

    // Make sure you don't see the read post in the results
    let post_listings_hide_read = data.default_post_query().list(&data.site, pool).await?;
    assert_eq!(vec![POST], names(&post_listings_hide_read));

    // Test with the show_read override as true
    let post_listings_show_read_true = PostQuery {
      show_read: Some(true),
      ..data.default_post_query()
    }
    .list(&data.site, pool)
    .await?;
    assert_eq!(
      vec![POST_BY_BOT, POST],
      names(&post_listings_show_read_true)
    );

    // Test with the show_read override as false
    let post_listings_show_read_false = PostQuery {
      show_read: Some(false),
      ..data.default_post_query()
    }
    .list(&data.site, pool)
    .await?;
    assert_eq!(vec![POST], names(&post_listings_show_read_false));
    cleanup(data, pool).await
  }

  #[tokio::test]
  #[serial]
  async fn post_listings_hide_hidden() -> LemmyResult<()> {
    let pool = &build_db_pool().await?;
    let pool = &mut pool.into();
    let data = init_data(pool).await?;

    // Mark a post as hidden
    PostHide::hide(
      pool,
      HashSet::from([data.inserted_bot_post.id]),
      data.local_user_view.person.id,
    )
    .await?;

    // Make sure you don't see the hidden post in the results
    let post_listings_hide_hidden = data.default_post_query().list(&data.site, pool).await?;
    assert_eq!(vec![POST], names(&post_listings_hide_hidden));

    // Make sure it does come back with the show_hidden option
    let post_listings_show_hidden = PostQuery {
      sort: Some(PostSortType::New),
      local_user: Some(&data.local_user_view.local_user),
      show_hidden: Some(true),
      ..Default::default()
    }
    .list(&data.site, pool)
    .await?;
    assert_eq!(vec![POST_BY_BOT, POST], names(&post_listings_show_hidden));

    // Make sure that hidden field is true.
    assert!(&post_listings_show_hidden.first().is_some_and(|p| p.hidden));

    cleanup(data, pool).await
  }

  #[tokio::test]
  #[serial]
  async fn post_listings_hide_nsfw() -> LemmyResult<()> {
    let pool = &build_db_pool().await?;
    let pool = &mut pool.into();
    let data = init_data(pool).await?;

    // Mark a post as nsfw
    let update_form = PostUpdateForm {
      nsfw: Some(true),
      ..Default::default()
    };

    Post::update(pool, data.inserted_bot_post.id, &update_form).await?;

    // Make sure you don't see the nsfw post in the regular results
    let post_listings_hide_nsfw = data.default_post_query().list(&data.site, pool).await?;
    assert_eq!(vec![POST], names(&post_listings_hide_nsfw));

    // Make sure it does come back with the show_nsfw option
    let post_listings_show_nsfw = PostQuery {
      sort: Some(PostSortType::New),
      show_nsfw: Some(true),
      local_user: Some(&data.local_user_view.local_user),
      ..Default::default()
    }
    .list(&data.site, pool)
    .await?;
    assert_eq!(vec![POST_BY_BOT, POST], names(&post_listings_show_nsfw));

    // Make sure that nsfw field is true.
    assert!(&post_listings_show_nsfw.first().is_some_and(|p| p.post.nsfw));

    cleanup(data, pool).await
  }

  async fn cleanup(data: Data, pool: &mut DbPool<'_>) -> LemmyResult<()> {
    let num_deleted = Post::delete(pool, data.inserted_post.id).await?;
    Community::delete(pool, data.inserted_community.id).await?;
    Person::delete(pool, data.local_user_view.person.id).await?;
    Person::delete(pool, data.inserted_bot.id).await?;
    Person::delete(pool, data.blocked_local_user_view.person.id).await?;
    Instance::delete(pool, data.inserted_instance.id).await?;
    assert_eq!(1, num_deleted);

    Ok(())
  }

  async fn expected_post_view(data: &Data, pool: &mut DbPool<'_>) -> LemmyResult<PostView> {
    let (inserted_person, inserted_community, inserted_post) = (
      &data.local_user_view.person,
      &data.inserted_community,
      &data.inserted_post,
    );
    let agg = PostAggregates::read(pool, inserted_post.id).await?;

    Ok(PostView {
      post: Post {
        id: inserted_post.id,
        name: inserted_post.name.clone(),
        creator_id: inserted_person.id,
        url: None,
        body: None,
        alt_text: None,
        published: inserted_post.published,
        updated: None,
        community_id: inserted_community.id,
        removed: false,
        deleted: false,
        locked: false,
        nsfw: false,
        embed_title: None,
        embed_description: None,
        embed_video_url: None,
        thumbnail_url: None,
        ap_id: inserted_post.ap_id.clone(),
        local: true,
        language_id: LanguageId(47),
        featured_community: false,
        featured_local: false,
        url_content_type: None,
        scheduled_publish_time: None,
      },
      my_vote: None,
      unread_comments: 0,
      creator: Person {
        id: inserted_person.id,
        name: inserted_person.name.clone(),
        display_name: None,
        published: inserted_person.published,
        avatar: None,
        actor_id: inserted_person.actor_id.clone(),
        local: true,
        bot_account: false,
        banned: false,
        deleted: false,
        bio: None,
        banner: None,
        updated: None,
        inbox_url: inserted_person.inbox_url.clone(),
        shared_inbox_url: None,
        matrix_user_id: None,
        ban_expires: None,
        instance_id: data.inserted_instance.id,
        private_key: inserted_person.private_key.clone(),
        public_key: inserted_person.public_key.clone(),
        last_refreshed_at: inserted_person.last_refreshed_at,
      },
      image_details: None,
      creator_banned_from_community: false,
      banned_from_community: false,
      creator_is_moderator: false,
      creator_is_admin: true,
      community: Community {
        id: inserted_community.id,
        name: inserted_community.name.clone(),
        icon: None,
        removed: false,
        deleted: false,
        nsfw: false,
        actor_id: inserted_community.actor_id.clone(),
        local: true,
        title: "nada".to_owned(),
        description: None,
        updated: None,
        banner: None,
        hidden: false,
        posting_restricted_to_mods: false,
        published: inserted_community.published,
        instance_id: data.inserted_instance.id,
        private_key: inserted_community.private_key.clone(),
        public_key: inserted_community.public_key.clone(),
        last_refreshed_at: inserted_community.last_refreshed_at,
        followers_url: inserted_community.followers_url.clone(),
        inbox_url: inserted_community.inbox_url.clone(),
        shared_inbox_url: inserted_community.shared_inbox_url.clone(),
        moderators_url: inserted_community.moderators_url.clone(),
        featured_url: inserted_community.featured_url.clone(),
        visibility: CommunityVisibility::Public,
      },
      counts: PostAggregates {
        post_id: inserted_post.id,
        comments: 0,
        score: 0,
        upvotes: 0,
        downvotes: 0,
        published: agg.published,
        newest_comment_time_necro: inserted_post.published,
        newest_comment_time: inserted_post.published,
        featured_community: false,
        featured_local: false,
        hot_rank: RANK_DEFAULT,
        hot_rank_active: RANK_DEFAULT,
        controversy_rank: 0.0,
        scaled_rank: RANK_DEFAULT,
        community_id: inserted_post.community_id,
        creator_id: inserted_post.creator_id,
        instance_id: data.inserted_instance.id,
      },
      subscribed: SubscribedType::NotSubscribed,
      read: false,
      hidden: false,
      saved: false,
      creator_blocked: false,
    })
  }

  #[tokio::test]
  #[serial]
  async fn local_only_instance() -> LemmyResult<()> {
    let pool = &build_db_pool_for_tests().await;
    let pool = &mut pool.into();
    let data = init_data(pool).await?;

    Community::update(
      pool,
      data.inserted_community.id,
      &CommunityUpdateForm {
        visibility: Some(CommunityVisibility::LocalOnly),
        ..Default::default()
      },
    )
    .await?;

    let unauthenticated_query = PostQuery {
      ..Default::default()
    }
    .list(&data.site, pool)
    .await?;
    assert_eq!(0, unauthenticated_query.len());

    let authenticated_query = PostQuery {
      local_user: Some(&data.local_user_view.local_user),
      ..Default::default()
    }
    .list(&data.site, pool)
    .await?;
    assert_eq!(2, authenticated_query.len());

    let unauthenticated_post = PostView::read(pool, data.inserted_post.id, None, false).await;
    assert!(unauthenticated_post.is_err());

    let authenticated_post = PostView::read(
      pool,
      data.inserted_post.id,
      Some(&data.local_user_view.local_user),
      false,
    )
    .await;
    assert!(authenticated_post.is_ok());

    cleanup(data, pool).await?;
    Ok(())
  }

  #[tokio::test]
  #[serial]
  async fn post_listing_local_user_banned_from_community() -> LemmyResult<()> {
    let pool = &build_db_pool().await?;
    let pool = &mut pool.into();
    let data = init_data(pool).await?;

    // Test that post view shows if local user is blocked from community
    let banned_from_comm_person = PersonInsertForm::test_form(data.inserted_instance.id, "jill");

    let inserted_banned_from_comm_person = Person::create(pool, &banned_from_comm_person).await?;

    let inserted_banned_from_comm_local_user = LocalUser::create(
      pool,
      &LocalUserInsertForm::test_form(inserted_banned_from_comm_person.id),
      vec![],
    )
    .await?;

    CommunityPersonBan::ban(
      pool,
      &CommunityPersonBanForm {
        community_id: data.inserted_community.id,
        person_id: inserted_banned_from_comm_person.id,
        expires: None,
      },
    )
    .await?;

    let post_view = PostView::read(
      pool,
      data.inserted_post.id,
      Some(&inserted_banned_from_comm_local_user),
      false,
    )
    .await?;

    assert!(post_view.banned_from_community);

    Person::delete(pool, inserted_banned_from_comm_person.id).await?;
    cleanup(data, pool).await
  }

  #[tokio::test]
  #[serial]
  async fn post_listing_local_user_not_banned_from_community() -> LemmyResult<()> {
    let pool = &build_db_pool().await?;
    let pool = &mut pool.into();
    let data = init_data(pool).await?;

    let post_view = PostView::read(
      pool,
      data.inserted_post.id,
      Some(&data.local_user_view.local_user),
      false,
    )
    .await?;

    assert!(!post_view.banned_from_community);

    cleanup(data, pool).await
  }

  #[tokio::test]
  #[serial]
  async fn post_listing_private_community() -> LemmyResult<()> {
    let pool = &build_db_pool().await?;
    let pool = &mut pool.into();
    let mut data = init_data(pool).await?;

    // Mark community as private
    Community::update(
      pool,
      data.inserted_community.id,
      &CommunityUpdateForm {
        visibility: Some(CommunityVisibility::Private),
        ..Default::default()
      },
    )
    .await?;

    // No posts returned without auth
    let read_post_listing = PostQuery {
      community_id: Some(data.inserted_community.id),
      ..Default::default()
    }
    .list(&data.site, pool)
    .await?;
    assert_eq!(0, read_post_listing.len());
    let post_view = PostView::read(pool, data.inserted_post.id, None, false).await;
    assert!(post_view.is_err());

    // No posts returned for non-follower who is not admin
    data.local_user_view.local_user.admin = false;
    let read_post_listing = PostQuery {
      community_id: Some(data.inserted_community.id),
      local_user: Some(&data.local_user_view.local_user),
      ..Default::default()
    }
    .list(&data.site, pool)
    .await?;
    assert_eq!(0, read_post_listing.len());
    let post_view = PostView::read(
      pool,
      data.inserted_post.id,
      Some(&data.local_user_view.local_user),
      false,
    )
    .await;
    assert!(post_view.is_err());

    // Admin can view content without following
    data.local_user_view.local_user.admin = true;
    let read_post_listing = PostQuery {
      community_id: Some(data.inserted_community.id),
      local_user: Some(&data.local_user_view.local_user),
      ..Default::default()
    }
    .list(&data.site, pool)
    .await?;
    assert_eq!(2, read_post_listing.len());
    let post_view = PostView::read(
      pool,
      data.inserted_post.id,
      Some(&data.local_user_view.local_user),
      true,
    )
    .await;
    assert!(post_view.is_ok());
    data.local_user_view.local_user.admin = false;

    // User can view after following
    CommunityFollower::follow(
      pool,
      &CommunityFollowerForm {
        state: Some(CommunityFollowerState::Accepted),
        ..CommunityFollowerForm::new(data.inserted_community.id, data.local_user_view.person.id)
      },
    )
    .await?;
    let read_post_listing = PostQuery {
      community_id: Some(data.inserted_community.id),
      local_user: Some(&data.local_user_view.local_user),
      ..Default::default()
    }
    .list(&data.site, pool)
    .await?;
    assert_eq!(2, read_post_listing.len());
    let post_view = PostView::read(
      pool,
      data.inserted_post.id,
      Some(&data.local_user_view.local_user),
      true,
    )
    .await;
    assert!(post_view.is_ok());

    cleanup(data, pool).await
  }
}<|MERGE_RESOLUTION|>--- conflicted
+++ resolved
@@ -779,10 +779,7 @@
         Community,
         CommunityFollower,
         CommunityFollowerForm,
-<<<<<<< HEAD
         CommunityFollowerState,
-=======
->>>>>>> c7210e39
         CommunityInsertForm,
         CommunityModerator,
         CommunityModeratorForm,
@@ -1486,9 +1483,8 @@
 
     // Follow the community
     let form = CommunityFollowerForm {
-      community_id: data.inserted_community.id,
-      person_id: data.local_user_view.person.id,
-      pending: false,
+      state: Some(CommunityFollowerState::Accepted),
+      ..CommunityFollowerForm::new(data.inserted_community.id, data.local_user_view.person.id)
     };
     CommunityFollower::follow(pool, &form).await?;
 
