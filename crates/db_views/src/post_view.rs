use crate::structs::{LocalUserView, PaginationCursor, PostView};
use diesel::{
  data_types::PgInterval,
  debug_query,
  dsl::{self, exists, not, InnerJoin, IntervalDsl},
  expression::AsExpression,
  pg::Pg,
  result::Error,
  sql_function,
  sql_types::{self, SingleValue, SqlType, Timestamptz},
  BoolExpressionMethods,
  Expression,
  ExpressionMethods,
  IntoSql,
  NullableExpressionMethods,
  OptionalExtension,
  PgTextExpressionMethods,
  QueryDsl,
};
use diesel_async::RunQueryDsl;
use lemmy_db_schema::{
  aggregates::structs::PostAggregates,
  newtypes::{CommunityId, PersonId, PostId},
  schema::{
    community,
    community_aggregates,
    community_block,
    community_follower,
    community_moderator,
    community_person_ban,
    instance_block,
    local_user,
    local_user_language,
    person,
    person_block,
    person_post_aggregates,
    post,
    post_aggregates,
    post_like,
    post_read,
    post_saved,
  },
  utils::{
    boxed_meth,
    filter_var_eq,
    fuzzy_search,
    get_conn,
    limit_and_offset,
    BoxExpr,
    DbPool,
    FirstOrLoad,
  },
  ListingType,
  SortType,
};
use lemmy_utils::type_chain;
use tracing::debug;

sql_function!(fn coalesce(x: sql_types::Nullable<sql_types::BigInt>, y: sql_types::BigInt) -> sql_types::BigInt);

#[derive(Default, Clone)]
struct QueryInput {
  saved_only: bool,
  liked_only: bool,
  disliked_only: bool,
  hide_read: bool,
  hide_removed: bool,
  hide_deleted_unless_creator_viewing: bool,
  hide_blocked: bool,
  listing_type: Option<ListingType>,
  me: Option<PersonId>,
}

#[derive(Clone, Copy)]
enum Ord {
  Asc,
  Desc,
}

trait OrderAndPageFilter {
  fn order_and_page_filter<'a>(
    &self,
    query: BoxedQuery<'a>,
    range: [Option<&PaginationCursorData>; 2],
  ) -> BoxedQuery<'a>;
}

impl<C, T, F> OrderAndPageFilter for (Ord, C, F)
where
  for<'a> BoxedQuery<'a>: boxed_meth::ThenOrderDsl<dsl::Desc<C>>
    + boxed_meth::ThenOrderDsl<dsl::Asc<C>>
    + boxed_meth::FilterDsl<dsl::GtEq<C, T>>
    + boxed_meth::FilterDsl<dsl::LtEq<C, T>>,
  C: Expression + Copy,
  C::SqlType: SqlType + SingleValue,
  T: AsExpression<C::SqlType>,
  F: Fn(&PostAggregates) -> T + Copy,
{
  fn order_and_page_filter<'a>(
    &self,
    query: BoxedQuery<'a>,
    [first, last]: [Option<&PaginationCursorData>; 2],
  ) -> BoxedQuery<'a> {
    let (order, column, getter) = *self;
    let (mut query, min, max) = match order {
      Ord::Desc => (query.then_order_by(column.desc()), last, first),
      Ord::Asc => (query.then_order_by(column.asc()), first, last),
    };
    if let Some(min) = min {
      query = query.filter(column.ge(getter(&min.0)));
    }
    if let Some(max) = max {
      query = query.filter(column.le(getter(&max.0)));
    }
    query
  }
}

<<<<<<< HEAD
macro_rules! desc {
  ($name:ident) => {{
    &(Ord::Desc, post_aggregates::$name, |e: &PostAggregates| {
      e.$name
    })
  }};
}
=======
fn queries<'a>() -> Queries<
  impl ReadFn<'a, PostView, (PostId, Option<PersonId>, bool)>,
  impl ListFn<'a, PostView, PostQuery<'a>>,
> {
  let is_creator_banned_from_community = exists(
    community_person_ban::table.filter(
      post_aggregates::community_id
        .eq(community_person_ban::community_id)
        .and(community_person_ban::person_id.eq(post_aggregates::creator_id)),
    ),
  );
  let creator_is_moderator = exists(
    community_moderator::table.filter(
      post_aggregates::community_id
        .eq(community_moderator::community_id)
        .and(community_moderator::person_id.eq(post_aggregates::creator_id)),
    ),
  );

  let creator_is_admin = exists(
    local_user::table.filter(
      post_aggregates::creator_id
        .eq(local_user::person_id)
        .and(local_user::admin.eq(true)),
    ),
  );

  let is_saved = |person_id| {
    exists(
      post_saved::table.filter(
        post_aggregates::post_id
          .eq(post_saved::post_id)
          .and(post_saved::person_id.eq(person_id)),
      ),
    )
  };
>>>>>>> 3e1f7f2e

macro_rules! asc {
  ($name:ident) => {{
    &(Ord::Asc, post_aggregates::$name, |e: &PostAggregates| {
      e.$name
    })
  }};
}

type BoxedQuery<'a> = dsl::IntoBoxed<
  'a,
  type_chain!(
  post_aggregates::table
    .InnerJoin<person::table>
    .InnerJoin<community::table>
    .InnerJoin<post::table>
  ),
  Pg,
>;

fn new_query<'a>() -> BoxedQuery<'a> {
  post_aggregates::table
    .inner_join(person::table)
    .inner_join(community::table)
    .inner_join(post::table)
    .into_boxed()
}

fn build_query<'a>(
  mut query: BoxedQuery<'a>,
  options: QueryInput,
) -> impl FirstOrLoad<'a, PostView> {
  let for_me = |f: fn(PersonId) -> _| -> BoxExpr<_, sql_types::Bool> {
    if let Some(me) = options.me {
      f(me)
    } else {
      Box::new(false.into_sql::<sql_types::Bool>())
    }
  };

  let mut saved = for_me(|me| {
    Box::new(exists(
      post_saved::table.find((me, post_aggregates::post_id)),
    ))
  });
  let mut read = for_me(|me| {
    Box::new(exists(
      post_read::table.find((me, post_aggregates::post_id)),
    ))
  });
  let mut creator_blocked = for_me(|me| {
    Box::new(exists(
      person_block::table.find((me, post_aggregates::creator_id)),
    ))
  });
  let mut my_vote: BoxExpr<_, sql_types::Nullable<sql_types::SmallInt>> =
    Box::new(None::<i16>.into_sql());
  let mut read_comments: BoxExpr<_, sql_types::Nullable<sql_types::BigInt>> =
    Box::new(None::<i64>.into_sql());
  let mut subscribe: Box<dyn Fn() -> BoxExpr<_, sql_types::Nullable<sql_types::Bool>>> =
    Box::new(|| Box::new(None::<bool>.into_sql()));

  if let Some(me) = options.me {
    my_vote = Box::new(
      post_like::table
        .find((me, post_aggregates::post_id))
        .select(post_like::score.nullable())
        .single_value(),
    );
    read_comments = Box::new(
      person_post_aggregates::table
        .find((me, post_aggregates::post_id))
        .select(person_post_aggregates::read_comments.nullable())
        .single_value(),
    );
    subscribe = Box::new(move || {
      Box::new(
        community_follower::table
          .find((me, post_aggregates::community_id))
          .select(community_follower::pending.nullable())
          .single_value(),
      )
<<<<<<< HEAD
    });
=======
    } else {
      Box::new(None::<bool>.into_sql::<sql_types::Nullable<sql_types::Bool>>())
    };

    let score_selection: Box<
      dyn BoxableExpression<_, Pg, SqlType = sql_types::Nullable<sql_types::SmallInt>>,
    > = if let Some(person_id) = my_person_id {
      Box::new(score(person_id))
    } else {
      Box::new(None::<i16>.into_sql::<sql_types::Nullable<sql_types::SmallInt>>())
    };

    let read_comments: Box<
      dyn BoxableExpression<_, Pg, SqlType = sql_types::Nullable<sql_types::BigInt>>,
    > = if let Some(person_id) = my_person_id {
      Box::new(
        person_post_aggregates::table
          .filter(
            post_aggregates::post_id
              .eq(person_post_aggregates::post_id)
              .and(person_post_aggregates::person_id.eq(person_id)),
          )
          .select(person_post_aggregates::read_comments.nullable())
          .single_value(),
      )
    } else {
      Box::new(None::<i64>.into_sql::<sql_types::Nullable<sql_types::BigInt>>())
    };

    query
      .inner_join(person::table)
      .inner_join(community::table)
      .inner_join(post::table)
      .select((
        post::all_columns,
        person::all_columns,
        community::all_columns,
        is_creator_banned_from_community,
        creator_is_moderator,
        creator_is_admin,
        post_aggregates::all_columns,
        subscribed_type_selection,
        is_saved_selection,
        is_read_selection,
        is_creator_blocked_selection,
        score_selection,
        coalesce(
          post_aggregates::comments.nullable() - read_comments,
          post_aggregates::comments,
        ),
      ))
  };

  let read =
    move |mut conn: DbConn<'a>,
          (post_id, my_person_id, is_mod_or_admin): (PostId, Option<PersonId>, bool)| async move {
      // The left join below will return None in this case
      let person_id_join = my_person_id.unwrap_or(PersonId(-1));

      let mut query = all_joins(
        post_aggregates::table
          .filter(post_aggregates::post_id.eq(post_id))
          .into_boxed(),
        my_person_id,
        false,
      );

      // Hide deleted and removed for non-admins or mods
      if !is_mod_or_admin {
        query = query
          .filter(community::removed.eq(false))
          .filter(post::removed.eq(false))
          // users can see their own deleted posts
          .filter(
            community::deleted
              .eq(false)
              .or(post::creator_id.eq(person_id_join)),
          )
          .filter(
            post::deleted
              .eq(false)
              .or(post::creator_id.eq(person_id_join)),
          );
      }

      query.first::<PostView>(&mut conn).await
    };

  let list = move |mut conn: DbConn<'a>, options: PostQuery<'a>| async move {
    let person_id = options.local_user.map(|l| l.person.id);
    let local_user_id = options.local_user.map(|l| l.local_user.id);

    // The left join below will return None in this case
    let person_id_join = person_id.unwrap_or(PersonId(-1));
    let local_user_id_join = local_user_id.unwrap_or(LocalUserId(-1));

    let mut query = all_joins(
      post_aggregates::table.into_boxed(),
      person_id,
      options.saved_only,
    );

    // hide posts from deleted communities
    query = query.filter(community::deleted.eq(false));

    // only show deleted posts to creator
    if let Some(person_id) = person_id {
      query = query.filter(post::deleted.eq(false).or(post::creator_id.eq(person_id)));
    } else {
      query = query.filter(post::deleted.eq(false));
    }

    let is_admin = options
      .local_user
      .map(|l| l.local_user.admin)
      .unwrap_or(false);
    // only show removed posts to admin when viewing user profile
    if !(options.is_profile_view && is_admin) {
      query = query
        .filter(community::removed.eq(false))
        .filter(post::removed.eq(false));
    }
    if options.community_id.is_none() || options.community_id_just_for_prefetch {
      query = order_and_page_filter_desc(query, post_aggregates::featured_local, &options, |e| {
        e.featured_local
      });
    } else {
      query =
        order_and_page_filter_desc(query, post_aggregates::featured_community, &options, |e| {
          e.featured_community
        });
    }
    if let Some(community_id) = options.community_id {
      query = query.filter(post_aggregates::community_id.eq(community_id));
    }

    if let Some(creator_id) = options.creator_id {
      query = query.filter(post_aggregates::creator_id.eq(creator_id));
    }
>>>>>>> 3e1f7f2e

    if options.listing_type == Some(ListingType::ModeratorView) {
      query = query.filter(exists(
        community_moderator::table.find((me, post_aggregates::community_id)),
      ));
    }
    if options.hide_blocked {
      query = filter_var_eq(query, &mut creator_blocked, false);
      query = query.filter(not(exists(
        community_block::table.find((me, post_aggregates::community_id)),
      )));
      query = query.filter(not(exists(
        instance_block::table.find((me, post_aggregates::instance_id)),
      )));
    }
  }
  
  if options.saved_only {
    query = filter_var_eq(query, &mut saved, true);
  }
  if options.liked_only {
    query = filter_var_eq(query, &mut my_vote, 1);
  }
  if options.disliked_only {
    query = filter_var_eq(query, &mut my_vote, -1);
  }
  if options.hide_read {
    query = filter_var_eq(query, &mut read, false);
  }
  if options.hide_removed {
    query = query.filter(not(post::removed.or(community::removed)));
  }
  if options.hide_deleted_unless_creator_viewing {
    let not_deleted = not(community::deleted.or(post::deleted));
    query = query.filter(not_deleted.or(post::creator_id.nullable().eq(options.me)));
  }
  
  if options.listing_type == Some(ListingType::Subscribed) {
    query = query.filter(subscribe().is_not_null());
  }
  if options.listing_type == Some(ListingType::Local) {
    query = query.filter(community::local);
  }
  if ![None, Some(ListingType::ModeratorView)].contains(&options.listing_type) {
    query = query.filter(not(community::hidden).or(subscribe().is_not_null()))
  }
  
  let query = query.select((
    post::all_columns,
    person::all_columns,
    community::all_columns,
    exists(
      community_person_ban::table
      .find((post_aggregates::creator_id, post_aggregates::community_id)),
    ),
    exists(
      community_moderator::table.find((post_aggregates::creator_id, post_aggregates::community_id)),
    ),
    post_aggregates::all_columns,
    subscribe(),
    saved,
    read,
    creator_blocked,
    my_vote,
    post_aggregates::comments - coalesce(read_comments, 0),
  ));

  debug!("Post View Query: {:?}", debug_query::<Pg, _>(&query));

  query
}

impl PostView {
  pub async fn read(
    pool: &mut DbPool<'_>,
    post_id: PostId,
    local_user_view: Option<&LocalUserView>,
    is_mod_or_admin: bool,
  ) -> Result<Self, Error> {
    let query = new_query().filter(post_aggregates::post_id.eq(post_id));
    
    build_query(
      query,
      QueryInput {
        hide_removed: !is_mod_or_admin,
        hide_deleted_unless_creator_viewing: !is_mod_or_admin,
        me: local_user_view.map(|l| l.person.id),
        ..Default::default()
      },
    )
    .first(&mut *get_conn(pool).await?)
    .await
  }
}

impl PaginationCursor {
  // get cursor for page that starts immediately after the given post
  pub fn after_post(view: &PostView) -> PaginationCursor {
    // hex encoding to prevent ossification
    PaginationCursor(format!("P{:x}", view.counts.post_id.0))
  }
  pub async fn read(&self, pool: &mut DbPool<'_>) -> Result<PaginationCursorData, Error> {
    Ok(PaginationCursorData(
      PostAggregates::read(
        pool,
        PostId(
          self
          .0
          .get(1..)
          .and_then(|e| i32::from_str_radix(e, 16).ok())
          .ok_or_else(|| Error::QueryBuilderError("Could not parse pagination token".into()))?,
        ),
      )
      .await?,
    ))
  }
}

// currently we use a postaggregates struct as the pagination token.
// we only use some of the properties of the post aggregates, depending on which sort type we page by
#[derive(Clone)]
pub struct PaginationCursorData(PostAggregates);

#[derive(Default, Clone)]
pub struct PostQuery<'a> {
  pub listing_type: Option<ListingType>,
  pub sort: Option<SortType>,
  pub creator_id: Option<PersonId>,
  pub community_id: Option<CommunityId>,
  pub local_user: Option<&'a LocalUserView>,
  pub search_term: Option<String>,
  pub url_search: Option<String>,
  pub saved_only: bool,
  pub liked_only: bool,
  pub disliked_only: bool,
  pub moderator_view: bool,
  pub is_profile_view: bool,
  pub page: Option<i64>,
  pub limit: Option<i64>,
  pub page_after: Option<PaginationCursorData>,
  pub page_before_or_equal: Option<PaginationCursorData>,
}

impl<'a> PostQuery<'a> {
  pub async fn list(self, pool: &mut DbPool<'_>) -> Result<Vec<PostView>, Error> {
    let (limit, offset) = limit_and_offset(self.page, self.limit)?;
    
    let l = self.local_user.map(|l| &l.local_user);
    let admin = l.map(|l| l.admin).unwrap_or(false);
    let show_nsfw = l.map(|l| l.show_nsfw).unwrap_or(false);
    let show_bot_accounts = l.map(|l| l.show_bot_accounts).unwrap_or(true);
    
    let moderator_view = self.listing_type == Some(ListingType::ModeratorView);
    
    let get_query = |page_before_or_equal: Option<PaginationCursorData>| {
      let mut query = new_query();
      
      if let Some(me) = self.local_user {
        if !moderator_view {
          query = query.filter(exists(
            local_user_language::table.find((me.local_user.id, post::language_id)),
          ));
        }
      }
      
      if let Some(search_term) = &self.search_term {
        let searcher = fuzzy_search(search_term);
        query = query.filter(
          post::name
          .ilike(searcher.clone())
          .or(post::body.ilike(searcher)),
        );
      }
      if let Some(community_id) = self.community_id {
        query = query.filter(post_aggregates::community_id.eq(community_id));
      }
      if let Some(creator_id) = self.creator_id {
        query = query.filter(post_aggregates::creator_id.eq(creator_id));
      }
      if let Some(url_search) = &self.url_search {
        query = query.filter(post::url.eq(url_search));
      }
      if !show_nsfw {
        query = query.filter(not(post::nsfw.or(community::nsfw)));
      }
      if !show_bot_accounts {
        query = query.filter(not(person::bot_account));
      }

      let range = [self.page_after.as_ref(), page_before_or_equal.as_ref()];

      if self.community_id.is_some() {
        query = desc!(featured_community).order_and_page_filter(query, range);
      } else {
        query = desc!(featured_local).order_and_page_filter(query, range);
      }

      let top: &[&dyn OrderAndPageFilter] = &[desc!(score), desc!(published)];

      let (sorts, interval): (&[&dyn OrderAndPageFilter], Option<PgInterval>) =
        match self.sort.unwrap_or(SortType::Hot) {
          SortType::Active => (&[desc!(hot_rank_active), desc!(published)], None),
          SortType::Hot => (&[desc!(hot_rank), desc!(published)], None),
          SortType::Scaled => (&[desc!(scaled_rank), desc!(published)], None),
          SortType::Controversial => (&[desc!(controversy_rank), desc!(published)], None),
          SortType::New => (&[desc!(published)], None),
          SortType::Old => (&[asc!(published)], None),
          SortType::NewComments => (&[desc!(newest_comment_time)], None),
          SortType::MostComments => (&[desc!(comments), desc!(published)], None),
          SortType::TopAll => (&[desc!(score), desc!(published)], None),
          SortType::TopYear => (top, Some(1.years())),
          SortType::TopMonth => (top, Some(1.months())),
          SortType::TopWeek => (top, Some(1.weeks())),
          SortType::TopDay => (top, Some(1.days())),
          SortType::TopHour => (top, Some(1.hours())),
          SortType::TopSixHour => (top, Some(6.hours())),
          SortType::TopTwelveHour => (top, Some(12.hours())),
          SortType::TopThreeMonths => (top, Some(3.months())),
          SortType::TopSixMonths => (top, Some(6.months())),
          SortType::TopNineMonths => (top, Some(9.months())),
        };

      if let Some(interval) = interval {
        let now = diesel::dsl::now.into_sql::<Timestamptz>();
        query = query.filter(post_aggregates::published.gt(now - interval));
      }

      for i in sorts {
        query = i.order_and_page_filter(query, range);
      }

      query.limit(limit).offset(if self.page_after.is_some() {
        // always skip exactly one post because that's the last post of the previous page
        // fixing the where clause is more difficult because we'd have to change only the last order-by-where clause
        // e.g. WHERE (featured_local<=, hot_rank<=, published<=) to WHERE (<=, <=, <)
        1
      } else {
        offset
      })
    };

    let mut input = QueryInput {
      listing_type: self.listing_type,
      saved_only: self.saved_only,
      liked_only: self.liked_only,
      disliked_only: self.disliked_only,
      hide_blocked: self.listing_type != Some(ListingType::ModeratorView),
      hide_removed: !(admin && self.is_profile_view),
      hide_deleted_unless_creator_viewing: true,
      ..Default::default()
    };

    if let Some(local_user_view) = self.local_user.as_ref() {
      let l = &local_user_view.local_user;
      input = QueryInput {
        hide_read: !(l.show_read_posts || self.saved_only || self.is_profile_view),
        me: Some(local_user_view.person.id),
        ..input
      };
    }

    let mut page_before_or_equal = self.page_before_or_equal;

    if let (Some(me), Some(ListingType::Subscribed), None, None) = (
      self.local_user,
      self.listing_type,
      self.community_id,
      &page_before_or_equal,
    ) {
      // first get one page for the most popular community to get an upper bound for the the page end for the real query
      // the reason this is needed is that when fetching posts for a single community PostgreSQL can optimize
      // the query to use an index on e.g. (=, >=, >=, >=) and fetch only LIMIT rows
      // but for the followed-communities query it has to query the index on (IN, >=, >=, >=)
      // which it currently can't do at all (as of PG 16). see the discussion here:
      // https://github.com/LemmyNet/lemmy/issues/2877#issuecomment-1673597190
      //
      // the results are correct no matter which community we fetch these for, since it basically covers the "worst case" of the whole page consisting of posts from one community
      // but using the largest community decreases the pagination-frame so make the real query more efficient.

      if offset != 0 && self.page_after.is_some() {
        return Err(Error::QueryBuilderError(
          "legacy pagination cannot be combined with v2 pagination".into(),
        ));
      }

      let largest_subscribed = community_aggregates::table
        .filter(exists(
          community_follower::table.find((me.person.id, community_aggregates::community_id)),
        ))
        .order_by(community_aggregates::users_active_month.desc())
        .select(community_aggregates::community_id)
        .first::<CommunityId>(&mut *get_conn(pool).await?)
        .await
        .optional()?;

      let Some(largest_subscribed) = largest_subscribed else {
        // nothing subscribed to? no posts
        return Ok(vec![]);
      };

      let posts = build_query(
        get_query(None).filter(post_aggregates::community_id.eq(largest_subscribed)),
        input.clone(),
      )
      .load(&mut *get_conn(pool).await?)
      .await?;

      // take last element of array. if this query returned less than LIMIT elements,
      // the heuristic is invalid since we can't guarantee the full query will return >= LIMIT results (return original query)
      if (posts.len() as i64) >= limit {
        if let Some(post) = posts.into_iter().last() {
          page_before_or_equal = Some(PaginationCursorData(post.counts));
        }
      }
    };

    build_query(get_query(page_before_or_equal), input)
      .load(&mut *get_conn(pool).await?)
      .await
  }
}

#[cfg(test)]
mod tests {
  #![allow(clippy::unwrap_used)]
  #![allow(clippy::indexing_slicing)]

  use crate::{
    post_view::{PostQuery, PostView},
    structs::LocalUserView,
  };
  use lemmy_db_schema::{
    aggregates::structs::PostAggregates,
    impls::actor_language::UNDETERMINED_ID,
    newtypes::LanguageId,
    source::{
      actor_language::LocalUserLanguage,
      community::{Community, CommunityInsertForm, CommunityModerator, CommunityModeratorForm},
      community_block::{CommunityBlock, CommunityBlockForm},
      instance::Instance,
      instance_block::{InstanceBlock, InstanceBlockForm},
      language::Language,
      local_user::{LocalUser, LocalUserInsertForm, LocalUserUpdateForm},
      person::{Person, PersonInsertForm},
      person_block::{PersonBlock, PersonBlockForm},
      post::{Post, PostInsertForm, PostLike, PostLikeForm, PostUpdateForm},
    },
    traits::{Blockable, Crud, Joinable, Likeable},
    utils::{build_db_pool_for_tests, DbPool},
    SortType,
    SubscribedType,
  };
  use serial_test::serial;

  struct Data {
    inserted_instance: Instance,
    local_user_view: LocalUserView,
    blocked_local_user_view: LocalUserView,
    inserted_bot: Person,
    inserted_community: Community,
    inserted_post: Post,
  }

  async fn init_data(pool: &mut DbPool<'_>) -> Data {
    let inserted_instance = Instance::read_or_create(pool, "my_domain.tld".to_string())
      .await
      .unwrap();

    let person_name = "tegan".to_string();

    let new_person = PersonInsertForm::builder()
      .name(person_name.clone())
      .public_key("pubkey".to_string())
      .instance_id(inserted_instance.id)
      .build();

    let inserted_person = Person::create(pool, &new_person).await.unwrap();

    let local_user_form = LocalUserInsertForm::builder()
      .person_id(inserted_person.id)
      .admin(Some(true))
      .password_encrypted(String::new())
      .build();
    let inserted_local_user = LocalUser::create(pool, &local_user_form).await.unwrap();

    let new_bot = PersonInsertForm::builder()
      .name("mybot".to_string())
      .bot_account(Some(true))
      .public_key("pubkey".to_string())
      .instance_id(inserted_instance.id)
      .build();

    let inserted_bot = Person::create(pool, &new_bot).await.unwrap();

    let new_community = CommunityInsertForm::builder()
      .name("test_community_3".to_string())
      .title("nada".to_owned())
      .public_key("pubkey".to_string())
      .instance_id(inserted_instance.id)
      .build();

    let inserted_community = Community::create(pool, &new_community).await.unwrap();

    // Test a person block, make sure the post query doesn't include their post
    let blocked_person = PersonInsertForm::builder()
      .name(person_name)
      .public_key("pubkey".to_string())
      .instance_id(inserted_instance.id)
      .build();

    let inserted_blocked_person = Person::create(pool, &blocked_person).await.unwrap();

    let post_from_blocked_person = PostInsertForm::builder()
      .name("blocked_person_post".to_string())
      .creator_id(inserted_blocked_person.id)
      .community_id(inserted_community.id)
      .language_id(Some(LanguageId(1)))
      .build();

    let blocked_local_user = LocalUserInsertForm::builder()
      .person_id(inserted_blocked_person.id)
      .password_encrypted(String::new())
      .build();

    let inserted_blocked_local_user = LocalUser::create(pool, &blocked_local_user).await.unwrap();

    Post::create(pool, &post_from_blocked_person).await.unwrap();

    // block that person
    let person_block = PersonBlockForm {
      person_id: inserted_person.id,
      target_id: inserted_blocked_person.id,
    };

    PersonBlock::block(pool, &person_block).await.unwrap();

    // A sample post
    let new_post = PostInsertForm::builder()
      .name("test post 3".to_string())
      .creator_id(inserted_person.id)
      .community_id(inserted_community.id)
      .language_id(Some(LanguageId(47)))
      .build();

    let inserted_post = Post::create(pool, &new_post).await.unwrap();

    let new_bot_post = PostInsertForm::builder()
      .name("test bot post".to_string())
      .creator_id(inserted_bot.id)
      .community_id(inserted_community.id)
      .build();

    let _inserted_bot_post = Post::create(pool, &new_bot_post).await.unwrap();
    let local_user_view = LocalUserView {
      local_user: inserted_local_user,
      person: inserted_person,
      counts: Default::default(),
    };
    let blocked_local_user_view = LocalUserView {
      local_user: inserted_blocked_local_user,
      person: inserted_blocked_person,
      counts: Default::default(),
    };

    Data {
      inserted_instance,
      local_user_view,
      blocked_local_user_view,
      inserted_bot,
      inserted_community,
      inserted_post,
    }
  }

  #[tokio::test]
  #[serial]
  async fn post_listing_with_person() {
    let pool = &build_db_pool_for_tests().await;
    let pool = &mut pool.into();
    let mut data = init_data(pool).await;

    let local_user_form = LocalUserUpdateForm {
      show_bot_accounts: Some(false),
      ..Default::default()
    };
    let inserted_local_user =
      LocalUser::update(pool, data.local_user_view.local_user.id, &local_user_form)
        .await
        .unwrap();
    data.local_user_view.local_user = inserted_local_user;

    let read_post_listing = PostQuery {
      sort: (Some(SortType::New)),
      community_id: (Some(data.inserted_community.id)),
      local_user: (Some(&data.local_user_view)),
      ..Default::default()
    }
    .list(pool)
    .await
    .unwrap();

    let post_listing_single_with_person = PostView::read(
      pool,
      data.inserted_post.id,
      Some(&data.local_user_view),
      false,
    )
    .await
    .unwrap();

    let mut expected_post_listing_with_user = expected_post_view(&data, pool).await;

    // Should be only one person, IE the bot post, and blocked should be missing
    assert_eq!(1, read_post_listing.len());

    assert_eq!(expected_post_listing_with_user, read_post_listing[0]);
    expected_post_listing_with_user.my_vote = None;
    assert_eq!(
      expected_post_listing_with_user,
      post_listing_single_with_person
    );

    let local_user_form = LocalUserUpdateForm {
      show_bot_accounts: Some(true),
      ..Default::default()
    };
    let inserted_local_user =
      LocalUser::update(pool, data.local_user_view.local_user.id, &local_user_form)
        .await
        .unwrap();
    data.local_user_view.local_user = inserted_local_user;

    let post_listings_with_bots = PostQuery {
      sort: (Some(SortType::New)),
      community_id: (Some(data.inserted_community.id)),
      local_user: (Some(&data.local_user_view)),
      ..Default::default()
    }
    .list(pool)
    .await
    .unwrap();
    // should include bot post which has "undetermined" language
    assert_eq!(2, post_listings_with_bots.len());

    cleanup(data, pool).await;
  }

  #[tokio::test]
  #[serial]
  async fn post_listing_no_person() {
    let pool = &build_db_pool_for_tests().await;
    let pool = &mut pool.into();
    let data = init_data(pool).await;

    let read_post_listing_multiple_no_person = PostQuery {
      sort: (Some(SortType::New)),
      community_id: (Some(data.inserted_community.id)),
      ..Default::default()
    }
    .list(pool)
    .await
    .unwrap();

    let read_post_listing_single_no_person =
      PostView::read(pool, data.inserted_post.id, None, false)
        .await
        .unwrap();

    let expected_post_listing_no_person = expected_post_view(&data, pool).await;

    // Should be 2 posts, with the bot post, and the blocked
    assert_eq!(3, read_post_listing_multiple_no_person.len());

    assert_eq!(
      expected_post_listing_no_person,
      read_post_listing_multiple_no_person[1]
    );
    assert_eq!(
      expected_post_listing_no_person,
      read_post_listing_single_no_person
    );

    cleanup(data, pool).await;
  }

  #[tokio::test]
  #[serial]
  async fn post_listing_block_community() {
    let pool = &build_db_pool_for_tests().await;
    let pool = &mut pool.into();
    let data = init_data(pool).await;

    let community_block = CommunityBlockForm {
      person_id: data.local_user_view.person.id,
      community_id: data.inserted_community.id,
    };
    CommunityBlock::block(pool, &community_block).await.unwrap();

    let read_post_listings_with_person_after_block = PostQuery {
      sort: (Some(SortType::New)),
      community_id: (Some(data.inserted_community.id)),
      local_user: (Some(&data.local_user_view)),
      ..Default::default()
    }
    .list(pool)
    .await
    .unwrap();
    // Should be 0 posts after the community block
    assert_eq!(0, read_post_listings_with_person_after_block.len());

    CommunityBlock::unblock(pool, &community_block)
      .await
      .unwrap();
    cleanup(data, pool).await;
  }

  #[tokio::test]
  #[serial]
  async fn post_listing_like() {
    let pool = &build_db_pool_for_tests().await;
    let pool = &mut pool.into();
    let mut data = init_data(pool).await;

    let post_like_form = PostLikeForm {
      post_id: data.inserted_post.id,
      person_id: data.local_user_view.person.id,
      score: 1,
    };

    let inserted_post_like = PostLike::like(pool, &post_like_form).await.unwrap();

    let expected_post_like = PostLike {
      post_id: data.inserted_post.id,
      person_id: data.local_user_view.person.id,
      published: inserted_post_like.published,
      score: 1,
    };
    assert_eq!(expected_post_like, inserted_post_like);

    let post_listing_single_with_person = PostView::read(
      pool,
      data.inserted_post.id,
      Some(&data.local_user_view),
      false,
    )
    .await
    .unwrap();

    let mut expected_post_with_upvote = expected_post_view(&data, pool).await;
    expected_post_with_upvote.my_vote = Some(1);
    expected_post_with_upvote.counts.score = 1;
    expected_post_with_upvote.counts.upvotes = 1;
    assert_eq!(expected_post_with_upvote, post_listing_single_with_person);

    let local_user_form = LocalUserUpdateForm {
      show_bot_accounts: Some(false),
      ..Default::default()
    };
    let inserted_local_user =
      LocalUser::update(pool, data.local_user_view.local_user.id, &local_user_form)
        .await
        .unwrap();
    data.local_user_view.local_user = inserted_local_user;

    let read_post_listing = PostQuery {
      sort: (Some(SortType::New)),
      community_id: (Some(data.inserted_community.id)),
      local_user: (Some(&data.local_user_view)),
      ..Default::default()
    }
    .list(pool)
    .await
    .unwrap();
    assert_eq!(1, read_post_listing.len());

    assert_eq!(expected_post_with_upvote, read_post_listing[0]);

    let read_liked_post_listing = PostQuery {
      community_id: (Some(data.inserted_community.id)),
      local_user: (Some(&data.local_user_view)),
      liked_only: (true),
      ..Default::default()
    }
    .list(pool)
    .await
    .unwrap();
    assert_eq!(read_post_listing, read_liked_post_listing);

    let read_disliked_post_listing = PostQuery {
      community_id: (Some(data.inserted_community.id)),
      local_user: (Some(&data.local_user_view)),
      disliked_only: (true),
      ..Default::default()
    }
    .list(pool)
    .await
    .unwrap();
    assert!(read_disliked_post_listing.is_empty());

    let like_removed =
      PostLike::remove(pool, data.local_user_view.person.id, data.inserted_post.id)
        .await
        .unwrap();
    assert_eq!(1, like_removed);
    cleanup(data, pool).await;
  }

  #[tokio::test]
  #[serial]
  async fn creator_is_moderator() {
    let pool = &build_db_pool_for_tests().await;
    let pool = &mut pool.into();
    let data = init_data(pool).await;

    // Make one of the inserted persons a moderator
    let person_id = data.local_user_view.person.id;
    let community_id = data.inserted_community.id;
    let form = CommunityModeratorForm {
      community_id,
      person_id,
    };
    CommunityModerator::join(pool, &form).await.unwrap();

    let post_listing = PostQuery {
      sort: (Some(SortType::Old)),
      community_id: (Some(data.inserted_community.id)),
      local_user: (Some(&data.local_user_view)),
      ..Default::default()
    }
    .list(pool)
    .await
    .unwrap();

    assert_eq!(post_listing[0].creator.name, "tegan");
    assert!(post_listing[0].creator_is_moderator);

    assert_eq!(post_listing[1].creator.name, "mybot");
    assert!(!post_listing[1].creator_is_moderator);

    cleanup(data, pool).await;
  }

  #[tokio::test]
  #[serial]
  async fn creator_is_admin() {
    let pool = &build_db_pool_for_tests().await;
    let pool = &mut pool.into();
    let data = init_data(pool).await;

    let post_listing = PostQuery {
      sort: (Some(SortType::Old)),
      community_id: (Some(data.inserted_community.id)),
      local_user: (Some(&data.local_user_view)),
      ..Default::default()
    }
    .list(pool)
    .await
    .unwrap();

    assert_eq!(post_listing[0].creator.name, "tegan");
    assert!(post_listing[0].creator_is_admin);

    assert_eq!(post_listing[1].creator.name, "mybot");
    assert!(!post_listing[1].creator_is_admin);

    cleanup(data, pool).await;
  }

  #[tokio::test]
  #[serial]
  async fn post_listing_person_language() {
    let pool = &build_db_pool_for_tests().await;
    let pool = &mut pool.into();
    let data = init_data(pool).await;

    let spanish_id = Language::read_id_from_code(pool, Some("es"))
      .await
      .unwrap()
      .unwrap();
    let post_spanish = PostInsertForm::builder()
      .name("asffgdsc".to_string())
      .creator_id(data.local_user_view.person.id)
      .community_id(data.inserted_community.id)
      .language_id(Some(spanish_id))
      .build();

    Post::create(pool, &post_spanish).await.unwrap();

    let post_listings_all = PostQuery {
      sort: (Some(SortType::New)),
      local_user: (Some(&data.local_user_view)),
      ..Default::default()
    }
    .list(pool)
    .await
    .unwrap();

    // no language filters specified, all posts should be returned
    assert_eq!(3, post_listings_all.len());

    let french_id = Language::read_id_from_code(pool, Some("fr"))
      .await
      .unwrap()
      .unwrap();
    LocalUserLanguage::update(pool, vec![french_id], data.local_user_view.local_user.id)
      .await
      .unwrap();

    let post_listing_french = PostQuery {
      sort: (Some(SortType::New)),
      local_user: (Some(&data.local_user_view)),
      ..Default::default()
    }
    .list(pool)
    .await
    .unwrap();

    // only one post in french and one undetermined should be returned
    assert_eq!(2, post_listing_french.len());
    assert!(post_listing_french
      .iter()
      .any(|p| p.post.language_id == french_id));

    LocalUserLanguage::update(
      pool,
      vec![french_id, UNDETERMINED_ID],
      data.local_user_view.local_user.id,
    )
    .await
    .unwrap();
    let post_listings_french_und = PostQuery {
      sort: (Some(SortType::New)),
      local_user: (Some(&data.local_user_view)),
      ..Default::default()
    }
    .list(pool)
    .await
    .unwrap();

    // french post and undetermined language post should be returned
    assert_eq!(2, post_listings_french_und.len());
    assert_eq!(
      UNDETERMINED_ID,
      post_listings_french_und[0].post.language_id
    );
    assert_eq!(french_id, post_listings_french_und[1].post.language_id);

    cleanup(data, pool).await;
  }

  #[tokio::test]
  #[serial]
  async fn post_listings_removed() {
    let pool = &build_db_pool_for_tests().await;
    let pool = &mut pool.into();
    let mut data = init_data(pool).await;

    // Remove the post
    Post::update(
      pool,
      data.inserted_post.id,
      &PostUpdateForm {
        removed: Some(true),
        ..Default::default()
      },
    )
    .await
    .unwrap();

    // Make sure you don't see the removed post in the results
    let post_listings_no_admin = PostQuery {
      sort: Some(SortType::New),
      local_user: Some(&data.local_user_view),
      ..Default::default()
    }
    .list(pool)
    .await
    .unwrap();
    assert_eq!(1, post_listings_no_admin.len());

    // Removed post is shown to admins on profile page
    data.local_user_view.local_user.admin = true;
    let post_listings_is_admin = PostQuery {
      sort: Some(SortType::New),
      local_user: Some(&data.local_user_view),
      is_profile_view: true,
      ..Default::default()
    }
    .list(pool)
    .await
    .unwrap();
    assert_eq!(2, post_listings_is_admin.len());

    cleanup(data, pool).await;
  }

  #[tokio::test]
  #[serial]
  async fn post_listings_deleted() {
    let pool = &build_db_pool_for_tests().await;
    let pool = &mut pool.into();
    let data = init_data(pool).await;

    // Delete the post
    Post::update(
      pool,
      data.inserted_post.id,
      &PostUpdateForm {
        deleted: Some(true),
        ..Default::default()
      },
    )
    .await
    .unwrap();

    // Make sure you don't see the deleted post in the results
    let post_listings_no_creator = PostQuery {
      sort: Some(SortType::New),
      ..Default::default()
    }
    .list(pool)
    .await
    .unwrap();
    let not_contains_deleted = post_listings_no_creator
      .iter()
      .map(|p| p.post.id)
      .all(|p| p != data.inserted_post.id);
    assert!(not_contains_deleted);

    // Deleted post is hidden from other users
    let post_listings_is_other_user = PostQuery {
      sort: Some(SortType::New),
      local_user: Some(&data.blocked_local_user_view),
      ..Default::default()
    }
    .list(pool)
    .await
    .unwrap();
    let not_contains_deleted_2 = post_listings_is_other_user
      .iter()
      .map(|p| p.post.id)
      .all(|p| p != data.inserted_post.id);
    assert!(not_contains_deleted_2);

    // Deleted post is shown to creator
    let post_listings_is_creator = PostQuery {
      sort: Some(SortType::New),
      local_user: Some(&data.local_user_view),
      ..Default::default()
    }
    .list(pool)
    .await
    .unwrap();
    let contains_deleted = post_listings_is_creator
      .iter()
      .map(|p| p.post.id)
      .any(|p| p == data.inserted_post.id);
    assert!(contains_deleted);

    cleanup(data, pool).await;
  }

  #[tokio::test]
  #[serial]
  async fn post_listing_instance_block() {
    let pool = &build_db_pool_for_tests().await;
    let pool = &mut pool.into();
    let data = init_data(pool).await;

    let blocked_instance = Instance::read_or_create(pool, "another_domain.tld".to_string())
      .await
      .unwrap();

    let community_form = CommunityInsertForm::builder()
      .name("test_community_4".to_string())
      .title("none".to_owned())
      .public_key("pubkey".to_string())
      .instance_id(blocked_instance.id)
      .build();
    let inserted_community = Community::create(pool, &community_form).await.unwrap();

    let post_form = PostInsertForm::builder()
      .name("blocked instance post".to_string())
      .creator_id(data.inserted_bot.id)
      .community_id(inserted_community.id)
      .language_id(Some(LanguageId(1)))
      .build();

    let post_from_blocked_instance = Post::create(pool, &post_form).await.unwrap();

    // no instance block, should return all posts
    let post_listings_all = PostQuery {
      local_user: Some(&data.local_user_view),
      ..Default::default()
    }
    .list(pool)
    .await
    .unwrap();
    assert_eq!(post_listings_all.len(), 3);

    // block the instance
    let block_form = InstanceBlockForm {
      person_id: data.local_user_view.person.id,
      instance_id: blocked_instance.id,
    };
    InstanceBlock::block(pool, &block_form).await.unwrap();

    // now posts from communities on that instance should be hidden
    let post_listings_blocked = PostQuery {
      local_user: Some(&data.local_user_view),
      ..Default::default()
    }
    .list(pool)
    .await
    .unwrap();
    assert_eq!(post_listings_blocked.len(), 2);
    assert_ne!(
      post_listings_blocked[0].post.id,
      post_from_blocked_instance.id
    );
    assert_ne!(
      post_listings_blocked[1].post.id,
      post_from_blocked_instance.id
    );

    // after unblocking it should return all posts again
    InstanceBlock::unblock(pool, &block_form).await.unwrap();
    let post_listings_blocked = PostQuery {
      local_user: Some(&data.local_user_view),
      ..Default::default()
    }
    .list(pool)
    .await
    .unwrap();
    assert_eq!(post_listings_blocked.len(), 3);

    Instance::delete(pool, blocked_instance.id).await.unwrap();
    cleanup(data, pool).await;
  }

  async fn cleanup(data: Data, pool: &mut DbPool<'_>) {
    let num_deleted = Post::delete(pool, data.inserted_post.id).await.unwrap();
    Community::delete(pool, data.inserted_community.id)
      .await
      .unwrap();
    Person::delete(pool, data.local_user_view.person.id)
      .await
      .unwrap();
    Person::delete(pool, data.inserted_bot.id).await.unwrap();
    Person::delete(pool, data.blocked_local_user_view.person.id)
      .await
      .unwrap();
    Instance::delete(pool, data.inserted_instance.id)
      .await
      .unwrap();
    assert_eq!(1, num_deleted);
  }

  async fn expected_post_view(data: &Data, pool: &mut DbPool<'_>) -> PostView {
    let (inserted_person, inserted_community, inserted_post) = (
      &data.local_user_view.person,
      &data.inserted_community,
      &data.inserted_post,
    );
    let agg = PostAggregates::read(pool, inserted_post.id).await.unwrap();

    PostView {
      post: Post {
        id: inserted_post.id,
        name: inserted_post.name.clone(),
        creator_id: inserted_person.id,
        url: None,
        body: None,
        published: inserted_post.published,
        updated: None,
        community_id: inserted_community.id,
        removed: false,
        deleted: false,
        locked: false,
        nsfw: false,
        embed_title: None,
        embed_description: None,
        embed_video_url: None,
        thumbnail_url: None,
        ap_id: inserted_post.ap_id.clone(),
        local: true,
        language_id: LanguageId(47),
        featured_community: false,
        featured_local: false,
      },
      my_vote: None,
      unread_comments: 0,
      creator: Person {
        id: inserted_person.id,
        name: inserted_person.name.clone(),
        display_name: None,
        published: inserted_person.published,
        avatar: None,
        actor_id: inserted_person.actor_id.clone(),
        local: true,
        bot_account: false,
        banned: false,
        deleted: false,
        bio: None,
        banner: None,
        updated: None,
        inbox_url: inserted_person.inbox_url.clone(),
        shared_inbox_url: None,
        matrix_user_id: None,
        ban_expires: None,
        instance_id: data.inserted_instance.id,
        private_key: inserted_person.private_key.clone(),
        public_key: inserted_person.public_key.clone(),
        last_refreshed_at: inserted_person.last_refreshed_at,
      },
      creator_banned_from_community: false,
      creator_is_moderator: false,
      creator_is_admin: true,
      community: Community {
        id: inserted_community.id,
        name: inserted_community.name.clone(),
        icon: None,
        removed: false,
        deleted: false,
        nsfw: false,
        actor_id: inserted_community.actor_id.clone(),
        local: true,
        title: "nada".to_owned(),
        description: None,
        updated: None,
        banner: None,
        hidden: false,
        posting_restricted_to_mods: false,
        published: inserted_community.published,
        instance_id: data.inserted_instance.id,
        private_key: inserted_community.private_key.clone(),
        public_key: inserted_community.public_key.clone(),
        last_refreshed_at: inserted_community.last_refreshed_at,
        followers_url: inserted_community.followers_url.clone(),
        inbox_url: inserted_community.inbox_url.clone(),
        shared_inbox_url: inserted_community.shared_inbox_url.clone(),
        moderators_url: inserted_community.moderators_url.clone(),
        featured_url: inserted_community.featured_url.clone(),
      },
      counts: PostAggregates {
        post_id: inserted_post.id,
        comments: 0,
        score: 0,
        upvotes: 0,
        downvotes: 0,
        published: agg.published,
        newest_comment_time_necro: inserted_post.published,
        newest_comment_time: inserted_post.published,
        featured_community: false,
        featured_local: false,
        hot_rank: 0.1728,
        hot_rank_active: 0.1728,
        controversy_rank: 0.0,
        scaled_rank: 0.3621,
        community_id: inserted_post.community_id,
        creator_id: inserted_post.creator_id,
        instance_id: data.inserted_instance.id,
      },
      subscribed: SubscribedType::NotSubscribed,
      read: false,
      saved: false,
      creator_blocked: false,
    }
  }
}<|MERGE_RESOLUTION|>--- conflicted
+++ resolved
@@ -116,7 +116,6 @@
   }
 }
 
-<<<<<<< HEAD
 macro_rules! desc {
   ($name:ident) => {{
     &(Ord::Desc, post_aggregates::$name, |e: &PostAggregates| {
@@ -124,44 +123,6 @@
     })
   }};
 }
-=======
-fn queries<'a>() -> Queries<
-  impl ReadFn<'a, PostView, (PostId, Option<PersonId>, bool)>,
-  impl ListFn<'a, PostView, PostQuery<'a>>,
-> {
-  let is_creator_banned_from_community = exists(
-    community_person_ban::table.filter(
-      post_aggregates::community_id
-        .eq(community_person_ban::community_id)
-        .and(community_person_ban::person_id.eq(post_aggregates::creator_id)),
-    ),
-  );
-  let creator_is_moderator = exists(
-    community_moderator::table.filter(
-      post_aggregates::community_id
-        .eq(community_moderator::community_id)
-        .and(community_moderator::person_id.eq(post_aggregates::creator_id)),
-    ),
-  );
-
-  let creator_is_admin = exists(
-    local_user::table.filter(
-      post_aggregates::creator_id
-        .eq(local_user::person_id)
-        .and(local_user::admin.eq(true)),
-    ),
-  );
-
-  let is_saved = |person_id| {
-    exists(
-      post_saved::table.filter(
-        post_aggregates::post_id
-          .eq(post_saved::post_id)
-          .and(post_saved::person_id.eq(person_id)),
-      ),
-    )
-  };
->>>>>>> 3e1f7f2e
 
 macro_rules! asc {
   ($name:ident) => {{
@@ -244,149 +205,7 @@
           .select(community_follower::pending.nullable())
           .single_value(),
       )
-<<<<<<< HEAD
     });
-=======
-    } else {
-      Box::new(None::<bool>.into_sql::<sql_types::Nullable<sql_types::Bool>>())
-    };
-
-    let score_selection: Box<
-      dyn BoxableExpression<_, Pg, SqlType = sql_types::Nullable<sql_types::SmallInt>>,
-    > = if let Some(person_id) = my_person_id {
-      Box::new(score(person_id))
-    } else {
-      Box::new(None::<i16>.into_sql::<sql_types::Nullable<sql_types::SmallInt>>())
-    };
-
-    let read_comments: Box<
-      dyn BoxableExpression<_, Pg, SqlType = sql_types::Nullable<sql_types::BigInt>>,
-    > = if let Some(person_id) = my_person_id {
-      Box::new(
-        person_post_aggregates::table
-          .filter(
-            post_aggregates::post_id
-              .eq(person_post_aggregates::post_id)
-              .and(person_post_aggregates::person_id.eq(person_id)),
-          )
-          .select(person_post_aggregates::read_comments.nullable())
-          .single_value(),
-      )
-    } else {
-      Box::new(None::<i64>.into_sql::<sql_types::Nullable<sql_types::BigInt>>())
-    };
-
-    query
-      .inner_join(person::table)
-      .inner_join(community::table)
-      .inner_join(post::table)
-      .select((
-        post::all_columns,
-        person::all_columns,
-        community::all_columns,
-        is_creator_banned_from_community,
-        creator_is_moderator,
-        creator_is_admin,
-        post_aggregates::all_columns,
-        subscribed_type_selection,
-        is_saved_selection,
-        is_read_selection,
-        is_creator_blocked_selection,
-        score_selection,
-        coalesce(
-          post_aggregates::comments.nullable() - read_comments,
-          post_aggregates::comments,
-        ),
-      ))
-  };
-
-  let read =
-    move |mut conn: DbConn<'a>,
-          (post_id, my_person_id, is_mod_or_admin): (PostId, Option<PersonId>, bool)| async move {
-      // The left join below will return None in this case
-      let person_id_join = my_person_id.unwrap_or(PersonId(-1));
-
-      let mut query = all_joins(
-        post_aggregates::table
-          .filter(post_aggregates::post_id.eq(post_id))
-          .into_boxed(),
-        my_person_id,
-        false,
-      );
-
-      // Hide deleted and removed for non-admins or mods
-      if !is_mod_or_admin {
-        query = query
-          .filter(community::removed.eq(false))
-          .filter(post::removed.eq(false))
-          // users can see their own deleted posts
-          .filter(
-            community::deleted
-              .eq(false)
-              .or(post::creator_id.eq(person_id_join)),
-          )
-          .filter(
-            post::deleted
-              .eq(false)
-              .or(post::creator_id.eq(person_id_join)),
-          );
-      }
-
-      query.first::<PostView>(&mut conn).await
-    };
-
-  let list = move |mut conn: DbConn<'a>, options: PostQuery<'a>| async move {
-    let person_id = options.local_user.map(|l| l.person.id);
-    let local_user_id = options.local_user.map(|l| l.local_user.id);
-
-    // The left join below will return None in this case
-    let person_id_join = person_id.unwrap_or(PersonId(-1));
-    let local_user_id_join = local_user_id.unwrap_or(LocalUserId(-1));
-
-    let mut query = all_joins(
-      post_aggregates::table.into_boxed(),
-      person_id,
-      options.saved_only,
-    );
-
-    // hide posts from deleted communities
-    query = query.filter(community::deleted.eq(false));
-
-    // only show deleted posts to creator
-    if let Some(person_id) = person_id {
-      query = query.filter(post::deleted.eq(false).or(post::creator_id.eq(person_id)));
-    } else {
-      query = query.filter(post::deleted.eq(false));
-    }
-
-    let is_admin = options
-      .local_user
-      .map(|l| l.local_user.admin)
-      .unwrap_or(false);
-    // only show removed posts to admin when viewing user profile
-    if !(options.is_profile_view && is_admin) {
-      query = query
-        .filter(community::removed.eq(false))
-        .filter(post::removed.eq(false));
-    }
-    if options.community_id.is_none() || options.community_id_just_for_prefetch {
-      query = order_and_page_filter_desc(query, post_aggregates::featured_local, &options, |e| {
-        e.featured_local
-      });
-    } else {
-      query =
-        order_and_page_filter_desc(query, post_aggregates::featured_community, &options, |e| {
-          e.featured_community
-        });
-    }
-    if let Some(community_id) = options.community_id {
-      query = query.filter(post_aggregates::community_id.eq(community_id));
-    }
-
-    if let Some(creator_id) = options.creator_id {
-      query = query.filter(post_aggregates::creator_id.eq(creator_id));
-    }
->>>>>>> 3e1f7f2e
 
     if options.listing_type == Some(ListingType::ModeratorView) {
       query = query.filter(exists(
@@ -403,7 +222,7 @@
       )));
     }
   }
-  
+
   if options.saved_only {
     query = filter_var_eq(query, &mut saved, true);
   }
@@ -423,7 +242,7 @@
     let not_deleted = not(community::deleted.or(post::deleted));
     query = query.filter(not_deleted.or(post::creator_id.nullable().eq(options.me)));
   }
-  
+
   if options.listing_type == Some(ListingType::Subscribed) {
     query = query.filter(subscribe().is_not_null());
   }
@@ -433,17 +252,22 @@
   if ![None, Some(ListingType::ModeratorView)].contains(&options.listing_type) {
     query = query.filter(not(community::hidden).or(subscribe().is_not_null()))
   }
-  
+
   let query = query.select((
     post::all_columns,
     person::all_columns,
     community::all_columns,
     exists(
       community_person_ban::table
-      .find((post_aggregates::creator_id, post_aggregates::community_id)),
+        .find((post_aggregates::creator_id, post_aggregates::community_id)),
     ),
     exists(
       community_moderator::table.find((post_aggregates::creator_id, post_aggregates::community_id)),
+    ),
+    exists(
+      local_user::table
+        .find(post_aggregates::creator_id)
+        .filter(local_user::admin),
     ),
     post_aggregates::all_columns,
     subscribe(),
@@ -467,7 +291,7 @@
     is_mod_or_admin: bool,
   ) -> Result<Self, Error> {
     let query = new_query().filter(post_aggregates::post_id.eq(post_id));
-    
+
     build_query(
       query,
       QueryInput {
@@ -494,10 +318,10 @@
         pool,
         PostId(
           self
-          .0
-          .get(1..)
-          .and_then(|e| i32::from_str_radix(e, 16).ok())
-          .ok_or_else(|| Error::QueryBuilderError("Could not parse pagination token".into()))?,
+            .0
+            .get(1..)
+            .and_then(|e| i32::from_str_radix(e, 16).ok())
+            .ok_or_else(|| Error::QueryBuilderError("Could not parse pagination token".into()))?,
         ),
       )
       .await?,
@@ -533,17 +357,17 @@
 impl<'a> PostQuery<'a> {
   pub async fn list(self, pool: &mut DbPool<'_>) -> Result<Vec<PostView>, Error> {
     let (limit, offset) = limit_and_offset(self.page, self.limit)?;
-    
+
     let l = self.local_user.map(|l| &l.local_user);
     let admin = l.map(|l| l.admin).unwrap_or(false);
     let show_nsfw = l.map(|l| l.show_nsfw).unwrap_or(false);
     let show_bot_accounts = l.map(|l| l.show_bot_accounts).unwrap_or(true);
-    
+
     let moderator_view = self.listing_type == Some(ListingType::ModeratorView);
-    
+
     let get_query = |page_before_or_equal: Option<PaginationCursorData>| {
       let mut query = new_query();
-      
+
       if let Some(me) = self.local_user {
         if !moderator_view {
           query = query.filter(exists(
@@ -551,13 +375,13 @@
           ));
         }
       }
-      
+
       if let Some(search_term) = &self.search_term {
         let searcher = fuzzy_search(search_term);
         query = query.filter(
           post::name
-          .ilike(searcher.clone())
-          .or(post::body.ilike(searcher)),
+            .ilike(searcher.clone())
+            .or(post::body.ilike(searcher)),
         );
       }
       if let Some(community_id) = self.community_id {
