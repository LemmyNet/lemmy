--- conflicted
+++ resolved
@@ -204,22 +204,6 @@
   }
 }
 
-<<<<<<< HEAD
-#[derive(TypedBuilder)]
-#[builder(field_defaults(default))]
-pub struct PostQuery<'a, 'b: 'a> {
-  #[builder(!default)]
-  pool: &'a mut DbPool<'b>,
-  listing_type: Option<ListingType>,
-  sort: Option<SortType>,
-  creator_id: Option<PersonId>,
-  community_id: Option<CommunityId>,
-  local_user: Option<&'a LocalUser>,
-  search_term: Option<String>,
-  url_search: Option<String>,
-  saved_only: Option<bool>,
-  moderator_view: Option<bool>,
-=======
 #[derive(Default)]
 pub struct PostQuery<'a> {
   pub listing_type: Option<ListingType>,
@@ -230,7 +214,7 @@
   pub search_term: Option<String>,
   pub url_search: Option<String>,
   pub saved_only: Option<bool>,
->>>>>>> 38c62109
+  pub moderator_view: Option<bool>,
   /// Used to show deleted or removed posts for admins
   pub is_mod_or_admin: Option<bool>,
   pub page: Option<i64>,
