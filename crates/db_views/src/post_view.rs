--- conflicted
+++ resolved
@@ -33,12 +33,12 @@
     post_read,
     post_saved,
   },
-<<<<<<< HEAD
-  source::{community::Community, person::Person, post::Post},
+  source::{
+    community::{Community, CommunityFollower},
+    person::Person,
+    post::Post,
+  },
   traits::JoinView,
-=======
-  source::community::CommunityFollower,
->>>>>>> a57658d9
   utils::{fuzzy_search, limit_and_offset, DbConn, DbPool, ListFn, Queries, ReadFn},
   ListingType,
   SortType,
@@ -285,13 +285,16 @@
             .filter(community::local.eq(true))
             .filter(community::hidden.eq(false).or(is_subscribed));
         }
-<<<<<<< HEAD
         ListingType::All => query = query.filter(community::hidden.eq(false).or(is_subscribed)),
-=======
         ListingType::ModeratorView => {
-          query = query.filter(community_moderator::person_id.is_not_null());
+          query = query.filter(exists(
+            community_moderator::table.filter(
+              post::community_id
+                .eq(community_moderator::community_id)
+                .and(community_moderator::person_id.eq(person_id)),
+            ),
+          ));
         }
->>>>>>> a57658d9
       }
     }
 
@@ -329,19 +332,6 @@
     if let (true, Some(person_id)) = (options.saved_only, person_id) {
       query = query.filter(is_saved(person_id));
     }
-<<<<<<< HEAD
-
-    if let (true, Some(person_id)) = (options.moderator_view, person_id) {
-      query = query.filter(exists(
-        community_moderator::table.filter(
-          post::community_id
-            .eq(community_moderator::community_id)
-            .and(community_moderator::person_id.eq(person_id)),
-        ),
-      ));
-    }
-=======
->>>>>>> a57658d9
     // Only hide the read posts, if the saved_only is false. Otherwise ppl with the hide_read
     // setting wont be able to see saved posts.
     else if !options
@@ -364,9 +354,10 @@
     };
 
     // Dont filter blocks or missing languages for moderator view type
-    if options.local_user.is_some()
-      && options.listing_type.unwrap_or_default() != ListingType::ModeratorView
-    {
+    if let (Some(person_id), false) = (
+      person_id,
+      options.listing_type.unwrap_or_default() == ListingType::ModeratorView,
+    ) {
       // Filter out the rows with missing languages
       query = query.filter(exists(
         local_user_language::table.filter(
@@ -377,7 +368,6 @@
       ));
 
       // Don't show blocked communities or persons
-<<<<<<< HEAD
       query = query.filter(not(exists(
         community_block::table.filter(
           post_aggregates::community_id
@@ -385,13 +375,7 @@
             .and(community_block::person_id.eq(person_id_join)),
         ),
       )));
-      if let (false, Some(person_id)) = (options.moderator_view, person_id) {
-        query = query.filter(not(is_creator_blocked(person_id)));
-      }
-=======
-      query = query.filter(community_block::person_id.is_null());
-      query = query.filter(person_block::person_id.is_null());
->>>>>>> a57658d9
+      query = query.filter(not(is_creator_blocked(person_id)));
     }
     let now = diesel::dsl::now.into_sql::<Timestamptz>();
 
