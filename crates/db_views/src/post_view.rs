--- conflicted
+++ resolved
@@ -259,19 +259,15 @@
           );
       }
 
-<<<<<<< HEAD
       // Hide posts in local only communities from unauthenticated users
       if my_person_id.is_none() {
         query = query.filter(community::visibility.eq(CommunityVisibility::Public));
       }
 
-      query.first::<PostView>(&mut conn).await
-=======
       Commented::new(query)
         .text("PostView::read")
         .first::<PostView>(&mut conn)
         .await
->>>>>>> 1782aafd
     };
 
   let list = move |mut conn: DbConn<'a>, options: PostQuery<'a>| async move {
