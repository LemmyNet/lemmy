use crate::{structs::LocalUserView, utils::creator_home_instance_actions_join};
use actix_web::{dev::Payload, FromRequest, HttpMessage, HttpRequest};
use diesel::{BoolExpressionMethods, ExpressionMethods, QueryDsl, SelectableHelper};
use diesel_async::RunQueryDsl;
use lemmy_db_schema::{
  newtypes::{LocalUserId, OAuthProviderId, PersonId},
  source::{
    instance::Instance,
    local_user::{LocalUser, LocalUserInsertForm},
    person::{Person, PersonInsertForm},
  },
  traits::Crud,
  utils::{
    functions::{coalesce, lower},
    get_conn,
    DbPool,
  },
};
use lemmy_db_schema_file::schema::{local_user, oauth_account, person};
use lemmy_utils::error::{LemmyError, LemmyErrorExt2, LemmyErrorType, LemmyResult};
use std::future::{ready, Ready};

impl LocalUserView {
  #[diesel::dsl::auto_type(no_type_alias)]
  fn joins() -> _ {
    local_user::table
      .inner_join(person::table)
      .left_join(creator_home_instance_actions_join())
  }

  pub async fn read(pool: &mut DbPool<'_>, local_user_id: LocalUserId) -> LemmyResult<Self> {
    let conn = &mut get_conn(pool).await?;
<<<<<<< HEAD
    Self::joins()
      .filter(local_user::id.eq(local_user_id))
      .select(Self::as_select())
      .first(conn)
      .await
      .with_lemmy_type(LemmyErrorType::NotFound)
=======
    Ok(
      Self::joins()
        .filter(local_user::id.eq(local_user_id))
        .select(Self::as_select())
        .first(conn)
        .await?,
    )
>>>>>>> 2f7ce1cb
  }

  pub async fn read_person(pool: &mut DbPool<'_>, person_id: PersonId) -> LemmyResult<Self> {
    let conn = &mut get_conn(pool).await?;
<<<<<<< HEAD
    Self::joins()
      .filter(person::id.eq(person_id))
      .select(Self::as_select())
      .first(conn)
      .await
      .with_lemmy_type(LemmyErrorType::NotFound)
=======
    Ok(
      Self::joins()
        .filter(person::id.eq(person_id))
        .select(Self::as_select())
        .first(conn)
        .await?,
    )
>>>>>>> 2f7ce1cb
  }

  pub async fn read_from_name(pool: &mut DbPool<'_>, name: &str) -> LemmyResult<Self> {
    let conn = &mut get_conn(pool).await?;
<<<<<<< HEAD
    Self::joins()
      .filter(lower(person::name).eq(name.to_lowercase()))
      .select(Self::as_select())
      .first(conn)
      .await
      .with_lemmy_type(LemmyErrorType::NotFound)
=======
    Ok(
      Self::joins()
        .filter(lower(person::name).eq(name.to_lowercase()))
        .select(Self::as_select())
        .first(conn)
        .await?,
    )
>>>>>>> 2f7ce1cb
  }

  pub async fn find_by_email_or_name(
    pool: &mut DbPool<'_>,
    name_or_email: &str,
  ) -> LemmyResult<Self> {
    let conn = &mut get_conn(pool).await?;
<<<<<<< HEAD
    Self::joins()
      .filter(
        lower(person::name)
          .eq(lower(name_or_email.to_lowercase()))
          .or(lower(coalesce(local_user::email, "")).eq(name_or_email.to_lowercase())),
      )
      .select(Self::as_select())
      .first(conn)
      .await
      .with_lemmy_type(LemmyErrorType::NotFound)
=======
    Ok(
      Self::joins()
        .filter(
          lower(person::name)
            .eq(lower(name_or_email.to_lowercase()))
            .or(lower(coalesce(local_user::email, "")).eq(name_or_email.to_lowercase())),
        )
        .select(Self::as_select())
        .first(conn)
        .await?,
    )
>>>>>>> 2f7ce1cb
  }

  pub async fn find_by_email(pool: &mut DbPool<'_>, from_email: &str) -> LemmyResult<Self> {
    let conn = &mut get_conn(pool).await?;
<<<<<<< HEAD
    Self::joins()
      .filter(lower(coalesce(local_user::email, "")).eq(from_email.to_lowercase()))
      .select(Self::as_select())
      .first(conn)
      .await
      .with_lemmy_type(LemmyErrorType::NotFound)
=======
    Ok(
      Self::joins()
        .filter(lower(coalesce(local_user::email, "")).eq(from_email.to_lowercase()))
        .select(Self::as_select())
        .first(conn)
        .await?,
    )
>>>>>>> 2f7ce1cb
  }

  pub async fn find_by_oauth_id(
    pool: &mut DbPool<'_>,
    oauth_provider_id: OAuthProviderId,
    oauth_user_id: &str,
  ) -> LemmyResult<Self> {
    let conn = &mut get_conn(pool).await?;
<<<<<<< HEAD
    Self::joins()
      .inner_join(oauth_account::table)
      .filter(oauth_account::oauth_provider_id.eq(oauth_provider_id))
      .filter(oauth_account::oauth_user_id.eq(oauth_user_id))
      .select(Self::as_select())
      .first(conn)
      .await
      .with_lemmy_type(LemmyErrorType::NotFound)
=======
    Ok(
      Self::joins()
        .inner_join(oauth_account::table)
        .filter(oauth_account::oauth_provider_id.eq(oauth_provider_id))
        .filter(oauth_account::oauth_user_id.eq(oauth_user_id))
        .select(Self::as_select())
        .first(conn)
        .await?,
    )
>>>>>>> 2f7ce1cb
  }

  pub async fn list_admins_with_emails(pool: &mut DbPool<'_>) -> LemmyResult<Vec<Self>> {
    let conn = &mut get_conn(pool).await?;
<<<<<<< HEAD
    Self::joins()
      .filter(local_user::email.is_not_null())
      .filter(local_user::admin.eq(true))
      .select(Self::as_select())
      .load::<Self>(conn)
      .await
      .with_lemmy_type(LemmyErrorType::NotFound)
=======
    Ok(
      Self::joins()
        .filter(local_user::email.is_not_null())
        .filter(local_user::admin.eq(true))
        .select(Self::as_select())
        .load::<Self>(conn)
        .await?,
    )
>>>>>>> 2f7ce1cb
  }

  pub async fn create_test_user(
    pool: &mut DbPool<'_>,
    name: &str,
    bio: &str,
    admin: bool,
  ) -> LemmyResult<Self> {
    let instance_id = Instance::read_or_create(pool, "example.com".to_string())
      .await?
      .id;
    let person_form = PersonInsertForm {
      display_name: Some(name.to_owned()),
      bio: Some(bio.to_owned()),
      ..PersonInsertForm::test_form(instance_id, name)
    };
    let person = Person::create(pool, &person_form).await?;

    let user_form = match admin {
      true => LocalUserInsertForm::test_form_admin(person.id),
      false => LocalUserInsertForm::test_form(person.id),
    };
    let local_user = LocalUser::create(pool, &user_form, vec![]).await?;

    LocalUserView::read(pool, local_user.id).await
  }

  pub fn banned(&self) -> bool {
    self
      .instance_actions
      .as_ref()
      .is_some_and(|i| i.received_ban.is_some())
  }
}

impl FromRequest for LocalUserView {
  type Error = LemmyError;
  type Future = Ready<Result<Self, Self::Error>>;

  fn from_request(req: &HttpRequest, _payload: &mut Payload) -> Self::Future {
    ready(match req.extensions().get::<LocalUserView>() {
      Some(c) => Ok(c.clone()),
      None => Err(LemmyErrorType::IncorrectLogin.into()),
    })
  }
}<|MERGE_RESOLUTION|>--- conflicted
+++ resolved
@@ -30,62 +30,32 @@
 
   pub async fn read(pool: &mut DbPool<'_>, local_user_id: LocalUserId) -> LemmyResult<Self> {
     let conn = &mut get_conn(pool).await?;
-<<<<<<< HEAD
     Self::joins()
       .filter(local_user::id.eq(local_user_id))
       .select(Self::as_select())
       .first(conn)
       .await
       .with_lemmy_type(LemmyErrorType::NotFound)
-=======
-    Ok(
-      Self::joins()
-        .filter(local_user::id.eq(local_user_id))
-        .select(Self::as_select())
-        .first(conn)
-        .await?,
-    )
->>>>>>> 2f7ce1cb
   }
 
   pub async fn read_person(pool: &mut DbPool<'_>, person_id: PersonId) -> LemmyResult<Self> {
     let conn = &mut get_conn(pool).await?;
-<<<<<<< HEAD
     Self::joins()
       .filter(person::id.eq(person_id))
       .select(Self::as_select())
       .first(conn)
       .await
       .with_lemmy_type(LemmyErrorType::NotFound)
-=======
-    Ok(
-      Self::joins()
-        .filter(person::id.eq(person_id))
-        .select(Self::as_select())
-        .first(conn)
-        .await?,
-    )
->>>>>>> 2f7ce1cb
   }
 
   pub async fn read_from_name(pool: &mut DbPool<'_>, name: &str) -> LemmyResult<Self> {
     let conn = &mut get_conn(pool).await?;
-<<<<<<< HEAD
     Self::joins()
       .filter(lower(person::name).eq(name.to_lowercase()))
       .select(Self::as_select())
       .first(conn)
       .await
       .with_lemmy_type(LemmyErrorType::NotFound)
-=======
-    Ok(
-      Self::joins()
-        .filter(lower(person::name).eq(name.to_lowercase()))
-        .select(Self::as_select())
-        .first(conn)
-        .await?,
-    )
->>>>>>> 2f7ce1cb
   }
 
   pub async fn find_by_email_or_name(
@@ -93,7 +63,6 @@
     name_or_email: &str,
   ) -> LemmyResult<Self> {
     let conn = &mut get_conn(pool).await?;
-<<<<<<< HEAD
     Self::joins()
       .filter(
         lower(person::name)
@@ -104,39 +73,16 @@
       .first(conn)
       .await
       .with_lemmy_type(LemmyErrorType::NotFound)
-=======
-    Ok(
-      Self::joins()
-        .filter(
-          lower(person::name)
-            .eq(lower(name_or_email.to_lowercase()))
-            .or(lower(coalesce(local_user::email, "")).eq(name_or_email.to_lowercase())),
-        )
-        .select(Self::as_select())
-        .first(conn)
-        .await?,
-    )
->>>>>>> 2f7ce1cb
   }
 
   pub async fn find_by_email(pool: &mut DbPool<'_>, from_email: &str) -> LemmyResult<Self> {
     let conn = &mut get_conn(pool).await?;
-<<<<<<< HEAD
     Self::joins()
       .filter(lower(coalesce(local_user::email, "")).eq(from_email.to_lowercase()))
       .select(Self::as_select())
       .first(conn)
       .await
       .with_lemmy_type(LemmyErrorType::NotFound)
-=======
-    Ok(
-      Self::joins()
-        .filter(lower(coalesce(local_user::email, "")).eq(from_email.to_lowercase()))
-        .select(Self::as_select())
-        .first(conn)
-        .await?,
-    )
->>>>>>> 2f7ce1cb
   }
 
   pub async fn find_by_oauth_id(
@@ -145,7 +91,6 @@
     oauth_user_id: &str,
   ) -> LemmyResult<Self> {
     let conn = &mut get_conn(pool).await?;
-<<<<<<< HEAD
     Self::joins()
       .inner_join(oauth_account::table)
       .filter(oauth_account::oauth_provider_id.eq(oauth_provider_id))
@@ -154,22 +99,10 @@
       .first(conn)
       .await
       .with_lemmy_type(LemmyErrorType::NotFound)
-=======
-    Ok(
-      Self::joins()
-        .inner_join(oauth_account::table)
-        .filter(oauth_account::oauth_provider_id.eq(oauth_provider_id))
-        .filter(oauth_account::oauth_user_id.eq(oauth_user_id))
-        .select(Self::as_select())
-        .first(conn)
-        .await?,
-    )
->>>>>>> 2f7ce1cb
   }
 
   pub async fn list_admins_with_emails(pool: &mut DbPool<'_>) -> LemmyResult<Vec<Self>> {
     let conn = &mut get_conn(pool).await?;
-<<<<<<< HEAD
     Self::joins()
       .filter(local_user::email.is_not_null())
       .filter(local_user::admin.eq(true))
@@ -177,16 +110,6 @@
       .load::<Self>(conn)
       .await
       .with_lemmy_type(LemmyErrorType::NotFound)
-=======
-    Ok(
-      Self::joins()
-        .filter(local_user::email.is_not_null())
-        .filter(local_user::admin.eq(true))
-        .select(Self::as_select())
-        .load::<Self>(conn)
-        .await?,
-    )
->>>>>>> 2f7ce1cb
   }
 
   pub async fn create_test_user(
