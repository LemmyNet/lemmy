<<<<<<< HEAD
use crate::{structs::LocalUserView, utils::creator_home_instance_actions_join};
=======
use crate::{
  structs::{LocalUserView, SiteView},
  utils::local_instance_person_join,
};
>>>>>>> 2298bdbc
use actix_web::{dev::Payload, FromRequest, HttpMessage, HttpRequest};
use diesel::{BoolExpressionMethods, ExpressionMethods, QueryDsl, SelectableHelper};
use diesel_async::RunQueryDsl;
use lemmy_db_schema::{
  newtypes::{InstanceId, LocalUserId, OAuthProviderId, PersonId},
  schema::{local_user, oauth_account, person},
  source::{
    instance::Instance,
    local_user::{LocalUser, LocalUserInsertForm},
    person::{Person, PersonInsertForm},
  },
  traits::Crud,
  utils::{
    functions::{coalesce, lower},
    get_conn,
    DbPool,
  },
};
use lemmy_utils::error::{LemmyError, LemmyErrorExt2, LemmyErrorType, LemmyResult};
use std::future::{ready, Ready};

impl LocalUserView {
  #[diesel::dsl::auto_type(no_type_alias)]
<<<<<<< HEAD
  fn joins() -> _ {
    local_user::table
      .inner_join(person::table)
      .left_join(creator_home_instance_actions_join())
  }

  pub async fn read(pool: &mut DbPool<'_>, local_user_id: LocalUserId) -> LemmyResult<Self> {
    let conn = &mut get_conn(pool).await?;
    Ok(
      Self::joins()
=======
  fn joins(local_instance_id: InstanceId) -> _ {
    let p: local_instance_person_join = local_instance_person_join(local_instance_id);
    local_user::table.inner_join(person::table.left_join(p))
  }

  pub async fn read(pool: &mut DbPool<'_>, local_user_id: LocalUserId) -> LemmyResult<Self> {
    let local_instance_id = SiteView::read_local(pool).await?.instance.id;
    let conn = &mut get_conn(pool).await?;
    Ok(
      Self::joins(local_instance_id)
>>>>>>> 2298bdbc
        .filter(local_user::id.eq(local_user_id))
        .select(Self::as_select())
        .first(conn)
        .await?,
    )
  }

  pub async fn read_person(pool: &mut DbPool<'_>, person_id: PersonId) -> LemmyResult<Self> {
<<<<<<< HEAD
    let conn = &mut get_conn(pool).await?;
    Ok(
      Self::joins()
=======
    let local_instance_id = SiteView::read_local(pool).await?.instance.id;
    let conn = &mut get_conn(pool).await?;
    Ok(
      Self::joins(local_instance_id)
>>>>>>> 2298bdbc
        .filter(person::id.eq(person_id))
        .select(Self::as_select())
        .first(conn)
        .await?,
    )
  }

  pub async fn read_from_name(pool: &mut DbPool<'_>, name: &str) -> LemmyResult<Self> {
<<<<<<< HEAD
    let conn = &mut get_conn(pool).await?;
    Ok(
      Self::joins()
=======
    let local_instance_id = SiteView::read_local(pool).await?.instance.id;
    let conn = &mut get_conn(pool).await?;
    Ok(
      Self::joins(local_instance_id)
>>>>>>> 2298bdbc
        .filter(lower(person::name).eq(name.to_lowercase()))
        .select(Self::as_select())
        .first(conn)
        .await?,
    )
  }

  pub async fn find_by_email_or_name(
    pool: &mut DbPool<'_>,
    name_or_email: &str,
  ) -> LemmyResult<Self> {
<<<<<<< HEAD
    let conn = &mut get_conn(pool).await?;
    Ok(
      Self::joins()
=======
    let local_instance_id = SiteView::read_local(pool).await?.instance.id;
    let conn = &mut get_conn(pool).await?;
    Ok(
      Self::joins(local_instance_id)
>>>>>>> 2298bdbc
        .filter(
          lower(person::name)
            .eq(lower(name_or_email.to_lowercase()))
            .or(lower(coalesce(local_user::email, "")).eq(name_or_email.to_lowercase())),
        )
        .select(Self::as_select())
        .first(conn)
        .await?,
    )
  }

  pub async fn find_by_email(pool: &mut DbPool<'_>, from_email: &str) -> LemmyResult<Self> {
<<<<<<< HEAD
    let conn = &mut get_conn(pool).await?;
    Ok(
      Self::joins()
=======
    let local_instance_id = SiteView::read_local(pool).await?.instance.id;
    let conn = &mut get_conn(pool).await?;
    Ok(
      Self::joins(local_instance_id)
>>>>>>> 2298bdbc
        .filter(lower(coalesce(local_user::email, "")).eq(from_email.to_lowercase()))
        .select(Self::as_select())
        .first(conn)
        .await?,
    )
  }

  pub async fn find_by_oauth_id(
    pool: &mut DbPool<'_>,
    oauth_provider_id: OAuthProviderId,
    oauth_user_id: &str,
  ) -> LemmyResult<Self> {
<<<<<<< HEAD
    let conn = &mut get_conn(pool).await?;
    Ok(
      Self::joins()
=======
    let local_instance_id = SiteView::read_local(pool).await?.instance.id;
    let conn = &mut get_conn(pool).await?;
    Ok(
      Self::joins(local_instance_id)
>>>>>>> 2298bdbc
        .inner_join(oauth_account::table)
        .filter(oauth_account::oauth_provider_id.eq(oauth_provider_id))
        .filter(oauth_account::oauth_user_id.eq(oauth_user_id))
        .select(Self::as_select())
        .first(conn)
        .await?,
    )
  }

  pub async fn list_admins_with_emails(pool: &mut DbPool<'_>) -> LemmyResult<Vec<Self>> {
<<<<<<< HEAD
    let conn = &mut get_conn(pool).await?;
    Ok(
      Self::joins()
=======
    let local_instance_id = SiteView::read_local(pool).await?.instance.id;
    let conn = &mut get_conn(pool).await?;
    Ok(
      Self::joins(local_instance_id)
>>>>>>> 2298bdbc
        .filter(local_user::email.is_not_null())
        .filter(local_user::admin.eq(true))
        .select(Self::as_select())
        .load::<Self>(conn)
        .await?,
    )
  }

  pub async fn create_test_user(
    pool: &mut DbPool<'_>,
    name: &str,
    bio: &str,
    admin: bool,
  ) -> LemmyResult<Self> {
    let instance_id = Instance::read_or_create(pool, "example.com".to_string())
      .await?
      .id;
    let person_form = PersonInsertForm {
      display_name: Some(name.to_owned()),
      bio: Some(bio.to_owned()),
      ..PersonInsertForm::test_form(instance_id, name)
    };
    let person = Person::create(pool, &person_form).await?;

    let user_form = match admin {
      true => LocalUserInsertForm::test_form_admin(person.id),
      false => LocalUserInsertForm::test_form(person.id),
    };
    let local_user = LocalUser::create(pool, &user_form, vec![]).await?;

    LocalUserView::read(pool, local_user.id)
      .await
      .with_lemmy_type(LemmyErrorType::NotFound)
  }

  pub fn banned(&self) -> bool {
    self
      .instance_actions
      .as_ref()
      .is_some_and(|i| i.received_ban.is_some())
  }
}

impl FromRequest for LocalUserView {
  type Error = LemmyError;
  type Future = Ready<Result<Self, Self::Error>>;

  fn from_request(req: &HttpRequest, _payload: &mut Payload) -> Self::Future {
    ready(match req.extensions().get::<LocalUserView>() {
      Some(c) => Ok(c.clone()),
      None => Err(LemmyErrorType::IncorrectLogin.into()),
    })
  }
}<|MERGE_RESOLUTION|>--- conflicted
+++ resolved
@@ -1,11 +1,4 @@
-<<<<<<< HEAD
 use crate::{structs::LocalUserView, utils::creator_home_instance_actions_join};
-=======
-use crate::{
-  structs::{LocalUserView, SiteView},
-  utils::local_instance_person_join,
-};
->>>>>>> 2298bdbc
 use actix_web::{dev::Payload, FromRequest, HttpMessage, HttpRequest};
 use diesel::{BoolExpressionMethods, ExpressionMethods, QueryDsl, SelectableHelper};
 use diesel_async::RunQueryDsl;
@@ -29,7 +22,6 @@
 
 impl LocalUserView {
   #[diesel::dsl::auto_type(no_type_alias)]
-<<<<<<< HEAD
   fn joins() -> _ {
     local_user::table
       .inner_join(person::table)
@@ -40,18 +32,6 @@
     let conn = &mut get_conn(pool).await?;
     Ok(
       Self::joins()
-=======
-  fn joins(local_instance_id: InstanceId) -> _ {
-    let p: local_instance_person_join = local_instance_person_join(local_instance_id);
-    local_user::table.inner_join(person::table.left_join(p))
-  }
-
-  pub async fn read(pool: &mut DbPool<'_>, local_user_id: LocalUserId) -> LemmyResult<Self> {
-    let local_instance_id = SiteView::read_local(pool).await?.instance.id;
-    let conn = &mut get_conn(pool).await?;
-    Ok(
-      Self::joins(local_instance_id)
->>>>>>> 2298bdbc
         .filter(local_user::id.eq(local_user_id))
         .select(Self::as_select())
         .first(conn)
@@ -60,16 +40,9 @@
   }
 
   pub async fn read_person(pool: &mut DbPool<'_>, person_id: PersonId) -> LemmyResult<Self> {
-<<<<<<< HEAD
     let conn = &mut get_conn(pool).await?;
     Ok(
       Self::joins()
-=======
-    let local_instance_id = SiteView::read_local(pool).await?.instance.id;
-    let conn = &mut get_conn(pool).await?;
-    Ok(
-      Self::joins(local_instance_id)
->>>>>>> 2298bdbc
         .filter(person::id.eq(person_id))
         .select(Self::as_select())
         .first(conn)
@@ -78,16 +51,9 @@
   }
 
   pub async fn read_from_name(pool: &mut DbPool<'_>, name: &str) -> LemmyResult<Self> {
-<<<<<<< HEAD
     let conn = &mut get_conn(pool).await?;
     Ok(
       Self::joins()
-=======
-    let local_instance_id = SiteView::read_local(pool).await?.instance.id;
-    let conn = &mut get_conn(pool).await?;
-    Ok(
-      Self::joins(local_instance_id)
->>>>>>> 2298bdbc
         .filter(lower(person::name).eq(name.to_lowercase()))
         .select(Self::as_select())
         .first(conn)
@@ -99,16 +65,9 @@
     pool: &mut DbPool<'_>,
     name_or_email: &str,
   ) -> LemmyResult<Self> {
-<<<<<<< HEAD
     let conn = &mut get_conn(pool).await?;
-    Ok(
+    
       Self::joins()
-=======
-    let local_instance_id = SiteView::read_local(pool).await?.instance.id;
-    let conn = &mut get_conn(pool).await?;
-    Ok(
-      Self::joins(local_instance_id)
->>>>>>> 2298bdbc
         .filter(
           lower(person::name)
             .eq(lower(name_or_email.to_lowercase()))
@@ -116,26 +75,19 @@
         )
         .select(Self::as_select())
         .first(conn)
-        .await?,
-    )
+        .await?
+    
   }
 
   pub async fn find_by_email(pool: &mut DbPool<'_>, from_email: &str) -> LemmyResult<Self> {
-<<<<<<< HEAD
     let conn = &mut get_conn(pool).await?;
-    Ok(
+    
       Self::joins()
-=======
-    let local_instance_id = SiteView::read_local(pool).await?.instance.id;
-    let conn = &mut get_conn(pool).await?;
-    Ok(
-      Self::joins(local_instance_id)
->>>>>>> 2298bdbc
         .filter(lower(coalesce(local_user::email, "")).eq(from_email.to_lowercase()))
         .select(Self::as_select())
         .first(conn)
         .await?,
-    )
+    
   }
 
   pub async fn find_by_oauth_id(
@@ -143,42 +95,28 @@
     oauth_provider_id: OAuthProviderId,
     oauth_user_id: &str,
   ) -> LemmyResult<Self> {
-<<<<<<< HEAD
     let conn = &mut get_conn(pool).await?;
-    Ok(
+   
       Self::joins()
-=======
-    let local_instance_id = SiteView::read_local(pool).await?.instance.id;
-    let conn = &mut get_conn(pool).await?;
-    Ok(
-      Self::joins(local_instance_id)
->>>>>>> 2298bdbc
         .inner_join(oauth_account::table)
         .filter(oauth_account::oauth_provider_id.eq(oauth_provider_id))
         .filter(oauth_account::oauth_user_id.eq(oauth_user_id))
         .select(Self::as_select())
         .first(conn)
         .await?,
-    )
+    
   }
 
   pub async fn list_admins_with_emails(pool: &mut DbPool<'_>) -> LemmyResult<Vec<Self>> {
-<<<<<<< HEAD
     let conn = &mut get_conn(pool).await?;
-    Ok(
+    
       Self::joins()
-=======
-    let local_instance_id = SiteView::read_local(pool).await?.instance.id;
-    let conn = &mut get_conn(pool).await?;
-    Ok(
-      Self::joins(local_instance_id)
->>>>>>> 2298bdbc
         .filter(local_user::email.is_not_null())
         .filter(local_user::admin.eq(true))
         .select(Self::as_select())
         .load::<Self>(conn)
         .await?,
-    )
+    
   }
 
   pub async fn create_test_user(
