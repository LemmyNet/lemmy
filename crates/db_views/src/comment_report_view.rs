use crate::structs::CommentReportView;
use diesel::{
  dsl::now,
  result::Error,
  BoolExpressionMethods,
  ExpressionMethods,
  JoinOnDsl,
  NullableExpressionMethods,
  QueryDsl,
};
use diesel_async::RunQueryDsl;
use lemmy_db_schema::{
  aliases::{self, creator_community_actions},
  newtypes::{CommentReportId, PersonId},
  schema::{
    comment,
    comment_actions,
    comment_aggregates,
    comment_report,
    community,
    community_actions,
    local_user,
    person,
    person_actions,
    post,
  },
  source::community::CommunityFollower,
  utils::{actions, actions_alias, functions::coalesce, get_conn, DbPool},
};

impl CommentReportView {
  /// returns the CommentReportView for the provided report_id
  ///
  /// * `report_id` - the report id to obtain
  pub async fn read(
    pool: &mut DbPool<'_>,
    report_id: CommentReportId,
    my_person_id: PersonId,
  ) -> Result<Self, Error> {
    let conn = &mut get_conn(pool).await?;
    comment_report::table
      .find(report_id)
      .inner_join(comment::table)
      .inner_join(post::table.on(comment::post_id.eq(post::id)))
      .inner_join(community::table.on(post::community_id.eq(community::id)))
      .inner_join(person::table.on(comment_report::creator_id.eq(person::id)))
      .inner_join(aliases::person1.on(comment::creator_id.eq(aliases::person1.field(person::id))))
      .inner_join(
        comment_aggregates::table.on(comment_report::comment_id.eq(comment_aggregates::comment_id)),
      )
      .left_join(actions(
        comment_actions::table,
        Some(my_person_id),
        comment_report::comment_id,
      ))
      .left_join(
        aliases::person2
          .on(comment_report::resolver_id.eq(aliases::person2.field(person::id).nullable())),
      )
      .left_join(actions_alias(
        creator_community_actions,
        comment::creator_id,
        post::community_id,
      ))
      .left_join(
        local_user::table.on(
          comment::creator_id
            .eq(local_user::person_id)
            .and(local_user::admin.eq(true)),
        ),
      )
      .left_join(actions(
        person_actions::table,
        Some(my_person_id),
        comment::creator_id,
      ))
      .left_join(actions(
        community_actions::table,
        Some(my_person_id),
        post::community_id,
      ))
      .select((
        comment_report::all_columns,
        comment::all_columns,
        post::all_columns,
        community::all_columns,
        person::all_columns,
        aliases::person1.fields(person::all_columns),
        comment_aggregates::all_columns,
        coalesce(
          creator_community_actions
            .field(community_actions::received_ban)
            .nullable()
            .is_not_null()
            .or(
              creator_community_actions
                .field(community_actions::ban_expires)
                .nullable()
                .gt(now),
            ),
          false,
        ),
        creator_community_actions
          .field(community_actions::became_moderator)
          .nullable()
          .is_not_null(),
        local_user::admin.nullable().is_not_null(),
        person_actions::blocked.nullable().is_not_null(),
        CommunityFollower::select_subscribed_type(),
        comment_actions::saved.nullable().is_not_null(),
        comment_actions::like_score.nullable(),
        aliases::person2.fields(person::all_columns).nullable(),
      ))
<<<<<<< HEAD
  };

  let read = move |mut conn: DbConn<'a>, (report_id, my_person_id): (CommentReportId, PersonId)| async move {
    all_joins(
      comment_report::table.find(report_id).into_boxed(),
      my_person_id,
    )
    .first(&mut conn)
    .await
  };

  let list = move |mut conn: DbConn<'a>,
                   (options, user): (CommentReportQuery, &'a LocalUserView)| async move {
    let mut query = all_joins(comment_report::table.into_boxed(), user.person.id);

    if let Some(community_id) = options.community_id {
      query = query.filter(post::community_id.eq(community_id));
    }

    if let Some(comment_id) = options.comment_id {
      query = query.filter(comment_report::comment_id.eq(comment_id));
    }

    // If viewing all reports, order by newest, but if viewing unresolved only, show the oldest
    // first (FIFO)
    if options.unresolved_only {
      query = query
        .filter(comment_report::resolved.eq(false))
        .order_by(comment_report::published.asc());
    } else {
      query = query.order_by(comment_report::published.desc());
    }

    let (limit, offset) = limit_and_offset(options.page, options.limit)?;

    query = query.limit(limit).offset(offset);

    // If its not an admin, get only the ones you mod
    if !user.local_user.admin {
      query = query.filter(community_actions::became_moderator.is_not_null());
    }

    query.load::<CommentReportView>(&mut conn).await
  };

  Queries::new(read, list)
}

impl CommentReportView {
  /// returns the CommentReportView for the provided report_id
  ///
  /// * `report_id` - the report id to obtain
  pub async fn read(
    pool: &mut DbPool<'_>,
    report_id: CommentReportId,
    my_person_id: PersonId,
  ) -> Result<Self, Error> {
    queries().read(pool, (report_id, my_person_id)).await
  }

  /// Returns the current unresolved comment report count for the communities you mod
  pub async fn get_report_count(
    pool: &mut DbPool<'_>,
    my_person_id: PersonId,
    admin: bool,
    community_id: Option<CommunityId>,
  ) -> Result<i64, Error> {
    use diesel::dsl::count;

    let conn = &mut get_conn(pool).await?;

    let mut query = comment_report::table
      .inner_join(comment::table)
      .inner_join(post::table.on(comment::post_id.eq(post::id)))
      .filter(comment_report::resolved.eq(false))
      .into_boxed();

    if let Some(community_id) = community_id {
      query = query.filter(post::community_id.eq(community_id))
    }

    // If its not an admin, get only the ones you mod
    if !admin {
      query
        .inner_join(
          community_actions::table.on(
            community_actions::community_id
              .eq(post::community_id)
              .and(community_actions::person_id.eq(my_person_id))
              .and(community_actions::became_moderator.is_not_null()),
          ),
        )
        .select(count(comment_report::id))
        .first::<i64>(conn)
        .await
    } else {
      query
        .select(count(comment_report::id))
        .first::<i64>(conn)
        .await
    }
  }
}

#[derive(Default)]
pub struct CommentReportQuery {
  pub community_id: Option<CommunityId>,
  pub comment_id: Option<CommentId>,
  pub page: Option<i64>,
  pub limit: Option<i64>,
  pub unresolved_only: bool,
}

impl CommentReportQuery {
  pub async fn list(
    self,
    pool: &mut DbPool<'_>,
    user: &LocalUserView,
  ) -> Result<Vec<CommentReportView>, Error> {
    queries().list(pool, (self, user)).await
  }
}

#[cfg(test)]
#[expect(clippy::indexing_slicing)]
mod tests {

  use crate::{
    comment_report_view::{CommentReportQuery, CommentReportView},
    structs::LocalUserView,
  };
  use lemmy_db_schema::{
    aggregates::structs::CommentAggregates,
    source::{
      comment::{Comment, CommentInsertForm},
      comment_report::{CommentReport, CommentReportForm},
      community::{Community, CommunityInsertForm, CommunityModerator, CommunityModeratorForm},
      instance::Instance,
      local_user::{LocalUser, LocalUserInsertForm},
      local_user_vote_display_mode::LocalUserVoteDisplayMode,
      person::{Person, PersonInsertForm},
      post::{Post, PostInsertForm},
    },
    traits::{Crud, Joinable, Reportable},
    utils::{build_db_pool_for_tests, RANK_DEFAULT},
    CommunityVisibility,
    SubscribedType,
  };
  use lemmy_utils::error::LemmyResult;
  use pretty_assertions::assert_eq;
  use serial_test::serial;

  #[tokio::test]
  #[serial]
  async fn test_crud() -> LemmyResult<()> {
    let pool = &build_db_pool_for_tests();
    let pool = &mut pool.into();

    let inserted_instance = Instance::read_or_create(pool, "my_domain.tld".to_string()).await?;

    let new_person = PersonInsertForm::test_form(inserted_instance.id, "timmy_crv");

    let inserted_timmy = Person::create(pool, &new_person).await?;

    let new_local_user = LocalUserInsertForm::test_form(inserted_timmy.id);
    let timmy_local_user = LocalUser::create(pool, &new_local_user, vec![]).await?;
    let timmy_view = LocalUserView {
      local_user: timmy_local_user,
      local_user_vote_display_mode: LocalUserVoteDisplayMode::default(),
      person: inserted_timmy.clone(),
      counts: Default::default(),
    };

    let new_person_2 = PersonInsertForm::test_form(inserted_instance.id, "sara_crv");

    let inserted_sara = Person::create(pool, &new_person_2).await?;

    // Add a third person, since new ppl can only report something once.
    let new_person_3 = PersonInsertForm::test_form(inserted_instance.id, "jessica_crv");

    let inserted_jessica = Person::create(pool, &new_person_3).await?;

    let new_community = CommunityInsertForm::new(
      inserted_instance.id,
      "test community crv".to_string(),
      "nada".to_owned(),
      "pubkey".to_string(),
    );
    let inserted_community = Community::create(pool, &new_community).await?;

    // Make timmy a mod
    let timmy_moderator_form = CommunityModeratorForm {
      community_id: inserted_community.id,
      person_id: inserted_timmy.id,
    };

    let _inserted_moderator = CommunityModerator::join(pool, &timmy_moderator_form).await?;

    let new_post = PostInsertForm::new(
      "A test post crv".into(),
      inserted_timmy.id,
      inserted_community.id,
    );

    let inserted_post = Post::create(pool, &new_post).await?;

    let comment_form = CommentInsertForm::new(
      inserted_timmy.id,
      inserted_post.id,
      "A test comment 32".into(),
    );
    let inserted_comment = Comment::create(pool, &comment_form, None).await?;

    // sara reports
    let sara_report_form = CommentReportForm {
      creator_id: inserted_sara.id,
      comment_id: inserted_comment.id,
      original_comment_text: "this was it at time of creation".into(),
      reason: "from sara".into(),
    };

    let inserted_sara_report = CommentReport::report(pool, &sara_report_form).await?;

    // jessica reports
    let jessica_report_form = CommentReportForm {
      creator_id: inserted_jessica.id,
      comment_id: inserted_comment.id,
      original_comment_text: "this was it at time of creation".into(),
      reason: "from jessica".into(),
    };

    let inserted_jessica_report = CommentReport::report(pool, &jessica_report_form).await?;

    let agg = CommentAggregates::read(pool, inserted_comment.id).await?;

    let read_jessica_report_view =
      CommentReportView::read(pool, inserted_jessica_report.id, inserted_timmy.id).await?;
    let expected_jessica_report_view = CommentReportView {
      comment_report: inserted_jessica_report.clone(),
      comment: inserted_comment.clone(),
      post: inserted_post,
      creator_is_moderator: true,
      creator_is_admin: false,
      creator_blocked: false,
      subscribed: SubscribedType::NotSubscribed,
      saved: false,
      community: Community {
        id: inserted_community.id,
        name: inserted_community.name,
        icon: None,
        removed: false,
        deleted: false,
        nsfw: false,
        actor_id: inserted_community.actor_id.clone(),
        local: true,
        title: inserted_community.title,
        sidebar: None,
        description: None,
        updated: None,
        banner: None,
        hidden: false,
        posting_restricted_to_mods: false,
        published: inserted_community.published,
        private_key: inserted_community.private_key,
        public_key: inserted_community.public_key,
        last_refreshed_at: inserted_community.last_refreshed_at,
        followers_url: inserted_community.followers_url,
        inbox_url: inserted_community.inbox_url,
        moderators_url: inserted_community.moderators_url,
        featured_url: inserted_community.featured_url,
        instance_id: inserted_instance.id,
        visibility: CommunityVisibility::Public,
        random_number: inserted_community.random_number,
      },
      creator: Person {
        id: inserted_jessica.id,
        name: inserted_jessica.name,
        display_name: None,
        published: inserted_jessica.published,
        avatar: None,
        actor_id: inserted_jessica.actor_id.clone(),
        local: true,
        banned: false,
        deleted: false,
        bot_account: false,
        bio: None,
        banner: None,
        updated: None,
        inbox_url: inserted_jessica.inbox_url.clone(),
        matrix_user_id: None,
        ban_expires: None,
        instance_id: inserted_instance.id,
        private_key: inserted_jessica.private_key,
        public_key: inserted_jessica.public_key,
        last_refreshed_at: inserted_jessica.last_refreshed_at,
      },
      comment_creator: Person {
        id: inserted_timmy.id,
        name: inserted_timmy.name.clone(),
        display_name: None,
        published: inserted_timmy.published,
        avatar: None,
        actor_id: inserted_timmy.actor_id.clone(),
        local: true,
        banned: false,
        deleted: false,
        bot_account: false,
        bio: None,
        banner: None,
        updated: None,
        inbox_url: inserted_timmy.inbox_url.clone(),
        matrix_user_id: None,
        ban_expires: None,
        instance_id: inserted_instance.id,
        private_key: inserted_timmy.private_key.clone(),
        public_key: inserted_timmy.public_key.clone(),
        last_refreshed_at: inserted_timmy.last_refreshed_at,
      },
      creator_banned_from_community: false,
      counts: CommentAggregates {
        comment_id: inserted_comment.id,
        score: 0,
        upvotes: 0,
        downvotes: 0,
        published: agg.published,
        child_count: 0,
        hot_rank: RANK_DEFAULT,
        controversy_rank: 0.0,
        report_count: 2,
        unresolved_report_count: 2,
      },
      my_vote: None,
      resolver: None,
    };

    assert_eq!(read_jessica_report_view, expected_jessica_report_view);

    let mut expected_sara_report_view = expected_jessica_report_view.clone();
    expected_sara_report_view.comment_report = inserted_sara_report;
    expected_sara_report_view.creator = Person {
      id: inserted_sara.id,
      name: inserted_sara.name,
      display_name: None,
      published: inserted_sara.published,
      avatar: None,
      actor_id: inserted_sara.actor_id.clone(),
      local: true,
      banned: false,
      deleted: false,
      bot_account: false,
      bio: None,
      banner: None,
      updated: None,
      inbox_url: inserted_sara.inbox_url.clone(),
      matrix_user_id: None,
      ban_expires: None,
      instance_id: inserted_instance.id,
      private_key: inserted_sara.private_key,
      public_key: inserted_sara.public_key,
      last_refreshed_at: inserted_sara.last_refreshed_at,
    };

    // Do a batch read of timmys reports
    let reports = CommentReportQuery::default()
      .list(pool, &timmy_view)
      .await?;

    assert_eq!(
      reports,
      [
        expected_jessica_report_view.clone(),
        expected_sara_report_view.clone(),
      ]
    );

    // Make sure the counts are correct
    let report_count =
      CommentReportView::get_report_count(pool, inserted_timmy.id, false, None).await?;
    assert_eq!(2, report_count);

    // Try to resolve the report
    CommentReport::resolve(pool, inserted_jessica_report.id, inserted_timmy.id).await?;
    let read_jessica_report_view_after_resolve =
      CommentReportView::read(pool, inserted_jessica_report.id, inserted_timmy.id).await?;

    let mut expected_jessica_report_view_after_resolve = expected_jessica_report_view;
    expected_jessica_report_view_after_resolve
      .comment_report
      .resolved = true;
    expected_jessica_report_view_after_resolve
      .comment_report
      .resolver_id = Some(inserted_timmy.id);
    expected_jessica_report_view_after_resolve
      .comment_report
      .updated = read_jessica_report_view_after_resolve
      .comment_report
      .updated;
    expected_jessica_report_view_after_resolve
      .counts
      .unresolved_report_count = 1;
    expected_sara_report_view.counts.unresolved_report_count = 1;
    expected_jessica_report_view_after_resolve.resolver = Some(Person {
      id: inserted_timmy.id,
      name: inserted_timmy.name.clone(),
      display_name: None,
      published: inserted_timmy.published,
      avatar: None,
      actor_id: inserted_timmy.actor_id.clone(),
      local: true,
      banned: false,
      deleted: false,
      bot_account: false,
      bio: None,
      banner: None,
      updated: None,
      inbox_url: inserted_timmy.inbox_url.clone(),
      private_key: inserted_timmy.private_key.clone(),
      public_key: inserted_timmy.public_key.clone(),
      last_refreshed_at: inserted_timmy.last_refreshed_at,
      matrix_user_id: None,
      ban_expires: None,
      instance_id: inserted_instance.id,
    });

    assert_eq!(
      read_jessica_report_view_after_resolve,
      expected_jessica_report_view_after_resolve
    );

    // Do a batch read of timmys reports
    // It should only show saras, which is unresolved
    let reports_after_resolve = CommentReportQuery {
      unresolved_only: (true),
      ..Default::default()
    }
    .list(pool, &timmy_view)
    .await?;
    assert_eq!(reports_after_resolve[0], expected_sara_report_view);
    assert_eq!(reports_after_resolve.len(), 1);

    // Make sure the counts are correct
    let report_count_after_resolved =
      CommentReportView::get_report_count(pool, inserted_timmy.id, false, None).await?;
    assert_eq!(1, report_count_after_resolved);

    Person::delete(pool, inserted_timmy.id).await?;
    Person::delete(pool, inserted_sara.id).await?;
    Person::delete(pool, inserted_jessica.id).await?;
    Community::delete(pool, inserted_community.id).await?;
    Instance::delete(pool, inserted_instance.id).await?;

    Ok(())
=======
      .first(conn)
      .await
>>>>>>> 6015ef04
  }
}<|MERGE_RESOLUTION|>--- conflicted
+++ resolved
@@ -111,462 +111,7 @@
         comment_actions::like_score.nullable(),
         aliases::person2.fields(person::all_columns).nullable(),
       ))
-<<<<<<< HEAD
-  };
-
-  let read = move |mut conn: DbConn<'a>, (report_id, my_person_id): (CommentReportId, PersonId)| async move {
-    all_joins(
-      comment_report::table.find(report_id).into_boxed(),
-      my_person_id,
-    )
-    .first(&mut conn)
-    .await
-  };
-
-  let list = move |mut conn: DbConn<'a>,
-                   (options, user): (CommentReportQuery, &'a LocalUserView)| async move {
-    let mut query = all_joins(comment_report::table.into_boxed(), user.person.id);
-
-    if let Some(community_id) = options.community_id {
-      query = query.filter(post::community_id.eq(community_id));
-    }
-
-    if let Some(comment_id) = options.comment_id {
-      query = query.filter(comment_report::comment_id.eq(comment_id));
-    }
-
-    // If viewing all reports, order by newest, but if viewing unresolved only, show the oldest
-    // first (FIFO)
-    if options.unresolved_only {
-      query = query
-        .filter(comment_report::resolved.eq(false))
-        .order_by(comment_report::published.asc());
-    } else {
-      query = query.order_by(comment_report::published.desc());
-    }
-
-    let (limit, offset) = limit_and_offset(options.page, options.limit)?;
-
-    query = query.limit(limit).offset(offset);
-
-    // If its not an admin, get only the ones you mod
-    if !user.local_user.admin {
-      query = query.filter(community_actions::became_moderator.is_not_null());
-    }
-
-    query.load::<CommentReportView>(&mut conn).await
-  };
-
-  Queries::new(read, list)
-}
-
-impl CommentReportView {
-  /// returns the CommentReportView for the provided report_id
-  ///
-  /// * `report_id` - the report id to obtain
-  pub async fn read(
-    pool: &mut DbPool<'_>,
-    report_id: CommentReportId,
-    my_person_id: PersonId,
-  ) -> Result<Self, Error> {
-    queries().read(pool, (report_id, my_person_id)).await
-  }
-
-  /// Returns the current unresolved comment report count for the communities you mod
-  pub async fn get_report_count(
-    pool: &mut DbPool<'_>,
-    my_person_id: PersonId,
-    admin: bool,
-    community_id: Option<CommunityId>,
-  ) -> Result<i64, Error> {
-    use diesel::dsl::count;
-
-    let conn = &mut get_conn(pool).await?;
-
-    let mut query = comment_report::table
-      .inner_join(comment::table)
-      .inner_join(post::table.on(comment::post_id.eq(post::id)))
-      .filter(comment_report::resolved.eq(false))
-      .into_boxed();
-
-    if let Some(community_id) = community_id {
-      query = query.filter(post::community_id.eq(community_id))
-    }
-
-    // If its not an admin, get only the ones you mod
-    if !admin {
-      query
-        .inner_join(
-          community_actions::table.on(
-            community_actions::community_id
-              .eq(post::community_id)
-              .and(community_actions::person_id.eq(my_person_id))
-              .and(community_actions::became_moderator.is_not_null()),
-          ),
-        )
-        .select(count(comment_report::id))
-        .first::<i64>(conn)
-        .await
-    } else {
-      query
-        .select(count(comment_report::id))
-        .first::<i64>(conn)
-        .await
-    }
-  }
-}
-
-#[derive(Default)]
-pub struct CommentReportQuery {
-  pub community_id: Option<CommunityId>,
-  pub comment_id: Option<CommentId>,
-  pub page: Option<i64>,
-  pub limit: Option<i64>,
-  pub unresolved_only: bool,
-}
-
-impl CommentReportQuery {
-  pub async fn list(
-    self,
-    pool: &mut DbPool<'_>,
-    user: &LocalUserView,
-  ) -> Result<Vec<CommentReportView>, Error> {
-    queries().list(pool, (self, user)).await
-  }
-}
-
-#[cfg(test)]
-#[expect(clippy::indexing_slicing)]
-mod tests {
-
-  use crate::{
-    comment_report_view::{CommentReportQuery, CommentReportView},
-    structs::LocalUserView,
-  };
-  use lemmy_db_schema::{
-    aggregates::structs::CommentAggregates,
-    source::{
-      comment::{Comment, CommentInsertForm},
-      comment_report::{CommentReport, CommentReportForm},
-      community::{Community, CommunityInsertForm, CommunityModerator, CommunityModeratorForm},
-      instance::Instance,
-      local_user::{LocalUser, LocalUserInsertForm},
-      local_user_vote_display_mode::LocalUserVoteDisplayMode,
-      person::{Person, PersonInsertForm},
-      post::{Post, PostInsertForm},
-    },
-    traits::{Crud, Joinable, Reportable},
-    utils::{build_db_pool_for_tests, RANK_DEFAULT},
-    CommunityVisibility,
-    SubscribedType,
-  };
-  use lemmy_utils::error::LemmyResult;
-  use pretty_assertions::assert_eq;
-  use serial_test::serial;
-
-  #[tokio::test]
-  #[serial]
-  async fn test_crud() -> LemmyResult<()> {
-    let pool = &build_db_pool_for_tests();
-    let pool = &mut pool.into();
-
-    let inserted_instance = Instance::read_or_create(pool, "my_domain.tld".to_string()).await?;
-
-    let new_person = PersonInsertForm::test_form(inserted_instance.id, "timmy_crv");
-
-    let inserted_timmy = Person::create(pool, &new_person).await?;
-
-    let new_local_user = LocalUserInsertForm::test_form(inserted_timmy.id);
-    let timmy_local_user = LocalUser::create(pool, &new_local_user, vec![]).await?;
-    let timmy_view = LocalUserView {
-      local_user: timmy_local_user,
-      local_user_vote_display_mode: LocalUserVoteDisplayMode::default(),
-      person: inserted_timmy.clone(),
-      counts: Default::default(),
-    };
-
-    let new_person_2 = PersonInsertForm::test_form(inserted_instance.id, "sara_crv");
-
-    let inserted_sara = Person::create(pool, &new_person_2).await?;
-
-    // Add a third person, since new ppl can only report something once.
-    let new_person_3 = PersonInsertForm::test_form(inserted_instance.id, "jessica_crv");
-
-    let inserted_jessica = Person::create(pool, &new_person_3).await?;
-
-    let new_community = CommunityInsertForm::new(
-      inserted_instance.id,
-      "test community crv".to_string(),
-      "nada".to_owned(),
-      "pubkey".to_string(),
-    );
-    let inserted_community = Community::create(pool, &new_community).await?;
-
-    // Make timmy a mod
-    let timmy_moderator_form = CommunityModeratorForm {
-      community_id: inserted_community.id,
-      person_id: inserted_timmy.id,
-    };
-
-    let _inserted_moderator = CommunityModerator::join(pool, &timmy_moderator_form).await?;
-
-    let new_post = PostInsertForm::new(
-      "A test post crv".into(),
-      inserted_timmy.id,
-      inserted_community.id,
-    );
-
-    let inserted_post = Post::create(pool, &new_post).await?;
-
-    let comment_form = CommentInsertForm::new(
-      inserted_timmy.id,
-      inserted_post.id,
-      "A test comment 32".into(),
-    );
-    let inserted_comment = Comment::create(pool, &comment_form, None).await?;
-
-    // sara reports
-    let sara_report_form = CommentReportForm {
-      creator_id: inserted_sara.id,
-      comment_id: inserted_comment.id,
-      original_comment_text: "this was it at time of creation".into(),
-      reason: "from sara".into(),
-    };
-
-    let inserted_sara_report = CommentReport::report(pool, &sara_report_form).await?;
-
-    // jessica reports
-    let jessica_report_form = CommentReportForm {
-      creator_id: inserted_jessica.id,
-      comment_id: inserted_comment.id,
-      original_comment_text: "this was it at time of creation".into(),
-      reason: "from jessica".into(),
-    };
-
-    let inserted_jessica_report = CommentReport::report(pool, &jessica_report_form).await?;
-
-    let agg = CommentAggregates::read(pool, inserted_comment.id).await?;
-
-    let read_jessica_report_view =
-      CommentReportView::read(pool, inserted_jessica_report.id, inserted_timmy.id).await?;
-    let expected_jessica_report_view = CommentReportView {
-      comment_report: inserted_jessica_report.clone(),
-      comment: inserted_comment.clone(),
-      post: inserted_post,
-      creator_is_moderator: true,
-      creator_is_admin: false,
-      creator_blocked: false,
-      subscribed: SubscribedType::NotSubscribed,
-      saved: false,
-      community: Community {
-        id: inserted_community.id,
-        name: inserted_community.name,
-        icon: None,
-        removed: false,
-        deleted: false,
-        nsfw: false,
-        actor_id: inserted_community.actor_id.clone(),
-        local: true,
-        title: inserted_community.title,
-        sidebar: None,
-        description: None,
-        updated: None,
-        banner: None,
-        hidden: false,
-        posting_restricted_to_mods: false,
-        published: inserted_community.published,
-        private_key: inserted_community.private_key,
-        public_key: inserted_community.public_key,
-        last_refreshed_at: inserted_community.last_refreshed_at,
-        followers_url: inserted_community.followers_url,
-        inbox_url: inserted_community.inbox_url,
-        moderators_url: inserted_community.moderators_url,
-        featured_url: inserted_community.featured_url,
-        instance_id: inserted_instance.id,
-        visibility: CommunityVisibility::Public,
-        random_number: inserted_community.random_number,
-      },
-      creator: Person {
-        id: inserted_jessica.id,
-        name: inserted_jessica.name,
-        display_name: None,
-        published: inserted_jessica.published,
-        avatar: None,
-        actor_id: inserted_jessica.actor_id.clone(),
-        local: true,
-        banned: false,
-        deleted: false,
-        bot_account: false,
-        bio: None,
-        banner: None,
-        updated: None,
-        inbox_url: inserted_jessica.inbox_url.clone(),
-        matrix_user_id: None,
-        ban_expires: None,
-        instance_id: inserted_instance.id,
-        private_key: inserted_jessica.private_key,
-        public_key: inserted_jessica.public_key,
-        last_refreshed_at: inserted_jessica.last_refreshed_at,
-      },
-      comment_creator: Person {
-        id: inserted_timmy.id,
-        name: inserted_timmy.name.clone(),
-        display_name: None,
-        published: inserted_timmy.published,
-        avatar: None,
-        actor_id: inserted_timmy.actor_id.clone(),
-        local: true,
-        banned: false,
-        deleted: false,
-        bot_account: false,
-        bio: None,
-        banner: None,
-        updated: None,
-        inbox_url: inserted_timmy.inbox_url.clone(),
-        matrix_user_id: None,
-        ban_expires: None,
-        instance_id: inserted_instance.id,
-        private_key: inserted_timmy.private_key.clone(),
-        public_key: inserted_timmy.public_key.clone(),
-        last_refreshed_at: inserted_timmy.last_refreshed_at,
-      },
-      creator_banned_from_community: false,
-      counts: CommentAggregates {
-        comment_id: inserted_comment.id,
-        score: 0,
-        upvotes: 0,
-        downvotes: 0,
-        published: agg.published,
-        child_count: 0,
-        hot_rank: RANK_DEFAULT,
-        controversy_rank: 0.0,
-        report_count: 2,
-        unresolved_report_count: 2,
-      },
-      my_vote: None,
-      resolver: None,
-    };
-
-    assert_eq!(read_jessica_report_view, expected_jessica_report_view);
-
-    let mut expected_sara_report_view = expected_jessica_report_view.clone();
-    expected_sara_report_view.comment_report = inserted_sara_report;
-    expected_sara_report_view.creator = Person {
-      id: inserted_sara.id,
-      name: inserted_sara.name,
-      display_name: None,
-      published: inserted_sara.published,
-      avatar: None,
-      actor_id: inserted_sara.actor_id.clone(),
-      local: true,
-      banned: false,
-      deleted: false,
-      bot_account: false,
-      bio: None,
-      banner: None,
-      updated: None,
-      inbox_url: inserted_sara.inbox_url.clone(),
-      matrix_user_id: None,
-      ban_expires: None,
-      instance_id: inserted_instance.id,
-      private_key: inserted_sara.private_key,
-      public_key: inserted_sara.public_key,
-      last_refreshed_at: inserted_sara.last_refreshed_at,
-    };
-
-    // Do a batch read of timmys reports
-    let reports = CommentReportQuery::default()
-      .list(pool, &timmy_view)
-      .await?;
-
-    assert_eq!(
-      reports,
-      [
-        expected_jessica_report_view.clone(),
-        expected_sara_report_view.clone(),
-      ]
-    );
-
-    // Make sure the counts are correct
-    let report_count =
-      CommentReportView::get_report_count(pool, inserted_timmy.id, false, None).await?;
-    assert_eq!(2, report_count);
-
-    // Try to resolve the report
-    CommentReport::resolve(pool, inserted_jessica_report.id, inserted_timmy.id).await?;
-    let read_jessica_report_view_after_resolve =
-      CommentReportView::read(pool, inserted_jessica_report.id, inserted_timmy.id).await?;
-
-    let mut expected_jessica_report_view_after_resolve = expected_jessica_report_view;
-    expected_jessica_report_view_after_resolve
-      .comment_report
-      .resolved = true;
-    expected_jessica_report_view_after_resolve
-      .comment_report
-      .resolver_id = Some(inserted_timmy.id);
-    expected_jessica_report_view_after_resolve
-      .comment_report
-      .updated = read_jessica_report_view_after_resolve
-      .comment_report
-      .updated;
-    expected_jessica_report_view_after_resolve
-      .counts
-      .unresolved_report_count = 1;
-    expected_sara_report_view.counts.unresolved_report_count = 1;
-    expected_jessica_report_view_after_resolve.resolver = Some(Person {
-      id: inserted_timmy.id,
-      name: inserted_timmy.name.clone(),
-      display_name: None,
-      published: inserted_timmy.published,
-      avatar: None,
-      actor_id: inserted_timmy.actor_id.clone(),
-      local: true,
-      banned: false,
-      deleted: false,
-      bot_account: false,
-      bio: None,
-      banner: None,
-      updated: None,
-      inbox_url: inserted_timmy.inbox_url.clone(),
-      private_key: inserted_timmy.private_key.clone(),
-      public_key: inserted_timmy.public_key.clone(),
-      last_refreshed_at: inserted_timmy.last_refreshed_at,
-      matrix_user_id: None,
-      ban_expires: None,
-      instance_id: inserted_instance.id,
-    });
-
-    assert_eq!(
-      read_jessica_report_view_after_resolve,
-      expected_jessica_report_view_after_resolve
-    );
-
-    // Do a batch read of timmys reports
-    // It should only show saras, which is unresolved
-    let reports_after_resolve = CommentReportQuery {
-      unresolved_only: (true),
-      ..Default::default()
-    }
-    .list(pool, &timmy_view)
-    .await?;
-    assert_eq!(reports_after_resolve[0], expected_sara_report_view);
-    assert_eq!(reports_after_resolve.len(), 1);
-
-    // Make sure the counts are correct
-    let report_count_after_resolved =
-      CommentReportView::get_report_count(pool, inserted_timmy.id, false, None).await?;
-    assert_eq!(1, report_count_after_resolved);
-
-    Person::delete(pool, inserted_timmy.id).await?;
-    Person::delete(pool, inserted_sara.id).await?;
-    Person::delete(pool, inserted_jessica.id).await?;
-    Community::delete(pool, inserted_community.id).await?;
-    Instance::delete(pool, inserted_instance.id).await?;
-
-    Ok(())
-=======
       .first(conn)
       .await
->>>>>>> 6015ef04
   }
 }