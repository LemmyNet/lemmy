--- conflicted
+++ resolved
@@ -26,16 +26,12 @@
 use diesel_ltree::{nlevel, subpath, Ltree, LtreeExtensions};
 use lemmy_db_schema::{
   impls::local_user::LocalUserOptionHelper,
-<<<<<<< HEAD
-  newtypes::{CommentId, CommunityId, PersonId, PostId},
+  newtypes::{CommentId, CommunityId, InstanceId, PersonId, PostId},
   source::{local_user::LocalUser, site::Site},
   utils::{get_conn, limit_and_offset, now, seconds_to_pg_interval, DbPool},
 };
 use lemmy_db_schema_file::{
   enums::{CommentSortType, CommunityFollowerState, CommunityVisibility, ListingType},
-=======
-  newtypes::{CommentId, CommunityId, InstanceId, PersonId, PostId},
->>>>>>> ba4c9a0c
   schema::{
     comment,
     comment_actions,
