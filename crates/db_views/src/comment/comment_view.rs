use crate::{
  structs::{CommentSlimView, CommentView},
  utils::{
    creator_community_actions_join,
    creator_home_instance_actions_join,
    creator_local_instance_actions_join,
    filter_blocked,
    my_comment_actions_join,
    my_community_actions_join,
    my_instance_actions_community_join,
    my_local_user_join,
    my_person_actions_join,
  },
};
use diesel::{
  dsl::exists,
  BoolExpressionMethods,
  ExpressionMethods,
  JoinOnDsl,
  NullableExpressionMethods,
  QueryDsl,
  SelectableHelper,
};
use diesel_async::RunQueryDsl;
use diesel_ltree::{nlevel, subpath, Ltree, LtreeExtensions};
use i_love_jesus::asc_if;
use lemmy_db_schema::{
  impls::local_user::LocalUserOptionHelper,
<<<<<<< HEAD
  newtypes::{CommentId, CommunityId, PaginationCursor, PersonId, PostId},
=======
  newtypes::{CommentId, CommunityId, InstanceId, PersonId, PostId},
  source::{local_user::LocalUser, site::Site},
  utils::{get_conn, limit_and_offset, now, seconds_to_pg_interval, DbPool},
};
use lemmy_db_schema_file::{
  enums::{CommentSortType, CommunityFollowerState, CommunityVisibility, ListingType},
>>>>>>> 2f7ce1cb
  schema::{
    comment,
    comment_actions,
    community,
    community_actions,
    local_user_language,
    person,
    post,
  },
<<<<<<< HEAD
  source::{
    comment::{comment_keys as key, Comment},
    community::CommunityFollowerState,
    local_user::LocalUser,
    site::Site,
  },
  traits::{Crud, PaginationCursorBuilder},
  utils::{get_conn, limit_fetch, now, paginate, seconds_to_pg_interval, DbPool},
  CommentSortType,
  CommunityVisibility,
  ListingType,
=======
>>>>>>> 2f7ce1cb
};
use lemmy_utils::error::{LemmyErrorExt, LemmyErrorType, LemmyResult};
use CommentSortType::*;

impl PaginationCursorBuilder for CommentView {
  type CursorData = Comment;
  fn to_cursor(&self) -> PaginationCursor {
    PaginationCursor::new_single('C', self.comment.id.0)
  }

  async fn from_cursor(
    cursor: &PaginationCursor,
    pool: &mut DbPool<'_>,
  ) -> LemmyResult<Self::CursorData> {
    let pids = cursor.prefixes_and_ids();
    let (_, id) = pids
      .as_slice()
      .first()
      .ok_or(LemmyErrorType::CouldntParsePaginationToken)?;
    Comment::read(pool, CommentId(*id)).await
  }
}

impl CommentView {
  #[diesel::dsl::auto_type(no_type_alias)]
  fn joins(my_person_id: Option<PersonId>, local_instance_id: InstanceId) -> _ {
    let community_join = community::table.on(post::community_id.eq(community::id));

    let my_community_actions_join: my_community_actions_join =
      my_community_actions_join(my_person_id);
    let my_comment_actions_join: my_comment_actions_join = my_comment_actions_join(my_person_id);
    let my_local_user_join: my_local_user_join = my_local_user_join(my_person_id);
    let my_instance_actions_community_join: my_instance_actions_community_join =
      my_instance_actions_community_join(my_person_id);
    let my_person_actions_join: my_person_actions_join = my_person_actions_join(my_person_id);
    let creator_local_instance_actions_join: creator_local_instance_actions_join =
      creator_local_instance_actions_join(local_instance_id);

    comment::table
      .inner_join(person::table)
      .inner_join(post::table)
      .inner_join(community_join)
      .left_join(my_community_actions_join)
      .left_join(my_comment_actions_join)
      .left_join(my_person_actions_join)
      .left_join(my_local_user_join)
      .left_join(my_instance_actions_community_join)
      .left_join(creator_home_instance_actions_join())
      .left_join(creator_local_instance_actions_join)
      .left_join(creator_community_actions_join())
  }

  pub async fn read(
    pool: &mut DbPool<'_>,
    comment_id: CommentId,
    my_local_user: Option<&'_ LocalUser>,
<<<<<<< HEAD
  ) -> LemmyResult<Self> {
=======
    local_instance_id: InstanceId,
  ) -> Result<Self, Error> {
>>>>>>> 2f7ce1cb
    let conn = &mut get_conn(pool).await?;

    let mut query = Self::joins(my_local_user.person_id(), local_instance_id)
      .filter(comment::id.eq(comment_id))
      .select(Self::as_select())
      .into_boxed();

    query = my_local_user.visible_communities_only(query);

    // Check permissions to view private community content.
    // Specifically, if the community is private then only accepted followers may view its
    // content, otherwise it is filtered out. Admins can view private community content
    // without restriction.
    if !my_local_user.is_admin() {
      query = query.filter(
        community::visibility
          .ne(CommunityVisibility::Private)
          .or(community_actions::follow_state.eq(CommunityFollowerState::Accepted)),
      );
    }

    query
      .first::<Self>(conn)
      .await
      .with_lemmy_type(LemmyErrorType::NotFound)
  }

  pub fn map_to_slim(self) -> CommentSlimView {
    CommentSlimView {
      comment: self.comment,
      creator: self.creator,
      comment_actions: self.comment_actions,
      creator_community_actions: self.creator_community_actions,
      person_actions: self.person_actions,
      instance_actions: self.instance_actions,
      creator_home_instance_actions: self.creator_home_instance_actions,
      creator_local_instance_actions: self.creator_local_instance_actions,
      creator_is_admin: self.creator_is_admin,
      can_mod: self.can_mod,
      creator_banned: self.creator_banned,
    }
  }
}

#[derive(Default)]
pub struct CommentQuery<'a> {
  pub listing_type: Option<ListingType>,
  pub sort: Option<CommentSortType>,
  pub time_range_seconds: Option<i32>,
  pub community_id: Option<CommunityId>,
  pub post_id: Option<PostId>,
  pub parent_path: Option<Ltree>,
  pub local_user: Option<&'a LocalUser>,
  // TODO get rid of liked / disliked_only
  pub liked_only: Option<bool>,
  pub disliked_only: Option<bool>,
  pub max_depth: Option<i32>,
  pub cursor_data: Option<Comment>,
  pub page_back: Option<bool>,
  pub limit: Option<i64>,
}

impl CommentQuery<'_> {
  pub async fn list(self, site: &Site, pool: &mut DbPool<'_>) -> LemmyResult<Vec<CommentView>> {
    let conn = &mut get_conn(pool).await?;
    let o = self;

    // The left join below will return None in this case
    let my_person_id = o.local_user.person_id();
    let local_user_id = o.local_user.local_user_id();

    let mut query = CommentView::joins(my_person_id, site.instance_id)
      .select(CommentView::as_select())
      .into_boxed();

    if let Some(post_id) = o.post_id {
      query = query.filter(comment::post_id.eq(post_id));
    };

    if let Some(parent_path) = o.parent_path.as_ref() {
      query = query.filter(comment::path.contained_by(parent_path));
    };

    if let Some(community_id) = o.community_id {
      query = query.filter(post::community_id.eq(community_id));
    }

    let is_subscribed = community_actions::followed.is_not_null();

    // For posts, we only show hidden if its subscribed, but for comments,
    // we ignore hidden.
    query = match o.listing_type.unwrap_or_default() {
      ListingType::Subscribed => query.filter(is_subscribed),
      ListingType::Local => query.filter(community::local.eq(true)),
      ListingType::All => query,
      ListingType::ModeratorView => query.filter(community_actions::became_moderator.is_not_null()),
    };

    if let Some(my_id) = my_person_id {
      let not_creator_filter = comment::creator_id.ne(my_id);
      if o.liked_only.unwrap_or_default() {
        query = query
          .filter(not_creator_filter)
          .filter(comment_actions::like_score.eq(1));
      } else if o.disliked_only.unwrap_or_default() {
        query = query
          .filter(not_creator_filter)
          .filter(comment_actions::like_score.eq(-1));
      }
    }

    if !o.local_user.show_bot_accounts() {
      query = query.filter(person::bot_account.eq(false));
    };

    if o.local_user.is_some() && o.listing_type.unwrap_or_default() != ListingType::ModeratorView {
      // Filter out the rows with missing languages
      query = query.filter(exists(
        local_user_language::table.filter(
          comment::language_id
            .eq(local_user_language::language_id)
            .and(
              local_user_language::local_user_id
                .nullable()
                .eq(local_user_id),
            ),
        ),
      ));

      query = query.filter(filter_blocked());
    };

    if !o.local_user.show_nsfw(site) {
      query = query
        .filter(post::nsfw.eq(false))
        .filter(community::nsfw.eq(false));
    };

    query = o.local_user.visible_communities_only(query);
    query = query.filter(
      comment::federation_pending
        .eq(false)
        .or(comment::creator_id.nullable().eq(my_person_id)),
    );

    if !o.local_user.is_admin() {
      query = query.filter(
        community::visibility
          .ne(CommunityVisibility::Private)
          .or(community_actions::follow_state.eq(CommunityFollowerState::Accepted)),
      );
    }

    // Filter by the time range
    if let Some(time_range_seconds) = o.time_range_seconds {
      query =
        query.filter(comment::published.gt(now() - seconds_to_pg_interval(time_range_seconds)));
    }

    // A Max depth given means its a tree fetch
    let limit = if let Some(max_depth) = o.max_depth {
      let depth_limit = if let Some(parent_path) = o.parent_path.as_ref() {
        parent_path.0.split('.').count() as i32 + max_depth
        // Add one because of root "0"
      } else {
        max_depth + 1
      };

      query = query.filter(nlevel(comment::path).le(depth_limit));

      // TODO limit question. Limiting does not work for comment threads ATM, only max_depth
      // For now, don't do any limiting for tree fetches
      // https://stackoverflow.com/questions/72983614/postgres-ltree-how-to-limit-the-max-number-of-children-at-any-given-level

      // Don't use the regular error-checking one, many more comments must ofter be fetched.
      // This does not work for comment trees, and the limit should be manually set to a high number
      //
      // If a max depth is given, then you know its a tree fetch, and limits should be ignored
      // TODO a kludge to prevent attacks. Limit comments to 300 for now.
      // (i64::MAX, 0)
      300
    } else {
      limit_fetch(o.limit)?
    };
    query = query.limit(limit);

    // Only sort by ascending for Old
    let sort = o.sort.unwrap_or(Hot);
    let sort_direction = asc_if(sort == Old);

    let mut pq = paginate(query, sort_direction, o.cursor_data, None, o.page_back);

    // Order by a subpath for max depth queries
    // Only order if filtering by a post id, or parent_path. DOS potential otherwise and max_depth
    // + !post_id isn't used anyways (afaik)
    if o.max_depth.is_some() && (o.post_id.is_some() || o.parent_path.is_some()) {
      // Always order by the parent path first
      // TODO not sure if this initial then_order_by will work correctly
      // pq = pq.then_order_by(subpath(key::path, 0, -1));
    }

    // Distinguished comments should go first when viewing post
    // Don't do for new / old sorts
    // TODO check indexes
    if sort != New && sort != Old && (o.post_id.is_some() || o.parent_path.is_some()) {
      pq = pq.then_order_by(key::distinguished);
    }

    pq = match sort {
      Hot => pq.then_order_by(key::hot_rank).then_order_by(key::score),
      Controversial => pq.then_order_by(key::controversy_rank),
      Old | New => pq.then_order_by(key::published),
      Top => pq.then_order_by(key::score),
    };

    let res = pq.load::<CommentView>(conn).await?;

    Ok(res)
  }
}

#[cfg(test)]
#[expect(clippy::indexing_slicing)]
mod tests {

  use super::*;
  use crate::{
    comment::comment_view::{CommentQuery, CommentSortType, CommentView, DbPool},
    structs::LocalUserView,
  };
  use lemmy_db_schema::{
    assert_length,
    impls::actor_language::UNDETERMINED_ID,
    newtypes::CommentId,
    source::{
      actor_language::LocalUserLanguage,
      comment::{Comment, CommentActions, CommentInsertForm, CommentLikeForm, CommentUpdateForm},
      community::{
        Community,
        CommunityActions,
        CommunityFollowerForm,
        CommunityInsertForm,
        CommunityModeratorForm,
        CommunityPersonBanForm,
        CommunityUpdateForm,
      },
      instance::Instance,
      language::Language,
      local_user::{LocalUser, LocalUserInsertForm, LocalUserUpdateForm},
      person::{Person, PersonActions, PersonBlockForm, PersonInsertForm},
      post::{Post, PostInsertForm, PostUpdateForm},
      site::{Site, SiteInsertForm},
    },
    traits::{Bannable, Blockable, Crud, Followable, Joinable, Likeable},
    utils::build_db_pool_for_tests,
  };
  use lemmy_utils::error::LemmyResult;
  use pretty_assertions::assert_eq;
  use serial_test::serial;

  struct Data {
    inserted_instance: Instance,
    inserted_comment_0: Comment,
    inserted_comment_1: Comment,
    inserted_comment_2: Comment,
    _inserted_comment_5: Comment,
    inserted_post: Post,
    timmy_local_user_view: LocalUserView,
    inserted_sara_person: Person,
    inserted_community: Community,
    site: Site,
  }

  async fn init_data(pool: &mut DbPool<'_>) -> LemmyResult<Data> {
    let inserted_instance = Instance::read_or_create(pool, "my_domain.tld".to_string()).await?;

    let timmy_person_form = PersonInsertForm::test_form(inserted_instance.id, "timmy");
    let inserted_timmy_person = Person::create(pool, &timmy_person_form).await?;
    let timmy_local_user_form = LocalUserInsertForm::test_form_admin(inserted_timmy_person.id);

    let inserted_timmy_local_user = LocalUser::create(pool, &timmy_local_user_form, vec![]).await?;

    let sara_person_form = PersonInsertForm::test_form(inserted_instance.id, "sara");
    let inserted_sara_person = Person::create(pool, &sara_person_form).await?;

    let new_community = CommunityInsertForm::new(
      inserted_instance.id,
      "test community 5".to_string(),
      "nada".to_owned(),
      "pubkey".to_string(),
    );
    let inserted_community = Community::create(pool, &new_community).await?;

    let new_post = PostInsertForm::new(
      "A test post 2".into(),
      inserted_timmy_person.id,
      inserted_community.id,
    );
    let inserted_post = Post::create(pool, &new_post).await?;
    let english_id = Language::read_id_from_code(pool, "en").await?;

    // Create a comment tree with this hierarchy
    //       0
    //     \     \
    //    1      2
    //    \
    //  3  4
    //     \
    //     5
    let comment_form_0 = CommentInsertForm {
      language_id: Some(english_id),
      ..CommentInsertForm::new(
        inserted_timmy_person.id,
        inserted_post.id,
        "Comment 0".into(),
      )
    };

    let inserted_comment_0 = Comment::create(pool, &comment_form_0, None).await?;

    let comment_form_1 = CommentInsertForm {
      language_id: Some(english_id),
      ..CommentInsertForm::new(
        inserted_sara_person.id,
        inserted_post.id,
        "Comment 1, A test blocked comment".into(),
      )
    };
    let inserted_comment_1 =
      Comment::create(pool, &comment_form_1, Some(&inserted_comment_0.path)).await?;

    let finnish_id = Language::read_id_from_code(pool, "fi").await?;
    let comment_form_2 = CommentInsertForm {
      language_id: Some(finnish_id),
      ..CommentInsertForm::new(
        inserted_timmy_person.id,
        inserted_post.id,
        "Comment 2".into(),
      )
    };

    let inserted_comment_2 =
      Comment::create(pool, &comment_form_2, Some(&inserted_comment_0.path)).await?;

    let comment_form_3 = CommentInsertForm {
      language_id: Some(english_id),
      ..CommentInsertForm::new(
        inserted_timmy_person.id,
        inserted_post.id,
        "Comment 3".into(),
      )
    };
    let _inserted_comment_3 =
      Comment::create(pool, &comment_form_3, Some(&inserted_comment_1.path)).await?;

    let polish_id = Language::read_id_from_code(pool, "pl").await?;
    let comment_form_4 = CommentInsertForm {
      language_id: Some(polish_id),
      ..CommentInsertForm::new(
        inserted_timmy_person.id,
        inserted_post.id,
        "Comment 4".into(),
      )
    };

    let inserted_comment_4 =
      Comment::create(pool, &comment_form_4, Some(&inserted_comment_1.path)).await?;

    let comment_form_5 = CommentInsertForm::new(
      inserted_timmy_person.id,
      inserted_post.id,
      "Comment 5".into(),
    );
    let _inserted_comment_5 =
      Comment::create(pool, &comment_form_5, Some(&inserted_comment_4.path)).await?;

    let timmy_blocks_sara_form =
      PersonBlockForm::new(inserted_timmy_person.id, inserted_sara_person.id);
    let inserted_block = PersonActions::block(pool, &timmy_blocks_sara_form).await?;

    assert_eq!(
      (inserted_timmy_person.id, inserted_sara_person.id, true),
      (
        inserted_block.person_id,
        inserted_block.target_id,
        inserted_block.blocked.is_some()
      )
    );

    let comment_like_form =
      CommentLikeForm::new(inserted_timmy_person.id, inserted_comment_0.id, 1);

    CommentActions::like(pool, &comment_like_form).await?;

    let timmy_local_user_view = LocalUserView {
      local_user: inserted_timmy_local_user.clone(),
      person: inserted_timmy_person.clone(),
      instance_actions: None,
    };
    let site_form = SiteInsertForm::new("test site".to_string(), inserted_instance.id);
    let site = Site::create(pool, &site_form).await?;
    Ok(Data {
      inserted_instance,
      inserted_comment_0,
      inserted_comment_1,
      inserted_comment_2,
      _inserted_comment_5,
      inserted_post,
      timmy_local_user_view,
      inserted_sara_person,
      inserted_community,
      site,
    })
  }

  #[tokio::test]
  #[serial]
  async fn test_crud() -> LemmyResult<()> {
    let pool = &build_db_pool_for_tests();
    let pool = &mut pool.into();
    let data = init_data(pool).await?;

    let read_comment_views_no_person = CommentQuery {
      sort: (Some(CommentSortType::Old)),
      post_id: (Some(data.inserted_post.id)),
      ..Default::default()
    }
    .list(&data.site, pool)
    .await?;

    assert!(read_comment_views_no_person[0].comment_actions.is_none());
    assert!(!read_comment_views_no_person[0].can_mod);

    let read_comment_views_with_person = CommentQuery {
      sort: (Some(CommentSortType::Old)),
      post_id: (Some(data.inserted_post.id)),
      local_user: (Some(&data.timmy_local_user_view.local_user)),
      ..Default::default()
    }
    .list(&data.site, pool)
    .await?;

    assert!(read_comment_views_with_person[0]
      .comment_actions
      .as_ref()
      .is_some_and(|x| x.like_score == Some(1)));
    assert!(read_comment_views_with_person[0].can_mod);

    // Make sure its 1, not showing the blocked comment
    assert_length!(5, read_comment_views_with_person);

    let read_comment_from_blocked_person = CommentView::read(
      pool,
      data.inserted_comment_1.id,
      Some(&data.timmy_local_user_view.local_user),
      data.inserted_instance.id,
    )
    .await?;

    // Make sure block set the creator blocked
    assert!(read_comment_from_blocked_person
      .person_actions
      .is_some_and(|x| x.blocked.is_some()));

    cleanup(data, pool).await
  }

  #[tokio::test]
  #[serial]
  async fn test_liked_only() -> LemmyResult<()> {
    let pool = &build_db_pool_for_tests();
    let pool = &mut pool.into();
    let data = init_data(pool).await?;

    // Unblock sara first
    let timmy_unblocks_sara_form = PersonBlockForm::new(
      data.timmy_local_user_view.person.id,
      data.inserted_sara_person.id,
    );
    PersonActions::unblock(pool, &timmy_unblocks_sara_form).await?;

    // Like a new comment
    let comment_like_form = CommentLikeForm::new(
      data.timmy_local_user_view.person.id,
      data.inserted_comment_1.id,
      1,
    );
    CommentActions::like(pool, &comment_like_form).await?;

    let read_liked_comment_views = CommentQuery {
      local_user: Some(&data.timmy_local_user_view.local_user),
      liked_only: Some(true),
      ..Default::default()
    }
    .list(&data.site, pool)
    .await?
    .into_iter()
    .map(|c| c.comment.content)
    .collect::<Vec<String>>();

    // Shouldn't include your own post, only other peoples
    assert_eq!(data.inserted_comment_1.content, read_liked_comment_views[0]);

    assert_length!(1, read_liked_comment_views);

    let read_disliked_comment_views: Vec<CommentView> = CommentQuery {
      local_user: Some(&data.timmy_local_user_view.local_user),
      disliked_only: Some(true),
      ..Default::default()
    }
    .list(&data.site, pool)
    .await?;

    assert!(read_disliked_comment_views.is_empty());

    cleanup(data, pool).await
  }

  #[tokio::test]
  #[serial]
  async fn test_comment_tree() -> LemmyResult<()> {
    let pool = &build_db_pool_for_tests();
    let pool = &mut pool.into();
    let data = init_data(pool).await?;

    let top_path = data.inserted_comment_0.path.clone();
    let read_comment_views_top_path = CommentQuery {
      post_id: (Some(data.inserted_post.id)),
      parent_path: (Some(top_path)),
      ..Default::default()
    }
    .list(&data.site, pool)
    .await?;

    let child_path = data.inserted_comment_1.path.clone();
    let read_comment_views_child_path = CommentQuery {
      post_id: (Some(data.inserted_post.id)),
      parent_path: (Some(child_path)),
      ..Default::default()
    }
    .list(&data.site, pool)
    .await?;

    // Make sure the comment parent-limited fetch is correct
    assert_length!(6, read_comment_views_top_path);
    assert_length!(4, read_comment_views_child_path);

    // Make sure it contains the parent, but not the comment from the other tree
    let child_comments = read_comment_views_child_path
      .into_iter()
      .map(|c| c.comment.id)
      .collect::<Vec<CommentId>>();
    assert!(child_comments.contains(&data.inserted_comment_1.id));
    assert!(!child_comments.contains(&data.inserted_comment_2.id));

    let read_comment_views_top_max_depth = CommentQuery {
      post_id: (Some(data.inserted_post.id)),
      max_depth: (Some(1)),
      ..Default::default()
    }
    .list(&data.site, pool)
    .await?;

    // Make sure a depth limited one only has the top comment
    assert_length!(1, read_comment_views_top_max_depth);

    let child_path = data.inserted_comment_1.path.clone();
    let read_comment_views_parent_max_depth = CommentQuery {
      post_id: (Some(data.inserted_post.id)),
      parent_path: (Some(child_path)),
      max_depth: (Some(1)),
      sort: (Some(CommentSortType::New)),
      ..Default::default()
    }
    .list(&data.site, pool)
    .await?;

    // Make sure a depth limited one, and given child comment 1, has 3
    assert!(read_comment_views_parent_max_depth[2]
      .comment
      .content
      .eq("Comment 3"));
    assert_length!(3, read_comment_views_parent_max_depth);

    cleanup(data, pool).await
  }

  #[tokio::test]
  #[serial]
  async fn test_languages() -> LemmyResult<()> {
    let pool = &build_db_pool_for_tests();
    let pool = &mut pool.into();
    let data = init_data(pool).await?;

    // by default, user has all languages enabled and should see all comments
    // (except from blocked user)
    let all_languages = CommentQuery {
      local_user: (Some(&data.timmy_local_user_view.local_user)),
      ..Default::default()
    }
    .list(&data.site, pool)
    .await?;
    assert_length!(5, all_languages);

    // change user lang to finnish, should only show one post in finnish and one undetermined
    let finnish_id = Language::read_id_from_code(pool, "fi").await?;
    LocalUserLanguage::update(
      pool,
      vec![finnish_id],
      data.timmy_local_user_view.local_user.id,
    )
    .await?;
    let finnish_comments = CommentQuery {
      local_user: (Some(&data.timmy_local_user_view.local_user)),
      ..Default::default()
    }
    .list(&data.site, pool)
    .await?;
    assert_length!(1, finnish_comments);
    let finnish_comment = finnish_comments
      .iter()
      .find(|c| c.comment.language_id == finnish_id);
    assert!(finnish_comment.is_some());
    assert_eq!(
      Some(&data.inserted_comment_2.content),
      finnish_comment.map(|c| &c.comment.content)
    );

    // now show all comments with undetermined language (which is the default value)
    LocalUserLanguage::update(
      pool,
      vec![UNDETERMINED_ID],
      data.timmy_local_user_view.local_user.id,
    )
    .await?;
    let undetermined_comment = CommentQuery {
      local_user: (Some(&data.timmy_local_user_view.local_user)),
      ..Default::default()
    }
    .list(&data.site, pool)
    .await?;
    assert_length!(1, undetermined_comment);

    cleanup(data, pool).await
  }

  #[tokio::test]
  #[serial]
  async fn test_distinguished_first() -> LemmyResult<()> {
    let pool = &build_db_pool_for_tests();
    let pool = &mut pool.into();
    let data = init_data(pool).await?;

    let form = CommentUpdateForm {
      distinguished: Some(true),
      ..Default::default()
    };
    Comment::update(pool, data.inserted_comment_2.id, &form).await?;

    let comments = CommentQuery {
      post_id: Some(data.inserted_comment_2.post_id),
      ..Default::default()
    }
    .list(&data.site, pool)
    .await?;
    assert_eq!(comments[0].comment.id, data.inserted_comment_2.id);
    assert!(comments[0].comment.distinguished);

    cleanup(data, pool).await
  }

  #[tokio::test]
  #[serial]
  async fn test_creator_is_moderator() -> LemmyResult<()> {
    let pool = &build_db_pool_for_tests();
    let pool = &mut pool.into();
    let data = init_data(pool).await?;

    // Make one of the inserted persons a moderator
    let person_id = data.inserted_sara_person.id;
    let community_id = data.inserted_community.id;
    let form = CommunityModeratorForm::new(community_id, person_id);
    CommunityActions::join(pool, &form).await?;

    // Make sure that they come back as a mod in the list
    let comments = CommentQuery {
      sort: (Some(CommentSortType::Old)),
      ..Default::default()
    }
    .list(&data.site, pool)
    .await?;

    assert_eq!(comments[1].creator.name, "sara");
    assert!(comments[1]
      .creator_community_actions
      .as_ref()
      .is_some_and(|x| x.became_moderator.is_some()));

    assert!(comments[0].creator_community_actions.is_none());

    cleanup(data, pool).await
  }

  #[tokio::test]
  #[serial]
  async fn test_creator_is_admin() -> LemmyResult<()> {
    let pool = &build_db_pool_for_tests();
    let pool = &mut pool.into();
    let data = init_data(pool).await?;

    let comments = CommentQuery {
      sort: (Some(CommentSortType::Old)),
      ..Default::default()
    }
    .list(&data.site, pool)
    .await?;

    // Timmy is an admin, and make sure that field is true
    assert_eq!(comments[0].creator.name, "timmy");
    assert!(comments[0].creator_is_admin);

    // Sara isn't, make sure its false
    assert_eq!(comments[1].creator.name, "sara");
    assert!(!comments[1].creator_is_admin);

    cleanup(data, pool).await
  }

  async fn cleanup(data: Data, pool: &mut DbPool<'_>) -> LemmyResult<()> {
    CommentActions::remove_like(
      pool,
      data.timmy_local_user_view.person.id,
      data.inserted_comment_0.id,
    )
    .await?;
    Comment::delete(pool, data.inserted_comment_0.id).await?;
    Comment::delete(pool, data.inserted_comment_1.id).await?;
    Post::delete(pool, data.inserted_post.id).await?;
    Community::delete(pool, data.inserted_community.id).await?;
    Person::delete(pool, data.timmy_local_user_view.person.id).await?;
    LocalUser::delete(pool, data.timmy_local_user_view.local_user.id).await?;
    Person::delete(pool, data.inserted_sara_person.id).await?;
    Instance::delete(pool, data.inserted_instance.id).await?;
    Site::delete(pool, data.site.id).await?;

    Ok(())
  }

  #[tokio::test]
  #[serial]
  async fn local_only_instance() -> LemmyResult<()> {
    let pool = &build_db_pool_for_tests();
    let pool = &mut pool.into();
    let data = init_data(pool).await?;

    Community::update(
      pool,
      data.inserted_community.id,
      &CommunityUpdateForm {
        visibility: Some(CommunityVisibility::LocalOnlyPrivate),
        ..Default::default()
      },
    )
    .await?;

    let unauthenticated_query = CommentQuery {
      ..Default::default()
    }
    .list(&data.site, pool)
    .await?;
    assert_eq!(0, unauthenticated_query.len());

    let authenticated_query = CommentQuery {
      local_user: Some(&data.timmy_local_user_view.local_user),
      ..Default::default()
    }
    .list(&data.site, pool)
    .await?;
    assert_eq!(5, authenticated_query.len());

    let unauthenticated_comment = CommentView::read(
      pool,
      data.inserted_comment_0.id,
      None,
      data.inserted_instance.id,
    )
    .await;
    assert!(unauthenticated_comment.is_err());

    let authenticated_comment = CommentView::read(
      pool,
      data.inserted_comment_0.id,
      Some(&data.timmy_local_user_view.local_user),
      data.inserted_instance.id,
    )
    .await;
    assert!(authenticated_comment.is_ok());

    cleanup(data, pool).await
  }

  #[tokio::test]
  #[serial]
  async fn comment_listing_local_user_banned_from_community() -> LemmyResult<()> {
    let pool = &build_db_pool_for_tests();
    let pool = &mut pool.into();
    let data = init_data(pool).await?;

    // Test that comment view shows if local user is blocked from community
    let banned_from_comm_person = PersonInsertForm::test_form(data.inserted_instance.id, "jill");

    let inserted_banned_from_comm_person = Person::create(pool, &banned_from_comm_person).await?;

    let inserted_banned_from_comm_local_user = LocalUser::create(
      pool,
      &LocalUserInsertForm::test_form(inserted_banned_from_comm_person.id),
      vec![],
    )
    .await?;

    CommunityActions::ban(
      pool,
      &CommunityPersonBanForm::new(
        data.inserted_community.id,
        inserted_banned_from_comm_person.id,
      ),
    )
    .await?;

    let comment_view = CommentView::read(
      pool,
      data.inserted_comment_0.id,
      Some(&inserted_banned_from_comm_local_user),
      data.inserted_instance.id,
    )
    .await?;

    assert!(comment_view
      .community_actions
      .is_some_and(|x| x.received_ban.is_some()));

    Person::delete(pool, inserted_banned_from_comm_person.id).await?;
    cleanup(data, pool).await
  }

  #[tokio::test]
  #[serial]
  async fn comment_listing_local_user_not_banned_from_community() -> LemmyResult<()> {
    let pool = &build_db_pool_for_tests();
    let pool = &mut pool.into();
    let data = init_data(pool).await?;

    let comment_view = CommentView::read(
      pool,
      data.inserted_comment_0.id,
      Some(&data.timmy_local_user_view.local_user),
      data.inserted_instance.id,
    )
    .await?;

    assert!(comment_view.community_actions.is_none());

    cleanup(data, pool).await
  }

  #[tokio::test]
  #[serial]
  async fn comment_listings_hide_nsfw() -> LemmyResult<()> {
    let pool = &build_db_pool_for_tests();
    let pool = &mut pool.into();
    let data = init_data(pool).await?;

    // Mark a post as nsfw
    let update_form = PostUpdateForm {
      nsfw: Some(true),
      ..Default::default()
    };
    Post::update(pool, data.inserted_post.id, &update_form).await?;

    // Make sure comments of this post are not returned
    let comments = CommentQuery::default().list(&data.site, pool).await?;
    assert_eq!(0, comments.len());

    // Mark site as nsfw
    let mut site = data.site.clone();
    site.content_warning = Some("nsfw".to_string());

    // Now comments of nsfw post are returned
    let comments = CommentQuery::default().list(&site, pool).await?;
    assert_eq!(6, comments.len());

    cleanup(data, pool).await
  }

  #[tokio::test]
  #[serial]
  async fn comment_listing_private_community() -> LemmyResult<()> {
    let pool = &build_db_pool_for_tests();
    let pool = &mut pool.into();
    let mut data = init_data(pool).await?;

    // Mark community as private
    Community::update(
      pool,
      data.inserted_community.id,
      &CommunityUpdateForm {
        visibility: Some(CommunityVisibility::Private),
        ..Default::default()
      },
    )
    .await?;

    // No comments returned without auth
    let read_comment_listing = CommentQuery::default().list(&data.site, pool).await?;
    assert_eq!(0, read_comment_listing.len());
    let comment_view = CommentView::read(
      pool,
      data.inserted_comment_0.id,
      None,
      data.inserted_instance.id,
    )
    .await;
    assert!(comment_view.is_err());

    // No comments returned for non-follower who is not admin
    data.timmy_local_user_view.local_user.admin = false;
    let read_comment_listing = CommentQuery {
      community_id: Some(data.inserted_community.id),
      local_user: Some(&data.timmy_local_user_view.local_user),
      ..Default::default()
    }
    .list(&data.site, pool)
    .await?;
    assert_eq!(0, read_comment_listing.len());
    let comment_view = CommentView::read(
      pool,
      data.inserted_comment_0.id,
      Some(&data.timmy_local_user_view.local_user),
      data.inserted_instance.id,
    )
    .await;
    assert!(comment_view.is_err());

    // Admin can view content without following
    data.timmy_local_user_view.local_user.admin = true;
    let read_comment_listing = CommentQuery {
      community_id: Some(data.inserted_community.id),
      local_user: Some(&data.timmy_local_user_view.local_user),
      ..Default::default()
    }
    .list(&data.site, pool)
    .await?;
    assert_eq!(5, read_comment_listing.len());
    let comment_view = CommentView::read(
      pool,
      data.inserted_comment_0.id,
      Some(&data.timmy_local_user_view.local_user),
      data.inserted_instance.id,
    )
    .await;
    assert!(comment_view.is_ok());
    data.timmy_local_user_view.local_user.admin = false;

    // User can view after following
    CommunityActions::follow(
      pool,
      &CommunityFollowerForm::new(
        data.inserted_community.id,
        data.timmy_local_user_view.person.id,
        CommunityFollowerState::Accepted,
      ),
    )
    .await?;
    let read_comment_listing = CommentQuery {
      community_id: Some(data.inserted_community.id),
      local_user: Some(&data.timmy_local_user_view.local_user),
      ..Default::default()
    }
    .list(&data.site, pool)
    .await?;
    assert_eq!(5, read_comment_listing.len());
    let comment_view = CommentView::read(
      pool,
      data.inserted_comment_0.id,
      Some(&data.timmy_local_user_view.local_user),
      data.inserted_instance.id,
    )
    .await;
    assert!(comment_view.is_ok());

    cleanup(data, pool).await
  }

  #[tokio::test]
  #[serial]
  async fn comment_removed() -> LemmyResult<()> {
    let pool = &build_db_pool_for_tests();
    let pool = &mut pool.into();
    let mut data = init_data(pool).await?;

    // Mark a comment as removed
    let form = CommentUpdateForm {
      removed: Some(true),
      ..Default::default()
    };
    Comment::update(pool, data.inserted_comment_0.id, &form).await?;

    // Read as normal user, content is cleared
    // Timmy leaves admin
    LocalUser::update(
      pool,
      data.timmy_local_user_view.local_user.id,
      &LocalUserUpdateForm {
        admin: Some(false),
        ..Default::default()
      },
    )
    .await?;
    data.timmy_local_user_view.local_user.admin = false;
    let comment_view = CommentView::read(
      pool,
      data.inserted_comment_0.id,
      Some(&data.timmy_local_user_view.local_user),
      data.inserted_instance.id,
    )
    .await?;
    assert_eq!("", comment_view.comment.content);
    let comment_listing = CommentQuery {
      community_id: Some(data.inserted_community.id),
      local_user: Some(&data.timmy_local_user_view.local_user),
      sort: Some(CommentSortType::Old),
      ..Default::default()
    }
    .list(&data.site, pool)
    .await?;
    assert_eq!("", comment_listing[0].comment.content);

    // Read as admin, content is returned
    LocalUser::update(
      pool,
      data.timmy_local_user_view.local_user.id,
      &LocalUserUpdateForm {
        admin: Some(true),
        ..Default::default()
      },
    )
    .await?;
    data.timmy_local_user_view.local_user.admin = true;
    let comment_view = CommentView::read(
      pool,
      data.inserted_comment_0.id,
      Some(&data.timmy_local_user_view.local_user),
      data.inserted_instance.id,
    )
    .await?;
    assert_eq!(
      data.inserted_comment_0.content,
      comment_view.comment.content
    );
    let comment_listing = CommentQuery {
      community_id: Some(data.inserted_community.id),
      local_user: Some(&data.timmy_local_user_view.local_user),
      sort: Some(CommentSortType::Old),
      ..Default::default()
    }
    .list(&data.site, pool)
    .await?;
    assert_eq!(
      data.inserted_comment_0.content,
      comment_listing[0].comment.content
    );

    cleanup(data, pool).await
  }
}<|MERGE_RESOLUTION|>--- conflicted
+++ resolved
@@ -26,16 +26,7 @@
 use i_love_jesus::asc_if;
 use lemmy_db_schema::{
   impls::local_user::LocalUserOptionHelper,
-<<<<<<< HEAD
   newtypes::{CommentId, CommunityId, PaginationCursor, PersonId, PostId},
-=======
-  newtypes::{CommentId, CommunityId, InstanceId, PersonId, PostId},
-  source::{local_user::LocalUser, site::Site},
-  utils::{get_conn, limit_and_offset, now, seconds_to_pg_interval, DbPool},
-};
-use lemmy_db_schema_file::{
-  enums::{CommentSortType, CommunityFollowerState, CommunityVisibility, ListingType},
->>>>>>> 2f7ce1cb
   schema::{
     comment,
     comment_actions,
@@ -45,7 +36,6 @@
     person,
     post,
   },
-<<<<<<< HEAD
   source::{
     comment::{comment_keys as key, Comment},
     community::CommunityFollowerState,
@@ -57,8 +47,6 @@
   CommentSortType,
   CommunityVisibility,
   ListingType,
-=======
->>>>>>> 2f7ce1cb
 };
 use lemmy_utils::error::{LemmyErrorExt, LemmyErrorType, LemmyResult};
 use CommentSortType::*;
@@ -115,12 +103,9 @@
     pool: &mut DbPool<'_>,
     comment_id: CommentId,
     my_local_user: Option<&'_ LocalUser>,
-<<<<<<< HEAD
-  ) -> LemmyResult<Self> {
-=======
-    local_instance_id: InstanceId,
+==== BASE ====
   ) -> Result<Self, Error> {
->>>>>>> 2f7ce1cb
+==== BASE ====
     let conn = &mut get_conn(pool).await?;
 
     let mut query = Self::joins(my_local_user.person_id(), local_instance_id)
