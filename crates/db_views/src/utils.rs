--- conflicted
+++ resolved
@@ -17,18 +17,15 @@
     person1,
     person2,
   },
-<<<<<<< HEAD
-  newtypes::InstanceId,
+  newtypes::{InstanceId, PersonId},
   CreatorCommunityActionsAllColumnsTuple,
-  HomeInstanceActionsAllColumnsTuple,
+  CreatorHomeInstanceActionsAllColumnsTuple,
+  CreatorLocalInstanceActionsAllColumnsTuple,
   Person1AliasAllColumnsTuple,
   Person2AliasAllColumnsTuple,
 };
 use lemmy_db_schema_file::{
   enums::{CommunityFollowerState, CommunityVisibility},
-=======
-  newtypes::{InstanceId, PersonId},
->>>>>>> ba4c9a0c
   schema::{
     comment,
     comment_actions,
@@ -42,16 +39,6 @@
     post,
     post_actions,
   },
-<<<<<<< HEAD
-=======
-  source::community::CommunityFollowerState,
-  CommunityVisibility,
-  CreatorCommunityActionsAllColumnsTuple,
-  CreatorHomeInstanceActionsAllColumnsTuple,
-  CreatorLocalInstanceActionsAllColumnsTuple,
-  Person1AliasAllColumnsTuple,
-  Person2AliasAllColumnsTuple,
->>>>>>> ba4c9a0c
 };
 
 /// Hide all content from blocked communities and persons. Content from blocked instances is also
