--- conflicted
+++ resolved
@@ -135,13 +135,8 @@
           .is_not_null(),
         local_user::admin.nullable().is_not_null(),
         person_actions::blocked.nullable().is_not_null(),
-<<<<<<< HEAD
         community_follower_select_subscribed_type(),
-        comment_actions::saved.nullable().is_not_null(),
-=======
-        CommunityFollower::select_subscribed_type(),
         comment_actions::saved.nullable(),
->>>>>>> f0b00ccf
         comment_actions::like_score.nullable(),
         aliases::person2.fields(person::all_columns).nullable(),
       ))
