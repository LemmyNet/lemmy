--- conflicted
+++ resolved
@@ -13,9 +13,6 @@
   newtypes::{CommentReportId, PersonId},
   utils::{get_conn, DbPool},
 };
-<<<<<<< HEAD
-use lemmy_utils::error::{LemmyErrorExt, LemmyErrorType, LemmyResult};
-=======
 use lemmy_db_schema_file::schema::{
   comment,
   comment_actions,
@@ -27,7 +24,6 @@
   person_actions,
   post,
 };
->>>>>>> 2f7ce1cb
 
 impl CommentReportView {
   #[diesel::dsl::auto_type(no_type_alias)]
