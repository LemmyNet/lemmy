use crate::{
  structs::{
    CommentReplyView,
    InboxCombinedView,
    InboxCombinedViewInternal,
    PersonCommentMentionView,
    PersonPostMentionView,
    PrivateMessageView,
  },
<<<<<<< HEAD
  utils::{
    community_join,
    creator_community_actions_join,
    creator_home_instance_actions_join,
    creator_local_instance_actions_join,
    creator_local_user_admin_join,
    image_details_join,
    my_comment_actions_join,
    my_community_actions_join,
    my_instance_actions_person_join,
    my_local_user_join,
    my_person_actions_join,
    my_post_actions_join,
  },
=======
  utils::home_instance_person_join,
>>>>>>> 2298bdbc
};
use diesel::{
  dsl::not,
  result::Error,
  BoolExpressionMethods,
  ExpressionMethods,
  JoinOnDsl,
  NullableExpressionMethods,
  QueryDsl,
  SelectableHelper,
};
use diesel_async::RunQueryDsl;
use i_love_jesus::PaginatedQueryBuilder;
use lemmy_db_schema::{
  aliases::{self},
  newtypes::{InstanceId, PaginationCursor, PersonId},
  schema::{
    comment,
    comment_reply,
    inbox_combined,
    instance_actions,
    person,
    person_actions,
    person_comment_mention,
    person_post_mention,
    post,
    private_message,
  },
  source::combined::inbox::{inbox_combined_keys as key, InboxCombined},
  traits::{InternalToCombinedView, PaginationCursorBuilder},
  utils::{get_conn, DbPool},
  InboxDataType,
};
use lemmy_utils::error::{LemmyErrorType, LemmyResult};

impl InboxCombinedViewInternal {
  #[diesel::dsl::auto_type(no_type_alias)]
  fn joins(my_person_id: PersonId, local_instance_id: InstanceId) -> _ {
    let item_creator = person::id;
    let recipient_person = aliases::person1.field(person::id);

    let item_creator_join = person::table
      .on(
        comment::creator_id
          .eq(item_creator)
          .or(
            inbox_combined::person_post_mention_id
              .is_not_null()
              .and(post::creator_id.eq(item_creator)),
          )
          .or(private_message::creator_id.eq(item_creator)),
      )
      .left_join(home_instance_person_join());

    let recipient_join = aliases::person1.on(
      comment_reply::recipient_id
        .eq(recipient_person)
        .or(person_comment_mention::recipient_id.eq(recipient_person))
        .or(person_post_mention::recipient_id.eq(recipient_person))
        .or(private_message::recipient_id.eq(recipient_person)),
    );

    let comment_join = comment::table.on(
      comment_reply::comment_id
        .eq(comment::id)
        .or(person_comment_mention::comment_id.eq(comment::id))
        // Filter out the deleted / removed
        .and(not(comment::deleted))
        .and(not(comment::removed)),
    );

    let post_join = post::table.on(
      person_post_mention::post_id
        .eq(post::id)
        .or(comment::post_id.eq(post::id))
        // Filter out the deleted / removed
        .and(not(post::deleted))
        .and(not(post::removed)),
    );

    // This could be a simple join, but you need to check for deleted here
    let private_message_join = private_message::table.on(
      inbox_combined::private_message_id
        .eq(private_message::id.nullable())
        .and(not(private_message::deleted))
        .and(not(private_message::removed)),
    );

    let my_community_actions_join: my_community_actions_join =
      my_community_actions_join(Some(my_person_id));
    let my_post_actions_join: my_post_actions_join = my_post_actions_join(Some(my_person_id));
    let my_comment_actions_join: my_comment_actions_join =
      my_comment_actions_join(Some(my_person_id));
    let my_local_user_join: my_local_user_join = my_local_user_join(Some(my_person_id));
    let my_instance_actions_person_join: my_instance_actions_person_join =
      my_instance_actions_person_join(Some(my_person_id));
    let my_person_actions_join: my_person_actions_join = my_person_actions_join(Some(my_person_id));
    let creator_local_instance_actions_join: creator_local_instance_actions_join =
      creator_local_instance_actions_join(local_instance_id);

    inbox_combined::table
      .left_join(comment_reply::table)
      .left_join(person_comment_mention::table)
      .left_join(person_post_mention::table)
      .left_join(private_message_join)
      .left_join(comment_join)
      .left_join(post_join)
      .left_join(community_join())
      .inner_join(item_creator_join)
      .inner_join(recipient_join)
      .left_join(image_details_join())
      .left_join(creator_community_actions_join())
      .left_join(my_local_user_join)
      .left_join(creator_local_user_admin_join())
      .left_join(my_community_actions_join)
      .left_join(my_instance_actions_person_join)
      .left_join(creator_home_instance_actions_join())
      .left_join(creator_local_instance_actions_join)
      .left_join(my_post_actions_join)
      .left_join(my_person_actions_join)
      .left_join(my_comment_actions_join)
  }

  /// Gets the number of unread mentions
  pub async fn get_unread_count(
    pool: &mut DbPool<'_>,
    my_person_id: PersonId,
    local_instance_id: InstanceId,
    show_bot_accounts: bool,
  ) -> Result<i64, Error> {
    use diesel::dsl::count;
    let conn = &mut get_conn(pool).await?;

    let recipient_person = aliases::person1.field(person::id);

    let unread_filter = comment_reply::read
      .eq(false)
      .or(person_comment_mention::read.eq(false))
      .or(person_post_mention::read.eq(false))
      // If its unread, I only want the messages to me
      .or(
        private_message::read
          .eq(false)
          .and(private_message::recipient_id.eq(my_person_id)),
      );

    let mut query = Self::joins(my_person_id, local_instance_id)
      // Filter for your user
      .filter(recipient_person.eq(my_person_id))
      // Filter unreads
      .filter(unread_filter)
      // Don't count replies from blocked users
      .filter(person_actions::blocked.is_null())
      .filter(instance_actions::blocked.is_null())
      .select(count(inbox_combined::id))
      .into_boxed();

    // These filters need to be kept in sync with the filters in queries().list()
    if !show_bot_accounts {
      query = query.filter(not(person::bot_account));
    }

    query.first::<i64>(conn).await
  }
}

impl PaginationCursorBuilder for InboxCombinedView {
  type CursorData = InboxCombined;

  fn to_cursor(&self) -> PaginationCursor {
    let (prefix, id) = match &self {
      InboxCombinedView::CommentReply(v) => ('R', v.comment_reply.id.0),
      InboxCombinedView::CommentMention(v) => ('C', v.person_comment_mention.id.0),
      InboxCombinedView::PostMention(v) => ('P', v.person_post_mention.id.0),
      InboxCombinedView::PrivateMessage(v) => ('M', v.private_message.id.0),
    };
    PaginationCursor::new(prefix, id)
  }

  async fn from_cursor(
    cursor: &PaginationCursor,
    pool: &mut DbPool<'_>,
  ) -> LemmyResult<Self::CursorData> {
    let conn = &mut get_conn(pool).await?;
    let (prefix, id) = cursor.prefix_and_id()?;

    let mut query = inbox_combined::table
      .select(Self::CursorData::as_select())
      .into_boxed();

    query = match prefix {
      'R' => query.filter(inbox_combined::comment_reply_id.eq(id)),
      'C' => query.filter(inbox_combined::person_comment_mention_id.eq(id)),
      'P' => query.filter(inbox_combined::person_post_mention_id.eq(id)),
      'M' => query.filter(inbox_combined::private_message_id.eq(id)),
      _ => return Err(LemmyErrorType::CouldntParsePaginationToken.into()),
    };
    let token = query.first(conn).await?;

    Ok(token)
  }
}

#[derive(Default)]
pub struct InboxCombinedQuery {
  pub type_: Option<InboxDataType>,
  pub unread_only: Option<bool>,
  pub show_bot_accounts: Option<bool>,
  pub cursor_data: Option<InboxCombined>,
  pub page_back: Option<bool>,
}

impl InboxCombinedQuery {
  pub async fn list(
    self,
    pool: &mut DbPool<'_>,
    my_person_id: PersonId,
    local_instance_id: InstanceId,
  ) -> LemmyResult<Vec<InboxCombinedView>> {
    let conn = &mut get_conn(pool).await?;

    let item_creator = person::id;
    let recipient_person = aliases::person1.field(person::id);

    let mut query = InboxCombinedViewInternal::joins(my_person_id, local_instance_id)
      .select(InboxCombinedViewInternal::as_select())
      .into_boxed();

    // Filters
    if self.unread_only.unwrap_or_default() {
      query = query
        // The recipient filter (IE only show replies to you)
        .filter(recipient_person.eq(my_person_id))
        .filter(
          comment_reply::read
            .eq(false)
            .or(person_comment_mention::read.eq(false))
            .or(person_post_mention::read.eq(false))
            // If its unread, I only want the messages to me
            .or(private_message::read.eq(false)),
        );
    } else {
      // A special case for private messages: show messages FROM you also.
      // Use a not-null checks to catch the others
      query = query.filter(
        inbox_combined::comment_reply_id
          .is_not_null()
          .and(recipient_person.eq(my_person_id))
          .or(
            inbox_combined::person_comment_mention_id
              .is_not_null()
              .and(recipient_person.eq(my_person_id)),
          )
          .or(
            inbox_combined::person_post_mention_id
              .is_not_null()
              .and(recipient_person.eq(my_person_id)),
          )
          .or(
            inbox_combined::private_message_id.is_not_null().and(
              recipient_person
                .eq(my_person_id)
                .or(item_creator.eq(my_person_id)),
            ),
          ),
      );
    }

    if !(self.show_bot_accounts.unwrap_or_default()) {
      query = query.filter(not(person::bot_account));
    };

    // Dont show replies from blocked users or instances
    query = query
      .filter(person_actions::blocked.is_null())
      .filter(instance_actions::blocked.is_null());

    if let Some(type_) = self.type_ {
      query = match type_ {
        InboxDataType::All => query,
        InboxDataType::CommentReply => query.filter(inbox_combined::comment_reply_id.is_not_null()),
        InboxDataType::CommentMention => {
          query.filter(inbox_combined::person_comment_mention_id.is_not_null())
        }
        InboxDataType::PostMention => {
          query.filter(inbox_combined::person_post_mention_id.is_not_null())
        }
        InboxDataType::PrivateMessage => {
          query.filter(inbox_combined::private_message_id.is_not_null())
        }
      }
    }

    let mut query = PaginatedQueryBuilder::new(query);

    if self.page_back.unwrap_or_default() {
      query = query.before(self.cursor_data).limit_and_offset_from_end();
    } else {
      query = query.after(self.cursor_data);
    }

    // Sorting by published
    query = query
      .then_desc(key::published)
      // Tie breaker
      .then_desc(key::id);

    let res = query.load::<InboxCombinedViewInternal>(conn).await?;

    // Map the query results to the enum
    let out = res
      .into_iter()
      .filter_map(InternalToCombinedView::map_to_enum)
      .collect();

    Ok(out)
  }
}

impl InternalToCombinedView for InboxCombinedViewInternal {
  type CombinedView = InboxCombinedView;

  fn map_to_enum(self) -> Option<Self::CombinedView> {
    // Use for a short alias
    let v = self;

    if let (Some(comment_reply), Some(comment), Some(post), Some(community)) = (
      v.comment_reply,
      v.comment.clone(),
      v.post.clone(),
      v.community.clone(),
    ) {
      Some(InboxCombinedView::CommentReply(CommentReplyView {
        comment_reply,
        comment,
        recipient: v.item_recipient,
        post,
        community,
        creator: v.item_creator,
        community_actions: v.community_actions,
        comment_actions: v.comment_actions,
        person_actions: v.person_actions,
        instance_actions: v.instance_actions,
<<<<<<< HEAD
        creator_home_instance_actions: v.creator_home_instance_actions,
        creator_local_instance_actions: v.creator_local_instance_actions,
=======
        home_instance_actions: v.home_instance_actions,
>>>>>>> 2298bdbc
        creator_community_actions: v.creator_community_actions,
        creator_is_admin: v.item_creator_is_admin,
        can_mod: v.can_mod,
      }))
    } else if let (Some(person_comment_mention), Some(comment), Some(post), Some(community)) = (
      v.person_comment_mention,
      v.comment,
      v.post.clone(),
      v.community.clone(),
    ) {
      Some(InboxCombinedView::CommentMention(
        PersonCommentMentionView {
          person_comment_mention,
          comment,
          recipient: v.item_recipient,
          post,
          community,
          creator: v.item_creator,
          community_actions: v.community_actions,
          comment_actions: v.comment_actions,
          person_actions: v.person_actions,
          instance_actions: v.instance_actions,
<<<<<<< HEAD
          creator_home_instance_actions: v.creator_home_instance_actions,
          creator_local_instance_actions: v.creator_local_instance_actions,
=======
          home_instance_actions: v.home_instance_actions,
>>>>>>> 2298bdbc
          creator_community_actions: v.creator_community_actions,
          creator_is_admin: v.item_creator_is_admin,
          can_mod: v.can_mod,
        },
      ))
    } else if let (Some(person_post_mention), Some(post), Some(community)) =
      (v.person_post_mention, v.post, v.community)
    {
      Some(InboxCombinedView::PostMention(PersonPostMentionView {
        person_post_mention,
        post,
        community,
        creator: v.item_creator,
        recipient: v.item_recipient,
        community_actions: v.community_actions,
        person_actions: v.person_actions,
        instance_actions: v.instance_actions,
<<<<<<< HEAD
        creator_home_instance_actions: v.creator_home_instance_actions,
        creator_local_instance_actions: v.creator_local_instance_actions,
=======
        home_instance_actions: v.home_instance_actions,
>>>>>>> 2298bdbc
        post_actions: v.post_actions,
        image_details: v.image_details,
        creator_community_actions: v.creator_community_actions,
        creator_is_admin: v.item_creator_is_admin,
        can_mod: v.can_mod,
      }))
    } else if let Some(private_message) = v.private_message {
      Some(InboxCombinedView::PrivateMessage(PrivateMessageView {
        private_message,
        creator: v.item_creator,
        recipient: v.item_recipient,
      }))
    } else {
      None
    }
  }
}

#[cfg(test)]
#[expect(clippy::indexing_slicing)]
mod tests {
  use crate::{
    combined::inbox_combined_view::InboxCombinedQuery,
    structs::{InboxCombinedView, InboxCombinedViewInternal, PrivateMessageView},
  };
  use lemmy_db_schema::{
    assert_length,
    source::{
      comment::{Comment, CommentInsertForm},
      comment_reply::{CommentReply, CommentReplyInsertForm, CommentReplyUpdateForm},
      community::{Community, CommunityInsertForm},
      instance::{Instance, InstanceActions, InstanceBlockForm},
      person::{Person, PersonActions, PersonBlockForm, PersonInsertForm, PersonUpdateForm},
      person_comment_mention::{PersonCommentMention, PersonCommentMentionInsertForm},
      person_post_mention::{PersonPostMention, PersonPostMentionInsertForm},
      post::{Post, PostInsertForm},
      private_message::{PrivateMessage, PrivateMessageInsertForm},
    },
    traits::{Blockable, Crud},
    utils::{build_db_pool_for_tests, DbPool},
    InboxDataType,
  };
  use lemmy_utils::error::LemmyResult;
  use pretty_assertions::assert_eq;
  use serial_test::serial;

  struct Data {
    instance: Instance,
    timmy: Person,
    sara: Person,
    jessica: Person,
    timmy_post: Post,
    jessica_post: Post,
    timmy_comment: Comment,
    sara_comment: Comment,
  }

  async fn init_data(pool: &mut DbPool<'_>) -> LemmyResult<Data> {
    let instance = Instance::read_or_create(pool, "my_domain.tld".to_string()).await?;

    let timmy_form = PersonInsertForm::test_form(instance.id, "timmy_pcv");
    let timmy = Person::create(pool, &timmy_form).await?;

    let sara_form = PersonInsertForm::test_form(instance.id, "sara_pcv");
    let sara = Person::create(pool, &sara_form).await?;

    let jessica_form = PersonInsertForm::test_form(instance.id, "jessica_mrv");
    let jessica = Person::create(pool, &jessica_form).await?;

    let community_form = CommunityInsertForm::new(
      instance.id,
      "test community pcv".to_string(),
      "nada".to_owned(),
      "pubkey".to_string(),
    );
    let community = Community::create(pool, &community_form).await?;

    let timmy_post_form = PostInsertForm::new("timmy post prv".into(), timmy.id, community.id);
    let timmy_post = Post::create(pool, &timmy_post_form).await?;

    let jessica_post_form =
      PostInsertForm::new("jessica post prv".into(), jessica.id, community.id);
    let jessica_post = Post::create(pool, &jessica_post_form).await?;

    let timmy_comment_form =
      CommentInsertForm::new(timmy.id, timmy_post.id, "timmy comment prv".into());
    let timmy_comment = Comment::create(pool, &timmy_comment_form, None).await?;

    let sara_comment_form =
      CommentInsertForm::new(sara.id, timmy_post.id, "sara comment prv".into());
    let sara_comment = Comment::create(pool, &sara_comment_form, Some(&timmy_comment.path)).await?;

    Ok(Data {
      instance,
      timmy,
      sara,
      jessica,
      timmy_post,
      jessica_post,
      timmy_comment,
      sara_comment,
    })
  }

  async fn setup_private_messages(data: &Data, pool: &mut DbPool<'_>) -> LemmyResult<()> {
    let sara_timmy_message_form =
      PrivateMessageInsertForm::new(data.sara.id, data.timmy.id, "sara to timmy".into());
    PrivateMessage::create(pool, &sara_timmy_message_form).await?;

    let sara_jessica_message_form =
      PrivateMessageInsertForm::new(data.sara.id, data.jessica.id, "sara to jessica".into());
    PrivateMessage::create(pool, &sara_jessica_message_form).await?;

    let timmy_sara_message_form =
      PrivateMessageInsertForm::new(data.timmy.id, data.sara.id, "timmy to sara".into());
    PrivateMessage::create(pool, &timmy_sara_message_form).await?;

    let jessica_timmy_message_form =
      PrivateMessageInsertForm::new(data.jessica.id, data.timmy.id, "jessica to timmy".into());
    PrivateMessage::create(pool, &jessica_timmy_message_form).await?;

    Ok(())
  }

  async fn cleanup(data: Data, pool: &mut DbPool<'_>) -> LemmyResult<()> {
    Instance::delete(pool, data.instance.id).await?;

    Ok(())
  }

  #[tokio::test]
  #[serial]
  async fn replies() -> LemmyResult<()> {
    let pool = &build_db_pool_for_tests();
    let pool = &mut pool.into();
    let data = init_data(pool).await?;

    // Sara replied to timmys comment, but lets create the row now
    let form = CommentReplyInsertForm {
      recipient_id: data.timmy.id,
      comment_id: data.sara_comment.id,
      read: None,
    };
    let reply = CommentReply::create(pool, &form).await?;

    let timmy_unread_replies =
      InboxCombinedViewInternal::get_unread_count(pool, data.timmy.id, data.instance.id, true)
        .await?;
    assert_eq!(1, timmy_unread_replies);

    let timmy_inbox = InboxCombinedQuery::default()
      .list(pool, data.timmy.id, data.instance.id)
      .await?;
    assert_length!(1, timmy_inbox);

    if let InboxCombinedView::CommentReply(v) = &timmy_inbox[0] {
      assert_eq!(data.sara_comment.id, v.comment_reply.comment_id);
      assert_eq!(data.sara_comment.id, v.comment.id);
      assert_eq!(data.timmy_post.id, v.post.id);
      assert_eq!(data.sara.id, v.creator.id);
      assert_eq!(data.timmy.id, v.recipient.id);
    } else {
      panic!("wrong type");
    }

    // Mark it as read
    let form = CommentReplyUpdateForm { read: Some(true) };
    CommentReply::update(pool, reply.id, &form).await?;

    let timmy_unread_replies =
      InboxCombinedViewInternal::get_unread_count(pool, data.timmy.id, data.instance.id, true)
        .await?;
    assert_eq!(0, timmy_unread_replies);

    let timmy_inbox_unread = InboxCombinedQuery {
      unread_only: Some(true),
      ..Default::default()
    }
    .list(pool, data.timmy.id, data.instance.id)
    .await?;
    assert_length!(0, timmy_inbox_unread);

    cleanup(data, pool).await?;

    Ok(())
  }

  #[tokio::test]
  #[serial]
  async fn mentions() -> LemmyResult<()> {
    let pool = &build_db_pool_for_tests();
    let pool = &mut pool.into();
    let data = init_data(pool).await?;

    // Timmy mentions sara in a comment
    let timmy_mention_sara_comment_form = PersonCommentMentionInsertForm {
      recipient_id: data.sara.id,
      comment_id: data.timmy_comment.id,
      read: None,
    };
    PersonCommentMention::create(pool, &timmy_mention_sara_comment_form).await?;

    // Jessica mentions sara in a post
    let jessica_mention_sara_post_form = PersonPostMentionInsertForm {
      recipient_id: data.sara.id,
      post_id: data.jessica_post.id,
      read: None,
    };
    PersonPostMention::create(pool, &jessica_mention_sara_post_form).await?;

    // Test to make sure counts and blocks work correctly
    let sara_unread_mentions =
      InboxCombinedViewInternal::get_unread_count(pool, data.sara.id, data.instance.id, true)
        .await?;
    assert_eq!(2, sara_unread_mentions);

    let sara_inbox = InboxCombinedQuery::default()
      .list(pool, data.sara.id, data.instance.id)
      .await?;
    assert_length!(2, sara_inbox);

    if let InboxCombinedView::PostMention(v) = &sara_inbox[0] {
      assert_eq!(data.jessica_post.id, v.person_post_mention.post_id);
      assert_eq!(data.jessica_post.id, v.post.id);
      assert_eq!(data.jessica.id, v.creator.id);
      assert_eq!(data.sara.id, v.recipient.id);
    } else {
      panic!("wrong type");
    }

    if let InboxCombinedView::CommentMention(v) = &sara_inbox[1] {
      assert_eq!(data.timmy_comment.id, v.person_comment_mention.comment_id);
      assert_eq!(data.timmy_comment.id, v.comment.id);
      assert_eq!(data.timmy_post.id, v.post.id);
      assert_eq!(data.timmy.id, v.creator.id);
      assert_eq!(data.sara.id, v.recipient.id);
    } else {
      panic!("wrong type");
    }

    // Sara blocks timmy, and make sure these counts are now empty
    let sara_blocks_timmy_form = PersonBlockForm::new(data.sara.id, data.timmy.id);
    PersonActions::block(pool, &sara_blocks_timmy_form).await?;

    let sara_unread_mentions_after_block =
      InboxCombinedViewInternal::get_unread_count(pool, data.sara.id, data.instance.id, true)
        .await?;
    assert_eq!(1, sara_unread_mentions_after_block);

    let sara_inbox_after_block = InboxCombinedQuery::default()
      .list(pool, data.sara.id, data.instance.id)
      .await?;
    assert_length!(1, sara_inbox_after_block);

    // Make sure the comment mention which timmy made is the hidden one
    assert!(matches!(
      sara_inbox_after_block[0],
      InboxCombinedView::PostMention(_)
    ));

    // Unblock user so we can reuse the same person
    PersonActions::unblock(pool, &sara_blocks_timmy_form).await?;

    // Test the type filter
    let sara_inbox_post_mentions_only = InboxCombinedQuery {
      type_: Some(InboxDataType::PostMention),
      ..Default::default()
    }
    .list(pool, data.sara.id, data.instance.id)
    .await?;
    assert_length!(1, sara_inbox_post_mentions_only);

    assert!(matches!(
      sara_inbox_post_mentions_only[0],
      InboxCombinedView::PostMention(_)
    ));

    // Turn Jessica into a bot account
    let person_update_form = PersonUpdateForm {
      bot_account: Some(true),
      ..Default::default()
    };
    Person::update(pool, data.jessica.id, &person_update_form).await?;

    // Make sure sara hides bots
    let sara_unread_mentions_after_hide_bots =
      InboxCombinedViewInternal::get_unread_count(pool, data.sara.id, data.instance.id, false)
        .await?;
    assert_eq!(1, sara_unread_mentions_after_hide_bots);

    let sara_inbox_after_hide_bots = InboxCombinedQuery::default()
      .list(pool, data.sara.id, data.instance.id)
      .await?;
    assert_length!(1, sara_inbox_after_hide_bots);

    // Make sure the post mention which jessica made is the hidden one
    assert!(matches!(
      sara_inbox_after_hide_bots[0],
      InboxCombinedView::CommentMention(_)
    ));

    // Mark them all as read
    PersonPostMention::mark_all_as_read(pool, data.sara.id).await?;
    PersonCommentMention::mark_all_as_read(pool, data.sara.id).await?;

    // Make sure none come back
    let sara_unread_mentions =
      InboxCombinedViewInternal::get_unread_count(pool, data.sara.id, data.instance.id, false)
        .await?;
    assert_eq!(0, sara_unread_mentions);

    let sara_inbox_unread = InboxCombinedQuery {
      unread_only: Some(true),
      ..Default::default()
    }
    .list(pool, data.sara.id, data.instance.id)
    .await?;
    assert_length!(0, sara_inbox_unread);

    cleanup(data, pool).await?;

    Ok(())
  }

  /// A helper function to coerce to a private message type for tests
  fn map_to_pm(inbox: &[InboxCombinedView]) -> Vec<PrivateMessageView> {
    inbox
      .iter()
      // Filter map to collect private messages
      .filter_map(|f| {
        if let InboxCombinedView::PrivateMessage(v) = f {
          Some(v)
        } else {
          None
        }
      })
      .cloned()
      .collect::<Vec<PrivateMessageView>>()
  }

  #[tokio::test]
  #[serial]
  async fn read_private_messages() -> LemmyResult<()> {
    let pool = &build_db_pool_for_tests();
    let pool = &mut pool.into();
    let data = init_data(pool).await?;
    setup_private_messages(&data, pool).await?;

    let timmy_messages = map_to_pm(
      &InboxCombinedQuery::default()
        .list(pool, data.timmy.id, data.instance.id)
        .await?,
    );

    // The read even shows timmy's sent messages
    assert_length!(3, &timmy_messages);
    assert_eq!(timmy_messages[0].creator.id, data.jessica.id);
    assert_eq!(timmy_messages[0].recipient.id, data.timmy.id);
    assert_eq!(timmy_messages[1].creator.id, data.timmy.id);
    assert_eq!(timmy_messages[1].recipient.id, data.sara.id);
    assert_eq!(timmy_messages[2].creator.id, data.sara.id);
    assert_eq!(timmy_messages[2].recipient.id, data.timmy.id);

    let timmy_unread =
      InboxCombinedViewInternal::get_unread_count(pool, data.timmy.id, data.instance.id, false)
        .await?;
    assert_eq!(2, timmy_unread);

    let timmy_unread_messages = map_to_pm(
      &InboxCombinedQuery {
        unread_only: Some(true),
        ..Default::default()
      }
      .list(pool, data.timmy.id, data.instance.id)
      .await?,
    );

    // The unread hides timmy's sent messages
    assert_length!(2, &timmy_unread_messages);
    assert_eq!(timmy_unread_messages[0].creator.id, data.jessica.id);
    assert_eq!(timmy_unread_messages[0].recipient.id, data.timmy.id);
    assert_eq!(timmy_unread_messages[1].creator.id, data.sara.id);
    assert_eq!(timmy_unread_messages[1].recipient.id, data.timmy.id);

    cleanup(data, pool).await?;

    Ok(())
  }

  #[tokio::test]
  #[serial]
  async fn ensure_private_message_person_block() -> LemmyResult<()> {
    let pool = &build_db_pool_for_tests();
    let pool = &mut pool.into();
    let data = init_data(pool).await?;
    setup_private_messages(&data, pool).await?;

    // Make sure blocks are working
    let timmy_blocks_sara_form = PersonBlockForm::new(data.timmy.id, data.sara.id);

    let inserted_block = PersonActions::block(pool, &timmy_blocks_sara_form).await?;

    assert_eq!(
      (data.timmy.id, data.sara.id, true),
      (
        inserted_block.person_id,
        inserted_block.target_id,
        inserted_block.blocked.is_some()
      )
    );

    let timmy_messages = map_to_pm(
      &InboxCombinedQuery {
        unread_only: Some(true),
        ..Default::default()
      }
      .list(pool, data.timmy.id, data.instance.id)
      .await?,
    );

    assert_length!(1, &timmy_messages);

    let timmy_unread =
      InboxCombinedViewInternal::get_unread_count(pool, data.timmy.id, data.instance.id, false)
        .await?;
    assert_eq!(1, timmy_unread);

    cleanup(data, pool).await?;

    Ok(())
  }

  #[tokio::test]
  #[serial]
  async fn ensure_private_message_instance_block() -> LemmyResult<()> {
    let pool = &build_db_pool_for_tests();
    let pool = &mut pool.into();
    let data = init_data(pool).await?;
    setup_private_messages(&data, pool).await?;

    // Make sure instance_blocks are working
    let timmy_blocks_instance_form = InstanceBlockForm::new(data.timmy.id, data.sara.instance_id);

    let inserted_instance_block = InstanceActions::block(pool, &timmy_blocks_instance_form).await?;

    assert_eq!(
      (data.timmy.id, data.sara.instance_id, true),
      (
        inserted_instance_block.person_id,
        inserted_instance_block.instance_id,
        inserted_instance_block.blocked.is_some()
      )
    );

    let timmy_messages = map_to_pm(
      &InboxCombinedQuery {
        unread_only: Some(true),
        ..Default::default()
      }
      .list(pool, data.timmy.id, data.instance.id)
      .await?,
    );

    assert_length!(0, &timmy_messages);

    let timmy_unread =
      InboxCombinedViewInternal::get_unread_count(pool, data.timmy.id, data.instance.id, false)
        .await?;
    assert_eq!(0, timmy_unread);

    cleanup(data, pool).await?;

    Ok(())
  }
}<|MERGE_RESOLUTION|>--- conflicted
+++ resolved
@@ -7,7 +7,6 @@
     PersonPostMentionView,
     PrivateMessageView,
   },
-<<<<<<< HEAD
   utils::{
     community_join,
     creator_community_actions_join,
@@ -22,9 +21,6 @@
     my_person_actions_join,
     my_post_actions_join,
   },
-=======
-  utils::home_instance_person_join,
->>>>>>> 2298bdbc
 };
 use diesel::{
   dsl::not,
@@ -368,12 +364,8 @@
         comment_actions: v.comment_actions,
         person_actions: v.person_actions,
         instance_actions: v.instance_actions,
-<<<<<<< HEAD
         creator_home_instance_actions: v.creator_home_instance_actions,
         creator_local_instance_actions: v.creator_local_instance_actions,
-=======
-        home_instance_actions: v.home_instance_actions,
->>>>>>> 2298bdbc
         creator_community_actions: v.creator_community_actions,
         creator_is_admin: v.item_creator_is_admin,
         can_mod: v.can_mod,
@@ -396,12 +388,8 @@
           comment_actions: v.comment_actions,
           person_actions: v.person_actions,
           instance_actions: v.instance_actions,
-<<<<<<< HEAD
           creator_home_instance_actions: v.creator_home_instance_actions,
           creator_local_instance_actions: v.creator_local_instance_actions,
-=======
-          home_instance_actions: v.home_instance_actions,
->>>>>>> 2298bdbc
           creator_community_actions: v.creator_community_actions,
           creator_is_admin: v.item_creator_is_admin,
           can_mod: v.can_mod,
@@ -419,12 +407,8 @@
         community_actions: v.community_actions,
         person_actions: v.person_actions,
         instance_actions: v.instance_actions,
-<<<<<<< HEAD
         creator_home_instance_actions: v.creator_home_instance_actions,
         creator_local_instance_actions: v.creator_local_instance_actions,
-=======
-        home_instance_actions: v.home_instance_actions,
->>>>>>> 2298bdbc
         post_actions: v.post_actions,
         image_details: v.image_details,
         creator_community_actions: v.creator_community_actions,
