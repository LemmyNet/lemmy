use crate::{
  structs::{
    CommentReplyView,
    InboxCombinedView,
    InboxCombinedViewInternal,
    PersonCommentMentionView,
    PersonPostMentionView,
    PrivateMessageView,
  },
  utils::{
    community_join,
    creator_community_actions_join,
    creator_home_instance_actions_join,
    creator_local_instance_actions_join,
    creator_local_user_admin_join,
    image_details_join,
    my_comment_actions_join,
    my_community_actions_join,
    my_instance_actions_person_join,
    my_local_user_join,
    my_person_actions_join,
    my_post_actions_join,
  },
};
use diesel::{
  dsl::not,
  result::Error,
  BoolExpressionMethods,
  ExpressionMethods,
  JoinOnDsl,
  NullableExpressionMethods,
  QueryDsl,
  SelectableHelper,
};
use diesel_async::RunQueryDsl;
use i_love_jesus::PaginatedQueryBuilder;
use lemmy_db_schema::{
<<<<<<< HEAD
  aliases::{self, creator_community_actions, creator_local_user},
  newtypes::{PaginationCursor, PersonId},
=======
  aliases::{self},
  newtypes::{InstanceId, PaginationCursor, PersonId},
  schema::{
    comment,
    comment_reply,
    inbox_combined,
    instance_actions,
    person,
    person_actions,
    person_comment_mention,
    person_post_mention,
    post,
    private_message,
  },
>>>>>>> ba4c9a0c
  source::combined::inbox::{inbox_combined_keys as key, InboxCombined},
  traits::{InternalToCombinedView, PaginationCursorBuilder},
  utils::{get_conn, DbPool},
  InboxDataType,
};
use lemmy_db_schema_file::schema::{
  comment,
  comment_actions,
  comment_reply,
  community,
  community_actions,
  image_details,
  inbox_combined,
  instance_actions,
  local_user,
  person,
  person_actions,
  person_comment_mention,
  person_post_mention,
  post,
  post_actions,
  private_message,
};
use lemmy_utils::error::{LemmyErrorType, LemmyResult};

impl InboxCombinedViewInternal {
  #[diesel::dsl::auto_type(no_type_alias)]
  fn joins(my_person_id: PersonId, local_instance_id: InstanceId) -> _ {
    let item_creator = person::id;
    let recipient_person = aliases::person1.field(person::id);

    let item_creator_join = person::table.on(
      comment::creator_id
        .eq(item_creator)
        .or(
          inbox_combined::person_post_mention_id
            .is_not_null()
            .and(post::creator_id.eq(item_creator)),
        )
        .or(private_message::creator_id.eq(item_creator)),
    );

    let recipient_join = aliases::person1.on(
      comment_reply::recipient_id
        .eq(recipient_person)
        .or(person_comment_mention::recipient_id.eq(recipient_person))
        .or(person_post_mention::recipient_id.eq(recipient_person))
        .or(private_message::recipient_id.eq(recipient_person)),
    );

    let comment_join = comment::table.on(
      comment_reply::comment_id
        .eq(comment::id)
        .or(person_comment_mention::comment_id.eq(comment::id))
        // Filter out the deleted / removed
        .and(not(comment::deleted))
        .and(not(comment::removed)),
    );

    let post_join = post::table.on(
      person_post_mention::post_id
        .eq(post::id)
        .or(comment::post_id.eq(post::id))
        // Filter out the deleted / removed
        .and(not(post::deleted))
        .and(not(post::removed)),
    );

    // This could be a simple join, but you need to check for deleted here
    let private_message_join = private_message::table.on(
      inbox_combined::private_message_id
        .eq(private_message::id.nullable())
        .and(not(private_message::deleted))
        .and(not(private_message::removed)),
    );

    let my_community_actions_join: my_community_actions_join =
      my_community_actions_join(Some(my_person_id));
    let my_post_actions_join: my_post_actions_join = my_post_actions_join(Some(my_person_id));
    let my_comment_actions_join: my_comment_actions_join =
      my_comment_actions_join(Some(my_person_id));
    let my_local_user_join: my_local_user_join = my_local_user_join(Some(my_person_id));
    let my_instance_actions_person_join: my_instance_actions_person_join =
      my_instance_actions_person_join(Some(my_person_id));
    let my_person_actions_join: my_person_actions_join = my_person_actions_join(Some(my_person_id));
    let creator_local_instance_actions_join: creator_local_instance_actions_join =
      creator_local_instance_actions_join(local_instance_id);

    inbox_combined::table
      .left_join(comment_reply::table)
      .left_join(person_comment_mention::table)
      .left_join(person_post_mention::table)
      .left_join(private_message_join)
      .left_join(comment_join)
      .left_join(post_join)
      .left_join(community_join())
      .inner_join(item_creator_join)
      .inner_join(recipient_join)
      .left_join(image_details_join())
      .left_join(creator_community_actions_join())
      .left_join(my_local_user_join)
      .left_join(creator_local_user_admin_join())
      .left_join(my_community_actions_join)
      .left_join(my_instance_actions_person_join)
      .left_join(creator_home_instance_actions_join())
      .left_join(creator_local_instance_actions_join)
      .left_join(my_post_actions_join)
      .left_join(my_person_actions_join)
      .left_join(my_comment_actions_join)
  }

  /// Gets the number of unread mentions
  pub async fn get_unread_count(
    pool: &mut DbPool<'_>,
    my_person_id: PersonId,
    local_instance_id: InstanceId,
    show_bot_accounts: bool,
  ) -> Result<i64, Error> {
    use diesel::dsl::count;
    let conn = &mut get_conn(pool).await?;

    let recipient_person = aliases::person1.field(person::id);

    let unread_filter = comment_reply::read
      .eq(false)
      .or(person_comment_mention::read.eq(false))
      .or(person_post_mention::read.eq(false))
      // If its unread, I only want the messages to me
      .or(
        private_message::read
          .eq(false)
          .and(private_message::recipient_id.eq(my_person_id)),
      );

    let mut query = Self::joins(my_person_id, local_instance_id)
      // Filter for your user
      .filter(recipient_person.eq(my_person_id))
      // Filter unreads
      .filter(unread_filter)
      // Don't count replies from blocked users
      .filter(person_actions::blocked.is_null())
      .filter(instance_actions::blocked.is_null())
      .select(count(inbox_combined::id))
      .into_boxed();

    // These filters need to be kept in sync with the filters in queries().list()
    if !show_bot_accounts {
      query = query.filter(not(person::bot_account));
    }

    query.first::<i64>(conn).await
  }
}

impl PaginationCursorBuilder for InboxCombinedView {
  type CursorData = InboxCombined;

  fn to_cursor(&self) -> PaginationCursor {
    let (prefix, id) = match &self {
      InboxCombinedView::CommentReply(v) => ('R', v.comment_reply.id.0),
      InboxCombinedView::CommentMention(v) => ('C', v.person_comment_mention.id.0),
      InboxCombinedView::PostMention(v) => ('P', v.person_post_mention.id.0),
      InboxCombinedView::PrivateMessage(v) => ('M', v.private_message.id.0),
    };
    PaginationCursor::new(prefix, id)
  }

  async fn from_cursor(
    cursor: &PaginationCursor,
    pool: &mut DbPool<'_>,
  ) -> LemmyResult<Self::CursorData> {
    let conn = &mut get_conn(pool).await?;
    let (prefix, id) = cursor.prefix_and_id()?;

    let mut query = inbox_combined::table
      .select(Self::CursorData::as_select())
      .into_boxed();

    query = match prefix {
      'R' => query.filter(inbox_combined::comment_reply_id.eq(id)),
      'C' => query.filter(inbox_combined::person_comment_mention_id.eq(id)),
      'P' => query.filter(inbox_combined::person_post_mention_id.eq(id)),
      'M' => query.filter(inbox_combined::private_message_id.eq(id)),
      _ => return Err(LemmyErrorType::CouldntParsePaginationToken.into()),
    };
    let token = query.first(conn).await?;

    Ok(token)
  }
}

#[derive(Default)]
pub struct InboxCombinedQuery {
  pub type_: Option<InboxDataType>,
  pub unread_only: Option<bool>,
  pub show_bot_accounts: Option<bool>,
  pub cursor_data: Option<InboxCombined>,
  pub page_back: Option<bool>,
}

impl InboxCombinedQuery {
  pub async fn list(
    self,
    pool: &mut DbPool<'_>,
    my_person_id: PersonId,
    local_instance_id: InstanceId,
  ) -> LemmyResult<Vec<InboxCombinedView>> {
    let conn = &mut get_conn(pool).await?;

    let item_creator = person::id;
    let recipient_person = aliases::person1.field(person::id);

    let mut query = InboxCombinedViewInternal::joins(my_person_id, local_instance_id)
      .select(InboxCombinedViewInternal::as_select())
      .into_boxed();

    // Filters
    if self.unread_only.unwrap_or_default() {
      query = query
        // The recipient filter (IE only show replies to you)
        .filter(recipient_person.eq(my_person_id))
        .filter(
          comment_reply::read
            .eq(false)
            .or(person_comment_mention::read.eq(false))
            .or(person_post_mention::read.eq(false))
            // If its unread, I only want the messages to me
            .or(private_message::read.eq(false)),
        );
    } else {
      // A special case for private messages: show messages FROM you also.
      // Use a not-null checks to catch the others
      query = query.filter(
        inbox_combined::comment_reply_id
          .is_not_null()
          .and(recipient_person.eq(my_person_id))
          .or(
            inbox_combined::person_comment_mention_id
              .is_not_null()
              .and(recipient_person.eq(my_person_id)),
          )
          .or(
            inbox_combined::person_post_mention_id
              .is_not_null()
              .and(recipient_person.eq(my_person_id)),
          )
          .or(
            inbox_combined::private_message_id.is_not_null().and(
              recipient_person
                .eq(my_person_id)
                .or(item_creator.eq(my_person_id)),
            ),
          ),
      );
    }

    if !(self.show_bot_accounts.unwrap_or_default()) {
      query = query.filter(not(person::bot_account));
    };

    // Dont show replies from blocked users or instances
    query = query
      .filter(person_actions::blocked.is_null())
      .filter(instance_actions::blocked.is_null());

    if let Some(type_) = self.type_ {
      query = match type_ {
        InboxDataType::All => query,
        InboxDataType::CommentReply => query.filter(inbox_combined::comment_reply_id.is_not_null()),
        InboxDataType::CommentMention => {
          query.filter(inbox_combined::person_comment_mention_id.is_not_null())
        }
        InboxDataType::PostMention => {
          query.filter(inbox_combined::person_post_mention_id.is_not_null())
        }
        InboxDataType::PrivateMessage => {
          query.filter(inbox_combined::private_message_id.is_not_null())
        }
      }
    }

    let mut query = PaginatedQueryBuilder::new(query);

    if self.page_back.unwrap_or_default() {
      query = query.before(self.cursor_data).limit_and_offset_from_end();
    } else {
      query = query.after(self.cursor_data);
    }

    // Sorting by published
    query = query
      .then_desc(key::published)
      // Tie breaker
      .then_desc(key::id);

    let res = query.load::<InboxCombinedViewInternal>(conn).await?;

    // Map the query results to the enum
    let out = res
      .into_iter()
      .filter_map(InternalToCombinedView::map_to_enum)
      .collect();

    Ok(out)
  }
}

impl InternalToCombinedView for InboxCombinedViewInternal {
  type CombinedView = InboxCombinedView;

  fn map_to_enum(self) -> Option<Self::CombinedView> {
    // Use for a short alias
    let v = self;

    if let (Some(comment_reply), Some(comment), Some(post), Some(community)) = (
      v.comment_reply,
      v.comment.clone(),
      v.post.clone(),
      v.community.clone(),
    ) {
      Some(InboxCombinedView::CommentReply(CommentReplyView {
        comment_reply,
        comment,
        recipient: v.item_recipient,
        post,
        community,
        creator: v.item_creator,
        community_actions: v.community_actions,
        comment_actions: v.comment_actions,
        person_actions: v.person_actions,
        instance_actions: v.instance_actions,
        creator_home_instance_actions: v.creator_home_instance_actions,
        creator_local_instance_actions: v.creator_local_instance_actions,
        creator_community_actions: v.creator_community_actions,
        creator_is_admin: v.item_creator_is_admin,
        can_mod: v.can_mod,
        creator_banned: v.creator_banned,
      }))
    } else if let (Some(person_comment_mention), Some(comment), Some(post), Some(community)) = (
      v.person_comment_mention,
      v.comment,
      v.post.clone(),
      v.community.clone(),
    ) {
      Some(InboxCombinedView::CommentMention(
        PersonCommentMentionView {
          person_comment_mention,
          comment,
          recipient: v.item_recipient,
          post,
          community,
          creator: v.item_creator,
          community_actions: v.community_actions,
          comment_actions: v.comment_actions,
          person_actions: v.person_actions,
          instance_actions: v.instance_actions,
          creator_home_instance_actions: v.creator_home_instance_actions,
          creator_local_instance_actions: v.creator_local_instance_actions,
          creator_community_actions: v.creator_community_actions,
          creator_is_admin: v.item_creator_is_admin,
          can_mod: v.can_mod,
          creator_banned: v.creator_banned,
        },
      ))
    } else if let (Some(person_post_mention), Some(post), Some(community)) =
      (v.person_post_mention, v.post, v.community)
    {
      Some(InboxCombinedView::PostMention(PersonPostMentionView {
        person_post_mention,
        post,
        community,
        creator: v.item_creator,
        recipient: v.item_recipient,
        community_actions: v.community_actions,
        person_actions: v.person_actions,
        instance_actions: v.instance_actions,
        creator_home_instance_actions: v.creator_home_instance_actions,
        creator_local_instance_actions: v.creator_local_instance_actions,
        post_actions: v.post_actions,
        image_details: v.image_details,
        creator_community_actions: v.creator_community_actions,
        creator_is_admin: v.item_creator_is_admin,
        can_mod: v.can_mod,
        creator_banned: v.creator_banned,
      }))
    } else if let Some(private_message) = v.private_message {
      Some(InboxCombinedView::PrivateMessage(PrivateMessageView {
        private_message,
        creator: v.item_creator,
        recipient: v.item_recipient,
      }))
    } else {
      None
    }
  }
}

#[cfg(test)]
#[expect(clippy::indexing_slicing)]
mod tests {
  use crate::{
    combined::inbox_combined_view::InboxCombinedQuery,
    structs::{InboxCombinedView, InboxCombinedViewInternal, PrivateMessageView},
  };
  use lemmy_db_schema::{
    assert_length,
    source::{
      comment::{Comment, CommentInsertForm},
      comment_reply::{CommentReply, CommentReplyInsertForm, CommentReplyUpdateForm},
      community::{Community, CommunityInsertForm},
      instance::{Instance, InstanceActions, InstanceBlockForm},
      person::{Person, PersonActions, PersonBlockForm, PersonInsertForm, PersonUpdateForm},
      person_comment_mention::{PersonCommentMention, PersonCommentMentionInsertForm},
      person_post_mention::{PersonPostMention, PersonPostMentionInsertForm},
      post::{Post, PostInsertForm},
      private_message::{PrivateMessage, PrivateMessageInsertForm},
    },
    traits::{Blockable, Crud},
    utils::{build_db_pool_for_tests, DbPool},
    InboxDataType,
  };
  use lemmy_utils::error::LemmyResult;
  use pretty_assertions::assert_eq;
  use serial_test::serial;

  struct Data {
    instance: Instance,
    timmy: Person,
    sara: Person,
    jessica: Person,
    timmy_post: Post,
    jessica_post: Post,
    timmy_comment: Comment,
    sara_comment: Comment,
  }

  async fn init_data(pool: &mut DbPool<'_>) -> LemmyResult<Data> {
    let instance = Instance::read_or_create(pool, "my_domain.tld".to_string()).await?;

    let timmy_form = PersonInsertForm::test_form(instance.id, "timmy_pcv");
    let timmy = Person::create(pool, &timmy_form).await?;

    let sara_form = PersonInsertForm::test_form(instance.id, "sara_pcv");
    let sara = Person::create(pool, &sara_form).await?;

    let jessica_form = PersonInsertForm::test_form(instance.id, "jessica_mrv");
    let jessica = Person::create(pool, &jessica_form).await?;

    let community_form = CommunityInsertForm::new(
      instance.id,
      "test community pcv".to_string(),
      "nada".to_owned(),
      "pubkey".to_string(),
    );
    let community = Community::create(pool, &community_form).await?;

    let timmy_post_form = PostInsertForm::new("timmy post prv".into(), timmy.id, community.id);
    let timmy_post = Post::create(pool, &timmy_post_form).await?;

    let jessica_post_form =
      PostInsertForm::new("jessica post prv".into(), jessica.id, community.id);
    let jessica_post = Post::create(pool, &jessica_post_form).await?;

    let timmy_comment_form =
      CommentInsertForm::new(timmy.id, timmy_post.id, "timmy comment prv".into());
    let timmy_comment = Comment::create(pool, &timmy_comment_form, None).await?;

    let sara_comment_form =
      CommentInsertForm::new(sara.id, timmy_post.id, "sara comment prv".into());
    let sara_comment = Comment::create(pool, &sara_comment_form, Some(&timmy_comment.path)).await?;

    Ok(Data {
      instance,
      timmy,
      sara,
      jessica,
      timmy_post,
      jessica_post,
      timmy_comment,
      sara_comment,
    })
  }

  async fn setup_private_messages(data: &Data, pool: &mut DbPool<'_>) -> LemmyResult<()> {
    let sara_timmy_message_form =
      PrivateMessageInsertForm::new(data.sara.id, data.timmy.id, "sara to timmy".into());
    PrivateMessage::create(pool, &sara_timmy_message_form).await?;

    let sara_jessica_message_form =
      PrivateMessageInsertForm::new(data.sara.id, data.jessica.id, "sara to jessica".into());
    PrivateMessage::create(pool, &sara_jessica_message_form).await?;

    let timmy_sara_message_form =
      PrivateMessageInsertForm::new(data.timmy.id, data.sara.id, "timmy to sara".into());
    PrivateMessage::create(pool, &timmy_sara_message_form).await?;

    let jessica_timmy_message_form =
      PrivateMessageInsertForm::new(data.jessica.id, data.timmy.id, "jessica to timmy".into());
    PrivateMessage::create(pool, &jessica_timmy_message_form).await?;

    Ok(())
  }

  async fn cleanup(data: Data, pool: &mut DbPool<'_>) -> LemmyResult<()> {
    Instance::delete(pool, data.instance.id).await?;

    Ok(())
  }

  #[tokio::test]
  #[serial]
  async fn replies() -> LemmyResult<()> {
    let pool = &build_db_pool_for_tests();
    let pool = &mut pool.into();
    let data = init_data(pool).await?;

    // Sara replied to timmys comment, but lets create the row now
    let form = CommentReplyInsertForm {
      recipient_id: data.timmy.id,
      comment_id: data.sara_comment.id,
      read: None,
    };
    let reply = CommentReply::create(pool, &form).await?;

    let timmy_unread_replies =
      InboxCombinedViewInternal::get_unread_count(pool, data.timmy.id, data.instance.id, true)
        .await?;
    assert_eq!(1, timmy_unread_replies);

    let timmy_inbox = InboxCombinedQuery::default()
      .list(pool, data.timmy.id, data.instance.id)
      .await?;
    assert_length!(1, timmy_inbox);

    if let InboxCombinedView::CommentReply(v) = &timmy_inbox[0] {
      assert_eq!(data.sara_comment.id, v.comment_reply.comment_id);
      assert_eq!(data.sara_comment.id, v.comment.id);
      assert_eq!(data.timmy_post.id, v.post.id);
      assert_eq!(data.sara.id, v.creator.id);
      assert_eq!(data.timmy.id, v.recipient.id);
    } else {
      panic!("wrong type");
    }

    // Mark it as read
    let form = CommentReplyUpdateForm { read: Some(true) };
    CommentReply::update(pool, reply.id, &form).await?;

    let timmy_unread_replies =
      InboxCombinedViewInternal::get_unread_count(pool, data.timmy.id, data.instance.id, true)
        .await?;
    assert_eq!(0, timmy_unread_replies);

    let timmy_inbox_unread = InboxCombinedQuery {
      unread_only: Some(true),
      ..Default::default()
    }
    .list(pool, data.timmy.id, data.instance.id)
    .await?;
    assert_length!(0, timmy_inbox_unread);

    cleanup(data, pool).await?;

    Ok(())
  }

  #[tokio::test]
  #[serial]
  async fn mentions() -> LemmyResult<()> {
    let pool = &build_db_pool_for_tests();
    let pool = &mut pool.into();
    let data = init_data(pool).await?;

    // Timmy mentions sara in a comment
    let timmy_mention_sara_comment_form = PersonCommentMentionInsertForm {
      recipient_id: data.sara.id,
      comment_id: data.timmy_comment.id,
      read: None,
    };
    PersonCommentMention::create(pool, &timmy_mention_sara_comment_form).await?;

    // Jessica mentions sara in a post
    let jessica_mention_sara_post_form = PersonPostMentionInsertForm {
      recipient_id: data.sara.id,
      post_id: data.jessica_post.id,
      read: None,
    };
    PersonPostMention::create(pool, &jessica_mention_sara_post_form).await?;

    // Test to make sure counts and blocks work correctly
    let sara_unread_mentions =
      InboxCombinedViewInternal::get_unread_count(pool, data.sara.id, data.instance.id, true)
        .await?;
    assert_eq!(2, sara_unread_mentions);

    let sara_inbox = InboxCombinedQuery::default()
      .list(pool, data.sara.id, data.instance.id)
      .await?;
    assert_length!(2, sara_inbox);

    if let InboxCombinedView::PostMention(v) = &sara_inbox[0] {
      assert_eq!(data.jessica_post.id, v.person_post_mention.post_id);
      assert_eq!(data.jessica_post.id, v.post.id);
      assert_eq!(data.jessica.id, v.creator.id);
      assert_eq!(data.sara.id, v.recipient.id);
    } else {
      panic!("wrong type");
    }

    if let InboxCombinedView::CommentMention(v) = &sara_inbox[1] {
      assert_eq!(data.timmy_comment.id, v.person_comment_mention.comment_id);
      assert_eq!(data.timmy_comment.id, v.comment.id);
      assert_eq!(data.timmy_post.id, v.post.id);
      assert_eq!(data.timmy.id, v.creator.id);
      assert_eq!(data.sara.id, v.recipient.id);
    } else {
      panic!("wrong type");
    }

    // Sara blocks timmy, and make sure these counts are now empty
    let sara_blocks_timmy_form = PersonBlockForm::new(data.sara.id, data.timmy.id);
    PersonActions::block(pool, &sara_blocks_timmy_form).await?;

    let sara_unread_mentions_after_block =
      InboxCombinedViewInternal::get_unread_count(pool, data.sara.id, data.instance.id, true)
        .await?;
    assert_eq!(1, sara_unread_mentions_after_block);

    let sara_inbox_after_block = InboxCombinedQuery::default()
      .list(pool, data.sara.id, data.instance.id)
      .await?;
    assert_length!(1, sara_inbox_after_block);

    // Make sure the comment mention which timmy made is the hidden one
    assert!(matches!(
      sara_inbox_after_block[0],
      InboxCombinedView::PostMention(_)
    ));

    // Unblock user so we can reuse the same person
    PersonActions::unblock(pool, &sara_blocks_timmy_form).await?;

    // Test the type filter
    let sara_inbox_post_mentions_only = InboxCombinedQuery {
      type_: Some(InboxDataType::PostMention),
      ..Default::default()
    }
    .list(pool, data.sara.id, data.instance.id)
    .await?;
    assert_length!(1, sara_inbox_post_mentions_only);

    assert!(matches!(
      sara_inbox_post_mentions_only[0],
      InboxCombinedView::PostMention(_)
    ));

    // Turn Jessica into a bot account
    let person_update_form = PersonUpdateForm {
      bot_account: Some(true),
      ..Default::default()
    };
    Person::update(pool, data.jessica.id, &person_update_form).await?;

    // Make sure sara hides bots
    let sara_unread_mentions_after_hide_bots =
      InboxCombinedViewInternal::get_unread_count(pool, data.sara.id, data.instance.id, false)
        .await?;
    assert_eq!(1, sara_unread_mentions_after_hide_bots);

    let sara_inbox_after_hide_bots = InboxCombinedQuery::default()
      .list(pool, data.sara.id, data.instance.id)
      .await?;
    assert_length!(1, sara_inbox_after_hide_bots);

    // Make sure the post mention which jessica made is the hidden one
    assert!(matches!(
      sara_inbox_after_hide_bots[0],
      InboxCombinedView::CommentMention(_)
    ));

    // Mark them all as read
    PersonPostMention::mark_all_as_read(pool, data.sara.id).await?;
    PersonCommentMention::mark_all_as_read(pool, data.sara.id).await?;

    // Make sure none come back
    let sara_unread_mentions =
      InboxCombinedViewInternal::get_unread_count(pool, data.sara.id, data.instance.id, false)
        .await?;
    assert_eq!(0, sara_unread_mentions);

    let sara_inbox_unread = InboxCombinedQuery {
      unread_only: Some(true),
      ..Default::default()
    }
    .list(pool, data.sara.id, data.instance.id)
    .await?;
    assert_length!(0, sara_inbox_unread);

    cleanup(data, pool).await?;

    Ok(())
  }

  /// A helper function to coerce to a private message type for tests
  fn map_to_pm(inbox: &[InboxCombinedView]) -> Vec<PrivateMessageView> {
    inbox
      .iter()
      // Filter map to collect private messages
      .filter_map(|f| {
        if let InboxCombinedView::PrivateMessage(v) = f {
          Some(v)
        } else {
          None
        }
      })
      .cloned()
      .collect::<Vec<PrivateMessageView>>()
  }

  #[tokio::test]
  #[serial]
  async fn read_private_messages() -> LemmyResult<()> {
    let pool = &build_db_pool_for_tests();
    let pool = &mut pool.into();
    let data = init_data(pool).await?;
    setup_private_messages(&data, pool).await?;

    let timmy_messages = map_to_pm(
      &InboxCombinedQuery::default()
        .list(pool, data.timmy.id, data.instance.id)
        .await?,
    );

    // The read even shows timmy's sent messages
    assert_length!(3, &timmy_messages);
    assert_eq!(timmy_messages[0].creator.id, data.jessica.id);
    assert_eq!(timmy_messages[0].recipient.id, data.timmy.id);
    assert_eq!(timmy_messages[1].creator.id, data.timmy.id);
    assert_eq!(timmy_messages[1].recipient.id, data.sara.id);
    assert_eq!(timmy_messages[2].creator.id, data.sara.id);
    assert_eq!(timmy_messages[2].recipient.id, data.timmy.id);

    let timmy_unread =
      InboxCombinedViewInternal::get_unread_count(pool, data.timmy.id, data.instance.id, false)
        .await?;
    assert_eq!(2, timmy_unread);

    let timmy_unread_messages = map_to_pm(
      &InboxCombinedQuery {
        unread_only: Some(true),
        ..Default::default()
      }
      .list(pool, data.timmy.id, data.instance.id)
      .await?,
    );

    // The unread hides timmy's sent messages
    assert_length!(2, &timmy_unread_messages);
    assert_eq!(timmy_unread_messages[0].creator.id, data.jessica.id);
    assert_eq!(timmy_unread_messages[0].recipient.id, data.timmy.id);
    assert_eq!(timmy_unread_messages[1].creator.id, data.sara.id);
    assert_eq!(timmy_unread_messages[1].recipient.id, data.timmy.id);

    cleanup(data, pool).await?;

    Ok(())
  }

  #[tokio::test]
  #[serial]
  async fn ensure_private_message_person_block() -> LemmyResult<()> {
    let pool = &build_db_pool_for_tests();
    let pool = &mut pool.into();
    let data = init_data(pool).await?;
    setup_private_messages(&data, pool).await?;

    // Make sure blocks are working
    let timmy_blocks_sara_form = PersonBlockForm::new(data.timmy.id, data.sara.id);

    let inserted_block = PersonActions::block(pool, &timmy_blocks_sara_form).await?;

    assert_eq!(
      (data.timmy.id, data.sara.id, true),
      (
        inserted_block.person_id,
        inserted_block.target_id,
        inserted_block.blocked.is_some()
      )
    );

    let timmy_messages = map_to_pm(
      &InboxCombinedQuery {
        unread_only: Some(true),
        ..Default::default()
      }
      .list(pool, data.timmy.id, data.instance.id)
      .await?,
    );

    assert_length!(1, &timmy_messages);

    let timmy_unread =
      InboxCombinedViewInternal::get_unread_count(pool, data.timmy.id, data.instance.id, false)
        .await?;
    assert_eq!(1, timmy_unread);

    cleanup(data, pool).await?;

    Ok(())
  }

  #[tokio::test]
  #[serial]
  async fn ensure_private_message_instance_block() -> LemmyResult<()> {
    let pool = &build_db_pool_for_tests();
    let pool = &mut pool.into();
    let data = init_data(pool).await?;
    setup_private_messages(&data, pool).await?;

    // Make sure instance_blocks are working
    let timmy_blocks_instance_form = InstanceBlockForm::new(data.timmy.id, data.sara.instance_id);

    let inserted_instance_block = InstanceActions::block(pool, &timmy_blocks_instance_form).await?;

    assert_eq!(
      (data.timmy.id, data.sara.instance_id, true),
      (
        inserted_instance_block.person_id,
        inserted_instance_block.instance_id,
        inserted_instance_block.blocked.is_some()
      )
    );

    let timmy_messages = map_to_pm(
      &InboxCombinedQuery {
        unread_only: Some(true),
        ..Default::default()
      }
      .list(pool, data.timmy.id, data.instance.id)
      .await?,
    );

    assert_length!(0, &timmy_messages);

    let timmy_unread =
      InboxCombinedViewInternal::get_unread_count(pool, data.timmy.id, data.instance.id, false)
        .await?;
    assert_eq!(0, timmy_unread);

    cleanup(data, pool).await?;

    Ok(())
  }
}<|MERGE_RESOLUTION|>--- conflicted
+++ resolved
@@ -35,25 +35,8 @@
 use diesel_async::RunQueryDsl;
 use i_love_jesus::PaginatedQueryBuilder;
 use lemmy_db_schema::{
-<<<<<<< HEAD
-  aliases::{self, creator_community_actions, creator_local_user},
-  newtypes::{PaginationCursor, PersonId},
-=======
   aliases::{self},
   newtypes::{InstanceId, PaginationCursor, PersonId},
-  schema::{
-    comment,
-    comment_reply,
-    inbox_combined,
-    instance_actions,
-    person,
-    person_actions,
-    person_comment_mention,
-    person_post_mention,
-    post,
-    private_message,
-  },
->>>>>>> ba4c9a0c
   source::combined::inbox::{inbox_combined_keys as key, InboxCombined},
   traits::{InternalToCombinedView, PaginationCursorBuilder},
   utils::{get_conn, DbPool},
@@ -61,20 +44,14 @@
 };
 use lemmy_db_schema_file::schema::{
   comment,
-  comment_actions,
   comment_reply,
-  community,
-  community_actions,
-  image_details,
   inbox_combined,
   instance_actions,
-  local_user,
   person,
   person_actions,
   person_comment_mention,
   person_post_mention,
   post,
-  post_actions,
   private_message,
 };
 use lemmy_utils::error::{LemmyErrorType, LemmyResult};
