--- conflicted
+++ resolved
@@ -8,7 +8,6 @@
     SearchCombinedView,
     SearchCombinedViewInternal,
   },
-<<<<<<< HEAD
   utils::{
     creator_community_actions_join,
     creator_home_instance_actions_join,
@@ -24,9 +23,6 @@
     my_person_actions_join,
     my_post_actions_join,
   },
-=======
-  utils::{filter_is_subscribed, filter_not_unlisted_or_is_subscribed, home_instance_person_join},
->>>>>>> 2298bdbc
 };
 use diesel::{
   dsl::not,
@@ -358,12 +354,8 @@
         creator,
         community_actions: v.community_actions,
         instance_actions: v.instance_actions,
-<<<<<<< HEAD
         creator_home_instance_actions: v.creator_home_instance_actions,
         creator_local_instance_actions: v.creator_local_instance_actions,
-=======
-        home_instance_actions: v.home_instance_actions,
->>>>>>> 2298bdbc
         creator_community_actions: v.creator_community_actions,
         person_actions: v.person_actions,
         comment_actions: v.comment_actions,
@@ -381,12 +373,8 @@
         image_details: v.image_details,
         community_actions: v.community_actions,
         instance_actions: v.instance_actions,
-<<<<<<< HEAD
         creator_home_instance_actions: v.creator_home_instance_actions,
         creator_local_instance_actions: v.creator_local_instance_actions,
-=======
-        home_instance_actions: v.home_instance_actions,
->>>>>>> 2298bdbc
         creator_community_actions: v.creator_community_actions,
         person_actions: v.person_actions,
         post_actions: v.post_actions,
@@ -403,13 +391,8 @@
       Some(SearchCombinedView::Person(PersonView {
         person,
         is_admin: v.item_creator_is_admin,
-<<<<<<< HEAD
         home_instance_actions: v.creator_home_instance_actions,
         local_instance_actions: v.creator_local_instance_actions,
-=======
-        instance_actions: v.instance_actions,
-        home_instance_actions: v.home_instance_actions,
->>>>>>> 2298bdbc
       }))
     } else {
       None
