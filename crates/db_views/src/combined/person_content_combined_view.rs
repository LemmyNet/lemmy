use crate::{
  structs::{
    CommentView,
    LocalUserView,
    PersonContentCombinedView,
    PersonContentCombinedViewInternal,
    PostView,
  },
<<<<<<< HEAD
  utils::{
    community_join,
    creator_community_actions_join,
    creator_home_instance_actions_join,
    creator_local_instance_actions_join,
    creator_local_user_admin_join,
    image_details_join,
    my_comment_actions_join,
    my_community_actions_join,
    my_instance_actions_person_join,
    my_local_user_join,
    my_person_actions_join,
    my_post_actions_join,
  },
=======
  utils::home_instance_person_join,
>>>>>>> 2298bdbc
};
use diesel::{
  BoolExpressionMethods,
  ExpressionMethods,
  JoinOnDsl,
  NullableExpressionMethods,
  QueryDsl,
  SelectableHelper,
};
use diesel_async::RunQueryDsl;
use i_love_jesus::PaginatedQueryBuilder;
use lemmy_db_schema::{
  self,
  newtypes::{InstanceId, PaginationCursor, PersonId},
  schema::{comment, person, person_content_combined, post},
  source::combined::person_content::{person_content_combined_keys as key, PersonContentCombined},
  traits::{InternalToCombinedView, PaginationCursorBuilder},
  utils::{get_conn, DbPool},
  PersonContentType,
};
use lemmy_utils::error::{LemmyErrorType, LemmyResult};

impl PersonContentCombinedViewInternal {
  #[diesel::dsl::auto_type(no_type_alias)]
  fn joins(my_person_id: Option<PersonId>, local_instance_id: InstanceId) -> _ {
    let item_creator = person::id;

    let comment_join =
      comment::table.on(person_content_combined::comment_id.eq(comment::id.nullable()));

    let post_join = post::table.on(
      person_content_combined::post_id
        .eq(post::id.nullable())
        .or(comment::post_id.eq(post::id)),
    );

    let item_creator_join = person::table
      .on(
        comment::creator_id
          .eq(item_creator)
          // Need to filter out the post rows where the post_id given is null
          // Otherwise you'll get duped post rows
          .or(
            post::creator_id
              .eq(item_creator)
              .and(person_content_combined::post_id.is_not_null()),
          ),
      )
      .left_join(home_instance_person_join());

    let my_community_actions_join: my_community_actions_join =
      my_community_actions_join(my_person_id);
    let my_post_actions_join: my_post_actions_join = my_post_actions_join(my_person_id);
    let my_comment_actions_join: my_comment_actions_join = my_comment_actions_join(my_person_id);
    let my_local_user_join: my_local_user_join = my_local_user_join(my_person_id);
    let my_instance_actions_person_join: my_instance_actions_person_join =
      my_instance_actions_person_join(my_person_id);
    let my_person_actions_join: my_person_actions_join = my_person_actions_join(my_person_id);
    let creator_local_instance_actions_join: creator_local_instance_actions_join =
      creator_local_instance_actions_join(local_instance_id);

    person_content_combined::table
      .left_join(comment_join)
      .inner_join(post_join)
      .inner_join(item_creator_join)
      .inner_join(community_join())
      .left_join(creator_community_actions_join())
      .left_join(my_local_user_join)
      .left_join(creator_local_user_admin_join())
      .left_join(my_community_actions_join)
      .left_join(my_instance_actions_person_join)
      .left_join(creator_home_instance_actions_join())
      .left_join(creator_local_instance_actions_join)
      .left_join(my_post_actions_join)
      .left_join(my_person_actions_join)
      .left_join(my_comment_actions_join)
      .left_join(image_details_join())
  }
}

impl PaginationCursorBuilder for PersonContentCombinedView {
  type CursorData = PersonContentCombined;

  fn to_cursor(&self) -> PaginationCursor {
    let (prefix, id) = match &self {
      PersonContentCombinedView::Comment(v) => ('C', v.comment.id.0),
      PersonContentCombinedView::Post(v) => ('P', v.post.id.0),
    };
    PaginationCursor::new(prefix, id)
  }

  async fn from_cursor(
    cursor: &PaginationCursor,
    pool: &mut DbPool<'_>,
  ) -> LemmyResult<Self::CursorData> {
    let conn = &mut get_conn(pool).await?;
    let (prefix, id) = cursor.prefix_and_id()?;

    let mut query = person_content_combined::table
      .select(Self::CursorData::as_select())
      .into_boxed();

    query = match prefix {
      'C' => query.filter(person_content_combined::comment_id.eq(id)),
      'P' => query.filter(person_content_combined::post_id.eq(id)),
      _ => return Err(LemmyErrorType::CouldntParsePaginationToken.into()),
    };
    let token = query.first(conn).await?;

    Ok(token)
  }
}

#[derive(derive_new::new)]
pub struct PersonContentCombinedQuery {
  pub creator_id: PersonId,
  #[new(default)]
  pub type_: Option<PersonContentType>,
  #[new(default)]
  pub cursor_data: Option<PersonContentCombined>,
  #[new(default)]
  pub page_back: Option<bool>,
}

impl PersonContentCombinedQuery {
  pub async fn list(
    self,
    pool: &mut DbPool<'_>,
    user: &Option<LocalUserView>,
    local_instance_id: InstanceId,
  ) -> LemmyResult<Vec<PersonContentCombinedView>> {
    let my_person_id = user.as_ref().map(|u| u.local_user.person_id);
    let item_creator = person::id;

    let conn = &mut get_conn(pool).await?;

    // Notes: since the post_id and comment_id are optional columns,
    // many joins must use an OR condition.
    // For example, the creator must be the person table joined to either:
    // - post.creator_id
    // - comment.creator_id
    let mut query = PersonContentCombinedViewInternal::joins(my_person_id, local_instance_id)
      // The creator id filter
      .filter(item_creator.eq(self.creator_id))
      .select(PersonContentCombinedViewInternal::as_select())
      .into_boxed();

    if let Some(type_) = self.type_ {
      query = match type_ {
        PersonContentType::All => query,
        PersonContentType::Comments => {
          query.filter(person_content_combined::comment_id.is_not_null())
        }
        PersonContentType::Posts => query.filter(person_content_combined::post_id.is_not_null()),
      }
    }

    let mut query = PaginatedQueryBuilder::new(query);

    if self.page_back.unwrap_or_default() {
      query = query.before(self.cursor_data).limit_and_offset_from_end();
    } else {
      query = query.after(self.cursor_data);
    }

    // Sorting by published
    query = query
      .then_desc(key::published)
      // Tie breaker
      .then_desc(key::id);

    let res = query
      .load::<PersonContentCombinedViewInternal>(conn)
      .await?;

    // Map the query results to the enum
    let out = res
      .into_iter()
      .filter_map(InternalToCombinedView::map_to_enum)
      .collect();

    Ok(out)
  }
}

impl InternalToCombinedView for PersonContentCombinedViewInternal {
  type CombinedView = PersonContentCombinedView;

  fn map_to_enum(self) -> Option<Self::CombinedView> {
    // Use for a short alias
    let v = self;

    if let Some(comment) = v.comment {
      Some(PersonContentCombinedView::Comment(CommentView {
        comment,
        post: v.post,
        community: v.community,
        creator: v.item_creator,
        community_actions: v.community_actions,
        comment_actions: v.comment_actions,
        person_actions: v.person_actions,
        instance_actions: v.instance_actions,
<<<<<<< HEAD
        creator_home_instance_actions: v.creator_home_instance_actions,
        creator_local_instance_actions: v.creator_local_instance_actions,
=======
        home_instance_actions: v.home_instance_actions,
>>>>>>> 2298bdbc
        creator_community_actions: v.creator_community_actions,
        creator_is_admin: v.item_creator_is_admin,
        can_mod: v.can_mod,
      }))
    } else {
      Some(PersonContentCombinedView::Post(PostView {
        post: v.post,
        community: v.community,
        creator: v.item_creator,
        image_details: v.image_details,
        community_actions: v.community_actions,
        post_actions: v.post_actions,
        person_actions: v.person_actions,
        instance_actions: v.instance_actions,
<<<<<<< HEAD
        creator_home_instance_actions: v.creator_home_instance_actions,
        creator_local_instance_actions: v.creator_local_instance_actions,
=======
        home_instance_actions: v.home_instance_actions,
>>>>>>> 2298bdbc
        creator_community_actions: v.creator_community_actions,
        creator_is_admin: v.item_creator_is_admin,
        can_mod: v.can_mod,
      }))
    }
  }
}

#[cfg(test)]
#[expect(clippy::indexing_slicing)]
mod tests {

  use crate::{
    combined::person_content_combined_view::PersonContentCombinedQuery,
    structs::PersonContentCombinedView,
  };
  use lemmy_db_schema::{
    source::{
      comment::{Comment, CommentInsertForm},
      community::{Community, CommunityInsertForm},
      instance::Instance,
      person::{Person, PersonInsertForm},
      post::{Post, PostInsertForm},
    },
    traits::Crud,
    utils::{build_db_pool_for_tests, DbPool},
  };
  use lemmy_utils::error::LemmyResult;
  use pretty_assertions::assert_eq;
  use serial_test::serial;

  struct Data {
    instance: Instance,
    timmy: Person,
    sara: Person,
    timmy_post: Post,
    timmy_post_2: Post,
    sara_post: Post,
    timmy_comment: Comment,
    sara_comment: Comment,
    sara_comment_2: Comment,
  }

  async fn init_data(pool: &mut DbPool<'_>) -> LemmyResult<Data> {
    let instance = Instance::read_or_create(pool, "my_domain.tld".to_string()).await?;

    let timmy_form = PersonInsertForm::test_form(instance.id, "timmy_pcv");
    let timmy = Person::create(pool, &timmy_form).await?;

    let sara_form = PersonInsertForm::test_form(instance.id, "sara_pcv");
    let sara = Person::create(pool, &sara_form).await?;

    let community_form = CommunityInsertForm::new(
      instance.id,
      "test community pcv".to_string(),
      "nada".to_owned(),
      "pubkey".to_string(),
    );
    let community = Community::create(pool, &community_form).await?;

    let timmy_post_form = PostInsertForm::new("timmy post prv".into(), timmy.id, community.id);
    let timmy_post = Post::create(pool, &timmy_post_form).await?;

    let timmy_post_form_2 = PostInsertForm::new("timmy post prv 2".into(), timmy.id, community.id);
    let timmy_post_2 = Post::create(pool, &timmy_post_form_2).await?;

    let sara_post_form = PostInsertForm::new("sara post prv".into(), sara.id, community.id);
    let sara_post = Post::create(pool, &sara_post_form).await?;

    let timmy_comment_form =
      CommentInsertForm::new(timmy.id, timmy_post.id, "timmy comment prv".into());
    let timmy_comment = Comment::create(pool, &timmy_comment_form, None).await?;

    let sara_comment_form =
      CommentInsertForm::new(sara.id, timmy_post.id, "sara comment prv".into());
    let sara_comment = Comment::create(pool, &sara_comment_form, None).await?;

    let sara_comment_form_2 =
      CommentInsertForm::new(sara.id, timmy_post_2.id, "sara comment prv 2".into());
    let sara_comment_2 = Comment::create(pool, &sara_comment_form_2, None).await?;

    Ok(Data {
      instance,
      timmy,
      sara,
      timmy_post,
      timmy_post_2,
      sara_post,
      timmy_comment,
      sara_comment,
      sara_comment_2,
    })
  }

  async fn cleanup(data: Data, pool: &mut DbPool<'_>) -> LemmyResult<()> {
    Instance::delete(pool, data.instance.id).await?;

    Ok(())
  }

  #[tokio::test]
  #[serial]
  async fn test_combined() -> LemmyResult<()> {
    let pool = &build_db_pool_for_tests();
    let pool = &mut pool.into();
    let data = init_data(pool).await?;

    // Do a batch read of timmy
    let timmy_content = PersonContentCombinedQuery::new(data.timmy.id)
      .list(pool, &None, data.instance.id)
      .await?;
    assert_eq!(3, timmy_content.len());

    // Make sure the types are correct
    if let PersonContentCombinedView::Comment(v) = &timmy_content[0] {
      assert_eq!(data.timmy_comment.id, v.comment.id);
      assert_eq!(data.timmy.id, v.creator.id);
    } else {
      panic!("wrong type");
    }
    if let PersonContentCombinedView::Post(v) = &timmy_content[1] {
      assert_eq!(data.timmy_post_2.id, v.post.id);
      assert_eq!(data.timmy.id, v.post.creator_id);
    } else {
      panic!("wrong type");
    }
    if let PersonContentCombinedView::Post(v) = &timmy_content[2] {
      assert_eq!(data.timmy_post.id, v.post.id);
      assert_eq!(data.timmy.id, v.post.creator_id);
    } else {
      panic!("wrong type");
    }

    // Do a batch read of sara
    let sara_content = PersonContentCombinedQuery::new(data.sara.id)
      .list(pool, &None, data.instance.id)
      .await?;
    assert_eq!(3, sara_content.len());

    // Make sure the report types are correct
    if let PersonContentCombinedView::Comment(v) = &sara_content[0] {
      assert_eq!(data.sara_comment_2.id, v.comment.id);
      assert_eq!(data.sara.id, v.creator.id);
      // This one was to timmy_post_2
      assert_eq!(data.timmy_post_2.id, v.post.id);
      assert_eq!(data.timmy.id, v.post.creator_id);
    } else {
      panic!("wrong type");
    }
    if let PersonContentCombinedView::Comment(v) = &sara_content[1] {
      assert_eq!(data.sara_comment.id, v.comment.id);
      assert_eq!(data.sara.id, v.creator.id);
      assert_eq!(data.timmy_post.id, v.post.id);
      assert_eq!(data.timmy.id, v.post.creator_id);
    } else {
      panic!("wrong type");
    }
    if let PersonContentCombinedView::Post(v) = &sara_content[2] {
      assert_eq!(data.sara_post.id, v.post.id);
      assert_eq!(data.sara.id, v.post.creator_id);
    } else {
      panic!("wrong type");
    }

    cleanup(data, pool).await?;

    Ok(())
  }
}<|MERGE_RESOLUTION|>--- conflicted
+++ resolved
@@ -6,7 +6,6 @@
     PersonContentCombinedViewInternal,
     PostView,
   },
-<<<<<<< HEAD
   utils::{
     community_join,
     creator_community_actions_join,
@@ -21,9 +20,6 @@
     my_person_actions_join,
     my_post_actions_join,
   },
-=======
-  utils::home_instance_person_join,
->>>>>>> 2298bdbc
 };
 use diesel::{
   BoolExpressionMethods,
@@ -226,12 +222,8 @@
         comment_actions: v.comment_actions,
         person_actions: v.person_actions,
         instance_actions: v.instance_actions,
-<<<<<<< HEAD
         creator_home_instance_actions: v.creator_home_instance_actions,
         creator_local_instance_actions: v.creator_local_instance_actions,
-=======
-        home_instance_actions: v.home_instance_actions,
->>>>>>> 2298bdbc
         creator_community_actions: v.creator_community_actions,
         creator_is_admin: v.item_creator_is_admin,
         can_mod: v.can_mod,
@@ -246,12 +238,8 @@
         post_actions: v.post_actions,
         person_actions: v.person_actions,
         instance_actions: v.instance_actions,
-<<<<<<< HEAD
         creator_home_instance_actions: v.creator_home_instance_actions,
         creator_local_instance_actions: v.creator_local_instance_actions,
-=======
-        home_instance_actions: v.home_instance_actions,
->>>>>>> 2298bdbc
         creator_community_actions: v.creator_community_actions,
         creator_is_admin: v.item_creator_is_admin,
         can_mod: v.can_mod,
