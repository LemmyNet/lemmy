use crate::{
  structs::{
    CommentView,
    LocalUserView,
    PersonContentCombinedView,
    PersonContentCombinedViewInternal,
    PostView,
  },
  utils::{
    community_join,
    creator_community_actions_join,
    creator_home_instance_actions_join,
    creator_local_instance_actions_join,
    creator_local_user_admin_join,
    image_details_join,
    my_comment_actions_join,
    my_community_actions_join,
    my_instance_actions_person_join,
    my_local_user_join,
    my_person_actions_join,
    my_post_actions_join,
  },
};
use diesel::{
  BoolExpressionMethods,
  ExpressionMethods,
  JoinOnDsl,
  NullableExpressionMethods,
  QueryDsl,
  SelectableHelper,
};
use diesel_async::RunQueryDsl;
use i_love_jesus::PaginatedQueryBuilder;
use lemmy_db_schema::{
  self,
<<<<<<< HEAD
  aliases::{creator_community_actions, creator_local_user},
  newtypes::{PaginationCursor, PersonId},
=======
  newtypes::{InstanceId, PaginationCursor, PersonId},
  schema::{comment, person, person_content_combined, post},
>>>>>>> ba4c9a0c
  source::combined::person_content::{person_content_combined_keys as key, PersonContentCombined},
  traits::{InternalToCombinedView, PaginationCursorBuilder},
  utils::{get_conn, DbPool},
  PersonContentType,
};
use lemmy_db_schema_file::schema::{
  comment,
  comment_actions,
  community,
  community_actions,
  image_details,
  instance_actions,
  local_user,
  person,
  person_actions,
  person_content_combined,
  post,
  post_actions,
};
use lemmy_utils::error::{LemmyErrorType, LemmyResult};

impl PersonContentCombinedViewInternal {
  #[diesel::dsl::auto_type(no_type_alias)]
  fn joins(my_person_id: Option<PersonId>, local_instance_id: InstanceId) -> _ {
    let item_creator = person::id;

    let comment_join =
      comment::table.on(person_content_combined::comment_id.eq(comment::id.nullable()));

    let post_join = post::table.on(
      person_content_combined::post_id
        .eq(post::id.nullable())
        .or(comment::post_id.eq(post::id)),
    );

    let item_creator_join = person::table.on(
      comment::creator_id
        .eq(item_creator)
        // Need to filter out the post rows where the post_id given is null
        // Otherwise you'll get duped post rows
        .or(
          post::creator_id
            .eq(item_creator)
            .and(person_content_combined::post_id.is_not_null()),
        ),
    );

    let my_community_actions_join: my_community_actions_join =
      my_community_actions_join(my_person_id);
    let my_post_actions_join: my_post_actions_join = my_post_actions_join(my_person_id);
    let my_comment_actions_join: my_comment_actions_join = my_comment_actions_join(my_person_id);
    let my_local_user_join: my_local_user_join = my_local_user_join(my_person_id);
    let my_instance_actions_person_join: my_instance_actions_person_join =
      my_instance_actions_person_join(my_person_id);
    let my_person_actions_join: my_person_actions_join = my_person_actions_join(my_person_id);
    let creator_local_instance_actions_join: creator_local_instance_actions_join =
      creator_local_instance_actions_join(local_instance_id);

    person_content_combined::table
      .left_join(comment_join)
      .inner_join(post_join)
      .inner_join(item_creator_join)
      .inner_join(community_join())
      .left_join(creator_community_actions_join())
      .left_join(my_local_user_join)
      .left_join(creator_local_user_admin_join())
      .left_join(my_community_actions_join)
      .left_join(my_instance_actions_person_join)
      .left_join(creator_home_instance_actions_join())
      .left_join(creator_local_instance_actions_join)
      .left_join(my_post_actions_join)
      .left_join(my_person_actions_join)
      .left_join(my_comment_actions_join)
      .left_join(image_details_join())
  }
}

impl PaginationCursorBuilder for PersonContentCombinedView {
  type CursorData = PersonContentCombined;

  fn to_cursor(&self) -> PaginationCursor {
    let (prefix, id) = match &self {
      PersonContentCombinedView::Comment(v) => ('C', v.comment.id.0),
      PersonContentCombinedView::Post(v) => ('P', v.post.id.0),
    };
    PaginationCursor::new(prefix, id)
  }

  async fn from_cursor(
    cursor: &PaginationCursor,
    pool: &mut DbPool<'_>,
  ) -> LemmyResult<Self::CursorData> {
    let conn = &mut get_conn(pool).await?;
    let (prefix, id) = cursor.prefix_and_id()?;

    let mut query = person_content_combined::table
      .select(Self::CursorData::as_select())
      .into_boxed();

    query = match prefix {
      'C' => query.filter(person_content_combined::comment_id.eq(id)),
      'P' => query.filter(person_content_combined::post_id.eq(id)),
      _ => return Err(LemmyErrorType::CouldntParsePaginationToken.into()),
    };
    let token = query.first(conn).await?;

    Ok(token)
  }
}

#[derive(derive_new::new)]
pub struct PersonContentCombinedQuery {
  pub creator_id: PersonId,
  #[new(default)]
  pub type_: Option<PersonContentType>,
  #[new(default)]
  pub cursor_data: Option<PersonContentCombined>,
  #[new(default)]
  pub page_back: Option<bool>,
}

impl PersonContentCombinedQuery {
  pub async fn list(
    self,
    pool: &mut DbPool<'_>,
    user: &Option<LocalUserView>,
    local_instance_id: InstanceId,
  ) -> LemmyResult<Vec<PersonContentCombinedView>> {
    let my_person_id = user.as_ref().map(|u| u.local_user.person_id);
    let item_creator = person::id;

    let conn = &mut get_conn(pool).await?;

    // Notes: since the post_id and comment_id are optional columns,
    // many joins must use an OR condition.
    // For example, the creator must be the person table joined to either:
    // - post.creator_id
    // - comment.creator_id
    let mut query = PersonContentCombinedViewInternal::joins(my_person_id, local_instance_id)
      // The creator id filter
      .filter(item_creator.eq(self.creator_id))
      .select(PersonContentCombinedViewInternal::as_select())
      .into_boxed();

    if let Some(type_) = self.type_ {
      query = match type_ {
        PersonContentType::All => query,
        PersonContentType::Comments => {
          query.filter(person_content_combined::comment_id.is_not_null())
        }
        PersonContentType::Posts => query.filter(person_content_combined::post_id.is_not_null()),
      }
    }

    let mut query = PaginatedQueryBuilder::new(query);

    if self.page_back.unwrap_or_default() {
      query = query.before(self.cursor_data).limit_and_offset_from_end();
    } else {
      query = query.after(self.cursor_data);
    }

    // Sorting by published
    query = query
      .then_desc(key::published)
      // Tie breaker
      .then_desc(key::id);

    let res = query
      .load::<PersonContentCombinedViewInternal>(conn)
      .await?;

    // Map the query results to the enum
    let out = res
      .into_iter()
      .filter_map(InternalToCombinedView::map_to_enum)
      .collect();

    Ok(out)
  }
}

impl InternalToCombinedView for PersonContentCombinedViewInternal {
  type CombinedView = PersonContentCombinedView;

  fn map_to_enum(self) -> Option<Self::CombinedView> {
    // Use for a short alias
    let v = self;

    if let Some(comment) = v.comment {
      Some(PersonContentCombinedView::Comment(CommentView {
        comment,
        post: v.post,
        community: v.community,
        creator: v.item_creator,
        community_actions: v.community_actions,
        comment_actions: v.comment_actions,
        person_actions: v.person_actions,
        instance_actions: v.instance_actions,
        creator_home_instance_actions: v.creator_home_instance_actions,
        creator_local_instance_actions: v.creator_local_instance_actions,
        creator_community_actions: v.creator_community_actions,
        creator_is_admin: v.item_creator_is_admin,
        can_mod: v.can_mod,
        creator_banned: v.creator_banned,
      }))
    } else {
      Some(PersonContentCombinedView::Post(PostView {
        post: v.post,
        community: v.community,
        creator: v.item_creator,
        image_details: v.image_details,
        community_actions: v.community_actions,
        post_actions: v.post_actions,
        person_actions: v.person_actions,
        instance_actions: v.instance_actions,
        creator_home_instance_actions: v.creator_home_instance_actions,
        creator_local_instance_actions: v.creator_local_instance_actions,
        creator_community_actions: v.creator_community_actions,
        creator_is_admin: v.item_creator_is_admin,
        can_mod: v.can_mod,
        creator_banned: v.creator_banned,
      }))
    }
  }
}

#[cfg(test)]
#[expect(clippy::indexing_slicing)]
mod tests {

  use crate::{
    combined::person_content_combined_view::PersonContentCombinedQuery,
    structs::PersonContentCombinedView,
  };
  use lemmy_db_schema::{
    source::{
      comment::{Comment, CommentInsertForm},
      community::{Community, CommunityInsertForm},
      instance::Instance,
      person::{Person, PersonInsertForm},
      post::{Post, PostInsertForm},
    },
    traits::Crud,
    utils::{build_db_pool_for_tests, DbPool},
  };
  use lemmy_utils::error::LemmyResult;
  use pretty_assertions::assert_eq;
  use serial_test::serial;

  struct Data {
    instance: Instance,
    timmy: Person,
    sara: Person,
    timmy_post: Post,
    timmy_post_2: Post,
    sara_post: Post,
    timmy_comment: Comment,
    sara_comment: Comment,
    sara_comment_2: Comment,
  }

  async fn init_data(pool: &mut DbPool<'_>) -> LemmyResult<Data> {
    let instance = Instance::read_or_create(pool, "my_domain.tld".to_string()).await?;

    let timmy_form = PersonInsertForm::test_form(instance.id, "timmy_pcv");
    let timmy = Person::create(pool, &timmy_form).await?;

    let sara_form = PersonInsertForm::test_form(instance.id, "sara_pcv");
    let sara = Person::create(pool, &sara_form).await?;

    let community_form = CommunityInsertForm::new(
      instance.id,
      "test community pcv".to_string(),
      "nada".to_owned(),
      "pubkey".to_string(),
    );
    let community = Community::create(pool, &community_form).await?;

    let timmy_post_form = PostInsertForm::new("timmy post prv".into(), timmy.id, community.id);
    let timmy_post = Post::create(pool, &timmy_post_form).await?;

    let timmy_post_form_2 = PostInsertForm::new("timmy post prv 2".into(), timmy.id, community.id);
    let timmy_post_2 = Post::create(pool, &timmy_post_form_2).await?;

    let sara_post_form = PostInsertForm::new("sara post prv".into(), sara.id, community.id);
    let sara_post = Post::create(pool, &sara_post_form).await?;

    let timmy_comment_form =
      CommentInsertForm::new(timmy.id, timmy_post.id, "timmy comment prv".into());
    let timmy_comment = Comment::create(pool, &timmy_comment_form, None).await?;

    let sara_comment_form =
      CommentInsertForm::new(sara.id, timmy_post.id, "sara comment prv".into());
    let sara_comment = Comment::create(pool, &sara_comment_form, None).await?;

    let sara_comment_form_2 =
      CommentInsertForm::new(sara.id, timmy_post_2.id, "sara comment prv 2".into());
    let sara_comment_2 = Comment::create(pool, &sara_comment_form_2, None).await?;

    Ok(Data {
      instance,
      timmy,
      sara,
      timmy_post,
      timmy_post_2,
      sara_post,
      timmy_comment,
      sara_comment,
      sara_comment_2,
    })
  }

  async fn cleanup(data: Data, pool: &mut DbPool<'_>) -> LemmyResult<()> {
    Instance::delete(pool, data.instance.id).await?;

    Ok(())
  }

  #[tokio::test]
  #[serial]
  async fn test_combined() -> LemmyResult<()> {
    let pool = &build_db_pool_for_tests();
    let pool = &mut pool.into();
    let data = init_data(pool).await?;

    // Do a batch read of timmy
    let timmy_content = PersonContentCombinedQuery::new(data.timmy.id)
      .list(pool, &None, data.instance.id)
      .await?;
    assert_eq!(3, timmy_content.len());

    // Make sure the types are correct
    if let PersonContentCombinedView::Comment(v) = &timmy_content[0] {
      assert_eq!(data.timmy_comment.id, v.comment.id);
      assert_eq!(data.timmy.id, v.creator.id);
    } else {
      panic!("wrong type");
    }
    if let PersonContentCombinedView::Post(v) = &timmy_content[1] {
      assert_eq!(data.timmy_post_2.id, v.post.id);
      assert_eq!(data.timmy.id, v.post.creator_id);
    } else {
      panic!("wrong type");
    }
    if let PersonContentCombinedView::Post(v) = &timmy_content[2] {
      assert_eq!(data.timmy_post.id, v.post.id);
      assert_eq!(data.timmy.id, v.post.creator_id);
    } else {
      panic!("wrong type");
    }

    // Do a batch read of sara
    let sara_content = PersonContentCombinedQuery::new(data.sara.id)
      .list(pool, &None, data.instance.id)
      .await?;
    assert_eq!(3, sara_content.len());

    // Make sure the report types are correct
    if let PersonContentCombinedView::Comment(v) = &sara_content[0] {
      assert_eq!(data.sara_comment_2.id, v.comment.id);
      assert_eq!(data.sara.id, v.creator.id);
      // This one was to timmy_post_2
      assert_eq!(data.timmy_post_2.id, v.post.id);
      assert_eq!(data.timmy.id, v.post.creator_id);
    } else {
      panic!("wrong type");
    }
    if let PersonContentCombinedView::Comment(v) = &sara_content[1] {
      assert_eq!(data.sara_comment.id, v.comment.id);
      assert_eq!(data.sara.id, v.creator.id);
      assert_eq!(data.timmy_post.id, v.post.id);
      assert_eq!(data.timmy.id, v.post.creator_id);
    } else {
      panic!("wrong type");
    }
    if let PersonContentCombinedView::Post(v) = &sara_content[2] {
      assert_eq!(data.sara_post.id, v.post.id);
      assert_eq!(data.sara.id, v.post.creator_id);
    } else {
      panic!("wrong type");
    }

    cleanup(data, pool).await?;

    Ok(())
  }
}<|MERGE_RESOLUTION|>--- conflicted
+++ resolved
@@ -33,32 +33,13 @@
 use i_love_jesus::PaginatedQueryBuilder;
 use lemmy_db_schema::{
   self,
-<<<<<<< HEAD
-  aliases::{creator_community_actions, creator_local_user},
-  newtypes::{PaginationCursor, PersonId},
-=======
   newtypes::{InstanceId, PaginationCursor, PersonId},
-  schema::{comment, person, person_content_combined, post},
->>>>>>> ba4c9a0c
   source::combined::person_content::{person_content_combined_keys as key, PersonContentCombined},
   traits::{InternalToCombinedView, PaginationCursorBuilder},
   utils::{get_conn, DbPool},
   PersonContentType,
 };
-use lemmy_db_schema_file::schema::{
-  comment,
-  comment_actions,
-  community,
-  community_actions,
-  image_details,
-  instance_actions,
-  local_user,
-  person,
-  person_actions,
-  person_content_combined,
-  post,
-  post_actions,
-};
+use lemmy_db_schema_file::schema::{comment, person, person_content_combined, post};
 use lemmy_utils::error::{LemmyErrorType, LemmyResult};
 
 impl PersonContentCombinedViewInternal {
