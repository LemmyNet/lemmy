--- conflicted
+++ resolved
@@ -125,11 +125,6 @@
       .left_join(community_actions_join)
       .left_join(post_actions_join)
       .left_join(person_actions_join)
-<<<<<<< HEAD
-      .inner_join(post_aggregates_join)
-      .left_join(comment_aggregates_join)
-=======
->>>>>>> b0bfd82c
       .left_join(comment_actions_join)
       .left_join(image_details_join)
   }
