use crate::structs::{
  CommentReportView,
  CommunityReportView,
  LocalUserView,
  PostReportView,
  PrivateMessageReportView,
  ReportCombinedPaginationCursor,
  ReportCombinedView,
  ReportCombinedViewInternal,
};
use diesel::{
  result::Error,
  BoolExpressionMethods,
  ExpressionMethods,
  JoinOnDsl,
  NullableExpressionMethods,
  PgExpressionMethods,
  QueryDsl,
  SelectableHelper,
};
use diesel_async::RunQueryDsl;
use i_love_jesus::PaginatedQueryBuilder;
use lemmy_db_schema::{
  aliases::{self, creator_community_actions},
  newtypes::{CommunityId, PersonId, PostId},
  schema::{
    comment,
    comment_actions,
    comment_report,
    community,
    community_actions,
    community_aggregates,
    community_report,
    local_user,
    person,
    person_actions,
    post,
    post_actions,
    post_aggregates,
    post_report,
    private_message,
    private_message_report,
    report_combined,
  },
  source::{
    combined::report::{report_combined_keys as key, ReportCombined},
    community::CommunityFollower,
  },
  traits::InternalToCombinedView,
  utils::{functions::coalesce, get_conn, DbPool, ReverseTimestampKey},
  ReportType,
};
use lemmy_utils::error::LemmyResult;

impl ReportCombinedViewInternal {
  #[diesel::dsl::auto_type(no_type_alias)]
  fn joins(my_person_id: PersonId) -> _ {
    let report_creator = person::id;
    let item_creator = aliases::person1.field(person::id);
    let resolver = aliases::person2.field(person::id).nullable();

    let comment_join = comment::table.on(comment_report::comment_id.eq(comment::id));
    let private_message_join =
      private_message::table.on(private_message_report::private_message_id.eq(private_message::id));

    let post_join = post::table.on(
      post_report::post_id
        .eq(post::id)
        .or(comment::post_id.eq(post::id)),
    );

    let community_actions_join = community_actions::table.on(
      community_actions::community_id
        .eq(community::id)
        .and(community_actions::person_id.eq(my_person_id)),
    );

    let report_creator_join = person::table.on(
      post_report::creator_id
        .eq(report_creator)
        .or(comment_report::creator_id.eq(report_creator))
        .or(private_message_report::creator_id.eq(report_creator))
        .or(community_report::creator_id.eq(report_creator)),
    );

    let item_creator_join = aliases::person1.on(
      post::creator_id
        .eq(item_creator)
        .or(comment::creator_id.eq(item_creator))
        .or(private_message::creator_id.eq(item_creator)),
    );

    let resolver_join = aliases::person2.on(
      private_message_report::resolver_id
        .eq(resolver)
        .or(post_report::resolver_id.eq(resolver))
        .or(comment_report::resolver_id.eq(resolver))
        .or(community_report::resolver_id.eq(resolver)),
    );

    let community_join = community::table.on(
      community_report::community_id
        .eq(community::id)
        .or(post::community_id.eq(community::id)),
    );

    let local_user_join = local_user::table.on(
      item_creator
        .eq(local_user::person_id)
        .and(local_user::admin.eq(true)),
    );

    let creator_community_actions_join = creator_community_actions.on(
      creator_community_actions
        .field(community_actions::community_id)
        .eq(post::community_id)
        .and(
          creator_community_actions
            .field(community_actions::person_id)
            .eq(item_creator),
        ),
    );

    let post_actions_join = post_actions::table.on(
      post_actions::post_id
        .eq(post::id)
        .and(post_actions::person_id.eq(my_person_id)),
    );

    let person_actions_join = person_actions::table.on(
      person_actions::target_id
        .eq(item_creator)
        .and(person_actions::person_id.eq(my_person_id)),
    );

    let comment_actions_join = comment_actions::table.on(
      comment_actions::comment_id
        .eq(comment::id)
        .and(comment_actions::person_id.eq(my_person_id)),
    );

    let post_aggregates_join =
      post_aggregates::table.on(post_report::post_id.eq(post_aggregates::post_id));

    let community_aggregates_join = community_aggregates::table
      .on(community_report::community_id.eq(community_aggregates::community_id));

    report_combined::table
      .left_join(post_report::table)
      .left_join(comment_report::table)
      .left_join(private_message_report::table)
      .left_join(community_report::table)
      .inner_join(report_creator_join)
      .left_join(comment_join)
      .left_join(private_message_join)
      .left_join(post_join)
      .left_join(item_creator_join)
      .left_join(resolver_join)
      .left_join(community_join)
      .left_join(creator_community_actions_join)
      .left_join(local_user_join)
      .left_join(community_actions_join)
      .left_join(post_actions_join)
      .left_join(person_actions_join)
      .left_join(post_aggregates_join)
      .left_join(community_aggregates_join)
      .left_join(comment_actions_join)
  }

  /// returns the current unresolved report count for the communities you mod
  pub async fn get_report_count(
    pool: &mut DbPool<'_>,
    user: &LocalUserView,
    community_id: Option<CommunityId>,
  ) -> Result<i64, Error> {
    use diesel::dsl::count;

    let conn = &mut get_conn(pool).await?;
    let my_person_id = user.local_user.person_id;

    let mut query = Self::joins(my_person_id)
      .filter(
        post_report::resolved
          .or(comment_report::resolved)
          .or(private_message_report::resolved)
          .or(community_report::resolved)
          .is_distinct_from(true),
      )
      .select(count(report_combined::id))
      .into_boxed();

    if let Some(community_id) = community_id {
      query = query.filter(
        community::id
          .eq(community_id)
          .and(report_combined::community_report_id.is_null()),
      );
    }

    // If its not an admin, get only the ones you mod
    if !user.local_user.admin {
      query = query.filter(
        community_actions::became_moderator
          .is_not_null()
          .and(report_combined::community_report_id.is_null()),
      );
    }

    query.first::<i64>(conn).await
  }
}

impl ReportCombinedPaginationCursor {
  // get cursor for page that starts immediately after the given post
  pub fn after_post(view: &ReportCombinedView) -> ReportCombinedPaginationCursor {
    let (prefix, id) = match view {
      ReportCombinedView::Comment(v) => ('C', v.comment_report.id.0),
      ReportCombinedView::Post(v) => ('P', v.post_report.id.0),
      ReportCombinedView::PrivateMessage(v) => ('M', v.private_message_report.id.0),
      ReportCombinedView::Community(v) => ('Y', v.community_report.id.0),
    };
    // hex encoding to prevent ossification
    ReportCombinedPaginationCursor(format!("{prefix}{id:x}"))
  }

  pub async fn read(&self, pool: &mut DbPool<'_>) -> Result<PaginationCursorData, Error> {
    let err_msg = || Error::QueryBuilderError("Could not parse pagination token".into());
    let mut query = report_combined::table
      .select(ReportCombined::as_select())
      .into_boxed();
    let (prefix, id_str) = self.0.split_at_checked(1).ok_or_else(err_msg)?;
    let id = i32::from_str_radix(id_str, 16).map_err(|_err| err_msg())?;
    query = match prefix {
      "C" => query.filter(report_combined::comment_report_id.eq(id)),
      "P" => query.filter(report_combined::post_report_id.eq(id)),
      "M" => query.filter(report_combined::private_message_report_id.eq(id)),
      "Y" => query.filter(report_combined::community_report_id.eq(id)),
      _ => return Err(err_msg()),
    };
    let token = query.first(&mut get_conn(pool).await?).await?;

    Ok(PaginationCursorData(token))
  }
}

#[derive(Clone)]
pub struct PaginationCursorData(ReportCombined);

#[derive(Default)]
pub struct ReportCombinedQuery {
  pub type_: Option<ReportType>,
  pub post_id: Option<PostId>,
  pub community_id: Option<CommunityId>,
  pub unresolved_only: Option<bool>,
  pub page_after: Option<PaginationCursorData>,
  pub page_back: Option<bool>,
}

impl ReportCombinedQuery {
  pub async fn list(
    self,
    pool: &mut DbPool<'_>,
    user: &LocalUserView,
  ) -> LemmyResult<Vec<ReportCombinedView>> {
    let my_person_id = user.local_user.person_id;

    let conn = &mut get_conn(pool).await?;
    let mut query = ReportCombinedViewInternal::joins(my_person_id)
      .select((
        // Post-specific
        post_report::all_columns.nullable(),
        post::all_columns.nullable(),
        post_aggregates::all_columns.nullable(),
        coalesce(
          post_aggregates::comments.nullable() - post_actions::read_comments_amount.nullable(),
          post_aggregates::comments,
        )
        .nullable(),
        post_actions::saved.nullable(),
        post_actions::read.nullable().is_not_null(),
        post_actions::hidden.nullable().is_not_null(),
        post_actions::like_score.nullable(),
        // Comment-specific
        comment_report::all_columns.nullable(),
        comment::all_columns.nullable(),
<<<<<<< HEAD
        comment_actions::saved.nullable().is_not_null(),
=======
        comment_aggregates::all_columns.nullable(),
        comment_actions::saved.nullable(),
>>>>>>> f0b00ccf
        comment_actions::like_score.nullable(),
        // Private-message-specific
        private_message_report::all_columns.nullable(),
        private_message::all_columns.nullable(),
        // Community-specific
        community_report::all_columns.nullable(),
        community_aggregates::all_columns.nullable(),
        // Shared
        person::all_columns,
        aliases::person1.fields(person::all_columns.nullable()),
        community::all_columns.nullable(),
        CommunityFollower::select_subscribed_type(),
        aliases::person2.fields(person::all_columns.nullable()),
        local_user::admin.nullable().is_not_null(),
        creator_community_actions
          .field(community_actions::received_ban)
          .nullable()
          .is_not_null(),
        creator_community_actions
          .field(community_actions::became_moderator)
          .nullable()
          .is_not_null(),
        person_actions::blocked.nullable().is_not_null(),
      ))
      .into_boxed();

    if let Some(community_id) = self.community_id {
      query = query.filter(
        community::id
          .eq(community_id)
          .and(report_combined::community_report_id.is_null()),
      );
    }

    if let Some(post_id) = self.post_id {
      query = query.filter(post::id.eq(post_id));
    }

    // If its not an admin, get only the ones you mod
    if !user.local_user.admin {
      query = query.filter(
        community_actions::became_moderator
          .is_not_null()
          .and(report_combined::community_report_id.is_null()),
      );
    }

    let mut query = PaginatedQueryBuilder::new(query);

    let page_after = self.page_after.map(|c| c.0);

    if self.page_back.unwrap_or_default() {
      query = query.before(page_after).limit_and_offset_from_end();
    } else {
      query = query.after(page_after);
    }

    if let Some(type_) = self.type_ {
      query = match type_ {
        ReportType::All => query,
        ReportType::Posts => query.filter(report_combined::post_report_id.is_not_null()),
        ReportType::Comments => query.filter(report_combined::comment_report_id.is_not_null()),
        ReportType::PrivateMessages => {
          query.filter(report_combined::private_message_report_id.is_not_null())
        }
        ReportType::Communities => query.filter(report_combined::community_report_id.is_not_null()),
      }
    }

    // If viewing all reports, order by newest, but if viewing unresolved only, show the oldest
    // first (FIFO)
    if self.unresolved_only.unwrap_or_default() {
      query = query
        .filter(
          post_report::resolved
            .or(comment_report::resolved)
            .or(private_message_report::resolved)
            .or(community_report::resolved)
            .is_distinct_from(true),
        )
        // TODO: when a `then_asc` method is added, use it here, make the id sort direction match,
        // and remove the separate index; unless additional columns are added to this sort
        .then_desc(ReverseTimestampKey(key::published));
    } else {
      query = query.then_desc(key::published);
    }

    // Tie breaker
    query = query.then_desc(key::id);

    let res = query.load::<ReportCombinedViewInternal>(conn).await?;

    // Map the query results to the enum
    let out = res
      .into_iter()
      .filter_map(InternalToCombinedView::map_to_enum)
      .collect();

    Ok(out)
  }
}

impl InternalToCombinedView for ReportCombinedViewInternal {
  type CombinedView = ReportCombinedView;

  fn map_to_enum(self) -> Option<Self::CombinedView> {
    // Use for a short alias
    let v = self;

    if let (
      Some(post_report),
      Some(post),
      Some(community),
      Some(unread_comments),
      Some(counts),
      Some(post_creator),
    ) = (
      v.post_report,
      v.post.clone(),
      v.community.clone(),
      v.post_unread_comments,
      v.post_counts,
      v.item_creator.clone(),
    ) {
      Some(ReportCombinedView::Post(PostReportView {
        post_report,
        post,
        community,
        unread_comments,
        counts,
        creator: v.report_creator,
        post_creator,
        creator_banned_from_community: v.item_creator_banned_from_community,
        creator_is_moderator: v.item_creator_is_moderator,
        creator_is_admin: v.item_creator_is_admin,
        creator_blocked: v.item_creator_blocked,
        subscribed: v.subscribed,
        saved: v.post_saved,
        read: v.post_read,
        hidden: v.post_hidden,
        my_vote: v.my_post_vote,
        resolver: v.resolver,
      }))
    } else if let (
      Some(comment_report),
      Some(comment),
      Some(post),
      Some(community),
      Some(comment_creator),
    ) = (
      v.comment_report,
      v.comment,
      v.post,
      v.community.clone(),
      v.item_creator.clone(),
    ) {
      Some(ReportCombinedView::Comment(CommentReportView {
        comment_report,
        comment,
        post,
        community,
        creator: v.report_creator,
        comment_creator,
        creator_banned_from_community: v.item_creator_banned_from_community,
        creator_is_moderator: v.item_creator_is_moderator,
        creator_is_admin: v.item_creator_is_admin,
        creator_blocked: v.item_creator_blocked,
        subscribed: v.subscribed,
        saved: v.comment_saved,
        my_vote: v.my_comment_vote,
        resolver: v.resolver,
      }))
    } else if let (
      Some(private_message_report),
      Some(private_message),
      Some(private_message_creator),
    ) = (v.private_message_report, v.private_message, v.item_creator)
    {
      Some(ReportCombinedView::PrivateMessage(
        PrivateMessageReportView {
          private_message_report,
          private_message,
          creator: v.report_creator,
          private_message_creator,
          resolver: v.resolver,
        },
      ))
    } else if let (Some(community), Some(community_report), Some(counts)) =
      (v.community, v.community_report, v.community_counts)
    {
      Some(ReportCombinedView::Community(CommunityReportView {
        community_report,
        community,
        creator: v.report_creator,
        counts,
        subscribed: v.subscribed,
        resolver: v.resolver,
      }))
    } else {
      None
    }
  }
}

#[cfg(test)]
#[expect(clippy::indexing_slicing)]
mod tests {

  use crate::{
    combined::report_combined_view::ReportCombinedQuery,
    structs::{
      CommentReportView,
      LocalUserView,
      PostReportView,
      ReportCombinedView,
      ReportCombinedViewInternal,
    },
  };
  use lemmy_db_schema::{
    aggregates::structs::PostAggregates,
    assert_length,
    source::{
      comment::{Comment, CommentInsertForm},
      comment_report::{CommentReport, CommentReportForm},
      community::{Community, CommunityInsertForm, CommunityModerator, CommunityModeratorForm},
      community_report::{CommunityReport, CommunityReportForm},
      instance::Instance,
      local_user::{LocalUser, LocalUserInsertForm},
      local_user_vote_display_mode::LocalUserVoteDisplayMode,
      person::{Person, PersonInsertForm},
      post::{Post, PostInsertForm},
      post_report::{PostReport, PostReportForm},
      private_message::{PrivateMessage, PrivateMessageInsertForm},
      private_message_report::{PrivateMessageReport, PrivateMessageReportForm},
    },
    traits::{Crud, Joinable, Reportable},
    utils::{build_db_pool_for_tests, DbPool},
    ReportType,
  };
  use lemmy_utils::error::LemmyResult;
  use pretty_assertions::assert_eq;
  use serial_test::serial;

  struct Data {
    instance: Instance,
    timmy: Person,
    sara: Person,
    jessica: Person,
    timmy_view: LocalUserView,
    admin_view: LocalUserView,
    community: Community,
    post: Post,
    post_2: Post,
    comment: Comment,
  }

  async fn init_data(pool: &mut DbPool<'_>) -> LemmyResult<Data> {
    let inserted_instance = Instance::read_or_create(pool, "my_domain.tld".to_string()).await?;

    let timmy_form = PersonInsertForm::test_form(inserted_instance.id, "timmy_rcv");
    let inserted_timmy = Person::create(pool, &timmy_form).await?;
    let timmy_local_user_form = LocalUserInsertForm::test_form(inserted_timmy.id);
    let timmy_local_user = LocalUser::create(pool, &timmy_local_user_form, vec![]).await?;
    let timmy_view = LocalUserView {
      local_user: timmy_local_user,
      local_user_vote_display_mode: LocalUserVoteDisplayMode::default(),
      person: inserted_timmy.clone(),
      counts: Default::default(),
    };

    // Make an admin, to be able to see private message reports.
    let admin_form = PersonInsertForm::test_form(inserted_instance.id, "admin_rcv");
    let inserted_admin = Person::create(pool, &admin_form).await?;
    let admin_local_user_form = LocalUserInsertForm::test_form_admin(inserted_admin.id);
    let admin_local_user = LocalUser::create(pool, &admin_local_user_form, vec![]).await?;
    let admin_view = LocalUserView {
      local_user: admin_local_user,
      local_user_vote_display_mode: LocalUserVoteDisplayMode::default(),
      person: inserted_admin.clone(),
      counts: Default::default(),
    };

    let sara_form = PersonInsertForm::test_form(inserted_instance.id, "sara_rcv");
    let inserted_sara = Person::create(pool, &sara_form).await?;

    let jessica_form = PersonInsertForm::test_form(inserted_instance.id, "jessica_mrv");
    let inserted_jessica = Person::create(pool, &jessica_form).await?;

    let community_form = CommunityInsertForm::new(
      inserted_instance.id,
      "test community crv".to_string(),
      "nada".to_owned(),
      "pubkey".to_string(),
    );
    let inserted_community = Community::create(pool, &community_form).await?;

    // Make timmy a mod
    let timmy_moderator_form = CommunityModeratorForm {
      community_id: inserted_community.id,
      person_id: inserted_timmy.id,
    };
    CommunityModerator::join(pool, &timmy_moderator_form).await?;

    let post_form = PostInsertForm::new(
      "A test post crv".into(),
      inserted_timmy.id,
      inserted_community.id,
    );
    let inserted_post = Post::create(pool, &post_form).await?;

    let new_post_2 = PostInsertForm::new(
      "A test post crv 2".into(),
      inserted_timmy.id,
      inserted_community.id,
    );
    let inserted_post_2 = Post::create(pool, &new_post_2).await?;

    // Timmy creates a comment
    let comment_form = CommentInsertForm::new(
      inserted_timmy.id,
      inserted_post.id,
      "A test comment rv".into(),
    );
    let inserted_comment = Comment::create(pool, &comment_form, None).await?;

    Ok(Data {
      instance: inserted_instance,
      timmy: inserted_timmy,
      sara: inserted_sara,
      jessica: inserted_jessica,
      admin_view,
      timmy_view,
      community: inserted_community,
      post: inserted_post,
      post_2: inserted_post_2,
      comment: inserted_comment,
    })
  }

  async fn cleanup(data: Data, pool: &mut DbPool<'_>) -> LemmyResult<()> {
    Instance::delete(pool, data.instance.id).await?;

    Ok(())
  }

  #[tokio::test]
  #[serial]
  async fn test_combined() -> LemmyResult<()> {
    let pool = &build_db_pool_for_tests();
    let pool = &mut pool.into();
    let data = init_data(pool).await?;

    // Sara reports the community
    let sara_report_community_form = CommunityReportForm {
      creator_id: data.sara.id,
      community_id: data.community.id,
      original_community_name: data.community.name.clone(),
      original_community_title: data.community.title.clone(),
      original_community_banner: None,
      original_community_description: None,
      original_community_sidebar: None,
      original_community_icon: None,
      reason: "from sara".into(),
    };
    CommunityReport::report(pool, &sara_report_community_form).await?;

    // sara reports the post
    let sara_report_post_form = PostReportForm {
      creator_id: data.sara.id,
      post_id: data.post.id,
      original_post_name: "Orig post".into(),
      original_post_url: None,
      original_post_body: None,
      reason: "from sara".into(),
    };
    let inserted_post_report = PostReport::report(pool, &sara_report_post_form).await?;

    // Sara reports the comment
    let sara_report_comment_form = CommentReportForm {
      creator_id: data.sara.id,
      comment_id: data.comment.id,
      original_comment_text: "A test comment rv".into(),
      reason: "from sara".into(),
    };
    CommentReport::report(pool, &sara_report_comment_form).await?;

    // Timmy creates a private message
    let pm_form = PrivateMessageInsertForm::new(
      data.timmy.id,
      data.sara.id,
      "something offensive crv".to_string(),
    );
    let inserted_pm = PrivateMessage::create(pool, &pm_form).await?;

    // sara reports private message
    let pm_report_form = PrivateMessageReportForm {
      creator_id: data.sara.id,
      original_pm_text: inserted_pm.content.clone(),
      private_message_id: inserted_pm.id,
      reason: "its offensive".to_string(),
    };
    PrivateMessageReport::report(pool, &pm_report_form).await?;

    // Do a batch read of admins reports
    let reports = ReportCombinedQuery::default()
      .list(pool, &data.admin_view)
      .await?;
    assert_length!(4, reports);

    // Make sure the report types are correct
    if let ReportCombinedView::Community(v) = &reports[3] {
      assert_eq!(data.community.id, v.community.id);
    } else {
      panic!("wrong type");
    }
    if let ReportCombinedView::Post(v) = &reports[2] {
      assert_eq!(data.post.id, v.post.id);
      assert_eq!(data.sara.id, v.creator.id);
      assert_eq!(data.timmy.id, v.post_creator.id);
    } else {
      panic!("wrong type");
    }
    if let ReportCombinedView::Comment(v) = &reports[1] {
      assert_eq!(data.comment.id, v.comment.id);
      assert_eq!(data.post.id, v.post.id);
      assert_eq!(data.timmy.id, v.comment_creator.id);
    } else {
      panic!("wrong type");
    }
    if let ReportCombinedView::PrivateMessage(v) = &reports[0] {
      assert_eq!(inserted_pm.id, v.private_message.id);
    } else {
      panic!("wrong type");
    }

    let report_count_admin =
      ReportCombinedViewInternal::get_report_count(pool, &data.admin_view, None).await?;
    assert_eq!(4, report_count_admin);

    // Make sure the type_ filter is working
    let reports_by_type = ReportCombinedQuery {
      type_: Some(ReportType::Posts),
      ..Default::default()
    }
    .list(pool, &data.admin_view)
    .await?;
    assert_length!(1, reports_by_type);

    // Filter by the post id
    // Should be 2, for the post, and the comment on that post
    let reports_by_post_id = ReportCombinedQuery {
      post_id: Some(data.post.id),
      ..Default::default()
    }
    .list(pool, &data.admin_view)
    .await?;
    assert_length!(2, reports_by_post_id);

    // Timmy should only see 2 reports, since they're not an admin,
    // but they do mod the community
    let timmys_reports = ReportCombinedQuery::default()
      .list(pool, &data.timmy_view)
      .await?;
    assert_length!(2, timmys_reports);

    // Make sure the report types are correct
    if let ReportCombinedView::Post(v) = &timmys_reports[1] {
      assert_eq!(data.post.id, v.post.id);
      assert_eq!(data.sara.id, v.creator.id);
      assert_eq!(data.timmy.id, v.post_creator.id);
    } else {
      panic!("wrong type");
    }
    if let ReportCombinedView::Comment(v) = &timmys_reports[0] {
      assert_eq!(data.comment.id, v.comment.id);
      assert_eq!(data.post.id, v.post.id);
      assert_eq!(data.timmy.id, v.comment_creator.id);
    } else {
      panic!("wrong type");
    }

    let report_count_timmy =
      ReportCombinedViewInternal::get_report_count(pool, &data.timmy_view, None).await?;
    assert_eq!(2, report_count_timmy);

    // Resolve the post report
    PostReport::resolve(pool, inserted_post_report.id, data.timmy.id).await?;

    // Do a batch read of timmys reports
    // It should only show saras, which is unresolved
    let reports_after_resolve = ReportCombinedQuery {
      unresolved_only: Some(true),
      ..Default::default()
    }
    .list(pool, &data.timmy_view)
    .await?;
    assert_length!(1, reports_after_resolve);

    // Make sure the counts are correct
    let report_count_after_resolved =
      ReportCombinedViewInternal::get_report_count(pool, &data.timmy_view, None).await?;
    assert_eq!(1, report_count_after_resolved);

    cleanup(data, pool).await?;

    Ok(())
  }

  #[tokio::test]
  #[serial]
  async fn test_private_message_reports() -> LemmyResult<()> {
    let pool = &build_db_pool_for_tests();
    let pool = &mut pool.into();
    let data = init_data(pool).await?;

    // timmy sends private message to jessica
    let pm_form = PrivateMessageInsertForm::new(
      data.timmy.id,
      data.jessica.id,
      "something offensive".to_string(),
    );
    let pm = PrivateMessage::create(pool, &pm_form).await?;

    // jessica reports private message
    let pm_report_form = PrivateMessageReportForm {
      creator_id: data.jessica.id,
      original_pm_text: pm.content.clone(),
      private_message_id: pm.id,
      reason: "its offensive".to_string(),
    };
    let pm_report = PrivateMessageReport::report(pool, &pm_report_form).await?;

    let reports = ReportCombinedQuery::default()
      .list(pool, &data.admin_view)
      .await?;
    assert_length!(1, reports);
    if let ReportCombinedView::PrivateMessage(v) = &reports[0] {
      assert!(!v.private_message_report.resolved);
      assert_eq!(data.timmy.name, v.private_message_creator.name);
      assert_eq!(data.jessica.name, v.creator.name);
      assert_eq!(pm_report.reason, v.private_message_report.reason);
      assert_eq!(pm.content, v.private_message.content);
    } else {
      panic!("wrong type");
    }

    // admin resolves the report (after taking appropriate action)
    PrivateMessageReport::resolve(pool, pm_report.id, data.admin_view.person.id).await?;

    let reports = ReportCombinedQuery::default()
      .list(pool, &data.admin_view)
      .await?;
    assert_length!(1, reports);
    if let ReportCombinedView::PrivateMessage(v) = &reports[0] {
      assert!(v.private_message_report.resolved);
      assert!(v.resolver.is_some());
      assert_eq!(
        Some(&data.admin_view.person.name),
        v.resolver.as_ref().map(|r| &r.name)
      );
    } else {
      panic!("wrong type");
    }

    cleanup(data, pool).await?;

    Ok(())
  }

  #[tokio::test]
  #[serial]
  async fn test_post_reports() -> LemmyResult<()> {
    let pool = &build_db_pool_for_tests();
    let pool = &mut pool.into();
    let data = init_data(pool).await?;

    // sara reports
    let sara_report_form = PostReportForm {
      creator_id: data.sara.id,
      post_id: data.post.id,
      original_post_name: "Orig post".into(),
      original_post_url: None,
      original_post_body: None,
      reason: "from sara".into(),
    };

    PostReport::report(pool, &sara_report_form).await?;

    // jessica reports
    let jessica_report_form = PostReportForm {
      creator_id: data.jessica.id,
      post_id: data.post_2.id,
      original_post_name: "Orig post".into(),
      original_post_url: None,
      original_post_body: None,
      reason: "from jessica".into(),
    };

    let inserted_jessica_report = PostReport::report(pool, &jessica_report_form).await?;

    let read_jessica_report_view =
      PostReportView::read(pool, inserted_jessica_report.id, data.timmy.id).await?;

    // Make sure the triggers are reading the aggregates correctly.
    let agg_1 = PostAggregates::read(pool, data.post.id).await?;
    let agg_2 = PostAggregates::read(pool, data.post_2.id).await?;

    assert_eq!(
      read_jessica_report_view.post_report,
      inserted_jessica_report
    );
    assert_eq!(read_jessica_report_view.post, data.post_2);
    assert_eq!(read_jessica_report_view.community.id, data.community.id);
    assert_eq!(read_jessica_report_view.creator.id, data.jessica.id);
    assert_eq!(read_jessica_report_view.post_creator.id, data.timmy.id);
    assert_eq!(read_jessica_report_view.my_vote, None);
    assert_eq!(read_jessica_report_view.resolver, None);
    assert_eq!(agg_1.report_count, 1);
    assert_eq!(agg_1.unresolved_report_count, 1);
    assert_eq!(agg_2.report_count, 1);
    assert_eq!(agg_2.unresolved_report_count, 1);

    // Do a batch read of timmys reports
    let reports = ReportCombinedQuery::default()
      .list(pool, &data.timmy_view)
      .await?;

    if let ReportCombinedView::Post(v) = &reports[1] {
      assert_eq!(v.creator.id, data.sara.id);
    } else {
      panic!("wrong type");
    }
    if let ReportCombinedView::Post(v) = &reports[0] {
      assert_eq!(v.creator.id, data.jessica.id);
    } else {
      panic!("wrong type");
    }

    // Make sure the counts are correct
    let report_count =
      ReportCombinedViewInternal::get_report_count(pool, &data.timmy_view, None).await?;
    assert_eq!(2, report_count);

    // Pretend the post was removed, and resolve all reports for that object.
    // This is called manually in the API for post removals
    PostReport::resolve_all_for_object(pool, inserted_jessica_report.post_id, data.timmy.id)
      .await?;

    let read_jessica_report_view_after_resolve =
      PostReportView::read(pool, inserted_jessica_report.id, data.timmy.id).await?;
    assert!(read_jessica_report_view_after_resolve.post_report.resolved);
    assert_eq!(
      read_jessica_report_view_after_resolve
        .post_report
        .resolver_id,
      Some(data.timmy.id)
    );
    assert_eq!(
      read_jessica_report_view_after_resolve
        .resolver
        .map(|r| r.id),
      Some(data.timmy.id)
    );

    // Make sure the unresolved_post report got decremented in the trigger
    let agg_2 = PostAggregates::read(pool, data.post_2.id).await?;
    assert_eq!(agg_2.report_count, 1);
    assert_eq!(agg_2.unresolved_report_count, 0);

    // Make sure the other unresolved report isn't changed
    let agg_1 = PostAggregates::read(pool, data.post.id).await?;
    assert_eq!(agg_1.report_count, 1);
    assert_eq!(agg_1.unresolved_report_count, 1);

    // Do a batch read of timmys reports
    // It should only show saras, which is unresolved
    let reports_after_resolve = ReportCombinedQuery {
      unresolved_only: Some(true),
      ..Default::default()
    }
    .list(pool, &data.timmy_view)
    .await?;

    if let ReportCombinedView::Post(v) = &reports_after_resolve[0] {
      assert_length!(1, reports_after_resolve);
      assert_eq!(v.creator.id, data.sara.id);
    } else {
      panic!("wrong type");
    }

    // Make sure the counts are correct
    let report_count_after_resolved =
      ReportCombinedViewInternal::get_report_count(pool, &data.timmy_view, None).await?;
    assert_eq!(1, report_count_after_resolved);

    cleanup(data, pool).await?;

    Ok(())
  }

  #[tokio::test]
  #[serial]
  async fn test_comment_reports() -> LemmyResult<()> {
    let pool = &build_db_pool_for_tests();
    let pool = &mut pool.into();
    let data = init_data(pool).await?;

    // sara reports
    let sara_report_form = CommentReportForm {
      creator_id: data.sara.id,
      comment_id: data.comment.id,
      original_comment_text: "this was it at time of creation".into(),
      reason: "from sara".into(),
    };

    CommentReport::report(pool, &sara_report_form).await?;

    // jessica reports
    let jessica_report_form = CommentReportForm {
      creator_id: data.jessica.id,
      comment_id: data.comment.id,
      original_comment_text: "this was it at time of creation".into(),
      reason: "from jessica".into(),
    };

    let inserted_jessica_report = CommentReport::report(pool, &jessica_report_form).await?;

    let comment = Comment::read(pool, data.comment.id).await?;
    assert_eq!(comment.report_count, 2);

    let read_jessica_report_view =
      CommentReportView::read(pool, inserted_jessica_report.id, data.timmy.id).await?;
    assert_eq!(read_jessica_report_view.comment.unresolved_report_count, 2);

    // Do a batch read of timmys reports
    let reports = ReportCombinedQuery::default()
      .list(pool, &data.timmy_view)
      .await?;

    if let ReportCombinedView::Comment(v) = &reports[0] {
      assert_eq!(v.creator.id, data.jessica.id);
    } else {
      panic!("wrong type");
    }
    if let ReportCombinedView::Comment(v) = &reports[1] {
      assert_eq!(v.creator.id, data.sara.id);
    } else {
      panic!("wrong type");
    }

    // Make sure the counts are correct
    let report_count =
      ReportCombinedViewInternal::get_report_count(pool, &data.timmy_view, None).await?;
    assert_eq!(2, report_count);

    // Resolve the report
    CommentReport::resolve(pool, inserted_jessica_report.id, data.timmy.id).await?;
    let read_jessica_report_view_after_resolve =
      CommentReportView::read(pool, inserted_jessica_report.id, data.timmy.id).await?;

    assert!(
      read_jessica_report_view_after_resolve
        .comment_report
        .resolved
    );
    assert_eq!(
      read_jessica_report_view_after_resolve
        .comment_report
        .resolver_id,
      Some(data.timmy.id)
    );
    assert_eq!(
      read_jessica_report_view_after_resolve
        .resolver
        .map(|r| r.id),
      Some(data.timmy.id)
    );

    // Do a batch read of timmys reports
    // It should only show saras, which is unresolved
    let reports_after_resolve = ReportCombinedQuery {
      unresolved_only: Some(true),
      ..Default::default()
    }
    .list(pool, &data.timmy_view)
    .await?;

    if let ReportCombinedView::Comment(v) = &reports_after_resolve[0] {
      assert_length!(1, reports_after_resolve);
      assert_eq!(v.creator.id, data.sara.id);
    } else {
      panic!("wrong type");
    }

    // Make sure the counts are correct
    let report_count_after_resolved =
      ReportCombinedViewInternal::get_report_count(pool, &data.timmy_view, None).await?;
    assert_eq!(1, report_count_after_resolved);

    // Filter by post id, which should still include the comments.
    let reports_post_id_filter = ReportCombinedQuery {
      post_id: Some(data.post.id),
      ..Default::default()
    }
    .list(pool, &data.timmy_view)
    .await?;

    assert_length!(2, reports_post_id_filter);

    cleanup(data, pool).await?;

    Ok(())
  }

  #[tokio::test]
  #[serial]
  async fn test_community_reports() -> LemmyResult<()> {
    let pool = &build_db_pool_for_tests();
    let pool = &mut pool.into();
    let data = init_data(pool).await?;

    // jessica reports community
    let community_report_form = CommunityReportForm {
      creator_id: data.jessica.id,
      community_id: data.community.id,
      original_community_name: data.community.name.clone(),
      original_community_title: data.community.title.clone(),
      original_community_banner: None,
      original_community_description: None,
      original_community_sidebar: None,
      original_community_icon: None,
      reason: "the ice cream incident".into(),
    };
    let community_report = CommunityReport::report(pool, &community_report_form).await?;

    let reports = ReportCombinedQuery::default()
      .list(pool, &data.admin_view)
      .await?;
    assert_length!(1, reports);
    if let ReportCombinedView::Community(v) = &reports[0] {
      assert!(!v.community_report.resolved);
      assert_eq!(data.jessica.name, v.creator.name);
      assert_eq!(community_report.reason, v.community_report.reason);
      assert_eq!(data.community.name, v.community.name);
      assert_eq!(data.community.title, v.community.title);
    } else {
      panic!("wrong type");
    }

    // admin resolves the report (after taking appropriate action)
    CommunityReport::resolve(pool, community_report.id, data.admin_view.person.id).await?;

    let reports = ReportCombinedQuery::default()
      .list(pool, &data.admin_view)
      .await?;
    assert_length!(1, reports);
    if let ReportCombinedView::Community(v) = &reports[0] {
      assert!(v.community_report.resolved);
      assert!(v.resolver.is_some());
      assert_eq!(
        Some(&data.admin_view.person.name),
        v.resolver.as_ref().map(|r| &r.name)
      );
    } else {
      panic!("wrong type");
    }

    cleanup(data, pool).await?;

    Ok(())
  }
}<|MERGE_RESOLUTION|>--- conflicted
+++ resolved
@@ -283,12 +283,7 @@
         // Comment-specific
         comment_report::all_columns.nullable(),
         comment::all_columns.nullable(),
-<<<<<<< HEAD
-        comment_actions::saved.nullable().is_not_null(),
-=======
-        comment_aggregates::all_columns.nullable(),
         comment_actions::saved.nullable(),
->>>>>>> f0b00ccf
         comment_actions::like_score.nullable(),
         // Private-message-specific
         private_message_report::all_columns.nullable(),
