--- conflicted
+++ resolved
@@ -229,12 +229,8 @@
   pub unresolved_only: Option<bool>,
   /// For admins, also show reports with `violates_instance_rules=false`
   pub show_community_rule_violations: Option<bool>,
-<<<<<<< HEAD
   pub cursor_data: Option<ReportCombined>,
-=======
   pub my_reports_only: Option<bool>,
-  pub page_after: Option<PaginationCursorData>,
->>>>>>> 806f541f
   pub page_back: Option<bool>,
 }
 
