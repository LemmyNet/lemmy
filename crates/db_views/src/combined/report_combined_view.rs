use crate::structs::{
  CommentReportView,
  CommunityReportView,
  LocalUserView,
  PostReportView,
  PrivateMessageReportView,
  ReportCombinedView,
  ReportCombinedViewInternal,
};
use chrono::{DateTime, Days, Utc};
use diesel::{
  BoolExpressionMethods,
  ExpressionMethods,
  JoinOnDsl,
  NullableExpressionMethods,
  PgExpressionMethods,
  QueryDsl,
  SelectableHelper,
};
use diesel_async::RunQueryDsl;
use i_love_jesus::asc_if;
use lemmy_db_schema::{
  aliases::{self, creator_community_actions},
  newtypes::{CommunityId, PaginationCursor, PersonId, PostId},
  source::combined::report::{report_combined_keys as key, ReportCombined},
  traits::{InternalToCombinedView, PaginationCursorBuilder},
  utils::{get_conn, limit_fetch, paginate, DbPool},
  ReportType,
};
<<<<<<< HEAD
use lemmy_utils::error::{LemmyErrorExt, LemmyErrorType, LemmyResult};
=======
use lemmy_db_schema_file::schema::{
  comment,
  comment_actions,
  comment_report,
  community,
  community_actions,
  community_report,
  local_user,
  person,
  person_actions,
  post,
  post_actions,
  post_report,
  private_message,
  private_message_report,
  report_combined,
};
use lemmy_utils::error::{LemmyErrorType, LemmyResult};
>>>>>>> 2f7ce1cb

impl ReportCombinedViewInternal {
  #[diesel::dsl::auto_type(no_type_alias)]
  fn joins(my_person_id: PersonId) -> _ {
    let report_creator = person::id;
    let item_creator = aliases::person1.field(person::id);
    let resolver = aliases::person2.field(person::id).nullable();

    let comment_join = comment::table.on(comment_report::comment_id.eq(comment::id));
    let private_message_join =
      private_message::table.on(private_message_report::private_message_id.eq(private_message::id));

    let post_join = post::table.on(
      post_report::post_id
        .eq(post::id)
        .or(comment::post_id.eq(post::id)),
    );

    let community_actions_join = community_actions::table.on(
      community_actions::community_id
        .eq(community::id)
        .and(community_actions::person_id.eq(my_person_id)),
    );

    let report_creator_join = person::table.on(
      post_report::creator_id
        .eq(report_creator)
        .or(comment_report::creator_id.eq(report_creator))
        .or(private_message_report::creator_id.eq(report_creator))
        .or(community_report::creator_id.eq(report_creator)),
    );

    let item_creator_join = aliases::person1.on(
      post::creator_id
        .eq(item_creator)
        .or(comment::creator_id.eq(item_creator))
        .or(private_message::creator_id.eq(item_creator)),
    );

    let resolver_join = aliases::person2.on(
      private_message_report::resolver_id
        .eq(resolver)
        .or(post_report::resolver_id.eq(resolver))
        .or(comment_report::resolver_id.eq(resolver))
        .or(community_report::resolver_id.eq(resolver)),
    );

    let community_join = community::table.on(
      community_report::community_id
        .eq(community::id)
        .or(post::community_id.eq(community::id)),
    );

    let local_user_join = local_user::table.on(
      item_creator
        .eq(local_user::person_id)
        .and(local_user::admin.eq(true)),
    );

    let creator_community_actions_join = creator_community_actions.on(
      creator_community_actions
        .field(community_actions::community_id)
        .eq(post::community_id)
        .and(
          creator_community_actions
            .field(community_actions::person_id)
            .eq(item_creator),
        ),
    );

    let post_actions_join = post_actions::table.on(
      post_actions::post_id
        .eq(post::id)
        .and(post_actions::person_id.eq(my_person_id)),
    );

    let person_actions_join = person_actions::table.on(
      person_actions::target_id
        .eq(item_creator)
        .and(person_actions::person_id.eq(my_person_id)),
    );

    let comment_actions_join = comment_actions::table.on(
      comment_actions::comment_id
        .eq(comment::id)
        .and(comment_actions::person_id.eq(my_person_id)),
    );

    report_combined::table
      .left_join(post_report::table)
      .left_join(comment_report::table)
      .left_join(private_message_report::table)
      .left_join(community_report::table)
      .inner_join(report_creator_join)
      .left_join(comment_join)
      .left_join(private_message_join)
      .left_join(post_join)
      .left_join(item_creator_join)
      .left_join(resolver_join)
      .left_join(community_join)
      .left_join(creator_community_actions_join)
      .left_join(local_user_join)
      .left_join(community_actions_join)
      .left_join(post_actions_join)
      .left_join(person_actions_join)
      .left_join(comment_actions_join)
  }

  /// returns the current unresolved report count for the communities you mod
  pub async fn get_report_count(
    pool: &mut DbPool<'_>,
    user: &LocalUserView,
    community_id: Option<CommunityId>,
  ) -> LemmyResult<i64> {
    use diesel::dsl::count;

    let conn = &mut get_conn(pool).await?;
    let my_person_id = user.local_user.person_id;

    let mut query = Self::joins(my_person_id)
      .filter(
        post_report::resolved
          .or(comment_report::resolved)
          .or(private_message_report::resolved)
          .or(community_report::resolved)
          .is_distinct_from(true),
      )
      .select(count(report_combined::id))
      .into_boxed();

    if let Some(community_id) = community_id {
      query = query.filter(
        community::id
          .eq(community_id)
          .and(report_combined::community_report_id.is_null()),
      );
    }

    if user.local_user.admin {
      query = query.filter(filter_admin_reports(Utc::now() - Days::new(3)));
    } else {
      query = query.filter(filter_mod_reports());
    }

    query
      .first::<i64>(conn)
      .await
      .with_lemmy_type(LemmyErrorType::NotFound)
  }
}

impl PaginationCursorBuilder for ReportCombinedView {
  type CursorData = ReportCombined;

  fn to_cursor(&self) -> PaginationCursor {
    let (prefix, id) = match &self {
      ReportCombinedView::Comment(v) => ('C', v.comment_report.id.0),
      ReportCombinedView::Post(v) => ('P', v.post_report.id.0),
      ReportCombinedView::PrivateMessage(v) => ('M', v.private_message_report.id.0),
      ReportCombinedView::Community(v) => ('Y', v.community_report.id.0),
    };
    PaginationCursor::new_single(prefix, id)
  }

  async fn from_cursor(
    cursor: &PaginationCursor,
    pool: &mut DbPool<'_>,
  ) -> LemmyResult<Self::CursorData> {
    let conn = &mut get_conn(pool).await?;
    let pids = cursor.prefixes_and_ids();
    let (prefix, id) = pids
      .as_slice()
      .first()
      .ok_or(LemmyErrorType::CouldntParsePaginationToken)?;

    let mut query = report_combined::table
      .select(Self::CursorData::as_select())
      .into_boxed();

    query = match prefix {
      'C' => query.filter(report_combined::comment_report_id.eq(id)),
      'P' => query.filter(report_combined::post_report_id.eq(id)),
      'M' => query.filter(report_combined::private_message_report_id.eq(id)),
      'Y' => query.filter(report_combined::community_report_id.eq(id)),
      _ => return Err(LemmyErrorType::CouldntParsePaginationToken.into()),
    };
    let token = query.first(conn).await?;

    Ok(token)
  }
}

#[derive(Default)]
pub struct ReportCombinedQuery {
  pub type_: Option<ReportType>,
  pub post_id: Option<PostId>,
  pub community_id: Option<CommunityId>,
  pub unresolved_only: Option<bool>,
  /// For admins, also show reports with `violates_instance_rules=false`
  pub show_community_rule_violations: Option<bool>,
  pub cursor_data: Option<ReportCombined>,
  pub my_reports_only: Option<bool>,
  pub page_back: Option<bool>,
  pub limit: Option<i64>,
}

impl ReportCombinedQuery {
  pub async fn list(
    self,
    pool: &mut DbPool<'_>,
    user: &LocalUserView,
  ) -> LemmyResult<Vec<ReportCombinedView>> {
    let my_person_id = user.local_user.person_id;

    let conn = &mut get_conn(pool).await?;
    let limit = limit_fetch(self.limit)?;
    let mut query = ReportCombinedViewInternal::joins(my_person_id)
      .select(ReportCombinedViewInternal::as_select())
      .limit(limit)
      .into_boxed();

    if let Some(community_id) = self.community_id {
      query = query.filter(
        community::id
          .eq(community_id)
          .and(report_combined::community_report_id.is_null()),
      );
    }

    if user.local_user.admin {
      let show_community_rule_violations = self.show_community_rule_violations.unwrap_or_default();
      if !show_community_rule_violations {
        query = query.filter(filter_admin_reports(Utc::now() - Days::new(3)));
      }
    } else {
      query = query.filter(filter_mod_reports());
    }

    if let Some(post_id) = self.post_id {
      query = query.filter(post::id.eq(post_id));
    }

    if self.my_reports_only.unwrap_or_default() {
      query = query.filter(person::id.eq(my_person_id));
    }

    if let Some(type_) = self.type_ {
      query = match type_ {
        ReportType::All => query,
        ReportType::Posts => query.filter(report_combined::post_report_id.is_not_null()),
        ReportType::Comments => query.filter(report_combined::comment_report_id.is_not_null()),
        ReportType::PrivateMessages => {
          query.filter(report_combined::private_message_report_id.is_not_null())
        }
        ReportType::Communities => query.filter(report_combined::community_report_id.is_not_null()),
      }
    }

    // If viewing all reports, order by newest, but if viewing unresolved only, show the oldest
    // first (FIFO)
    let unresolved_only = self.unresolved_only.unwrap_or_default();
    let sort_direction = asc_if(unresolved_only);

    if unresolved_only {
      query = query.filter(
        post_report::resolved
          .or(comment_report::resolved)
          .or(private_message_report::resolved)
          .or(community_report::resolved)
          .is_distinct_from(true),
      )
    };

    // Sorting by published
    let paginated_query = paginate(
      query,
      sort_direction,
      self.cursor_data,
      None,
      self.page_back,
    )
    .then_order_by(key::published)
    // Tie breaker
    .then_order_by(key::id);

    let res = paginated_query
      .load::<ReportCombinedViewInternal>(conn)
      .await?;

    // Map the query results to the enum
    let out = res
      .into_iter()
      .filter_map(InternalToCombinedView::map_to_enum)
      .collect();

    Ok(out)
  }
}

/// Mods can only see reports for posts/comments inside of communities where they are moderator,
/// and which have `violates_instance_rules == false`.
#[diesel::dsl::auto_type]
fn filter_mod_reports() -> _ {
  community_actions::became_moderator
    .is_not_null()
    // Reporting a community or private message must go to admins
    .and(report_combined::community_report_id.is_null())
    .and(report_combined::private_message_report_id.is_null())
    .and(filter_violates_instance_rules().is_distinct_from(true))
}

/// Admins can see reports intended for them, or mod reports older than 3 days. Also reports
/// on communities, person and private messages.
#[diesel::dsl::auto_type]
fn filter_admin_reports(interval: DateTime<Utc>) -> _ {
  filter_violates_instance_rules()
    .or(report_combined::published.lt(interval))
    // Also show community reports where the admin is a community mod
    .or(community_actions::became_moderator.is_not_null())
}

/// Filter reports which are only for admins (either post/comment report with
/// `violates_instance_rules=true`, or report on a community/person/private message.
#[diesel::dsl::auto_type]
fn filter_violates_instance_rules() -> _ {
  post_report::violates_instance_rules
    .or(comment_report::violates_instance_rules)
    .or(report_combined::community_report_id.is_not_null())
    .or(report_combined::private_message_report_id.is_not_null())
}

impl InternalToCombinedView for ReportCombinedViewInternal {
  type CombinedView = ReportCombinedView;

  fn map_to_enum(self) -> Option<Self::CombinedView> {
    // Use for a short alias
    let v = self;

    if let (Some(post_report), Some(post), Some(community), Some(post_creator)) = (
      v.post_report,
      v.post.clone(),
      v.community.clone(),
      v.item_creator.clone(),
    ) {
      Some(ReportCombinedView::Post(PostReportView {
        post_report,
        post,
        community,
        post_creator,
        creator: v.report_creator,
        resolver: v.resolver,
        creator_community_actions: v.creator_community_actions,
        community_actions: v.community_actions,
        post_actions: v.post_actions,
        person_actions: v.person_actions,
        creator_is_admin: v.item_creator_is_admin,
      }))
    } else if let (
      Some(comment_report),
      Some(comment),
      Some(post),
      Some(community),
      Some(comment_creator),
    ) = (
      v.comment_report,
      v.comment,
      v.post,
      v.community.clone(),
      v.item_creator.clone(),
    ) {
      Some(ReportCombinedView::Comment(CommentReportView {
        comment_report,
        comment,
        post,
        community,
        creator: v.report_creator,
        comment_creator,
        resolver: v.resolver,
        creator_community_actions: v.creator_community_actions,
        community_actions: v.community_actions,
        comment_actions: v.comment_actions,
        person_actions: v.person_actions,
        creator_is_admin: v.item_creator_is_admin,
      }))
    } else if let (
      Some(private_message_report),
      Some(private_message),
      Some(private_message_creator),
    ) = (v.private_message_report, v.private_message, v.item_creator)
    {
      Some(ReportCombinedView::PrivateMessage(
        PrivateMessageReportView {
          private_message_report,
          private_message,
          creator: v.report_creator,
          private_message_creator,
          resolver: v.resolver,
        },
      ))
    } else if let (Some(community), Some(community_report)) = (v.community, v.community_report) {
      Some(ReportCombinedView::Community(CommunityReportView {
        community_report,
        community,
        creator: v.report_creator,
        resolver: v.resolver,
      }))
    } else {
      None
    }
  }
}

#[cfg(test)]
#[expect(clippy::indexing_slicing)]
mod tests {

  use crate::{
    combined::report_combined_view::ReportCombinedQuery,
    structs::{
      CommentReportView,
      CommunityReportView,
      LocalUserView,
      PostReportView,
      ReportCombinedView,
      ReportCombinedViewInternal,
    },
  };
  use chrono::{Days, Utc};
  use diesel::{update, ExpressionMethods, QueryDsl};
  use diesel_async::RunQueryDsl;
  use lemmy_db_schema::{
    assert_length,
    source::{
      comment::{Comment, CommentInsertForm},
      comment_report::{CommentReport, CommentReportForm},
      community::{Community, CommunityActions, CommunityInsertForm, CommunityModeratorForm},
      community_report::{CommunityReport, CommunityReportForm},
      instance::Instance,
      local_user::{LocalUser, LocalUserInsertForm},
      person::{Person, PersonInsertForm},
      post::{Post, PostInsertForm},
      post_report::{PostReport, PostReportForm},
      private_message::{PrivateMessage, PrivateMessageInsertForm},
      private_message_report::{PrivateMessageReport, PrivateMessageReportForm},
    },
    traits::{Crud, Joinable, Reportable},
    utils::{build_db_pool_for_tests, get_conn, DbPool},
    ReportType,
  };
  use lemmy_db_schema_file::schema::report_combined;
  use lemmy_utils::error::LemmyResult;
  use pretty_assertions::assert_eq;
  use serial_test::serial;

  struct Data {
    instance: Instance,
    timmy: Person,
    sara: Person,
    jessica: Person,
    timmy_view: LocalUserView,
    admin_view: LocalUserView,
    community: Community,
    post: Post,
    post_2: Post,
    comment: Comment,
  }

  async fn init_data(pool: &mut DbPool<'_>) -> LemmyResult<Data> {
    let inserted_instance = Instance::read_or_create(pool, "my_domain.tld".to_string()).await?;

    let timmy_form = PersonInsertForm::test_form(inserted_instance.id, "timmy_rcv");
    let inserted_timmy = Person::create(pool, &timmy_form).await?;
    let timmy_local_user_form = LocalUserInsertForm::test_form(inserted_timmy.id);
    let timmy_local_user = LocalUser::create(pool, &timmy_local_user_form, vec![]).await?;
    let timmy_view = LocalUserView {
      local_user: timmy_local_user,
      person: inserted_timmy.clone(),
      instance_actions: None,
    };

    // Make an admin, to be able to see private message reports.
    let admin_form = PersonInsertForm::test_form(inserted_instance.id, "admin_rcv");
    let inserted_admin = Person::create(pool, &admin_form).await?;
    let admin_local_user_form = LocalUserInsertForm::test_form_admin(inserted_admin.id);
    let admin_local_user = LocalUser::create(pool, &admin_local_user_form, vec![]).await?;
    let admin_view = LocalUserView {
      local_user: admin_local_user,
      person: inserted_admin.clone(),
      instance_actions: None,
    };

    let sara_form = PersonInsertForm::test_form(inserted_instance.id, "sara_rcv");
    let inserted_sara = Person::create(pool, &sara_form).await?;

    let jessica_form = PersonInsertForm::test_form(inserted_instance.id, "jessica_mrv");
    let inserted_jessica = Person::create(pool, &jessica_form).await?;

    let community_form = CommunityInsertForm::new(
      inserted_instance.id,
      "test community crv".to_string(),
      "nada".to_owned(),
      "pubkey".to_string(),
    );
    let inserted_community = Community::create(pool, &community_form).await?;

    // Make timmy a mod
    let timmy_moderator_form =
      CommunityModeratorForm::new(inserted_community.id, inserted_timmy.id);
    CommunityActions::join(pool, &timmy_moderator_form).await?;

    let post_form = PostInsertForm::new(
      "A test post crv".into(),
      inserted_timmy.id,
      inserted_community.id,
    );
    let inserted_post = Post::create(pool, &post_form).await?;

    let new_post_2 = PostInsertForm::new(
      "A test post crv 2".into(),
      inserted_timmy.id,
      inserted_community.id,
    );
    let inserted_post_2 = Post::create(pool, &new_post_2).await?;

    // Timmy creates a comment
    let comment_form = CommentInsertForm::new(
      inserted_timmy.id,
      inserted_post.id,
      "A test comment rv".into(),
    );
    let inserted_comment = Comment::create(pool, &comment_form, None).await?;

    Ok(Data {
      instance: inserted_instance,
      timmy: inserted_timmy,
      sara: inserted_sara,
      jessica: inserted_jessica,
      admin_view,
      timmy_view,
      community: inserted_community,
      post: inserted_post,
      post_2: inserted_post_2,
      comment: inserted_comment,
    })
  }

  async fn cleanup(data: Data, pool: &mut DbPool<'_>) -> LemmyResult<()> {
    Instance::delete(pool, data.instance.id).await?;

    Ok(())
  }

  #[tokio::test]
  #[serial]
  async fn combined() -> LemmyResult<()> {
    let pool = &build_db_pool_for_tests();
    let pool = &mut pool.into();
    let data = init_data(pool).await?;

    // Sara reports the community
    let sara_report_community_form = CommunityReportForm {
      creator_id: data.sara.id,
      community_id: data.community.id,
      original_community_name: data.community.name.clone(),
      original_community_title: data.community.title.clone(),
      original_community_banner: None,
      original_community_description: None,
      original_community_sidebar: None,
      original_community_icon: None,
      reason: "from sara".into(),
    };
    CommunityReport::report(pool, &sara_report_community_form).await?;

    // sara reports the post
    let sara_report_post_form = PostReportForm {
      creator_id: data.sara.id,
      post_id: data.post.id,
      original_post_name: "Orig post".into(),
      original_post_url: None,
      original_post_body: None,
      reason: "from sara".into(),
      violates_instance_rules: false,
    };
    let inserted_post_report = PostReport::report(pool, &sara_report_post_form).await?;

    // Sara reports the comment
    let sara_report_comment_form = CommentReportForm {
      creator_id: data.sara.id,
      comment_id: data.comment.id,
      original_comment_text: "A test comment rv".into(),
      reason: "from sara".into(),
      violates_instance_rules: false,
    };
    CommentReport::report(pool, &sara_report_comment_form).await?;

    // Timmy creates a private message
    let pm_form = PrivateMessageInsertForm::new(
      data.timmy.id,
      data.sara.id,
      "something offensive crv".to_string(),
    );
    let inserted_pm = PrivateMessage::create(pool, &pm_form).await?;

    // sara reports private message
    let pm_report_form = PrivateMessageReportForm {
      creator_id: data.sara.id,
      original_pm_text: inserted_pm.content.clone(),
      private_message_id: inserted_pm.id,
      reason: "its offensive".to_string(),
    };
    PrivateMessageReport::report(pool, &pm_report_form).await?;

    // Do a batch read of admins reports
    let reports = ReportCombinedQuery {
      show_community_rule_violations: Some(true),
      ..Default::default()
    }
    .list(pool, &data.admin_view)
    .await?;
    assert_length!(4, reports);

    // Make sure the report types are correct
    if let ReportCombinedView::Community(v) = &reports[3] {
      assert_eq!(data.community.id, v.community.id);
    } else {
      panic!("wrong type");
    }
    if let ReportCombinedView::Post(v) = &reports[2] {
      assert_eq!(data.post.id, v.post.id);
      assert_eq!(data.sara.id, v.creator.id);
      assert_eq!(data.timmy.id, v.post_creator.id);
    } else {
      panic!("wrong type");
    }
    if let ReportCombinedView::Comment(v) = &reports[1] {
      assert_eq!(data.comment.id, v.comment.id);
      assert_eq!(data.post.id, v.post.id);
      assert_eq!(data.timmy.id, v.comment_creator.id);
    } else {
      panic!("wrong type");
    }
    if let ReportCombinedView::PrivateMessage(v) = &reports[0] {
      assert_eq!(inserted_pm.id, v.private_message.id);
    } else {
      panic!("wrong type");
    }

    let report_count_mod =
      ReportCombinedViewInternal::get_report_count(pool, &data.timmy_view, None).await?;
    assert_eq!(2, report_count_mod);
    let report_count_admin =
      ReportCombinedViewInternal::get_report_count(pool, &data.admin_view, None).await?;
    assert_eq!(2, report_count_admin);

    // Make sure the type_ filter is working
    let reports_by_type = ReportCombinedQuery {
      type_: Some(ReportType::Posts),
      ..Default::default()
    }
    .list(pool, &data.timmy_view)
    .await?;
    assert_length!(1, reports_by_type);

    // Filter by the post id
    // Should be 2, for the post, and the comment on that post
    let reports_by_post_id = ReportCombinedQuery {
      post_id: Some(data.post.id),
      ..Default::default()
    }
    .list(pool, &data.timmy_view)
    .await?;
    assert_length!(2, reports_by_post_id);

    // Timmy should only see 2 reports, since they're not an admin,
    // but they do mod the community
    let timmys_reports = ReportCombinedQuery::default()
      .list(pool, &data.timmy_view)
      .await?;
    assert_length!(2, timmys_reports);

    // Make sure the report types are correct
    if let ReportCombinedView::Post(v) = &timmys_reports[1] {
      assert_eq!(data.post.id, v.post.id);
      assert_eq!(data.sara.id, v.creator.id);
      assert_eq!(data.timmy.id, v.post_creator.id);
    } else {
      panic!("wrong type");
    }
    if let ReportCombinedView::Comment(v) = &timmys_reports[0] {
      assert_eq!(data.comment.id, v.comment.id);
      assert_eq!(data.post.id, v.post.id);
      assert_eq!(data.timmy.id, v.comment_creator.id);
    } else {
      panic!("wrong type");
    }

    let report_count_timmy =
      ReportCombinedViewInternal::get_report_count(pool, &data.timmy_view, None).await?;
    assert_eq!(2, report_count_timmy);

    // Resolve the post report
    PostReport::resolve(pool, inserted_post_report.id, data.timmy.id).await?;

    // Do a batch read of timmys reports
    // It should only show saras, which is unresolved
    let reports_after_resolve = ReportCombinedQuery {
      unresolved_only: Some(true),
      ..Default::default()
    }
    .list(pool, &data.timmy_view)
    .await?;
    assert_length!(1, reports_after_resolve);

    // Make sure the counts are correct
    let report_count_after_resolved =
      ReportCombinedViewInternal::get_report_count(pool, &data.timmy_view, None).await?;
    assert_eq!(1, report_count_after_resolved);

    cleanup(data, pool).await?;

    Ok(())
  }

  #[tokio::test]
  #[serial]
  async fn private_message_reports() -> LemmyResult<()> {
    let pool = &build_db_pool_for_tests();
    let pool = &mut pool.into();
    let data = init_data(pool).await?;

    // timmy sends private message to jessica
    let pm_form = PrivateMessageInsertForm::new(
      data.timmy.id,
      data.jessica.id,
      "something offensive".to_string(),
    );
    let pm = PrivateMessage::create(pool, &pm_form).await?;

    // jessica reports private message
    let pm_report_form = PrivateMessageReportForm {
      creator_id: data.jessica.id,
      original_pm_text: pm.content.clone(),
      private_message_id: pm.id,
      reason: "its offensive".to_string(),
    };
    let pm_report = PrivateMessageReport::report(pool, &pm_report_form).await?;

    let reports = ReportCombinedQuery {
      show_community_rule_violations: Some(true),
      ..Default::default()
    }
    .list(pool, &data.admin_view)
    .await?;
    assert_length!(1, reports);
    if let ReportCombinedView::PrivateMessage(v) = &reports[0] {
      assert!(!v.private_message_report.resolved);
      assert_eq!(data.timmy.name, v.private_message_creator.name);
      assert_eq!(data.jessica.name, v.creator.name);
      assert_eq!(pm_report.reason, v.private_message_report.reason);
      assert_eq!(pm.content, v.private_message.content);
    } else {
      panic!("wrong type");
    }

    // admin resolves the report (after taking appropriate action)
    PrivateMessageReport::resolve(pool, pm_report.id, data.admin_view.person.id).await?;

    let reports = ReportCombinedQuery::default()
      .list(pool, &data.admin_view)
      .await?;
    assert_length!(1, reports);
    if let ReportCombinedView::PrivateMessage(v) = &reports[0] {
      assert!(v.private_message_report.resolved);
      assert!(v.resolver.is_some());
      assert_eq!(
        Some(&data.admin_view.person.name),
        v.resolver.as_ref().map(|r| &r.name)
      );
    } else {
      panic!("wrong type");
    }

    cleanup(data, pool).await?;

    Ok(())
  }

  #[tokio::test]
  #[serial]
  async fn post_reports() -> LemmyResult<()> {
    let pool = &build_db_pool_for_tests();
    let pool = &mut pool.into();
    let data = init_data(pool).await?;

    // sara reports
    let sara_report_form = PostReportForm {
      creator_id: data.sara.id,
      post_id: data.post.id,
      original_post_name: "Orig post".into(),
      original_post_url: None,
      original_post_body: None,
      reason: "from sara".into(),
      violates_instance_rules: false,
    };

    PostReport::report(pool, &sara_report_form).await?;

    // jessica reports
    let jessica_report_form = PostReportForm {
      creator_id: data.jessica.id,
      post_id: data.post_2.id,
      original_post_name: "Orig post".into(),
      original_post_url: None,
      original_post_body: None,
      reason: "from jessica".into(),
      violates_instance_rules: false,
    };

    let inserted_jessica_report = PostReport::report(pool, &jessica_report_form).await?;

    let read_jessica_report_view =
      PostReportView::read(pool, inserted_jessica_report.id, data.timmy.id).await?;

    // Make sure the triggers are reading the aggregates correctly.
    let agg_1 = Post::read(pool, data.post.id).await?;
    let agg_2 = Post::read(pool, data.post_2.id).await?;

    assert_eq!(
      read_jessica_report_view.post_report,
      inserted_jessica_report
    );
    assert_eq!(read_jessica_report_view.post.id, data.post_2.id);
    assert_eq!(read_jessica_report_view.community.id, data.community.id);
    assert_eq!(read_jessica_report_view.creator.id, data.jessica.id);
    assert_eq!(read_jessica_report_view.post_creator.id, data.timmy.id);
    assert_eq!(read_jessica_report_view.resolver, None);
    assert_eq!(agg_1.report_count, 1);
    assert_eq!(agg_1.unresolved_report_count, 1);
    assert_eq!(agg_2.report_count, 1);
    assert_eq!(agg_2.unresolved_report_count, 1);

    // Do a batch read of timmys reports
    let reports = ReportCombinedQuery::default()
      .list(pool, &data.timmy_view)
      .await?;

    if let ReportCombinedView::Post(v) = &reports[1] {
      assert_eq!(v.creator.id, data.sara.id);
    } else {
      panic!("wrong type");
    }
    if let ReportCombinedView::Post(v) = &reports[0] {
      assert_eq!(v.creator.id, data.jessica.id);
    } else {
      panic!("wrong type");
    }

    // Make sure the counts are correct
    let report_count =
      ReportCombinedViewInternal::get_report_count(pool, &data.timmy_view, None).await?;
    assert_eq!(2, report_count);

    // Pretend the post was removed, and resolve all reports for that object.
    // This is called manually in the API for post removals
    PostReport::resolve_all_for_object(pool, inserted_jessica_report.post_id, data.timmy.id)
      .await?;

    let read_jessica_report_view_after_resolve =
      PostReportView::read(pool, inserted_jessica_report.id, data.timmy.id).await?;
    assert!(read_jessica_report_view_after_resolve.post_report.resolved);
    assert_eq!(
      read_jessica_report_view_after_resolve
        .post_report
        .resolver_id,
      Some(data.timmy.id)
    );
    assert_eq!(
      read_jessica_report_view_after_resolve
        .resolver
        .map(|r| r.id),
      Some(data.timmy.id)
    );

    // Make sure the unresolved_post report got decremented in the trigger
    let agg_2 = Post::read(pool, data.post_2.id).await?;
    assert_eq!(agg_2.report_count, 1);
    assert_eq!(agg_2.unresolved_report_count, 0);

    // Make sure the other unresolved report isn't changed
    let agg_1 = Post::read(pool, data.post.id).await?;
    assert_eq!(agg_1.report_count, 1);
    assert_eq!(agg_1.unresolved_report_count, 1);

    // Do a batch read of timmys reports
    // It should only show saras, which is unresolved
    let reports_after_resolve = ReportCombinedQuery {
      unresolved_only: Some(true),
      ..Default::default()
    }
    .list(pool, &data.timmy_view)
    .await?;

    if let ReportCombinedView::Post(v) = &reports_after_resolve[0] {
      assert_length!(1, reports_after_resolve);
      assert_eq!(v.creator.id, data.sara.id);
    } else {
      panic!("wrong type");
    }

    // Make sure the counts are correct
    let report_count_after_resolved =
      ReportCombinedViewInternal::get_report_count(pool, &data.timmy_view, None).await?;
    assert_eq!(1, report_count_after_resolved);

    cleanup(data, pool).await?;

    Ok(())
  }

  #[tokio::test]
  #[serial]
  async fn comment_reports() -> LemmyResult<()> {
    let pool = &build_db_pool_for_tests();
    let pool = &mut pool.into();
    let data = init_data(pool).await?;

    // sara reports
    let sara_report_form = CommentReportForm {
      creator_id: data.sara.id,
      comment_id: data.comment.id,
      original_comment_text: "this was it at time of creation".into(),
      reason: "from sara".into(),
      violates_instance_rules: false,
    };

    CommentReport::report(pool, &sara_report_form).await?;

    // jessica reports
    let jessica_report_form = CommentReportForm {
      creator_id: data.jessica.id,
      comment_id: data.comment.id,
      original_comment_text: "this was it at time of creation".into(),
      reason: "from jessica".into(),
      violates_instance_rules: false,
    };

    let inserted_jessica_report = CommentReport::report(pool, &jessica_report_form).await?;

    let comment = Comment::read(pool, data.comment.id).await?;
    assert_eq!(comment.report_count, 2);

    let read_jessica_report_view =
      CommentReportView::read(pool, inserted_jessica_report.id, data.timmy.id).await?;
    assert_eq!(read_jessica_report_view.comment.unresolved_report_count, 2);

    // Do a batch read of timmys reports
    let reports = ReportCombinedQuery::default()
      .list(pool, &data.timmy_view)
      .await?;

    if let ReportCombinedView::Comment(v) = &reports[0] {
      assert_eq!(v.creator.id, data.jessica.id);
    } else {
      panic!("wrong type");
    }
    if let ReportCombinedView::Comment(v) = &reports[1] {
      assert_eq!(v.creator.id, data.sara.id);
    } else {
      panic!("wrong type");
    }

    // Make sure the counts are correct
    let report_count =
      ReportCombinedViewInternal::get_report_count(pool, &data.timmy_view, None).await?;
    assert_eq!(2, report_count);

    // Resolve the report
    CommentReport::resolve(pool, inserted_jessica_report.id, data.timmy.id).await?;
    let read_jessica_report_view_after_resolve =
      CommentReportView::read(pool, inserted_jessica_report.id, data.timmy.id).await?;

    assert!(
      read_jessica_report_view_after_resolve
        .comment_report
        .resolved
    );
    assert_eq!(
      read_jessica_report_view_after_resolve
        .comment_report
        .resolver_id,
      Some(data.timmy.id)
    );
    assert_eq!(
      read_jessica_report_view_after_resolve
        .resolver
        .map(|r| r.id),
      Some(data.timmy.id)
    );

    // Do a batch read of timmys reports
    // It should only show saras, which is unresolved
    let reports_after_resolve = ReportCombinedQuery {
      unresolved_only: Some(true),
      ..Default::default()
    }
    .list(pool, &data.timmy_view)
    .await?;

    if let ReportCombinedView::Comment(v) = &reports_after_resolve[0] {
      assert_length!(1, reports_after_resolve);
      assert_eq!(v.creator.id, data.sara.id);
    } else {
      panic!("wrong type");
    }

    // Make sure the counts are correct
    let report_count_after_resolved =
      ReportCombinedViewInternal::get_report_count(pool, &data.timmy_view, None).await?;
    assert_eq!(1, report_count_after_resolved);

    // Filter by post id, which should still include the comments.
    let reports_post_id_filter = ReportCombinedQuery {
      post_id: Some(data.post.id),
      ..Default::default()
    }
    .list(pool, &data.timmy_view)
    .await?;

    assert_length!(2, reports_post_id_filter);

    cleanup(data, pool).await?;

    Ok(())
  }

  #[tokio::test]
  #[serial]
  async fn community_reports() -> LemmyResult<()> {
    let pool = &build_db_pool_for_tests();
    let pool = &mut pool.into();
    let data = init_data(pool).await?;

    // jessica reports community
    let community_report_form = CommunityReportForm {
      creator_id: data.jessica.id,
      community_id: data.community.id,
      original_community_name: data.community.name.clone(),
      original_community_title: data.community.title.clone(),
      original_community_banner: None,
      original_community_description: None,
      original_community_sidebar: None,
      original_community_icon: None,
      reason: "the ice cream incident".into(),
    };
    let community_report = CommunityReport::report(pool, &community_report_form).await?;

    let reports = ReportCombinedQuery {
      show_community_rule_violations: Some(true),
      ..Default::default()
    }
    .list(pool, &data.admin_view)
    .await?;
    assert_length!(1, reports);
    if let ReportCombinedView::Community(v) = &reports[0] {
      assert!(!v.community_report.resolved);
      assert_eq!(data.jessica.name, v.creator.name);
      assert_eq!(community_report.reason, v.community_report.reason);
      assert_eq!(data.community.name, v.community.name);
      assert_eq!(data.community.title, v.community.title);
      let read_report =
        CommunityReportView::read(pool, community_report.id, data.admin_view.person.id).await?;
      assert_eq!(&read_report, v);
    } else {
      panic!("wrong type");
    }

    // admin resolves the report (after taking appropriate action)
    CommunityReport::resolve(pool, community_report.id, data.admin_view.person.id).await?;

    let reports = ReportCombinedQuery {
      show_community_rule_violations: Some(true),
      ..Default::default()
    }
    .list(pool, &data.admin_view)
    .await?;
    assert_length!(1, reports);
    if let ReportCombinedView::Community(v) = &reports[0] {
      assert!(v.community_report.resolved);
      assert!(v.resolver.is_some());
      assert_eq!(
        Some(&data.admin_view.person.name),
        v.resolver.as_ref().map(|r| &r.name)
      );
    } else {
      panic!("wrong type");
    }

    cleanup(data, pool).await?;

    Ok(())
  }

  #[tokio::test]
  #[serial]
  async fn violates_instance_rules() -> LemmyResult<()> {
    let pool = &build_db_pool_for_tests();
    let pool = &mut pool.into();
    let data = init_data(pool).await?;

    // create report to admins
    let report_form = PostReportForm {
      creator_id: data.sara.id,
      post_id: data.post_2.id,
      original_post_name: "Orig post".into(),
      original_post_url: None,
      original_post_body: None,
      reason: "from sara".into(),
      violates_instance_rules: true,
    };
    PostReport::report(pool, &report_form).await?;

    // timmy is a mod and cannot see the report
    let mod_reports = ReportCombinedQuery::default()
      .list(pool, &data.timmy_view)
      .await?;
    assert_length!(0, mod_reports);
    let count = ReportCombinedViewInternal::get_report_count(pool, &data.timmy_view, None).await?;
    assert_eq!(0, count);

    // only admin can see the report
    let admin_reports = ReportCombinedQuery::default()
      .list(pool, &data.admin_view)
      .await?;
    assert_length!(1, admin_reports);
    let count = ReportCombinedViewInternal::get_report_count(pool, &data.admin_view, None).await?;
    assert_eq!(1, count);

    // cleanup the report for easier checks below
    Post::delete(pool, data.post_2.id).await?;

    // now create a mod report
    let report_form = CommentReportForm {
      creator_id: data.sara.id,
      comment_id: data.comment.id,
      original_comment_text: "this was it at time of creation".into(),
      reason: "from sara".into(),
      violates_instance_rules: false,
    };
    let comment_report = CommentReport::report(pool, &report_form).await?;

    // this time the mod can see it
    let mod_reports = ReportCombinedQuery::default()
      .list(pool, &data.timmy_view)
      .await?;
    assert_length!(1, mod_reports);
    let count = ReportCombinedViewInternal::get_report_count(pool, &data.timmy_view, None).await?;
    assert_eq!(1, count);

    // but not the admin
    let admin_reports = ReportCombinedQuery::default()
      .list(pool, &data.admin_view)
      .await?;
    assert_length!(0, admin_reports);
    let count = ReportCombinedViewInternal::get_report_count(pool, &data.admin_view, None).await?;
    assert_eq!(0, count);

    // admin can see the report with `view_mod_reports` set
    let admin_reports = ReportCombinedQuery {
      show_community_rule_violations: Some(true),
      ..Default::default()
    }
    .list(pool, &data.timmy_view)
    .await?;
    assert_length!(1, admin_reports);

    // change a comment to be 3 days old, now admin can also see it by default
    update(
      report_combined::table.filter(report_combined::dsl::comment_report_id.eq(comment_report.id)),
    )
    .set(report_combined::published.eq(Utc::now() - Days::new(3)))
    .execute(&mut get_conn(pool).await?)
    .await?;
    let admin_reports = ReportCombinedQuery::default()
      .list(pool, &data.admin_view)
      .await?;
    assert_length!(1, admin_reports);

    cleanup(data, pool).await?;

    Ok(())
  }

  #[tokio::test]
  #[serial]
  async fn my_reports_only() -> LemmyResult<()> {
    let pool = &build_db_pool_for_tests();
    let pool = &mut pool.into();
    let data = init_data(pool).await?;

    // sara reports
    let sara_report_form = CommentReportForm {
      creator_id: data.sara.id,
      comment_id: data.comment.id,
      original_comment_text: "this was it at time of creation".into(),
      reason: "from sara".into(),
      violates_instance_rules: false,
    };
    CommentReport::report(pool, &sara_report_form).await?;

    // timmy reports
    let timmy_report_form = CommentReportForm {
      creator_id: data.timmy.id,
      comment_id: data.comment.id,
      original_comment_text: "this was it at time of creation".into(),
      reason: "from timmy".into(),
      violates_instance_rules: false,
    };
    CommentReport::report(pool, &timmy_report_form).await?;

    let agg = Comment::read(pool, data.comment.id).await?;
    assert_eq!(agg.report_count, 2);

    // Do a batch read of timmys reports, it should only show his own
    let reports = ReportCombinedQuery {
      my_reports_only: Some(true),
      ..Default::default()
    }
    .list(pool, &data.timmy_view)
    .await?;

    assert_length!(1, reports);

    if let ReportCombinedView::Comment(v) = &reports[0] {
      assert_eq!(v.creator.id, data.timmy.id);
    } else {
      panic!("wrong type");
    }

    cleanup(data, pool).await?;

    Ok(())
  }
}<|MERGE_RESOLUTION|>--- conflicted
+++ resolved
@@ -27,9 +27,6 @@
   utils::{get_conn, limit_fetch, paginate, DbPool},
   ReportType,
 };
-<<<<<<< HEAD
-use lemmy_utils::error::{LemmyErrorExt, LemmyErrorType, LemmyResult};
-=======
 use lemmy_db_schema_file::schema::{
   comment,
   comment_actions,
@@ -48,7 +45,6 @@
   report_combined,
 };
 use lemmy_utils::error::{LemmyErrorType, LemmyResult};
->>>>>>> 2f7ce1cb
 
 impl ReportCombinedViewInternal {
   #[diesel::dsl::auto_type(no_type_alias)]
