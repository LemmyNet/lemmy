use crate::{
  structs::{CommunityModeratorView, CommunitySortType, CommunityView, PersonView},
<<<<<<< HEAD
  utils::{filter_is_subscribed, filter_not_unlisted_or_is_subscribed},
};
use diesel::{
  BoolExpressionMethods,
  ExpressionMethods,
  JoinOnDsl,
  NullableExpressionMethods,
  QueryDsl,
  SelectableHelper,
=======
  utils::{
    filter_is_subscribed,
    filter_not_unlisted_or_is_subscribed,
    my_community_actions_join,
    my_instance_actions_community_join,
    my_local_user_join,
  },
>>>>>>> 2f7ce1cb
};
use diesel::{result::Error, ExpressionMethods, QueryDsl, SelectableHelper};
use diesel_async::RunQueryDsl;
use i_love_jesus::asc_if;
use lemmy_db_schema::{
  impls::local_user::LocalUserOptionHelper,
<<<<<<< HEAD
  newtypes::{CommunityId, PaginationCursor, PersonId},
  schema::{community, community_actions, instance_actions, local_user},
  source::{
    community::{community_keys as key, Community},
    local_user::LocalUser,
    site::Site,
  },
  traits::{Crud, PaginationCursorBuilder},
  utils::{get_conn, limit_fetch, now, paginate, seconds_to_pg_interval, DbPool, LowerKey},
  ListingType,
=======
  newtypes::{CommunityId, InstanceId, PersonId},
  source::{community::Community, local_user::LocalUser, site::Site},
  utils::{functions::lower, get_conn, limit_and_offset, now, seconds_to_pg_interval, DbPool},
};
use lemmy_db_schema_file::{
  enums::ListingType,
  schema::{community, community_actions, instance_actions},
>>>>>>> 2f7ce1cb
};
use lemmy_utils::error::{LemmyErrorExt, LemmyErrorType, LemmyResult};

impl CommunityView {
  #[diesel::dsl::auto_type(no_type_alias)]
  fn joins(person_id: Option<PersonId>) -> _ {
    let community_actions_join: my_community_actions_join = my_community_actions_join(person_id);
    let instance_actions_community_join: my_instance_actions_community_join =
      my_instance_actions_community_join(person_id);
    let local_user_join: my_local_user_join = my_local_user_join(person_id);

    community::table
      .left_join(community_actions_join)
      .left_join(instance_actions_community_join)
      .left_join(local_user_join)
  }

  pub async fn read(
    pool: &mut DbPool<'_>,
    community_id: CommunityId,
    my_local_user: Option<&'_ LocalUser>,
    is_mod_or_admin: bool,
  ) -> LemmyResult<Self> {
    let conn = &mut get_conn(pool).await?;
    let mut query = Self::joins(my_local_user.person_id())
      .filter(community::id.eq(community_id))
      .select(Self::as_select())
      .into_boxed();

    // Hide deleted and removed for non-admins or mods
    if !is_mod_or_admin {
      query = query
        .filter(Community::hide_removed_and_deleted())
        .filter(filter_not_unlisted_or_is_subscribed());
    }

    query = my_local_user.visible_communities_only(query);

    query
      .first(conn)
      .await
      .with_lemmy_type(LemmyErrorType::NotFound)
  }

  pub async fn check_is_mod_or_admin(
    pool: &mut DbPool<'_>,
    person_id: PersonId,
    community_id: CommunityId,
    local_instance_id: InstanceId,
  ) -> LemmyResult<()> {
    let is_mod =
      CommunityModeratorView::check_is_community_moderator(pool, community_id, person_id).await;
    if is_mod.is_ok()
      || PersonView::read(pool, person_id, local_instance_id, false)
        .await
        .is_ok_and(|t| t.is_admin)
    {
      Ok(())
    } else {
      Err(LemmyErrorType::NotAModOrAdmin)?
    }
  }

  /// Checks if a person is an admin, or moderator of any community.
  pub async fn check_is_mod_of_any_or_admin(
    pool: &mut DbPool<'_>,
    person_id: PersonId,
    local_instance_id: InstanceId,
  ) -> LemmyResult<()> {
    let is_mod_of_any =
      CommunityModeratorView::is_community_moderator_of_any(pool, person_id).await;
    if is_mod_of_any.is_ok()
      || PersonView::read(pool, person_id, local_instance_id, false)
        .await
        .is_ok_and(|t| t.is_admin)
    {
      Ok(())
    } else {
      Err(LemmyErrorType::NotAModOrAdmin)?
    }
  }
}

impl PaginationCursorBuilder for CommunityView {
  type CursorData = Community;
  fn to_cursor(&self) -> PaginationCursor {
    PaginationCursor::new_single('C', self.community.id.0)
  }

  async fn from_cursor(
    cursor: &PaginationCursor,
    pool: &mut DbPool<'_>,
  ) -> LemmyResult<Self::CursorData> {
    let pids = cursor.prefixes_and_ids();
    let (_, id) = pids
      .as_slice()
      .first()
      .ok_or(LemmyErrorType::CouldntParsePaginationToken)?;
    Community::read(pool, CommunityId(*id)).await
  }
}

#[derive(Default)]
pub struct CommunityQuery<'a> {
  pub listing_type: Option<ListingType>,
  pub sort: Option<CommunitySortType>,
  pub time_range_seconds: Option<i32>,
  pub local_user: Option<&'a LocalUser>,
  pub show_nsfw: Option<bool>,
  pub cursor_data: Option<Community>,
  pub page_back: Option<bool>,
  pub limit: Option<i64>,
}

impl CommunityQuery<'_> {
  pub async fn list(self, site: &Site, pool: &mut DbPool<'_>) -> LemmyResult<Vec<CommunityView>> {
    use CommunitySortType::*;
    let conn = &mut get_conn(pool).await?;
    let o = self;
    let limit = limit_fetch(o.limit)?;

    let mut query = CommunityView::joins(o.local_user.person_id())
      .select(CommunityView::as_select())
      .limit(limit)
      .into_boxed();

    // Hide deleted and removed for non-admins
    let is_admin = o.local_user.map(|l| l.admin).unwrap_or_default();
    if !is_admin {
      query = query
        .filter(Community::hide_removed_and_deleted())
        .filter(filter_not_unlisted_or_is_subscribed());
    }

    if let Some(listing_type) = o.listing_type {
      query = match listing_type {
        ListingType::All => query.filter(filter_not_unlisted_or_is_subscribed()),
        ListingType::Subscribed => query.filter(filter_is_subscribed()),
        ListingType::Local => query
          .filter(community::local.eq(true))
          .filter(filter_not_unlisted_or_is_subscribed()),
        ListingType::ModeratorView => {
          query.filter(community_actions::became_moderator.is_not_null())
        }
      };
    }

    // Don't show blocked communities and communities on blocked instances. nsfw communities are
    // also hidden (based on profile setting)
    query = query.filter(instance_actions::blocked.is_null());
    query = query.filter(community_actions::blocked.is_null());
    if !(o.local_user.show_nsfw(site) || o.show_nsfw.unwrap_or_default()) {
      query = query.filter(community::nsfw.eq(false));
    }

    query = o.local_user.visible_communities_only(query);

    // Filter by the time range
    if let Some(time_range_seconds) = o.time_range_seconds {
      query =
        query.filter(community::published.gt(now() - seconds_to_pg_interval(time_range_seconds)));
    }

    // Only sort by ascending for Old or NameAsc sorts.
    let sort = o.sort.unwrap_or_default();
    let sort_direction = asc_if(sort == Old || sort == NameAsc);

    let mut pq = paginate(query, sort_direction, o.cursor_data, None, o.page_back);

    pq = match sort {
      Hot => pq.then_order_by(key::hot_rank),
      Comments => pq.then_order_by(key::comments),
      Posts => pq.then_order_by(key::posts),
      New => pq.then_order_by(key::published),
      Old => pq.then_order_by(key::published),
      Subscribers => pq.then_order_by(key::subscribers),
      SubscribersLocal => pq.then_order_by(key::subscribers_local),
      ActiveSixMonths => pq.then_order_by(key::users_active_half_year),
      ActiveMonthly => pq.then_order_by(key::users_active_month),
      ActiveWeekly => pq.then_order_by(key::users_active_week),
      ActiveDaily => pq.then_order_by(key::users_active_day),
      NameAsc => pq.then_order_by(LowerKey(key::name)),
      NameDesc => pq.then_order_by(LowerKey(key::name)),
    };

    pq.load::<CommunityView>(conn)
      .await
      .with_lemmy_type(LemmyErrorType::NotFound)
  }
}

#[cfg(test)]
mod tests {

  use crate::{
    community::community_view::CommunityQuery,
    structs::{CommunitySortType, CommunityView},
  };
  use lemmy_db_schema::{
    source::{
      community::{
        Community,
        CommunityActions,
        CommunityFollowerForm,
        CommunityInsertForm,
        CommunityModeratorForm,
        CommunityUpdateForm,
      },
      instance::Instance,
      local_user::{LocalUser, LocalUserInsertForm},
      person::{Person, PersonInsertForm},
      site::Site,
    },
    traits::{Crud, Followable, Joinable},
    utils::{build_db_pool_for_tests, DbPool},
  };
  use lemmy_db_schema_file::enums::{CommunityFollowerState, CommunityVisibility};
  use lemmy_utils::error::{LemmyErrorType, LemmyResult};
  use serial_test::serial;
  use std::collections::HashSet;
  use url::Url;

  struct Data {
    instance: Instance,
    local_user: LocalUser,
    communities: [Community; 3],
    site: Site,
  }

  async fn init_data(pool: &mut DbPool<'_>) -> LemmyResult<Data> {
    let instance = Instance::read_or_create(pool, "my_domain.tld".to_string()).await?;

    let person_name = "tegan".to_string();

    let new_person = PersonInsertForm::test_form(instance.id, &person_name);

    let inserted_person = Person::create(pool, &new_person).await?;

    let local_user_form = LocalUserInsertForm::test_form(inserted_person.id);
    let local_user = LocalUser::create(pool, &local_user_form, vec![]).await?;

    let communities = [
      Community::create(
        pool,
        &CommunityInsertForm::new(
          instance.id,
          "test_community_1".to_string(),
          "nada1".to_owned(),
          "pubkey".to_string(),
        ),
      )
      .await?,
      Community::create(
        pool,
        &CommunityInsertForm::new(
          instance.id,
          "test_community_2".to_string(),
          "nada2".to_owned(),
          "pubkey".to_string(),
        ),
      )
      .await?,
      Community::create(
        pool,
        &CommunityInsertForm::new(
          instance.id,
          "test_community_3".to_string(),
          "nada3".to_owned(),
          "pubkey".to_string(),
        ),
      )
      .await?,
    ];

    let url = Url::parse("http://example.com")?;
    let site = Site {
      id: Default::default(),
      name: String::new(),
      sidebar: None,
      published: Default::default(),
      updated: None,
      icon: None,
      banner: None,
      description: None,
      ap_id: url.clone().into(),
      last_refreshed_at: Default::default(),
      inbox_url: url.into(),
      private_key: None,
      public_key: String::new(),
      instance_id: Default::default(),
      content_warning: None,
    };

    Ok(Data {
      instance,
      local_user,
      communities,
      site,
    })
  }

  async fn cleanup(data: Data, pool: &mut DbPool<'_>) -> LemmyResult<()> {
    for Community { id, .. } in data.communities {
      Community::delete(pool, id).await?;
    }
    Person::delete(pool, data.local_user.person_id).await?;
    Instance::delete(pool, data.instance.id).await?;

    Ok(())
  }

  #[tokio::test]
  #[serial]
  async fn follow_state() -> LemmyResult<()> {
    let pool = &build_db_pool_for_tests();
    let pool = &mut pool.into();
    let data = init_data(pool).await?;
    let community = &data.communities[0];

    let unauthenticated = CommunityView::read(pool, community.id, None, false).await?;
    assert!(unauthenticated.community_actions.is_none());

    let authenticated =
      CommunityView::read(pool, community.id, Some(&data.local_user), false).await?;
    assert!(authenticated.community_actions.is_none());

    let form = CommunityFollowerForm::new(
      community.id,
      data.local_user.person_id,
      CommunityFollowerState::Pending,
    );
    CommunityActions::follow(pool, &form).await?;

    let with_pending_follow =
      CommunityView::read(pool, community.id, Some(&data.local_user), false).await?;
    assert!(with_pending_follow
      .community_actions
      .is_some_and(|x| x.follow_state == Some(CommunityFollowerState::Pending)));

    // mark community private and set follow as approval required
    Community::update(
      pool,
      community.id,
      &CommunityUpdateForm {
        visibility: Some(CommunityVisibility::Private),
        ..Default::default()
      },
    )
    .await?;
    let form = CommunityFollowerForm::new(
      community.id,
      data.local_user.person_id,
      CommunityFollowerState::ApprovalRequired,
    );
    CommunityActions::follow(pool, &form).await?;

    let with_approval_required_follow =
      CommunityView::read(pool, community.id, Some(&data.local_user), false).await?;
    assert!(with_approval_required_follow
      .community_actions
      .is_some_and(|x| x.follow_state == Some(CommunityFollowerState::ApprovalRequired)));

    let form = CommunityFollowerForm::new(
      community.id,
      data.local_user.person_id,
      CommunityFollowerState::Accepted,
    );
    CommunityActions::follow(pool, &form).await?;
    let with_accepted_follow =
      CommunityView::read(pool, community.id, Some(&data.local_user), false).await?;
    assert!(with_accepted_follow
      .community_actions
      .is_some_and(|x| x.follow_state == Some(CommunityFollowerState::Accepted)));

    cleanup(data, pool).await
  }

  #[tokio::test]
  #[serial]
  async fn local_only_community() -> LemmyResult<()> {
    let pool = &build_db_pool_for_tests();
    let pool = &mut pool.into();
    let data = init_data(pool).await?;

    Community::update(
      pool,
      data.communities[0].id,
      &CommunityUpdateForm {
        visibility: Some(CommunityVisibility::LocalOnlyPrivate),
        ..Default::default()
      },
    )
    .await?;

    let unauthenticated_query = CommunityQuery {
      sort: Some(CommunitySortType::New),
      ..Default::default()
    }
    .list(&data.site, pool)
    .await?;
    assert_eq!(data.communities.len() - 1, unauthenticated_query.len());

    let authenticated_query = CommunityQuery {
      local_user: Some(&data.local_user),
      sort: Some(CommunitySortType::New),
      ..Default::default()
    }
    .list(&data.site, pool)
    .await?;
    assert_eq!(data.communities.len(), authenticated_query.len());

    let unauthenticated_community =
      CommunityView::read(pool, data.communities[0].id, None, false).await;
    assert!(unauthenticated_community.is_err());

    let authenticated_community =
      CommunityView::read(pool, data.communities[0].id, Some(&data.local_user), false).await;
    assert!(authenticated_community.is_ok());

    cleanup(data, pool).await
  }

  #[tokio::test]
  #[serial]
  async fn community_sort_name() -> LemmyResult<()> {
    let pool = &build_db_pool_for_tests();
    let pool = &mut pool.into();
    let data = init_data(pool).await?;

    let query = CommunityQuery {
      sort: Some(CommunitySortType::NameAsc),
      ..Default::default()
    };
    let communities = query.list(&data.site, pool).await?;
    for (i, c) in communities.iter().enumerate().skip(1) {
      let prev = communities.get(i - 1).ok_or(LemmyErrorType::NotFound)?;
      assert!(c.community.title.cmp(&prev.community.title).is_ge());
    }

    let query = CommunityQuery {
      sort: Some(CommunitySortType::NameDesc),
      ..Default::default()
    };
    let communities = query.list(&data.site, pool).await?;
    for (i, c) in communities.iter().enumerate().skip(1) {
      let prev = communities.get(i - 1).ok_or(LemmyErrorType::NotFound)?;
      assert!(c.community.title.cmp(&prev.community.title).is_le());
    }

    cleanup(data, pool).await
  }

  #[tokio::test]
  #[serial]
  async fn can_mod() -> LemmyResult<()> {
    let pool = &build_db_pool_for_tests();
    let pool = &mut pool.into();
    let data = init_data(pool).await?;

    // Make sure can_mod is false for all of them.
    CommunityQuery {
      local_user: Some(&data.local_user),
      sort: Some(CommunitySortType::New),
      ..Default::default()
    }
    .list(&data.site, pool)
    .await?
    .into_iter()
    .for_each(|c| assert!(!c.can_mod));

    let person_id = data.local_user.person_id;

    // Now join the mod team of test community 1 and 2
    let mod_form_1 = CommunityModeratorForm::new(data.communities[0].id, person_id);
    CommunityActions::join(pool, &mod_form_1).await?;

    let mod_form_2 = CommunityModeratorForm::new(data.communities[1].id, person_id);
    CommunityActions::join(pool, &mod_form_2).await?;

    let mod_query = CommunityQuery {
      local_user: Some(&data.local_user),
      ..Default::default()
    }
    .list(&data.site, pool)
    .await?
    .into_iter()
    .map(|c| (c.community.name, c.can_mod))
    .collect::<HashSet<_>>();

    let expected_communities = HashSet::from([
      ("test_community_3".to_owned(), false),
      ("test_community_2".to_owned(), true),
      ("test_community_1".to_owned(), true),
    ]);
    assert_eq!(expected_communities, mod_query);

    cleanup(data, pool).await
  }
}<|MERGE_RESOLUTION|>--- conflicted
+++ resolved
@@ -1,16 +1,5 @@
 use crate::{
   structs::{CommunityModeratorView, CommunitySortType, CommunityView, PersonView},
-<<<<<<< HEAD
-  utils::{filter_is_subscribed, filter_not_unlisted_or_is_subscribed},
-};
-use diesel::{
-  BoolExpressionMethods,
-  ExpressionMethods,
-  JoinOnDsl,
-  NullableExpressionMethods,
-  QueryDsl,
-  SelectableHelper,
-=======
   utils::{
     filter_is_subscribed,
     filter_not_unlisted_or_is_subscribed,
@@ -18,25 +7,12 @@
     my_instance_actions_community_join,
     my_local_user_join,
   },
->>>>>>> 2f7ce1cb
 };
 use diesel::{result::Error, ExpressionMethods, QueryDsl, SelectableHelper};
 use diesel_async::RunQueryDsl;
 use i_love_jesus::asc_if;
 use lemmy_db_schema::{
   impls::local_user::LocalUserOptionHelper,
-<<<<<<< HEAD
-  newtypes::{CommunityId, PaginationCursor, PersonId},
-  schema::{community, community_actions, instance_actions, local_user},
-  source::{
-    community::{community_keys as key, Community},
-    local_user::LocalUser,
-    site::Site,
-  },
-  traits::{Crud, PaginationCursorBuilder},
-  utils::{get_conn, limit_fetch, now, paginate, seconds_to_pg_interval, DbPool, LowerKey},
-  ListingType,
-=======
   newtypes::{CommunityId, InstanceId, PersonId},
   source::{community::Community, local_user::LocalUser, site::Site},
   utils::{functions::lower, get_conn, limit_and_offset, now, seconds_to_pg_interval, DbPool},
@@ -44,9 +20,8 @@
 use lemmy_db_schema_file::{
   enums::ListingType,
   schema::{community, community_actions, instance_actions},
->>>>>>> 2f7ce1cb
 };
-use lemmy_utils::error::{LemmyErrorExt, LemmyErrorType, LemmyResult};
+use lemmy_utils::error::{LemmyErrorType, LemmyResult};
 
 impl CommunityView {
   #[diesel::dsl::auto_type(no_type_alias)]
