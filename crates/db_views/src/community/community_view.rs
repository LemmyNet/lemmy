--- conflicted
+++ resolved
@@ -63,106 +63,7 @@
 
     query = my_local_user.visible_communities_only(query);
 
-<<<<<<< HEAD
     query.first(conn).await
-=======
-    query.first(&mut conn).await
-  };
-
-  let list = move |mut conn: DbConn<'a>, (o, site): (CommunityQuery<'a>, &'a Site)| async move {
-    use CommunitySortType::*;
-
-    let mut query = all_joins(community::table.into_boxed(), o.local_user).select(selection);
-
-    if let Some(search_term) = o.search_term {
-      let searcher = fuzzy_search(&search_term);
-      let name_filter = community::name.ilike(searcher.clone());
-      let title_filter = community::title.ilike(searcher.clone());
-      let description_filter = community::description.ilike(searcher.clone());
-      query = if o.title_only.unwrap_or_default() {
-        query.filter(name_filter.or(title_filter))
-      } else {
-        query.filter(name_filter.or(title_filter.or(description_filter)))
-      }
-    }
-
-    // Hide deleted and removed for non-admins or mods
-    if !o.is_mod_or_admin {
-      query = query.filter(not_removed_or_deleted).filter(
-        community::hidden
-          .eq(false)
-          .or(community_actions::follow_state.is_not_null()),
-      );
-    }
-
-    match o.sort.unwrap_or(Hot) {
-      Hot | Active | Scaled => query = query.order_by(community_aggregates::hot_rank.desc()),
-      NewComments | TopDay | TopTwelveHour | TopSixHour | TopHour => {
-        query = query.order_by(community_aggregates::users_active_day.desc())
-      }
-      New => query = query.order_by(community::published.desc()),
-      Old => query = query.order_by(community::published.asc()),
-      // Controversial is temporary until a CommentSortType is created
-      MostComments | Controversial => query = query.order_by(community_aggregates::comments.desc()),
-      TopAll | TopYear | TopNineMonths => {
-        query = query.order_by(community_aggregates::subscribers.desc())
-      }
-      TopSixMonths | TopThreeMonths => {
-        query = query.order_by(community_aggregates::users_active_half_year.desc())
-      }
-      TopMonth => query = query.order_by(community_aggregates::users_active_month.desc()),
-      TopWeek => query = query.order_by(community_aggregates::users_active_week.desc()),
-      NameAsc => query = query.order_by(lower(community::name).asc()),
-      NameDesc => query = query.order_by(lower(community::name).desc()),
-    };
-
-    let is_subscribed = community_actions::follow_state.eq(Some(CommunityFollowerState::Accepted));
-
-    if let Some(listing_type) = o.listing_type {
-      query = match listing_type {
-        ListingType::All => query.filter(community::hidden.eq(false).or(is_subscribed)),
-        ListingType::Subscribed => query.filter(is_subscribed),
-        ListingType::Local => query
-          .filter(community::local.eq(true))
-          .filter(community::hidden.eq(false).or(is_subscribed)),
-        ListingType::ModeratorView => {
-          query.filter(community_actions::became_moderator.is_not_null())
-        }
-      };
-    }
-
-    // Don't show blocked communities and communities on blocked instances. nsfw communities are
-    // also hidden (based on profile setting)
-    query = query.filter(instance_actions::blocked.is_null());
-    query = query.filter(community_actions::blocked.is_null());
-    if !(o.local_user.show_nsfw(site) || o.show_nsfw) {
-      query = query.filter(community::nsfw.eq(false));
-    }
-
-    query = o.local_user.visible_communities_only(query);
-
-    let (limit, offset) = limit_and_offset(o.page, o.limit)?;
-    query
-      .limit(limit)
-      .offset(offset)
-      .load::<CommunityView>(&mut conn)
-      .await
-  };
-
-  Queries::new(read, list)
-}
-
-impl CommunityView {
-  pub async fn read(
-    pool: &mut DbPool<'_>,
-    community_id: CommunityId,
-    my_local_user: Option<&'_ LocalUser>,
-    is_mod_or_admin: bool,
-  ) -> Result<Self, Error> {
-    queries()
-      .read(pool, (community_id, my_local_user, is_mod_or_admin))
-      .await
->>>>>>> 8f73c10e
   }
 
   pub async fn check_is_mod_or_admin(
@@ -233,13 +134,18 @@
       );
     }
 
+    let is_subscribed = community_actions::follow_state.eq(Some(CommunityFollowerState::Accepted));
+
     if let Some(listing_type) = o.listing_type {
       query = match listing_type {
-        ListingType::Subscribed => {
-          query.filter(community_actions::follow_state.eq(Some(CommunityFollowerState::Accepted)))
+        ListingType::All => query.filter(community::hidden.eq(false).or(is_subscribed)),
+        ListingType::Subscribed => query.filter(is_subscribed),
+        ListingType::Local => query
+          .filter(community::local.eq(true))
+          .filter(community::hidden.eq(false).or(is_subscribed)),
+        ListingType::ModeratorView => {
+          query.filter(community_actions::became_moderator.is_not_null())
         }
-        ListingType::Local => query.filter(community::local.eq(true)),
-        _ => query,
       };
     }
 
