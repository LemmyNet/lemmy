--- conflicted
+++ resolved
@@ -18,26 +18,8 @@
   impls::local_user::LocalUserOptionHelper,
   newtypes::{CommunityId, PersonId},
   schema::{community, community_actions, instance_actions, local_user},
-<<<<<<< HEAD
-  source::{
-    community::{community_keys, Community, CommunityFollowerState},
-    local_user::LocalUser,
-    site::Site,
-  },
-  traits::PageCursorBuilder,
-  utils::{
-    functions::lower,
-    get_conn,
-    now,
-    paginate,
-    seconds_to_pg_interval,
-    DbPool,
-    ReverseTimestampKey,
-  },
-=======
   source::{community::Community, local_user::LocalUser, site::Site},
   utils::{functions::lower, get_conn, limit_and_offset, now, seconds_to_pg_interval, DbPool},
->>>>>>> 0926b4c7
   ListingType,
 };
 use lemmy_utils::error::{LemmyErrorType, LemmyResult};
@@ -153,20 +135,10 @@
       .into_boxed();
 
     // Hide deleted and removed for non-admins or mods
-<<<<<<< HEAD
-    let is_admin = o.local_user.map(|lu| lu.admin).unwrap_or_default();
-    if !is_admin {
-      query = query.filter(Community::hide_removed_and_deleted()).filter(
-        community::hidden
-          .eq(false)
-          .or(community_actions::follow_state.is_not_null()),
-      );
-=======
     if !o.is_mod_or_admin {
       query = query
         .filter(Community::hide_removed_and_deleted())
         .filter(filter_not_unlisted_or_is_subscribed());
->>>>>>> 0926b4c7
     }
 
     if let Some(listing_type) = o.listing_type {
