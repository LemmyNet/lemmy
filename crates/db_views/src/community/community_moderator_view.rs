use crate::structs::CommunityModeratorView;
use diesel::{
  dsl::exists,
  result::Error,
  select,
  ExpressionMethods,
  JoinOnDsl,
  QueryDsl,
  SelectableHelper,
};
use diesel_async::RunQueryDsl;
use lemmy_db_schema::{
  impls::local_user::LocalUserOptionHelper,
  newtypes::{CommunityId, PersonId},
  schema::{community, community_actions, person},
  source::local_user::LocalUser,
  utils::{get_conn, DbPool},
};
use lemmy_utils::error::{LemmyErrorType, LemmyResult};

impl CommunityModeratorView {
  #[diesel::dsl::auto_type(no_type_alias)]
  fn joins() -> _ {
    community_actions::table
      .filter(community_actions::became_moderator.is_not_null())
      .inner_join(community::table)
      .inner_join(person::table.on(person::id.eq(community_actions::person_id)))
  }

  pub async fn check_is_community_moderator(
    pool: &mut DbPool<'_>,
    community_id: CommunityId,
    person_id: PersonId,
  ) -> LemmyResult<()> {
    let conn = &mut get_conn(pool).await?;
    select(exists(
      Self::joins()
        .filter(community_actions::person_id.eq(person_id))
        .filter(community_actions::community_id.eq(community_id)),
    ))
    .get_result::<bool>(conn)
    .await?
    .then_some(())
    .ok_or(LemmyErrorType::NotAModerator.into())
  }

  pub(crate) async fn is_community_moderator_of_any(
    pool: &mut DbPool<'_>,
    person_id: PersonId,
  ) -> LemmyResult<()> {
    let conn = &mut get_conn(pool).await?;
    select(exists(
      Self::joins().filter(community_actions::person_id.eq(person_id)),
    ))
    .get_result::<bool>(conn)
    .await?
    .then_some(())
    .ok_or(LemmyErrorType::NotAModerator.into())
  }

  pub async fn for_community(
    pool: &mut DbPool<'_>,
    community_id: CommunityId,
  ) -> Result<Vec<Self>, Error> {
    let conn = &mut get_conn(pool).await?;
    Self::joins()
      .filter(community_actions::community_id.eq(community_id))
      .select(Self::as_select())
      .order_by(community_actions::became_moderator)
      .load::<Self>(conn)
      .await
  }

  pub async fn for_person(
    pool: &mut DbPool<'_>,
    person_id: PersonId,
    local_user: Option<&LocalUser>,
  ) -> Result<Vec<Self>, Error> {
    let conn = &mut get_conn(pool).await?;
    let mut query = Self::joins()
      .filter(community_actions::person_id.eq(person_id))
      .select(Self::as_select())
      .into_boxed();

    query = local_user.visible_communities_only(query);

    // only show deleted communities to creator
    if Some(person_id) != local_user.person_id() {
      query = query.filter(community::deleted.eq(false));
    }

    // Show removed communities to admins only
    if !local_user.is_admin() {
<<<<<<< HEAD
      query = query.filter(community::removed.eq(false));
=======
      query = query
        .filter(community::removed.eq(false))
        .filter(community::local_removed.eq(false));
>>>>>>> 4c3a52e9
    }

    query.load::<Self>(conn).await
  }

  /// Finds all communities first mods / creators
  /// Ideally this should be a group by, but diesel doesn't support it yet
  pub async fn get_community_first_mods(pool: &mut DbPool<'_>) -> Result<Vec<Self>, Error> {
    let conn = &mut get_conn(pool).await?;
    Self::joins()
      .select(Self::as_select())
      // A hacky workaround instead of group_bys
      // https://stackoverflow.com/questions/24042359/how-to-join-only-one-row-in-joined-table-with-postgres
      .distinct_on(community_actions::community_id)
      .order_by((
        community_actions::community_id,
        community_actions::became_moderator,
      ))
      .load::<Self>(conn)
      .await
  }
}<|MERGE_RESOLUTION|>--- conflicted
+++ resolved
@@ -91,13 +91,9 @@
 
     // Show removed communities to admins only
     if !local_user.is_admin() {
-<<<<<<< HEAD
-      query = query.filter(community::removed.eq(false));
-=======
       query = query
         .filter(community::removed.eq(false))
         .filter(community::local_removed.eq(false));
->>>>>>> 4c3a52e9
     }
 
     query.load::<Self>(conn).await
