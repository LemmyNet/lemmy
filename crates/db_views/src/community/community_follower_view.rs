use crate::structs::{CommunityFollowerView, PendingFollow};
use chrono::Utc;
use diesel::{
  dsl::{count, count_star, exists, not},
  result::Error,
  select,
  BoolExpressionMethods,
  ExpressionMethods,
  JoinOnDsl,
  NullableExpressionMethods,
  QueryDsl,
  SelectableHelper,
};
use diesel_async::RunQueryDsl;
use i_love_jesus::PaginatedQueryBuilder;
use lemmy_db_schema::{
<<<<<<< HEAD
  impls::community::community_follower_select_subscribed_type,
  newtypes::{CommunityId, DbUrl, InstanceId, PaginationCursor, PersonId},
=======
  newtypes::{CommunityId, DbUrl, InstanceId, PersonId},
>>>>>>> 0926b4c7
  schema::{community, community_actions, person},
  source::{
    community::{Community, CommunityFollowerState},
    person::Person,
  },
  traits::PageCursorBuilder,
  utils::{get_conn, DbPool},
  CommunityVisibility,
};
use lemmy_utils::error::{LemmyErrorExt, LemmyErrorType, LemmyResult};

impl CommunityFollowerView {
  #[diesel::dsl::auto_type(no_type_alias)]
  fn joins() -> _ {
    community_actions::table
      .filter(community_actions::followed.is_not_null())
      .inner_join(community::table)
      .inner_join(person::table.on(community_actions::person_id.eq(person::id)))
  }
  /// return a list of local community ids and remote inboxes that at least one user of the given
  /// instance has followed
  pub async fn get_instance_followed_community_inboxes(
    pool: &mut DbPool<'_>,
    instance_id: InstanceId,
    published_since: chrono::DateTime<Utc>,
  ) -> LemmyResult<Vec<(CommunityId, DbUrl)>> {
    let conn = &mut get_conn(pool).await?;
    // In most cases this will fetch the same url many times (the shared inbox url)
    // PG will only send a single copy to rust, but it has to scan through all follower rows (same
    // as it was before). So on the PG side it would be possible to optimize this further by
    // adding e.g. a new table community_followed_instances (community_id, instance_id)
    // that would work for all instances that support fully shared inboxes.
    // It would be a bit more complicated though to keep it in sync.

    Self::joins()
      .filter(person::instance_id.eq(instance_id))
      .filter(community::local) // this should be a no-op since community_followers table only has
      // local-person+remote-community or remote-person+local-community
      .filter(not(person::local))
      .filter(community_actions::followed.gt(published_since.naive_utc()))
      .select((community::id, person::inbox_url))
      .distinct() // only need each community_id, inbox combination once
      .load::<(CommunityId, DbUrl)>(conn)
      .await
      .with_lemmy_type(LemmyErrorType::NotFound)
  }

  pub async fn get_community_follower_inboxes(
    pool: &mut DbPool<'_>,
    community_id: CommunityId,
  ) -> Result<Vec<DbUrl>, Error> {
    let conn = &mut get_conn(pool).await?;
    let res = Self::joins()
      .filter(community_actions::community_id.eq(community_id))
      .filter(not(person::local))
      .select(person::inbox_url)
      .distinct()
      .load::<DbUrl>(conn)
      .await?;

    Ok(res)
  }

  pub async fn count_community_followers(
    pool: &mut DbPool<'_>,
    community_id: CommunityId,
  ) -> Result<i64, Error> {
    let conn = &mut get_conn(pool).await?;
    let res = Self::joins()
      .filter(community_actions::community_id.eq(community_id))
      .select(count_star())
      .first::<i64>(conn)
      .await?;

    Ok(res)
  }

  pub async fn for_person(pool: &mut DbPool<'_>, person_id: PersonId) -> Result<Vec<Self>, Error> {
    let conn = &mut get_conn(pool).await?;
    Self::joins()
      .filter(community_actions::person_id.eq(person_id))
      .filter(community::deleted.eq(false))
      .filter(community::removed.eq(false))
      .select(Self::as_select())
      .order_by(community::title)
      .load::<CommunityFollowerView>(conn)
      .await
  }

  pub async fn list_approval_required(
    pool: &mut DbPool<'_>,
    person_id: PersonId,
    // TODO: if this is true dont check for community mod, but only check for local community
    //       also need to check is_admin()
    all_communities: bool,
    pending_only: bool,
    cursor_data: Option<Person>,
    page_back: Option<bool>,
  ) -> Result<Vec<PendingFollow>, Error> {
    let conn = &mut get_conn(pool).await?;
    let (person_alias, community_follower_alias) = diesel::alias!(
      person as person_alias,
      community_actions as community_follower_alias
    );

    // check if the community already has an accepted follower from the same instance
    let is_new_instance = not(exists(
      person_alias
        .inner_join(
          community_follower_alias.on(
            person_alias
              .field(person::id)
              .eq(community_follower_alias.field(community_actions::person_id)),
          ),
        )
        .filter(
          person::instance_id
            .eq(person_alias.field(person::instance_id))
            .and(
              community_follower_alias
                .field(community_actions::community_id)
                .eq(community_actions::community_id),
            )
            .and(
              community_follower_alias
                .field(community_actions::follow_state)
                .eq(CommunityFollowerState::Accepted),
            ),
        ),
    ));

    let mut query = Self::joins()
      .select((
        person::all_columns,
        community::all_columns,
        is_new_instance,
        community_actions::follow_state.nullable(),
      ))
      .into_boxed();
    if all_communities {
      // if param is false, only return items for communities where user is a mod
      query = query
        .filter(community_actions::became_moderator.is_not_null())
        .filter(community_actions::person_id.eq(person_id));
    }
    if pending_only {
      query =
        query.filter(community_actions::follow_state.eq(CommunityFollowerState::ApprovalRequired));
    }
    // TODO is this correct?
    query = query.order_by(community_actions::followed.asc());

    let mut query = PaginatedQueryBuilder::new(query);

    if page_back.unwrap_or_default() {
      query = query.before(cursor_data).limit_and_offset_from_end();
    } else {
      query = query.after(cursor_data);
    }

    let res = query
<<<<<<< HEAD
      .load::<(Person, Community, bool, SubscribedType)>(conn)
=======
      .order_by(community_actions::followed.asc())
      .limit(limit)
      .offset(offset)
      .load::<(Person, Community, bool, Option<CommunityFollowerState>)>(conn)
>>>>>>> 0926b4c7
      .await?;
    Ok(
      res
        .into_iter()
        .map(
          |(person, community, is_new_instance, follow_state)| PendingFollow {
            person,
            community,
            is_new_instance,
            follow_state,
          },
        )
        .collect(),
    )
  }

  pub async fn count_approval_required(
    pool: &mut DbPool<'_>,
    community_id: CommunityId,
  ) -> Result<i64, Error> {
    let conn = &mut get_conn(pool).await?;
    Self::joins()
      .filter(community_actions::community_id.eq(community_id))
      .filter(community_actions::follow_state.eq(CommunityFollowerState::ApprovalRequired))
      .select(count(community_actions::community_id))
      .first::<i64>(conn)
      .await
  }
  pub async fn check_private_community_action(
    pool: &mut DbPool<'_>,
    from_person_id: PersonId,
    community: &Community,
  ) -> LemmyResult<()> {
    if community.visibility != CommunityVisibility::Private {
      return Ok(());
    }
    let conn = &mut get_conn(pool).await?;
    select(exists(
      Self::joins()
        .filter(community_actions::community_id.eq(community.id))
        .filter(community_actions::person_id.eq(from_person_id))
        .filter(community_actions::follow_state.eq(CommunityFollowerState::Accepted)),
    ))
    .get_result::<bool>(conn)
    .await?
    .then_some(())
    .ok_or(LemmyErrorType::NotFound.into())
  }
  pub async fn check_has_followers_from_instance(
    community_id: CommunityId,
    instance_id: InstanceId,
    pool: &mut DbPool<'_>,
  ) -> Result<(), Error> {
    let conn = &mut get_conn(pool).await?;
    select(exists(
      Self::joins()
        .filter(community_actions::community_id.eq(community_id))
        .filter(person::instance_id.eq(instance_id))
        .filter(community_actions::follow_state.eq(CommunityFollowerState::Accepted)),
    ))
    .get_result::<bool>(conn)
    .await?
    .then_some(())
    .ok_or(diesel::NotFound)
  }

  pub async fn is_follower(
    community_id: CommunityId,
    instance_id: InstanceId,
    pool: &mut DbPool<'_>,
  ) -> Result<(), Error> {
    let conn = &mut get_conn(pool).await?;
    select(exists(
      Self::joins()
        .filter(community_actions::community_id.eq(community_id))
        .filter(person::instance_id.eq(instance_id))
        .filter(community_actions::follow_state.eq(CommunityFollowerState::Accepted)),
    ))
    .get_result::<bool>(conn)
    .await?
    .then_some(())
    .ok_or(diesel::NotFound)
  }
}

impl PageCursorBuilder for PendingFollow {
  fn cursor(&self) -> PaginationCursor {
    PaginationCursor::create('P', self.person.id.0)
  }
}

#[cfg(test)]
mod tests {
  use super::*;
  use lemmy_db_schema::{
    source::{
      community::{CommunityActions, CommunityFollowerForm, CommunityInsertForm},
      instance::Instance,
      person::PersonInsertForm,
    },
    traits::{Crud, Followable},
    utils::build_db_pool_for_tests,
  };
  use serial_test::serial;

  #[tokio::test]
  #[serial]
  async fn test_has_followers_from_instance() -> LemmyResult<()> {
    let pool = &build_db_pool_for_tests();
    let pool = &mut pool.into();

    // insert local community
    let local_instance = Instance::read_or_create(pool, "my_domain.tld".to_string()).await?;
    let community_form = CommunityInsertForm::new(
      local_instance.id,
      "test_community_3".to_string(),
      "nada".to_owned(),
      "pubkey".to_string(),
    );
    let community = Community::create(pool, &community_form).await?;

    // insert remote user
    let remote_instance = Instance::read_or_create(pool, "other_domain.tld".to_string()).await?;
    let person_form =
      PersonInsertForm::new("name".to_string(), "pubkey".to_string(), remote_instance.id);
    let person = Person::create(pool, &person_form).await?;

    // community has no follower from remote instance, returns error
    let has_followers = CommunityFollowerView::check_has_followers_from_instance(
      community.id,
      remote_instance.id,
      pool,
    )
    .await;
    assert!(has_followers.is_err());

    // insert unapproved follower
    let mut follower_form = CommunityFollowerForm::new(
      community.id,
      person.id,
      CommunityFollowerState::ApprovalRequired,
    );
    CommunityActions::follow(pool, &follower_form).await?;

    // still returns error
    let has_followers = CommunityFollowerView::check_has_followers_from_instance(
      community.id,
      remote_instance.id,
      pool,
    )
    .await;
    assert!(has_followers.is_err());

    // mark follower as accepted
    follower_form.follow_state = CommunityFollowerState::Accepted;
    CommunityActions::follow(pool, &follower_form).await?;

    // now returns ok
    let has_followers = CommunityFollowerView::check_has_followers_from_instance(
      community.id,
      remote_instance.id,
      pool,
    )
    .await;
    assert!(has_followers.is_ok());

    Instance::delete(pool, local_instance.id).await?;
    Instance::delete(pool, remote_instance.id).await?;
    Ok(())
  }
}<|MERGE_RESOLUTION|>--- conflicted
+++ resolved
@@ -14,12 +14,7 @@
 use diesel_async::RunQueryDsl;
 use i_love_jesus::PaginatedQueryBuilder;
 use lemmy_db_schema::{
-<<<<<<< HEAD
-  impls::community::community_follower_select_subscribed_type,
-  newtypes::{CommunityId, DbUrl, InstanceId, PaginationCursor, PersonId},
-=======
   newtypes::{CommunityId, DbUrl, InstanceId, PersonId},
->>>>>>> 0926b4c7
   schema::{community, community_actions, person},
   source::{
     community::{Community, CommunityFollowerState},
@@ -181,14 +176,10 @@
     }
 
     let res = query
-<<<<<<< HEAD
-      .load::<(Person, Community, bool, SubscribedType)>(conn)
-=======
       .order_by(community_actions::followed.asc())
       .limit(limit)
       .offset(offset)
       .load::<(Person, Community, bool, Option<CommunityFollowerState>)>(conn)
->>>>>>> 0926b4c7
       .await?;
     Ok(
       res
