--- conflicted
+++ resolved
@@ -13,22 +13,6 @@
 use diesel_async::RunQueryDsl;
 use i_love_jesus::SortDirection;
 use lemmy_db_schema::{
-<<<<<<< HEAD
-  newtypes::{CommunityId, DbUrl, InstanceId, PaginationCursor, PersonId},
-  schema::{community, community_actions, person},
-  source::{
-    community::{
-      community_actions_keys as key,
-      Community,
-      CommunityActions,
-      CommunityFollowerState,
-    },
-    person::Person,
-  },
-  traits::PaginationCursorBuilder,
-  utils::{get_conn, limit_fetch, paginate, DbPool},
-  CommunityVisibility,
-=======
   newtypes::{CommunityId, DbUrl, InstanceId, PersonId},
   source::{community::Community, person::Person},
   utils::{get_conn, limit_and_offset, DbPool},
@@ -36,7 +20,6 @@
 use lemmy_db_schema_file::{
   enums::{CommunityFollowerState, CommunityVisibility},
   schema::{community, community_actions, person},
->>>>>>> 2f7ce1cb
 };
 use lemmy_utils::error::{LemmyErrorExt, LemmyErrorType, LemmyResult};
 
