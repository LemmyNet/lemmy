use crate::structs::CommentView;
use diesel::{
  dsl::{exists, not},
  pg::Pg,
  result::Error,
  BoolExpressionMethods,
  ExpressionMethods,
  JoinOnDsl,
  NullableExpressionMethods,
  PgTextExpressionMethods,
  QueryDsl,
};
use diesel_async::RunQueryDsl;
use diesel_ltree::{nlevel, subpath, Ltree, LtreeExtensions};
use lemmy_db_schema::{
  aliases::creator_community_actions,
  impls::local_user::LocalUserOptionHelper,
  newtypes::{CommentId, CommunityId, LocalUserId, PersonId, PostId},
  schema::{
    comment,
    comment_actions,
    comment_aggregates,
    community,
    community_actions,
    instance_actions,
    local_user,
    local_user_language,
    person,
    person_actions,
    post,
  },
  source::{
    community::{CommunityFollower, CommunityFollowerState},
    local_user::LocalUser,
    site::Site,
  },
  utils::{
    actions,
    actions_alias,
    fuzzy_search,
    limit_and_offset,
    DbConn,
    DbPool,
    ListFn,
    Queries,
    ReadFn,
  },
  CommentSortType,
  CommunityVisibility,
  ListingType,
};

type QueriesReadTypes<'a> = (CommentId, Option<&'a LocalUser>);
type QueriesListTypes<'a> = (CommentQuery<'a>, &'a Site);

fn queries<'a>() -> Queries<
  impl ReadFn<'a, CommentView, QueriesReadTypes<'a>>,
  impl ListFn<'a, CommentView, QueriesListTypes<'a>>,
> {
  let creator_is_admin = exists(
    local_user::table.filter(
      comment::creator_id
        .eq(local_user::person_id)
        .and(local_user::admin.eq(true)),
    ),
  );

  let all_joins = move |query: comment::BoxedQuery<'a, Pg>, my_person_id: Option<PersonId>| {
    query
      .inner_join(person::table)
      .inner_join(post::table)
      .inner_join(community::table.on(post::community_id.eq(community::id)))
      .inner_join(comment_aggregates::table)
      .left_join(actions(
        community_actions::table,
        my_person_id,
        post::community_id,
      ))
      .left_join(actions(
        comment_actions::table,
        my_person_id,
        comment_aggregates::comment_id,
      ))
      .left_join(actions(
        person_actions::table,
        my_person_id,
        comment::creator_id,
      ))
      .left_join(actions(
        instance_actions::table,
        my_person_id,
        community::instance_id,
      ))
      .left_join(actions_alias(
        creator_community_actions,
        comment::creator_id,
        post::community_id,
      ))
      .select((
        comment::all_columns,
        person::all_columns,
        post::all_columns,
        community::all_columns,
        comment_aggregates::all_columns,
        creator_community_actions
          .field(community_actions::received_ban)
          .nullable()
          .is_not_null(),
        community_actions::received_ban.nullable().is_not_null(),
        creator_community_actions
          .field(community_actions::became_moderator)
          .nullable()
          .is_not_null(),
        creator_is_admin,
        CommunityFollower::select_subscribed_type(),
        comment_actions::saved.nullable().is_not_null(),
        person_actions::blocked.nullable().is_not_null(),
        comment_actions::like_score.nullable(),
      ))
  };

  let read = move |mut conn: DbConn<'a>,
                   (comment_id, my_local_user): (CommentId, Option<&'a LocalUser>)| async move {
    let mut query = all_joins(
      comment::table.find(comment_id).into_boxed(),
      my_local_user.person_id(),
    );
    query = my_local_user.visible_communities_only(query);

    // Check permissions to view private community content.
    // Specifically, if the community is private then only accepted followers may view its
    // content, otherwise it is filtered out. Admins can view private community content
    // without restriction.
    if !my_local_user.is_admin() {
      query = query.filter(
        community::visibility
          .ne(CommunityVisibility::Private)
          .or(community_actions::follow_state.eq(CommunityFollowerState::Accepted)),
      );
    }
    query.first(&mut conn).await
  };

  let list = move |mut conn: DbConn<'a>, (o, site): (CommentQuery<'a>, &'a Site)| async move {
    // The left join below will return None in this case
    let local_user_id_join = o.local_user.local_user_id().unwrap_or(LocalUserId(-1));

    let mut query = all_joins(comment::table.into_boxed(), o.local_user.person_id());

    if let Some(creator_id) = o.creator_id {
      query = query.filter(comment::creator_id.eq(creator_id));
    };

    if let Some(post_id) = o.post_id {
      query = query.filter(comment::post_id.eq(post_id));
    };

    if let Some(parent_path) = o.parent_path.as_ref() {
      query = query.filter(comment::path.contained_by(parent_path));
    };
    //filtering out removed and deleted comments from search
    if let Some(search_term) = o.search_term {
      query = query.filter(
        comment::content
          .ilike(fuzzy_search(&search_term))
          .and(not(comment::removed.or(comment::deleted))),
      );
    };

    if let Some(community_id) = o.community_id {
      query = query.filter(post::community_id.eq(community_id));
    }

    let is_subscribed = community_actions::followed.is_not_null();

    match o.listing_type.unwrap_or_default() {
      ListingType::Subscribed => query = query.filter(is_subscribed), /* TODO could be this: and(community_follower::person_id.eq(person_id_join)), */
      ListingType::Local => {
        query = query
          .filter(community::local.eq(true))
          .filter(community::hidden.eq(false).or(is_subscribed))
      }
      ListingType::All => query = query.filter(community::hidden.eq(false).or(is_subscribed)),
      ListingType::ModeratorView => {
        query = query.filter(community_actions::became_moderator.is_not_null());
      }
    }

<<<<<<< HEAD
    if let Some(my_id) = options.local_user.person_id() {
=======
    // If its saved only, then filter, and order by the saved time, not the comment creation time.
    if o.saved_only.unwrap_or_default() {
      query = query
        .filter(comment_actions::saved.is_not_null())
        .then_order_by(comment_actions::saved.desc());
    }

    if let Some(my_id) = o.local_user.person_id() {
>>>>>>> c0342292
      let not_creator_filter = comment::creator_id.ne(my_id);
      if o.liked_only.unwrap_or_default() {
        query = query
          .filter(not_creator_filter)
          .filter(comment_actions::like_score.eq(1));
      } else if o.disliked_only.unwrap_or_default() {
        query = query
          .filter(not_creator_filter)
          .filter(comment_actions::like_score.eq(-1));
      }
    }

    if !o.local_user.show_bot_accounts() {
      query = query.filter(person::bot_account.eq(false));
    };

    if o.local_user.is_some() && o.listing_type.unwrap_or_default() != ListingType::ModeratorView {
      // Filter out the rows with missing languages
      query = query.filter(exists(
        local_user_language::table.filter(
          comment::language_id
            .eq(local_user_language::language_id)
            .and(local_user_language::local_user_id.eq(local_user_id_join)),
        ),
      ));

      // Don't show blocked communities or persons
      query = query
        .filter(instance_actions::blocked.is_null())
        .filter(community_actions::blocked.is_null())
        .filter(person_actions::blocked.is_null());
    };

    if !o.local_user.show_nsfw(site) {
      query = query
        .filter(post::nsfw.eq(false))
        .filter(community::nsfw.eq(false));
    };

    query = o.local_user.visible_communities_only(query);

    if !o.local_user.is_admin() {
      query = query.filter(
        community::visibility
          .ne(CommunityVisibility::Private)
          .or(community_actions::follow_state.eq(CommunityFollowerState::Accepted)),
      );
    }

    // A Max depth given means its a tree fetch
    let (limit, offset) = if let Some(max_depth) = o.max_depth {
      let depth_limit = if let Some(parent_path) = o.parent_path.as_ref() {
        parent_path.0.split('.').count() as i32 + max_depth
        // Add one because of root "0"
      } else {
        max_depth + 1
      };

      query = query.filter(nlevel(comment::path).le(depth_limit));

      // only order if filtering by a post id, or parent_path. DOS potential otherwise and max_depth
      // + !post_id isn't used anyways (afaik)
      if o.post_id.is_some() || o.parent_path.is_some() {
        // Always order by the parent path first
        query = query.then_order_by(subpath(comment::path, 0, -1));
      }

      // TODO limit question. Limiting does not work for comment threads ATM, only max_depth
      // For now, don't do any limiting for tree fetches
      // https://stackoverflow.com/questions/72983614/postgres-ltree-how-to-limit-the-max-number-of-children-at-any-given-level

      // Don't use the regular error-checking one, many more comments must ofter be fetched.
      // This does not work for comment trees, and the limit should be manually set to a high number
      //
      // If a max depth is given, then you know its a tree fetch, and limits should be ignored
      // TODO a kludge to prevent attacks. Limit comments to 300 for now.
      // (i64::MAX, 0)
      (300, 0)
    } else {
      // limit_and_offset_unlimited(o.page, o.limit)
      limit_and_offset(o.page, o.limit)?
    };

    // distinguished comments should go first when viewing post
    if o.post_id.is_some() || o.parent_path.is_some() {
      query = query.then_order_by(comment::distinguished.desc());
    }

    query = match o.sort.unwrap_or(CommentSortType::Hot) {
      CommentSortType::Hot => query
        .then_order_by(comment_aggregates::hot_rank.desc())
        .then_order_by(comment_aggregates::score.desc()),
      CommentSortType::Controversial => {
        query.then_order_by(comment_aggregates::controversy_rank.desc())
      }
      CommentSortType::New => query.then_order_by(comment::published.desc()),
      CommentSortType::Old => query.then_order_by(comment::published.asc()),
      CommentSortType::Top => query.then_order_by(comment_aggregates::score.desc()),
    };

    // Note: deleted and removed comments are done on the front side
    query
      .limit(limit)
      .offset(offset)
      .load::<CommentView>(&mut conn)
      .await
  };

  Queries::new(read, list)
}

impl CommentView {
  pub async fn read(
    pool: &mut DbPool<'_>,
    comment_id: CommentId,
    my_local_user: Option<&'_ LocalUser>,
  ) -> Result<Self, Error> {
    let is_admin = my_local_user.map(|u| u.admin).unwrap_or(false);
    // If a person is given, then my_vote (res.9), if None, should be 0, not null
    // Necessary to differentiate between other person's votes
    let mut res = queries().read(pool, (comment_id, my_local_user)).await?;
    if my_local_user.is_some() && res.my_vote.is_none() {
      res.my_vote = Some(0);
    }
    Ok(handle_deleted(res, is_admin))
  }
}

#[derive(Default)]
pub struct CommentQuery<'a> {
  pub listing_type: Option<ListingType>,
  pub sort: Option<CommentSortType>,
  pub community_id: Option<CommunityId>,
  pub post_id: Option<PostId>,
  pub parent_path: Option<Ltree>,
  pub creator_id: Option<PersonId>,
  pub local_user: Option<&'a LocalUser>,
  pub search_term: Option<String>,
  pub liked_only: Option<bool>,
  pub disliked_only: Option<bool>,
  pub page: Option<i64>,
  pub limit: Option<i64>,
  pub max_depth: Option<i32>,
}

impl CommentQuery<'_> {
  pub async fn list(self, site: &Site, pool: &mut DbPool<'_>) -> Result<Vec<CommentView>, Error> {
    let is_admin = self.local_user.map(|u| u.admin).unwrap_or(false);
    Ok(
      queries()
        .list(pool, (self, site))
        .await?
        .into_iter()
        .map(|c| handle_deleted(c, is_admin))
        .collect(),
    )
  }
}

fn handle_deleted(mut c: CommentView, is_admin: bool) -> CommentView {
  if !is_admin && (c.comment.deleted || c.comment.removed) {
    c.comment.content = String::new();
  }
  c
}

#[cfg(test)]
#[expect(clippy::indexing_slicing)]
mod tests {

  use crate::{
    comment_view::{CommentQuery, CommentSortType, CommentView, DbPool},
    structs::LocalUserView,
  };
  use lemmy_db_schema::{
    aggregates::structs::CommentAggregates,
    assert_length,
    impls::actor_language::UNDETERMINED_ID,
    newtypes::LanguageId,
    source::{
      actor_language::LocalUserLanguage,
      comment::{Comment, CommentInsertForm, CommentLike, CommentLikeForm, CommentUpdateForm},
      community::{
        Community,
        CommunityFollower,
        CommunityFollowerForm,
        CommunityFollowerState,
        CommunityInsertForm,
        CommunityModerator,
        CommunityModeratorForm,
        CommunityPersonBan,
        CommunityPersonBanForm,
        CommunityUpdateForm,
      },
      instance::Instance,
      language::Language,
      local_user::{LocalUser, LocalUserInsertForm},
      local_user_vote_display_mode::LocalUserVoteDisplayMode,
      person::{Person, PersonInsertForm},
      person_block::{PersonBlock, PersonBlockForm},
      post::{Post, PostInsertForm, PostUpdateForm},
      site::{Site, SiteInsertForm},
    },
    traits::{Bannable, Blockable, Crud, Followable, Joinable, Likeable},
    utils::{build_db_pool_for_tests, RANK_DEFAULT},
    CommunityVisibility,
    SubscribedType,
  };
  use lemmy_utils::error::LemmyResult;
  use pretty_assertions::assert_eq;
  use serial_test::serial;

  struct Data {
    inserted_instance: Instance,
    inserted_comment_0: Comment,
    inserted_comment_1: Comment,
    inserted_comment_2: Comment,
    inserted_post: Post,
    timmy_local_user_view: LocalUserView,
    inserted_sara_person: Person,
    inserted_community: Community,
    site: Site,
  }

  async fn init_data(pool: &mut DbPool<'_>) -> LemmyResult<Data> {
    let inserted_instance = Instance::read_or_create(pool, "my_domain.tld".to_string()).await?;

    let timmy_person_form = PersonInsertForm::test_form(inserted_instance.id, "timmy");
    let inserted_timmy_person = Person::create(pool, &timmy_person_form).await?;
    let timmy_local_user_form = LocalUserInsertForm::test_form_admin(inserted_timmy_person.id);

    let inserted_timmy_local_user = LocalUser::create(pool, &timmy_local_user_form, vec![]).await?;

    let sara_person_form = PersonInsertForm::test_form(inserted_instance.id, "sara");
    let inserted_sara_person = Person::create(pool, &sara_person_form).await?;

    let new_community = CommunityInsertForm::new(
      inserted_instance.id,
      "test community 5".to_string(),
      "nada".to_owned(),
      "pubkey".to_string(),
    );
    let inserted_community = Community::create(pool, &new_community).await?;

    let new_post = PostInsertForm::new(
      "A test post 2".into(),
      inserted_timmy_person.id,
      inserted_community.id,
    );
    let inserted_post = Post::create(pool, &new_post).await?;
    let english_id = Language::read_id_from_code(pool, "en").await?;

    // Create a comment tree with this hierarchy
    //       0
    //     \     \
    //    1      2
    //    \
    //  3  4
    //     \
    //     5
    let comment_form_0 = CommentInsertForm {
      language_id: Some(english_id),
      ..CommentInsertForm::new(
        inserted_timmy_person.id,
        inserted_post.id,
        "Comment 0".into(),
      )
    };

    let inserted_comment_0 = Comment::create(pool, &comment_form_0, None).await?;

    let comment_form_1 = CommentInsertForm {
      language_id: Some(english_id),
      ..CommentInsertForm::new(
        inserted_sara_person.id,
        inserted_post.id,
        "Comment 1, A test blocked comment".into(),
      )
    };
    let inserted_comment_1 =
      Comment::create(pool, &comment_form_1, Some(&inserted_comment_0.path)).await?;

    let finnish_id = Language::read_id_from_code(pool, "fi").await?;
    let comment_form_2 = CommentInsertForm {
      language_id: Some(finnish_id),
      ..CommentInsertForm::new(
        inserted_timmy_person.id,
        inserted_post.id,
        "Comment 2".into(),
      )
    };

    let inserted_comment_2 =
      Comment::create(pool, &comment_form_2, Some(&inserted_comment_0.path)).await?;

    let comment_form_3 = CommentInsertForm {
      language_id: Some(english_id),
      ..CommentInsertForm::new(
        inserted_timmy_person.id,
        inserted_post.id,
        "Comment 3".into(),
      )
    };
    let _inserted_comment_3 =
      Comment::create(pool, &comment_form_3, Some(&inserted_comment_1.path)).await?;

    let polish_id = Language::read_id_from_code(pool, "pl").await?;
    let comment_form_4 = CommentInsertForm {
      language_id: Some(polish_id),
      ..CommentInsertForm::new(
        inserted_timmy_person.id,
        inserted_post.id,
        "Comment 4".into(),
      )
    };

    let inserted_comment_4 =
      Comment::create(pool, &comment_form_4, Some(&inserted_comment_1.path)).await?;

    let comment_form_5 = CommentInsertForm::new(
      inserted_timmy_person.id,
      inserted_post.id,
      "Comment 5".into(),
    );
    let _inserted_comment_5 =
      Comment::create(pool, &comment_form_5, Some(&inserted_comment_4.path)).await?;

    let timmy_blocks_sara_form = PersonBlockForm {
      person_id: inserted_timmy_person.id,
      target_id: inserted_sara_person.id,
    };

    let inserted_block = PersonBlock::block(pool, &timmy_blocks_sara_form).await?;

    let expected_block = PersonBlock {
      person_id: inserted_timmy_person.id,
      target_id: inserted_sara_person.id,
      published: inserted_block.published,
    };
    assert_eq!(expected_block, inserted_block);

    let comment_like_form = CommentLikeForm {
      comment_id: inserted_comment_0.id,
      person_id: inserted_timmy_person.id,
      score: 1,
    };

    let _inserted_comment_like = CommentLike::like(pool, &comment_like_form).await?;

    let timmy_local_user_view = LocalUserView {
      local_user: inserted_timmy_local_user.clone(),
      local_user_vote_display_mode: LocalUserVoteDisplayMode::default(),
      person: inserted_timmy_person.clone(),
      counts: Default::default(),
    };
    let site_form = SiteInsertForm::new("test site".to_string(), inserted_instance.id);
    let site = Site::create(pool, &site_form).await?;
    Ok(Data {
      inserted_instance,
      inserted_comment_0,
      inserted_comment_1,
      inserted_comment_2,
      inserted_post,
      timmy_local_user_view,
      inserted_sara_person,
      inserted_community,
      site,
    })
  }

  #[tokio::test]
  #[serial]
  async fn test_crud() -> LemmyResult<()> {
    let pool = &build_db_pool_for_tests();
    let pool = &mut pool.into();
    let data = init_data(pool).await?;

    let expected_comment_view_no_person = expected_comment_view(&data, pool).await?;

    let mut expected_comment_view_with_person = expected_comment_view_no_person.clone();
    expected_comment_view_with_person.my_vote = Some(1);

    let read_comment_views_no_person = CommentQuery {
      sort: (Some(CommentSortType::Old)),
      post_id: (Some(data.inserted_post.id)),
      ..Default::default()
    }
    .list(&data.site, pool)
    .await?;

    assert_eq!(
      Some(&expected_comment_view_no_person),
      read_comment_views_no_person.first()
    );

    let read_comment_views_with_person = CommentQuery {
      sort: (Some(CommentSortType::Old)),
      post_id: (Some(data.inserted_post.id)),
      local_user: (Some(&data.timmy_local_user_view.local_user)),
      ..Default::default()
    }
    .list(&data.site, pool)
    .await?;

    assert_eq!(
      expected_comment_view_with_person,
      read_comment_views_with_person[0]
    );

    // Make sure its 1, not showing the blocked comment
    assert_length!(5, read_comment_views_with_person);

    let read_comment_from_blocked_person = CommentView::read(
      pool,
      data.inserted_comment_1.id,
      Some(&data.timmy_local_user_view.local_user),
    )
    .await?;

    // Make sure block set the creator blocked
    assert!(read_comment_from_blocked_person.creator_blocked);

    cleanup(data, pool).await
  }

  #[tokio::test]
  #[serial]
  async fn test_liked_only() -> LemmyResult<()> {
    let pool = &build_db_pool_for_tests();
    let pool = &mut pool.into();
    let data = init_data(pool).await?;

    // Unblock sara first
    let timmy_unblocks_sara_form = PersonBlockForm {
      person_id: data.timmy_local_user_view.person.id,
      target_id: data.inserted_sara_person.id,
    };
    PersonBlock::unblock(pool, &timmy_unblocks_sara_form).await?;

    // Like a new comment
    let comment_like_form = CommentLikeForm {
      comment_id: data.inserted_comment_1.id,
      person_id: data.timmy_local_user_view.person.id,
      score: 1,
    };
    CommentLike::like(pool, &comment_like_form).await?;

    let read_liked_comment_views = CommentQuery {
      local_user: Some(&data.timmy_local_user_view.local_user),
      liked_only: Some(true),
      ..Default::default()
    }
    .list(&data.site, pool)
    .await?
    .into_iter()
    .map(|c| c.comment.content)
    .collect::<Vec<String>>();

    // Shouldn't include your own post, only other peoples
    assert_eq!(data.inserted_comment_1.content, read_liked_comment_views[0]);

    assert_length!(1, read_liked_comment_views);

    let read_disliked_comment_views: Vec<CommentView> = CommentQuery {
      local_user: Some(&data.timmy_local_user_view.local_user),
      disliked_only: Some(true),
      ..Default::default()
    }
    .list(&data.site, pool)
    .await?;

    assert!(read_disliked_comment_views.is_empty());

    cleanup(data, pool).await
  }

  #[tokio::test]
  #[serial]
  async fn test_comment_tree() -> LemmyResult<()> {
    let pool = &build_db_pool_for_tests();
    let pool = &mut pool.into();
    let data = init_data(pool).await?;

    let top_path = data.inserted_comment_0.path.clone();
    let read_comment_views_top_path = CommentQuery {
      post_id: (Some(data.inserted_post.id)),
      parent_path: (Some(top_path)),
      ..Default::default()
    }
    .list(&data.site, pool)
    .await?;

    let child_path = data.inserted_comment_1.path.clone();
    let read_comment_views_child_path = CommentQuery {
      post_id: (Some(data.inserted_post.id)),
      parent_path: (Some(child_path)),
      ..Default::default()
    }
    .list(&data.site, pool)
    .await?;

    // Make sure the comment parent-limited fetch is correct
    assert_length!(6, read_comment_views_top_path);
    assert_length!(4, read_comment_views_child_path);

    // Make sure it contains the parent, but not the comment from the other tree
    let child_comments = read_comment_views_child_path
      .into_iter()
      .map(|c| c.comment)
      .collect::<Vec<Comment>>();
    assert!(child_comments.contains(&data.inserted_comment_1));
    assert!(!child_comments.contains(&data.inserted_comment_2));

    let read_comment_views_top_max_depth = CommentQuery {
      post_id: (Some(data.inserted_post.id)),
      max_depth: (Some(1)),
      ..Default::default()
    }
    .list(&data.site, pool)
    .await?;

    // Make sure a depth limited one only has the top comment
    assert_eq!(
      expected_comment_view(&data, pool).await?,
      read_comment_views_top_max_depth[0]
    );
    assert_length!(1, read_comment_views_top_max_depth);

    let child_path = data.inserted_comment_1.path.clone();
    let read_comment_views_parent_max_depth = CommentQuery {
      post_id: (Some(data.inserted_post.id)),
      parent_path: (Some(child_path)),
      max_depth: (Some(1)),
      sort: (Some(CommentSortType::New)),
      ..Default::default()
    }
    .list(&data.site, pool)
    .await?;

    // Make sure a depth limited one, and given child comment 1, has 3
    assert!(read_comment_views_parent_max_depth[2]
      .comment
      .content
      .eq("Comment 3"));
    assert_length!(3, read_comment_views_parent_max_depth);

    cleanup(data, pool).await
  }

  #[tokio::test]
  #[serial]
  async fn test_languages() -> LemmyResult<()> {
    let pool = &build_db_pool_for_tests();
    let pool = &mut pool.into();
    let data = init_data(pool).await?;

    // by default, user has all languages enabled and should see all comments
    // (except from blocked user)
    let all_languages = CommentQuery {
      local_user: (Some(&data.timmy_local_user_view.local_user)),
      ..Default::default()
    }
    .list(&data.site, pool)
    .await?;
    assert_length!(5, all_languages);

    // change user lang to finnish, should only show one post in finnish and one undetermined
    let finnish_id = Language::read_id_from_code(pool, "fi").await?;
    LocalUserLanguage::update(
      pool,
      vec![finnish_id],
      data.timmy_local_user_view.local_user.id,
    )
    .await?;
    let finnish_comments = CommentQuery {
      local_user: (Some(&data.timmy_local_user_view.local_user)),
      ..Default::default()
    }
    .list(&data.site, pool)
    .await?;
    assert_length!(2, finnish_comments);
    let finnish_comment = finnish_comments
      .iter()
      .find(|c| c.comment.language_id == finnish_id);
    assert!(finnish_comment.is_some());
    assert_eq!(
      Some(&data.inserted_comment_2.content),
      finnish_comment.map(|c| &c.comment.content)
    );

    // now show all comments with undetermined language (which is the default value)
    LocalUserLanguage::update(
      pool,
      vec![UNDETERMINED_ID],
      data.timmy_local_user_view.local_user.id,
    )
    .await?;
    let undetermined_comment = CommentQuery {
      local_user: (Some(&data.timmy_local_user_view.local_user)),
      ..Default::default()
    }
    .list(&data.site, pool)
    .await?;
    assert_length!(1, undetermined_comment);

    cleanup(data, pool).await
  }

  #[tokio::test]
  #[serial]
  async fn test_distinguished_first() -> LemmyResult<()> {
    let pool = &build_db_pool_for_tests();
    let pool = &mut pool.into();
    let data = init_data(pool).await?;

    let form = CommentUpdateForm {
      distinguished: Some(true),
      ..Default::default()
    };
    Comment::update(pool, data.inserted_comment_2.id, &form).await?;

    let comments = CommentQuery {
      post_id: Some(data.inserted_comment_2.post_id),
      ..Default::default()
    }
    .list(&data.site, pool)
    .await?;
    assert_eq!(comments[0].comment.id, data.inserted_comment_2.id);
    assert!(comments[0].comment.distinguished);

    cleanup(data, pool).await
  }

  #[tokio::test]
  #[serial]
  async fn test_creator_is_moderator() -> LemmyResult<()> {
    let pool = &build_db_pool_for_tests();
    let pool = &mut pool.into();
    let data = init_data(pool).await?;

    // Make one of the inserted persons a moderator
    let person_id = data.inserted_sara_person.id;
    let community_id = data.inserted_community.id;
    let form = CommunityModeratorForm {
      community_id,
      person_id,
    };
    CommunityModerator::join(pool, &form).await?;

    // Make sure that they come back as a mod in the list
    let comments = CommentQuery {
      sort: (Some(CommentSortType::Old)),
      ..Default::default()
    }
    .list(&data.site, pool)
    .await?;

    assert_eq!(comments[1].creator.name, "sara");
    assert!(comments[1].creator_is_moderator);
    assert!(!comments[0].creator_is_moderator);

    cleanup(data, pool).await
  }

  #[tokio::test]
  #[serial]
  async fn test_creator_is_admin() -> LemmyResult<()> {
    let pool = &build_db_pool_for_tests();
    let pool = &mut pool.into();
    let data = init_data(pool).await?;

    let comments = CommentQuery {
      sort: (Some(CommentSortType::Old)),
      ..Default::default()
    }
    .list(&data.site, pool)
    .await?;

    // Timmy is an admin, and make sure that field is true
    assert_eq!(comments[0].creator.name, "timmy");
    assert!(comments[0].creator_is_admin);

    // Sara isn't, make sure its false
    assert_eq!(comments[1].creator.name, "sara");
    assert!(!comments[1].creator_is_admin);

    cleanup(data, pool).await
  }

  async fn cleanup(data: Data, pool: &mut DbPool<'_>) -> LemmyResult<()> {
    CommentLike::remove(
      pool,
      data.timmy_local_user_view.person.id,
      data.inserted_comment_0.id,
    )
    .await?;
    Comment::delete(pool, data.inserted_comment_0.id).await?;
    Comment::delete(pool, data.inserted_comment_1.id).await?;
    Post::delete(pool, data.inserted_post.id).await?;
    Community::delete(pool, data.inserted_community.id).await?;
    Person::delete(pool, data.timmy_local_user_view.person.id).await?;
    LocalUser::delete(pool, data.timmy_local_user_view.local_user.id).await?;
    Person::delete(pool, data.inserted_sara_person.id).await?;
    Instance::delete(pool, data.inserted_instance.id).await?;
    Site::delete(pool, data.site.id).await?;

    Ok(())
  }

  async fn expected_comment_view(data: &Data, pool: &mut DbPool<'_>) -> LemmyResult<CommentView> {
    let agg = CommentAggregates::read(pool, data.inserted_comment_0.id).await?;
    Ok(CommentView {
      creator_banned_from_community: false,
      banned_from_community: false,
      creator_is_moderator: false,
      creator_is_admin: true,
      my_vote: None,
      subscribed: SubscribedType::NotSubscribed,
      saved: false,
      creator_blocked: false,
      comment: Comment {
        id: data.inserted_comment_0.id,
        content: "Comment 0".into(),
        creator_id: data.timmy_local_user_view.person.id,
        post_id: data.inserted_post.id,
        removed: false,
        deleted: false,
        published: data.inserted_comment_0.published,
        ap_id: data.inserted_comment_0.ap_id.clone(),
        updated: None,
        local: true,
        distinguished: false,
        path: data.inserted_comment_0.clone().path,
        language_id: LanguageId(37),
      },
      creator: Person {
        id: data.timmy_local_user_view.person.id,
        name: "timmy".into(),
        display_name: None,
        published: data.timmy_local_user_view.person.published,
        avatar: None,
        actor_id: data.timmy_local_user_view.person.actor_id.clone(),
        local: true,
        banned: false,
        deleted: false,
        bot_account: false,
        bio: None,
        banner: None,
        updated: None,
        inbox_url: data.timmy_local_user_view.person.inbox_url.clone(),
        matrix_user_id: None,
        ban_expires: None,
        instance_id: data.inserted_instance.id,
        private_key: data.timmy_local_user_view.person.private_key.clone(),
        public_key: data.timmy_local_user_view.person.public_key.clone(),
        last_refreshed_at: data.timmy_local_user_view.person.last_refreshed_at,
      },
      post: Post {
        id: data.inserted_post.id,
        name: data.inserted_post.name.clone(),
        creator_id: data.timmy_local_user_view.person.id,
        url: None,
        body: None,
        alt_text: None,
        published: data.inserted_post.published,
        updated: None,
        community_id: data.inserted_community.id,
        removed: false,
        deleted: false,
        locked: false,
        nsfw: false,
        embed_title: None,
        embed_description: None,
        embed_video_url: None,
        thumbnail_url: None,
        ap_id: data.inserted_post.ap_id.clone(),
        local: true,
        language_id: Default::default(),
        featured_community: false,
        featured_local: false,
        url_content_type: None,
        scheduled_publish_time: None,
      },
      community: Community {
        id: data.inserted_community.id,
        name: "test community 5".to_string(),
        icon: None,
        removed: false,
        deleted: false,
        nsfw: false,
        actor_id: data.inserted_community.actor_id.clone(),
        local: true,
        title: "nada".to_owned(),
        sidebar: None,
        description: None,
        updated: None,
        banner: None,
        hidden: false,
        posting_restricted_to_mods: false,
        published: data.inserted_community.published,
        instance_id: data.inserted_instance.id,
        private_key: data.inserted_community.private_key.clone(),
        public_key: data.inserted_community.public_key.clone(),
        last_refreshed_at: data.inserted_community.last_refreshed_at,
        followers_url: data.inserted_community.followers_url.clone(),
        inbox_url: data.inserted_community.inbox_url.clone(),
        moderators_url: data.inserted_community.moderators_url.clone(),
        featured_url: data.inserted_community.featured_url.clone(),
        visibility: CommunityVisibility::Public,
      },
      counts: CommentAggregates {
        comment_id: data.inserted_comment_0.id,
        score: 1,
        upvotes: 1,
        downvotes: 0,
        published: agg.published,
        child_count: 5,
        hot_rank: RANK_DEFAULT,
        controversy_rank: 0.0,
        report_count: 0,
        unresolved_report_count: 0,
      },
    })
  }

  #[tokio::test]
  #[serial]
  async fn local_only_instance() -> LemmyResult<()> {
    let pool = &build_db_pool_for_tests();
    let pool = &mut pool.into();
    let data = init_data(pool).await?;

    Community::update(
      pool,
      data.inserted_community.id,
      &CommunityUpdateForm {
        visibility: Some(CommunityVisibility::LocalOnly),
        ..Default::default()
      },
    )
    .await?;

    let unauthenticated_query = CommentQuery {
      ..Default::default()
    }
    .list(&data.site, pool)
    .await?;
    assert_eq!(0, unauthenticated_query.len());

    let authenticated_query = CommentQuery {
      local_user: Some(&data.timmy_local_user_view.local_user),
      ..Default::default()
    }
    .list(&data.site, pool)
    .await?;
    assert_eq!(5, authenticated_query.len());

    let unauthenticated_comment = CommentView::read(pool, data.inserted_comment_0.id, None).await;
    assert!(unauthenticated_comment.is_err());

    let authenticated_comment = CommentView::read(
      pool,
      data.inserted_comment_0.id,
      Some(&data.timmy_local_user_view.local_user),
    )
    .await;
    assert!(authenticated_comment.is_ok());

    cleanup(data, pool).await
  }

  #[tokio::test]
  #[serial]
  async fn comment_listing_local_user_banned_from_community() -> LemmyResult<()> {
    let pool = &build_db_pool_for_tests();
    let pool = &mut pool.into();
    let data = init_data(pool).await?;

    // Test that comment view shows if local user is blocked from community
    let banned_from_comm_person = PersonInsertForm::test_form(data.inserted_instance.id, "jill");

    let inserted_banned_from_comm_person = Person::create(pool, &banned_from_comm_person).await?;

    let inserted_banned_from_comm_local_user = LocalUser::create(
      pool,
      &LocalUserInsertForm::test_form(inserted_banned_from_comm_person.id),
      vec![],
    )
    .await?;

    CommunityPersonBan::ban(
      pool,
      &CommunityPersonBanForm {
        community_id: data.inserted_community.id,
        person_id: inserted_banned_from_comm_person.id,
        expires: None,
      },
    )
    .await?;

    let comment_view = CommentView::read(
      pool,
      data.inserted_comment_0.id,
      Some(&inserted_banned_from_comm_local_user),
    )
    .await?;

    assert!(comment_view.banned_from_community);

    Person::delete(pool, inserted_banned_from_comm_person.id).await?;
    cleanup(data, pool).await
  }

  #[tokio::test]
  #[serial]
  async fn comment_listing_local_user_not_banned_from_community() -> LemmyResult<()> {
    let pool = &build_db_pool_for_tests();
    let pool = &mut pool.into();
    let data = init_data(pool).await?;

    let comment_view = CommentView::read(
      pool,
      data.inserted_comment_0.id,
      Some(&data.timmy_local_user_view.local_user),
    )
    .await?;

    assert!(!comment_view.banned_from_community);

    cleanup(data, pool).await
  }

  #[tokio::test]
  #[serial]
  async fn comment_listings_hide_nsfw() -> LemmyResult<()> {
    let pool = &build_db_pool_for_tests();
    let pool = &mut pool.into();
    let data = init_data(pool).await?;

    // Mark a post as nsfw
    let update_form = PostUpdateForm {
      nsfw: Some(true),
      ..Default::default()
    };
    Post::update(pool, data.inserted_post.id, &update_form).await?;

    // Make sure comments of this post are not returned
    let comments = CommentQuery::default().list(&data.site, pool).await?;
    assert_eq!(0, comments.len());

    // Mark site as nsfw
    let mut site = data.site.clone();
    site.content_warning = Some("nsfw".to_string());

    // Now comments of nsfw post are returned
    let comments = CommentQuery::default().list(&site, pool).await?;
    assert_eq!(6, comments.len());

    cleanup(data, pool).await
  }

  #[tokio::test]
  #[serial]
  async fn comment_listing_private_community() -> LemmyResult<()> {
    let pool = &build_db_pool_for_tests();
    let pool = &mut pool.into();
    let mut data = init_data(pool).await?;

    // Mark community as private
    Community::update(
      pool,
      data.inserted_community.id,
      &CommunityUpdateForm {
        visibility: Some(CommunityVisibility::Private),
        ..Default::default()
      },
    )
    .await?;

    // No comments returned without auth
    let read_comment_listing = CommentQuery::default().list(&data.site, pool).await?;
    assert_eq!(0, read_comment_listing.len());
    let comment_view = CommentView::read(pool, data.inserted_comment_0.id, None).await;
    assert!(comment_view.is_err());

    // No comments returned for non-follower who is not admin
    data.timmy_local_user_view.local_user.admin = false;
    let read_comment_listing = CommentQuery {
      community_id: Some(data.inserted_community.id),
      local_user: Some(&data.timmy_local_user_view.local_user),
      ..Default::default()
    }
    .list(&data.site, pool)
    .await?;
    assert_eq!(0, read_comment_listing.len());
    let comment_view = CommentView::read(
      pool,
      data.inserted_comment_0.id,
      Some(&data.timmy_local_user_view.local_user),
    )
    .await;
    assert!(comment_view.is_err());

    // Admin can view content without following
    data.timmy_local_user_view.local_user.admin = true;
    let read_comment_listing = CommentQuery {
      community_id: Some(data.inserted_community.id),
      local_user: Some(&data.timmy_local_user_view.local_user),
      ..Default::default()
    }
    .list(&data.site, pool)
    .await?;
    assert_eq!(5, read_comment_listing.len());
    let comment_view = CommentView::read(
      pool,
      data.inserted_comment_0.id,
      Some(&data.timmy_local_user_view.local_user),
    )
    .await;
    assert!(comment_view.is_ok());
    data.timmy_local_user_view.local_user.admin = false;

    // User can view after following
    CommunityFollower::follow(
      pool,
      &CommunityFollowerForm {
        state: Some(CommunityFollowerState::Accepted),
        ..CommunityFollowerForm::new(
          data.inserted_community.id,
          data.timmy_local_user_view.person.id,
        )
      },
    )
    .await?;
    let read_comment_listing = CommentQuery {
      community_id: Some(data.inserted_community.id),
      local_user: Some(&data.timmy_local_user_view.local_user),
      ..Default::default()
    }
    .list(&data.site, pool)
    .await?;
    assert_eq!(5, read_comment_listing.len());
    let comment_view = CommentView::read(
      pool,
      data.inserted_comment_0.id,
      Some(&data.timmy_local_user_view.local_user),
    )
    .await;
    assert!(comment_view.is_ok());

    cleanup(data, pool).await
  }

  #[tokio::test]
  #[serial]
  async fn comment_removed() -> LemmyResult<()> {
    let pool = &build_db_pool_for_tests();
    let pool = &mut pool.into();
    let mut data = init_data(pool).await?;

    // Mark a comment as removed
    let form = CommentUpdateForm {
      removed: Some(true),
      ..Default::default()
    };
    Comment::update(pool, data.inserted_comment_0.id, &form).await?;

    // Read as normal user, content is cleared
    data.timmy_local_user_view.local_user.admin = false;
    let comment_view = CommentView::read(
      pool,
      data.inserted_comment_0.id,
      Some(&data.timmy_local_user_view.local_user),
    )
    .await?;
    assert_eq!("", comment_view.comment.content);
    let comment_listing = CommentQuery {
      community_id: Some(data.inserted_community.id),
      local_user: Some(&data.timmy_local_user_view.local_user),
      sort: Some(CommentSortType::Old),
      ..Default::default()
    }
    .list(&data.site, pool)
    .await?;
    assert_eq!("", comment_listing[0].comment.content);

    // Read as admin, content is returned
    data.timmy_local_user_view.local_user.admin = true;
    let comment_view = CommentView::read(
      pool,
      data.inserted_comment_0.id,
      Some(&data.timmy_local_user_view.local_user),
    )
    .await?;
    assert_eq!(
      data.inserted_comment_0.content,
      comment_view.comment.content
    );
    let comment_listing = CommentQuery {
      community_id: Some(data.inserted_community.id),
      local_user: Some(&data.timmy_local_user_view.local_user),
      sort: Some(CommentSortType::Old),
      ..Default::default()
    }
    .list(&data.site, pool)
    .await?;
    assert_eq!(
      data.inserted_comment_0.content,
      comment_listing[0].comment.content
    );

    cleanup(data, pool).await
  }
}<|MERGE_RESOLUTION|>--- conflicted
+++ resolved
@@ -186,18 +186,7 @@
       }
     }
 
-<<<<<<< HEAD
-    if let Some(my_id) = options.local_user.person_id() {
-=======
-    // If its saved only, then filter, and order by the saved time, not the comment creation time.
-    if o.saved_only.unwrap_or_default() {
-      query = query
-        .filter(comment_actions::saved.is_not_null())
-        .then_order_by(comment_actions::saved.desc());
-    }
-
     if let Some(my_id) = o.local_user.person_id() {
->>>>>>> c0342292
       let not_creator_filter = comment::creator_id.ne(my_id);
       if o.liked_only.unwrap_or_default() {
         query = query
