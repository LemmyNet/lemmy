use crate::structs::CommentView;
use diesel::{
  dsl::{exists, not},
  pg::Pg,
  result::Error,
  BoolExpressionMethods,
  ExpressionMethods,
  JoinOnDsl,
  NullableExpressionMethods,
  PgTextExpressionMethods,
  QueryDsl,
};
use diesel_async::RunQueryDsl;
use diesel_ltree::{nlevel, subpath, Ltree, LtreeExtensions};
use lemmy_db_schema::{
<<<<<<< HEAD
  aliases::creator_community_actions,
=======
  impls::local_user::LocalUserOptionHelper,
>>>>>>> d09854a7
  newtypes::{CommentId, CommunityId, LocalUserId, PersonId, PostId},
  schema::{
    comment,
    comment_actions,
    comment_aggregates,
    community,
    community_actions,
    instance_actions,
    local_user,
    local_user_language,
    person,
    person_actions,
    post,
  },
<<<<<<< HEAD
  source::community::CommunityFollower,
  utils::{
    actions,
    actions_alias,
    fuzzy_search,
    limit_and_offset,
=======
  source::local_user::LocalUser,
  utils::{
    fuzzy_search,
    limit_and_offset,
    visible_communities_only,
>>>>>>> d09854a7
    DbConn,
    DbPool,
    ListFn,
    Queries,
    ReadFn,
  },
  CommentSortType,
  ListingType,
};

fn queries<'a>() -> Queries<
  impl ReadFn<'a, CommentView, (CommentId, Option<PersonId>)>,
  impl ListFn<'a, CommentView, CommentQuery<'a>>,
> {
  let creator_is_admin = exists(
    local_user::table.filter(
      comment::creator_id
        .eq(local_user::person_id)
        .and(local_user::admin.eq(true)),
    ),
  );

  let all_joins = move |query: comment::BoxedQuery<'a, Pg>, my_person_id: Option<PersonId>| {
    query
      .inner_join(person::table)
      .inner_join(post::table)
      .inner_join(community::table.on(post::community_id.eq(community::id)))
      .inner_join(comment_aggregates::table)
      .left_join(actions(
        community_actions::table,
        my_person_id,
        post::community_id,
      ))
      .left_join(actions(
        comment_actions::table,
        my_person_id,
        comment_aggregates::comment_id,
      ))
      .left_join(actions(
        person_actions::table,
        my_person_id,
        comment::creator_id,
      ))
      .left_join(actions(
        instance_actions::table,
        my_person_id,
        community::instance_id,
      ))
      .left_join(actions_alias(
        creator_community_actions,
        comment::creator_id,
        post::community_id,
      ))
      .select((
        comment::all_columns,
        person::all_columns,
        post::all_columns,
        community::all_columns,
        comment_aggregates::all_columns,
        creator_community_actions
          .field(community_actions::received_ban)
          .nullable()
          .is_not_null(),
        community_actions::received_ban.nullable().is_not_null(),
        creator_community_actions
          .field(community_actions::became_moderator)
          .nullable()
          .is_not_null(),
        creator_is_admin,
        CommunityFollower::select_subscribed_type(),
        comment_actions::saved.nullable().is_not_null(),
        person_actions::blocked.nullable().is_not_null(),
        comment_actions::like_score.nullable(),
      ))
  };

  let read = move |mut conn: DbConn<'a>,
                   (comment_id, my_person_id): (CommentId, Option<PersonId>)| async move {
    let mut query = all_joins(comment::table.find(comment_id).into_boxed(), my_person_id);
    query = visible_communities_only(my_person_id, query);
    query.first(&mut conn).await
  };

  let list = move |mut conn: DbConn<'a>, options: CommentQuery<'a>| async move {
    // The left join below will return None in this case
<<<<<<< HEAD
    let local_user_id_join = my_local_user_id.unwrap_or(LocalUserId(-1));
=======
    let person_id_join = options.local_user.person_id().unwrap_or(PersonId(-1));
    let local_user_id_join = options
      .local_user
      .local_user_id()
      .unwrap_or(LocalUserId(-1));
>>>>>>> d09854a7

    let mut query = all_joins(comment::table.into_boxed(), options.local_user.person_id());

    if let Some(creator_id) = options.creator_id {
      query = query.filter(comment::creator_id.eq(creator_id));
    };

    if let Some(post_id) = options.post_id {
      query = query.filter(comment::post_id.eq(post_id));
    };

    if let Some(parent_path) = options.parent_path.as_ref() {
      query = query.filter(comment::path.contained_by(parent_path));
    };
    //filtering out removed and deleted comments from search
    if let Some(search_term) = options.search_term {
      query = query.filter(
        comment::content
          .ilike(fuzzy_search(&search_term))
          .and(not(comment::removed.or(comment::deleted))),
      );
    };

    if let Some(community_id) = options.community_id {
      query = query.filter(post::community_id.eq(community_id));
    }

    if let Some(listing_type) = options.listing_type {
      let is_subscribed = community_actions::followed.is_not_null();

      match listing_type {
        ListingType::Subscribed => query = query.filter(is_subscribed), /* TODO could be this: and(community_follower::person_id.eq(person_id_join)), */
        ListingType::Local => {
          query = query
            .filter(community::local.eq(true))
            .filter(community::hidden.eq(false).or(is_subscribed))
        }
        ListingType::All => query = query.filter(community::hidden.eq(false).or(is_subscribed)),
        ListingType::ModeratorView => {
          query = query.filter(community_actions::became_moderator.is_not_null());
        }
      }
    }

    // If its saved only, then filter, and order by the saved time, not the comment creation time.
    if options.saved_only.unwrap_or_default() {
      query = query
        .filter(comment_actions::saved.is_not_null())
        .then_order_by(comment_actions::saved.desc());
    }

    if let Some(my_id) = options.local_user.person_id() {
      let not_creator_filter = comment::creator_id.ne(my_id);
<<<<<<< HEAD
      if options.liked_only {
        query = query
          .filter(not_creator_filter)
          .filter(comment_actions::like_score.eq(1));
      } else if options.disliked_only {
        query = query
          .filter(not_creator_filter)
          .filter(comment_actions::like_score.eq(-1));
=======
      if options.liked_only.unwrap_or_default() {
        query = query.filter(not_creator_filter).filter(score(my_id).eq(1));
      } else if options.disliked_only.unwrap_or_default() {
        query = query.filter(not_creator_filter).filter(score(my_id).eq(-1));
>>>>>>> d09854a7
      }
    }

    if !options.local_user.show_bot_accounts() {
      query = query.filter(person::bot_account.eq(false));
    };

    if options.local_user.is_some()
      && options.listing_type.unwrap_or_default() != ListingType::ModeratorView
    {
      // Filter out the rows with missing languages
      query = query.filter(exists(
        local_user_language::table.filter(
          comment::language_id
            .eq(local_user_language::language_id)
            .and(local_user_language::local_user_id.eq(local_user_id_join)),
        ),
      ));

      // Don't show blocked communities or persons
      query = query
        .filter(instance_actions::blocked.is_null())
        .filter(community_actions::blocked.is_null())
        .filter(person_actions::blocked.is_null());
    };

    query = visible_communities_only(options.local_user.person_id(), query);

    // A Max depth given means its a tree fetch
    let (limit, offset) = if let Some(max_depth) = options.max_depth {
      let depth_limit = if let Some(parent_path) = options.parent_path.as_ref() {
        parent_path.0.split('.').count() as i32 + max_depth
        // Add one because of root "0"
      } else {
        max_depth + 1
      };

      query = query.filter(nlevel(comment::path).le(depth_limit));

      // only order if filtering by a post id, or parent_path. DOS potential otherwise and max_depth
      // + !post_id isn't used anyways (afaik)
      if options.post_id.is_some() || options.parent_path.is_some() {
        // Always order by the parent path first
        query = query.then_order_by(subpath(comment::path, 0, -1));
      }

      // TODO limit question. Limiting does not work for comment threads ATM, only max_depth
      // For now, don't do any limiting for tree fetches
      // https://stackoverflow.com/questions/72983614/postgres-ltree-how-to-limit-the-max-number-of-children-at-any-given-level

      // Don't use the regular error-checking one, many more comments must ofter be fetched.
      // This does not work for comment trees, and the limit should be manually set to a high number
      //
      // If a max depth is given, then you know its a tree fetch, and limits should be ignored
      // TODO a kludge to prevent attacks. Limit comments to 300 for now.
      // (i64::MAX, 0)
      (300, 0)
    } else {
      // limit_and_offset_unlimited(options.page, options.limit)
      limit_and_offset(options.page, options.limit)?
    };

    // distinguished comments should go first when viewing post
    if options.post_id.is_some() || options.parent_path.is_some() {
      query = query.then_order_by(comment::distinguished.desc());
    }

    query = match options.sort.unwrap_or(CommentSortType::Hot) {
      CommentSortType::Hot => query
        .then_order_by(comment_aggregates::hot_rank.desc())
        .then_order_by(comment_aggregates::score.desc()),
      CommentSortType::Controversial => {
        query.then_order_by(comment_aggregates::controversy_rank.desc())
      }
      CommentSortType::New => query.then_order_by(comment::published.desc()),
      CommentSortType::Old => query.then_order_by(comment::published.asc()),
      CommentSortType::Top => query.then_order_by(comment_aggregates::score.desc()),
    };

    // Note: deleted and removed comments are done on the front side
    query
      .limit(limit)
      .offset(offset)
      .load::<CommentView>(&mut conn)
      .await
  };

  Queries::new(read, list)
}

impl CommentView {
  pub async fn read(
    pool: &mut DbPool<'_>,
    comment_id: CommentId,
    my_person_id: Option<PersonId>,
  ) -> Result<Option<Self>, Error> {
    // If a person is given, then my_vote (res.9), if None, should be 0, not null
    // Necessary to differentiate between other person's votes
    if let Ok(Some(res)) = queries().read(pool, (comment_id, my_person_id)).await {
      let mut new_view = res.clone();
      if my_person_id.is_some() && res.my_vote.is_none() {
        new_view.my_vote = Some(0);
      }
      if res.comment.deleted || res.comment.removed {
        new_view.comment.content = String::new();
      }
      Ok(Some(new_view))
    } else {
      Ok(None)
    }
  }
}

#[derive(Default)]
pub struct CommentQuery<'a> {
  pub listing_type: Option<ListingType>,
  pub sort: Option<CommentSortType>,
  pub community_id: Option<CommunityId>,
  pub post_id: Option<PostId>,
  pub parent_path: Option<Ltree>,
  pub creator_id: Option<PersonId>,
  pub local_user: Option<&'a LocalUser>,
  pub search_term: Option<String>,
  pub saved_only: Option<bool>,
  pub liked_only: Option<bool>,
  pub disliked_only: Option<bool>,
  pub page: Option<i64>,
  pub limit: Option<i64>,
  pub max_depth: Option<i32>,
}

impl<'a> CommentQuery<'a> {
  pub async fn list(self, pool: &mut DbPool<'_>) -> Result<Vec<CommentView>, Error> {
    Ok(
      queries()
        .list(pool, self)
        .await?
        .into_iter()
        .map(|mut c| {
          if c.comment.deleted || c.comment.removed {
            c.comment.content = String::new();
          }
          c
        })
        .collect(),
    )
  }
}

#[cfg(test)]
#[allow(clippy::indexing_slicing)]
mod tests {

  use crate::{
    comment_view::{CommentQuery, CommentSortType, CommentView, DbPool},
    structs::LocalUserView,
  };
  use lemmy_db_schema::{
    aggregates::structs::CommentAggregates,
    assert_length,
    impls::actor_language::UNDETERMINED_ID,
    newtypes::LanguageId,
    source::{
      actor_language::LocalUserLanguage,
      comment::{
        Comment,
        CommentInsertForm,
        CommentLike,
        CommentLikeForm,
        CommentSaved,
        CommentSavedForm,
        CommentUpdateForm,
      },
      community::{
        Community,
        CommunityInsertForm,
        CommunityModerator,
        CommunityModeratorForm,
        CommunityPersonBan,
        CommunityPersonBanForm,
        CommunityUpdateForm,
      },
      instance::Instance,
      language::Language,
      local_user::{LocalUser, LocalUserInsertForm},
      local_user_vote_display_mode::LocalUserVoteDisplayMode,
      person::{Person, PersonInsertForm},
      person_block::{PersonBlock, PersonBlockForm},
      post::{Post, PostInsertForm},
    },
    traits::{Bannable, Blockable, Crud, Joinable, Likeable, Saveable},
    utils::{build_db_pool_for_tests, RANK_DEFAULT},
    CommunityVisibility,
    SubscribedType,
  };
  use lemmy_utils::{error::LemmyResult, LemmyErrorType};
  use pretty_assertions::assert_eq;
  use serial_test::serial;

  struct Data {
    inserted_instance: Instance,
    inserted_comment_0: Comment,
    inserted_comment_1: Comment,
    inserted_comment_2: Comment,
    inserted_post: Post,
    timmy_local_user_view: LocalUserView,
    inserted_sara_person: Person,
    inserted_community: Community,
  }

  async fn init_data(pool: &mut DbPool<'_>) -> LemmyResult<Data> {
    let inserted_instance = Instance::read_or_create(pool, "my_domain.tld".to_string()).await?;

    let timmy_person_form = PersonInsertForm::test_form(inserted_instance.id, "timmy");
    let inserted_timmy_person = Person::create(pool, &timmy_person_form).await?;
    let timmy_local_user_form = LocalUserInsertForm::builder()
      .person_id(inserted_timmy_person.id)
      .admin(Some(true))
      .password_encrypted(String::new())
      .build();
    let inserted_timmy_local_user = LocalUser::create(pool, &timmy_local_user_form, vec![]).await?;

    let sara_person_form = PersonInsertForm::test_form(inserted_instance.id, "sara");
    let inserted_sara_person = Person::create(pool, &sara_person_form).await?;

    let new_community = CommunityInsertForm::builder()
      .name("test community 5".to_string())
      .title("nada".to_owned())
      .public_key("pubkey".to_string())
      .instance_id(inserted_instance.id)
      .build();

    let inserted_community = Community::create(pool, &new_community).await?;

    let new_post = PostInsertForm::builder()
      .name("A test post 2".into())
      .creator_id(inserted_timmy_person.id)
      .community_id(inserted_community.id)
      .build();

    let inserted_post = Post::create(pool, &new_post).await?;
    let english_id = Language::read_id_from_code(pool, Some("en")).await?;

    // Create a comment tree with this hierarchy
    //       0
    //     \     \
    //    1      2
    //    \
    //  3  4
    //     \
    //     5
    let comment_form_0 = CommentInsertForm::builder()
      .content("Comment 0".into())
      .creator_id(inserted_timmy_person.id)
      .post_id(inserted_post.id)
      .language_id(english_id)
      .build();

    let inserted_comment_0 = Comment::create(pool, &comment_form_0, None).await?;

    let comment_form_1 = CommentInsertForm::builder()
      .content("Comment 1, A test blocked comment".into())
      .creator_id(inserted_sara_person.id)
      .post_id(inserted_post.id)
      .language_id(english_id)
      .build();

    let inserted_comment_1 =
      Comment::create(pool, &comment_form_1, Some(&inserted_comment_0.path)).await?;

    let finnish_id = Language::read_id_from_code(pool, Some("fi")).await?;
    let comment_form_2 = CommentInsertForm::builder()
      .content("Comment 2".into())
      .creator_id(inserted_timmy_person.id)
      .post_id(inserted_post.id)
      .language_id(finnish_id)
      .build();

    let inserted_comment_2 =
      Comment::create(pool, &comment_form_2, Some(&inserted_comment_0.path)).await?;

    let comment_form_3 = CommentInsertForm::builder()
      .content("Comment 3".into())
      .creator_id(inserted_timmy_person.id)
      .post_id(inserted_post.id)
      .language_id(english_id)
      .build();

    let _inserted_comment_3 =
      Comment::create(pool, &comment_form_3, Some(&inserted_comment_1.path)).await?;

    let polish_id = Language::read_id_from_code(pool, Some("pl"))
      .await?
      .ok_or(LemmyErrorType::LanguageNotAllowed)?;
    let comment_form_4 = CommentInsertForm::builder()
      .content("Comment 4".into())
      .creator_id(inserted_timmy_person.id)
      .post_id(inserted_post.id)
      .language_id(Some(polish_id))
      .build();

    let inserted_comment_4 =
      Comment::create(pool, &comment_form_4, Some(&inserted_comment_1.path)).await?;

    let comment_form_5 = CommentInsertForm::builder()
      .content("Comment 5".into())
      .creator_id(inserted_timmy_person.id)
      .post_id(inserted_post.id)
      .build();

    let _inserted_comment_5 =
      Comment::create(pool, &comment_form_5, Some(&inserted_comment_4.path)).await?;

    let timmy_blocks_sara_form = PersonBlockForm {
      person_id: inserted_timmy_person.id,
      target_id: inserted_sara_person.id,
    };

    let inserted_block = PersonBlock::block(pool, &timmy_blocks_sara_form).await?;

    let expected_block = PersonBlock {
      person_id: inserted_timmy_person.id,
      target_id: inserted_sara_person.id,
      published: inserted_block.published,
    };
    assert_eq!(expected_block, inserted_block);

    let comment_like_form = CommentLikeForm {
      comment_id: inserted_comment_0.id,
      post_id: inserted_post.id,
      person_id: inserted_timmy_person.id,
      score: 1,
    };

    let _inserted_comment_like = CommentLike::like(pool, &comment_like_form).await?;

    let timmy_local_user_view = LocalUserView {
      local_user: inserted_timmy_local_user.clone(),
      local_user_vote_display_mode: LocalUserVoteDisplayMode::default(),
      person: inserted_timmy_person.clone(),
      counts: Default::default(),
    };
    Ok(Data {
      inserted_instance,
      inserted_comment_0,
      inserted_comment_1,
      inserted_comment_2,
      inserted_post,
      timmy_local_user_view,
      inserted_sara_person,
      inserted_community,
    })
  }

  #[tokio::test]
  #[serial]
  async fn test_crud() -> LemmyResult<()> {
    let pool = &build_db_pool_for_tests().await;
    let pool = &mut pool.into();
    let data = init_data(pool).await?;

    let expected_comment_view_no_person = expected_comment_view(&data, pool).await?;

    let mut expected_comment_view_with_person = expected_comment_view_no_person.clone();
    expected_comment_view_with_person.my_vote = Some(1);

    let read_comment_views_no_person = CommentQuery {
      sort: (Some(CommentSortType::Old)),
      post_id: (Some(data.inserted_post.id)),
      ..Default::default()
    }
    .list(pool)
    .await?;

    assert_eq!(
      &expected_comment_view_no_person,
      read_comment_views_no_person
        .first()
        .ok_or(LemmyErrorType::CouldntFindComment)?
    );

    let read_comment_views_with_person = CommentQuery {
      sort: (Some(CommentSortType::Old)),
      post_id: (Some(data.inserted_post.id)),
      local_user: (Some(&data.timmy_local_user_view.local_user)),
      ..Default::default()
    }
    .list(pool)
    .await?;

    assert_eq!(
      expected_comment_view_with_person,
      read_comment_views_with_person[0]
    );

    // Make sure its 1, not showing the blocked comment
    assert_length!(5, read_comment_views_with_person);

    let read_comment_from_blocked_person = CommentView::read(
      pool,
      data.inserted_comment_1.id,
      Some(data.timmy_local_user_view.person.id),
    )
    .await?
    .ok_or(LemmyErrorType::CouldntFindComment)?;

    // Make sure block set the creator blocked
    assert!(read_comment_from_blocked_person.creator_blocked);

    cleanup(data, pool).await
  }

  #[tokio::test]
  #[serial]
  async fn test_liked_only() -> LemmyResult<()> {
    let pool = &build_db_pool_for_tests().await;
    let pool = &mut pool.into();
    let data = init_data(pool).await?;

    // Unblock sara first
    let timmy_unblocks_sara_form = PersonBlockForm {
      person_id: data.timmy_local_user_view.person.id,
      target_id: data.inserted_sara_person.id,
    };
    PersonBlock::unblock(pool, &timmy_unblocks_sara_form).await?;

    // Like a new comment
    let comment_like_form = CommentLikeForm {
      comment_id: data.inserted_comment_1.id,
      post_id: data.inserted_post.id,
      person_id: data.timmy_local_user_view.person.id,
      score: 1,
    };
    CommentLike::like(pool, &comment_like_form).await?;

    let read_liked_comment_views = CommentQuery {
      local_user: Some(&data.timmy_local_user_view.local_user),
      liked_only: Some(true),
      ..Default::default()
    }
    .list(pool)
    .await?
    .into_iter()
    .map(|c| c.comment.content)
    .collect::<Vec<String>>();

    // Shouldn't include your own post, only other peoples
    assert_eq!(data.inserted_comment_1.content, read_liked_comment_views[0]);

    assert_length!(1, read_liked_comment_views);

    let read_disliked_comment_views: Vec<CommentView> = CommentQuery {
      local_user: Some(&data.timmy_local_user_view.local_user),
      disliked_only: Some(true),
      ..Default::default()
    }
    .list(pool)
    .await?;

    assert!(read_disliked_comment_views.is_empty());

    cleanup(data, pool).await
  }

  #[tokio::test]
  #[serial]
  async fn test_comment_tree() -> LemmyResult<()> {
    let pool = &build_db_pool_for_tests().await;
    let pool = &mut pool.into();
    let data = init_data(pool).await?;

    let top_path = data.inserted_comment_0.path.clone();
    let read_comment_views_top_path = CommentQuery {
      post_id: (Some(data.inserted_post.id)),
      parent_path: (Some(top_path)),
      ..Default::default()
    }
    .list(pool)
    .await?;

    let child_path = data.inserted_comment_1.path.clone();
    let read_comment_views_child_path = CommentQuery {
      post_id: (Some(data.inserted_post.id)),
      parent_path: (Some(child_path)),
      ..Default::default()
    }
    .list(pool)
    .await?;

    // Make sure the comment parent-limited fetch is correct
    assert_length!(6, read_comment_views_top_path);
    assert_length!(4, read_comment_views_child_path);

    // Make sure it contains the parent, but not the comment from the other tree
    let child_comments = read_comment_views_child_path
      .into_iter()
      .map(|c| c.comment)
      .collect::<Vec<Comment>>();
    assert!(child_comments.contains(&data.inserted_comment_1));
    assert!(!child_comments.contains(&data.inserted_comment_2));

    let read_comment_views_top_max_depth = CommentQuery {
      post_id: (Some(data.inserted_post.id)),
      max_depth: (Some(1)),
      ..Default::default()
    }
    .list(pool)
    .await?;

    // Make sure a depth limited one only has the top comment
    assert_eq!(
      expected_comment_view(&data, pool).await?,
      read_comment_views_top_max_depth[0]
    );
    assert_length!(1, read_comment_views_top_max_depth);

    let child_path = data.inserted_comment_1.path.clone();
    let read_comment_views_parent_max_depth = CommentQuery {
      post_id: (Some(data.inserted_post.id)),
      parent_path: (Some(child_path)),
      max_depth: (Some(1)),
      sort: (Some(CommentSortType::New)),
      ..Default::default()
    }
    .list(pool)
    .await?;

    // Make sure a depth limited one, and given child comment 1, has 3
    assert!(read_comment_views_parent_max_depth[2]
      .comment
      .content
      .eq("Comment 3"));
    assert_length!(3, read_comment_views_parent_max_depth);

    cleanup(data, pool).await
  }

  #[tokio::test]
  #[serial]
  async fn test_languages() -> LemmyResult<()> {
    let pool = &build_db_pool_for_tests().await;
    let pool = &mut pool.into();
    let data = init_data(pool).await?;

    // by default, user has all languages enabled and should see all comments
    // (except from blocked user)
    let all_languages = CommentQuery {
      local_user: (Some(&data.timmy_local_user_view.local_user)),
      ..Default::default()
    }
    .list(pool)
    .await?;
    assert_length!(5, all_languages);

    // change user lang to finnish, should only show one post in finnish and one undetermined
    let finnish_id = Language::read_id_from_code(pool, Some("fi"))
      .await?
      .ok_or(LemmyErrorType::LanguageNotAllowed)?;
    LocalUserLanguage::update(
      pool,
      vec![finnish_id],
      data.timmy_local_user_view.local_user.id,
    )
    .await?;
    let finnish_comments = CommentQuery {
      local_user: (Some(&data.timmy_local_user_view.local_user)),
      ..Default::default()
    }
    .list(pool)
    .await?;
    assert_length!(2, finnish_comments);
    let finnish_comment = finnish_comments
      .iter()
      .find(|c| c.comment.language_id == finnish_id);
    assert!(finnish_comment.is_some());
    assert_eq!(
      data.inserted_comment_2.content,
      finnish_comment
        .ok_or(LemmyErrorType::CouldntFindComment)?
        .comment
        .content
    );

    // now show all comments with undetermined language (which is the default value)
    LocalUserLanguage::update(
      pool,
      vec![UNDETERMINED_ID],
      data.timmy_local_user_view.local_user.id,
    )
    .await?;
    let undetermined_comment = CommentQuery {
      local_user: (Some(&data.timmy_local_user_view.local_user)),
      ..Default::default()
    }
    .list(pool)
    .await?;
    assert_length!(1, undetermined_comment);

    cleanup(data, pool).await
  }

  #[tokio::test]
  #[serial]
  async fn test_distinguished_first() -> LemmyResult<()> {
    let pool = &build_db_pool_for_tests().await;
    let pool = &mut pool.into();
    let data = init_data(pool).await?;

    let form = CommentUpdateForm {
      distinguished: Some(true),
      ..Default::default()
    };
    Comment::update(pool, data.inserted_comment_2.id, &form).await?;

    let comments = CommentQuery {
      post_id: Some(data.inserted_comment_2.post_id),
      ..Default::default()
    }
    .list(pool)
    .await?;
    assert_eq!(comments[0].comment.id, data.inserted_comment_2.id);
    assert!(comments[0].comment.distinguished);

    cleanup(data, pool).await
  }

  #[tokio::test]
  #[serial]
  async fn test_creator_is_moderator() -> LemmyResult<()> {
    let pool = &build_db_pool_for_tests().await;
    let pool = &mut pool.into();
    let data = init_data(pool).await?;

    // Make one of the inserted persons a moderator
    let person_id = data.inserted_sara_person.id;
    let community_id = data.inserted_community.id;
    let form = CommunityModeratorForm {
      community_id,
      person_id,
    };
    CommunityModerator::join(pool, &form).await?;

    // Make sure that they come back as a mod in the list
    let comments = CommentQuery {
      sort: (Some(CommentSortType::Old)),
      ..Default::default()
    }
    .list(pool)
    .await?;

    assert_eq!(comments[1].creator.name, "sara");
    assert!(comments[1].creator_is_moderator);
    assert!(!comments[0].creator_is_moderator);

    cleanup(data, pool).await
  }

  #[tokio::test]
  #[serial]
  async fn test_creator_is_admin() -> LemmyResult<()> {
    let pool = &build_db_pool_for_tests().await;
    let pool = &mut pool.into();
    let data = init_data(pool).await?;

    let comments = CommentQuery {
      sort: (Some(CommentSortType::Old)),
      ..Default::default()
    }
    .list(pool)
    .await?;

    // Timmy is an admin, and make sure that field is true
    assert_eq!(comments[0].creator.name, "timmy");
    assert!(comments[0].creator_is_admin);

    // Sara isn't, make sure its false
    assert_eq!(comments[1].creator.name, "sara");
    assert!(!comments[1].creator_is_admin);

    cleanup(data, pool).await
  }

  #[tokio::test]
  #[serial]
  async fn test_saved_order() -> LemmyResult<()> {
    let pool = &build_db_pool_for_tests().await;
    let pool = &mut pool.into();
    let data = init_data(pool).await?;

    // Save two comments
    let save_comment_0_form = CommentSavedForm {
      person_id: data.timmy_local_user_view.person.id,
      comment_id: data.inserted_comment_0.id,
    };
    CommentSaved::save(pool, &save_comment_0_form).await?;

    let save_comment_2_form = CommentSavedForm {
      person_id: data.timmy_local_user_view.person.id,
      comment_id: data.inserted_comment_2.id,
    };
    CommentSaved::save(pool, &save_comment_2_form).await?;

    // Fetch the saved comments
    let comments = CommentQuery {
      local_user: Some(&data.timmy_local_user_view.local_user),
      saved_only: Some(true),
      ..Default::default()
    }
    .list(pool)
    .await?;

    // There should only be two comments
    assert_eq!(2, comments.len());

    // The first comment, should be the last one saved (descending order)
    assert_eq!(comments[0].comment.id, data.inserted_comment_2.id);

    // The second comment, should be the first one saved
    assert_eq!(comments[1].comment.id, data.inserted_comment_0.id);

    cleanup(data, pool).await
  }

  async fn cleanup(data: Data, pool: &mut DbPool<'_>) -> LemmyResult<()> {
    CommentLike::remove(
      pool,
      data.timmy_local_user_view.person.id,
      data.inserted_comment_0.id,
    )
    .await?;
    Comment::delete(pool, data.inserted_comment_0.id).await?;
    Comment::delete(pool, data.inserted_comment_1.id).await?;
    Post::delete(pool, data.inserted_post.id).await?;
    Community::delete(pool, data.inserted_community.id).await?;
    Person::delete(pool, data.timmy_local_user_view.person.id).await?;
    LocalUser::delete(pool, data.timmy_local_user_view.local_user.id).await?;
    Person::delete(pool, data.inserted_sara_person.id).await?;
    Instance::delete(pool, data.inserted_instance.id).await?;

    Ok(())
  }

  async fn expected_comment_view(data: &Data, pool: &mut DbPool<'_>) -> LemmyResult<CommentView> {
    let agg = CommentAggregates::read(pool, data.inserted_comment_0.id)
      .await?
      .ok_or(LemmyErrorType::CouldntFindComment)?;
    Ok(CommentView {
      creator_banned_from_community: false,
      banned_from_community: false,
      creator_is_moderator: false,
      creator_is_admin: true,
      my_vote: None,
      subscribed: SubscribedType::NotSubscribed,
      saved: false,
      creator_blocked: false,
      comment: Comment {
        id: data.inserted_comment_0.id,
        content: "Comment 0".into(),
        creator_id: data.timmy_local_user_view.person.id,
        post_id: data.inserted_post.id,
        removed: false,
        deleted: false,
        published: data.inserted_comment_0.published,
        ap_id: data.inserted_comment_0.ap_id.clone(),
        updated: None,
        local: true,
        distinguished: false,
        path: data.inserted_comment_0.clone().path,
        language_id: LanguageId(37),
      },
      creator: Person {
        id: data.timmy_local_user_view.person.id,
        name: "timmy".into(),
        display_name: None,
        published: data.timmy_local_user_view.person.published,
        avatar: None,
        actor_id: data.timmy_local_user_view.person.actor_id.clone(),
        local: true,
        banned: false,
        deleted: false,
        bot_account: false,
        bio: None,
        banner: None,
        updated: None,
        inbox_url: data.timmy_local_user_view.person.inbox_url.clone(),
        shared_inbox_url: None,
        matrix_user_id: None,
        ban_expires: None,
        instance_id: data.inserted_instance.id,
        private_key: data.timmy_local_user_view.person.private_key.clone(),
        public_key: data.timmy_local_user_view.person.public_key.clone(),
        last_refreshed_at: data.timmy_local_user_view.person.last_refreshed_at,
      },
      post: Post {
        id: data.inserted_post.id,
        name: data.inserted_post.name.clone(),
        creator_id: data.timmy_local_user_view.person.id,
        url: None,
        body: None,
        alt_text: None,
        published: data.inserted_post.published,
        updated: None,
        community_id: data.inserted_community.id,
        removed: false,
        deleted: false,
        locked: false,
        nsfw: false,
        embed_title: None,
        embed_description: None,
        embed_video_url: None,
        thumbnail_url: None,
        ap_id: data.inserted_post.ap_id.clone(),
        local: true,
        language_id: Default::default(),
        featured_community: false,
        featured_local: false,
        url_content_type: None,
      },
      community: Community {
        id: data.inserted_community.id,
        name: "test community 5".to_string(),
        icon: None,
        removed: false,
        deleted: false,
        nsfw: false,
        actor_id: data.inserted_community.actor_id.clone(),
        local: true,
        title: "nada".to_owned(),
        description: None,
        updated: None,
        banner: None,
        hidden: false,
        posting_restricted_to_mods: false,
        published: data.inserted_community.published,
        instance_id: data.inserted_instance.id,
        private_key: data.inserted_community.private_key.clone(),
        public_key: data.inserted_community.public_key.clone(),
        last_refreshed_at: data.inserted_community.last_refreshed_at,
        followers_url: data.inserted_community.followers_url.clone(),
        inbox_url: data.inserted_community.inbox_url.clone(),
        shared_inbox_url: data.inserted_community.shared_inbox_url.clone(),
        moderators_url: data.inserted_community.moderators_url.clone(),
        featured_url: data.inserted_community.featured_url.clone(),
        visibility: CommunityVisibility::Public,
      },
      counts: CommentAggregates {
        comment_id: data.inserted_comment_0.id,
        score: 1,
        upvotes: 1,
        downvotes: 0,
        published: agg.published,
        child_count: 5,
        hot_rank: RANK_DEFAULT,
        controversy_rank: 0.0,
      },
    })
  }

  #[tokio::test]
  #[serial]
  async fn local_only_instance() -> LemmyResult<()> {
    let pool = &build_db_pool_for_tests().await;
    let pool = &mut pool.into();
    let data = init_data(pool).await?;

    Community::update(
      pool,
      data.inserted_community.id,
      &CommunityUpdateForm {
        visibility: Some(CommunityVisibility::LocalOnly),
        ..Default::default()
      },
    )
    .await?;

    let unauthenticated_query = CommentQuery {
      ..Default::default()
    }
    .list(pool)
    .await?;
    assert_eq!(0, unauthenticated_query.len());

    let authenticated_query = CommentQuery {
      local_user: Some(&data.timmy_local_user_view.local_user),
      ..Default::default()
    }
    .list(pool)
    .await?;
    assert_eq!(5, authenticated_query.len());

    let unauthenticated_comment = CommentView::read(pool, data.inserted_comment_0.id, None).await?;
    assert!(unauthenticated_comment.is_none());

    let authenticated_comment = CommentView::read(
      pool,
      data.inserted_comment_0.id,
      Some(data.timmy_local_user_view.person.id),
    )
    .await;
    assert!(authenticated_comment.is_ok());

    cleanup(data, pool).await
  }

  #[tokio::test]
  #[serial]
  async fn comment_listing_local_user_banned_from_community() -> LemmyResult<()> {
    let pool = &build_db_pool_for_tests().await;
    let pool = &mut pool.into();
    let data = init_data(pool).await?;

    // Test that comment view shows if local user is blocked from community
    let banned_from_comm_person = PersonInsertForm::test_form(data.inserted_instance.id, "jill");

    let inserted_banned_from_comm_person = Person::create(pool, &banned_from_comm_person).await?;

    let inserted_banned_from_comm_local_user = LocalUser::create(
      pool,
      &LocalUserInsertForm::test_form(inserted_banned_from_comm_person.id),
      vec![],
    )
    .await?;

    CommunityPersonBan::ban(
      pool,
      &CommunityPersonBanForm {
        community_id: data.inserted_community.id,
        person_id: inserted_banned_from_comm_person.id,
        expires: None,
      },
    )
    .await?;

    let comment_view = CommentView::read(
      pool,
      data.inserted_comment_0.id,
      Some(inserted_banned_from_comm_local_user.person_id),
    )
    .await?
    .ok_or(LemmyErrorType::CouldntFindComment)?;

    assert!(comment_view.banned_from_community);

    Person::delete(pool, inserted_banned_from_comm_person.id).await?;
    cleanup(data, pool).await
  }

  #[tokio::test]
  #[serial]
  async fn comment_listing_local_user_not_banned_from_community() -> LemmyResult<()> {
    let pool = &build_db_pool_for_tests().await;
    let pool = &mut pool.into();
    let data = init_data(pool).await?;

    let comment_view = CommentView::read(
      pool,
      data.inserted_comment_0.id,
      Some(data.timmy_local_user_view.person.id),
    )
    .await?
    .ok_or(LemmyErrorType::CouldntFindComment)?;

    assert!(!comment_view.banned_from_community);

    cleanup(data, pool).await
  }
}<|MERGE_RESOLUTION|>--- conflicted
+++ resolved
@@ -13,11 +13,8 @@
 use diesel_async::RunQueryDsl;
 use diesel_ltree::{nlevel, subpath, Ltree, LtreeExtensions};
 use lemmy_db_schema::{
-<<<<<<< HEAD
   aliases::creator_community_actions,
-=======
   impls::local_user::LocalUserOptionHelper,
->>>>>>> d09854a7
   newtypes::{CommentId, CommunityId, LocalUserId, PersonId, PostId},
   schema::{
     comment,
@@ -32,20 +29,13 @@
     person_actions,
     post,
   },
-<<<<<<< HEAD
-  source::community::CommunityFollower,
+  source::{community::CommunityFollower, local_user::LocalUser},
   utils::{
     actions,
     actions_alias,
     fuzzy_search,
     limit_and_offset,
-=======
-  source::local_user::LocalUser,
-  utils::{
-    fuzzy_search,
-    limit_and_offset,
     visible_communities_only,
->>>>>>> d09854a7
     DbConn,
     DbPool,
     ListFn,
@@ -131,15 +121,10 @@
 
   let list = move |mut conn: DbConn<'a>, options: CommentQuery<'a>| async move {
     // The left join below will return None in this case
-<<<<<<< HEAD
-    let local_user_id_join = my_local_user_id.unwrap_or(LocalUserId(-1));
-=======
-    let person_id_join = options.local_user.person_id().unwrap_or(PersonId(-1));
     let local_user_id_join = options
       .local_user
       .local_user_id()
       .unwrap_or(LocalUserId(-1));
->>>>>>> d09854a7
 
     let mut query = all_joins(comment::table.into_boxed(), options.local_user.person_id());
 
@@ -193,21 +178,14 @@
 
     if let Some(my_id) = options.local_user.person_id() {
       let not_creator_filter = comment::creator_id.ne(my_id);
-<<<<<<< HEAD
-      if options.liked_only {
+      if options.liked_only.unwrap_or_default() {
         query = query
           .filter(not_creator_filter)
           .filter(comment_actions::like_score.eq(1));
-      } else if options.disliked_only {
+      } else if options.disliked_only.unwrap_or_default() {
         query = query
           .filter(not_creator_filter)
           .filter(comment_actions::like_score.eq(-1));
-=======
-      if options.liked_only.unwrap_or_default() {
-        query = query.filter(not_creator_filter).filter(score(my_id).eq(1));
-      } else if options.disliked_only.unwrap_or_default() {
-        query = query.filter(not_creator_filter).filter(score(my_id).eq(-1));
->>>>>>> d09854a7
       }
     }
 
