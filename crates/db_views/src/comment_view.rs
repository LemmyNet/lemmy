use crate::structs::{CommentView, LocalUserView};
use diesel::{
  result::Error,
  BoolExpressionMethods,
  ExpressionMethods,
  JoinOnDsl,
  NullableExpressionMethods,
  PgTextExpressionMethods,
  QueryDsl,
};
use diesel_async::RunQueryDsl;
use diesel_ltree::{nlevel, subpath, Ltree, LtreeExtensions};
use lemmy_db_schema::{
  aggregates::structs::CommentAggregates,
  newtypes::{CommentId, CommunityId, LocalUserId, PersonId, PostId},
  schema::{
    comment,
    comment_aggregates,
    comment_like,
    comment_saved,
    community,
    community_block,
    community_follower,
    community_person_ban,
    local_user_language,
    person,
    person_block,
    post,
  },
  source::{
    comment::{Comment, CommentSaved},
    community::{Community, CommunityFollower, CommunityPersonBan},
    person::Person,
    person_block::PersonBlock,
    post::Post,
  },
  traits::JoinView,
  utils::{fuzzy_search, get_conn, limit_and_offset, DbPool},
  CommentSortType,
  ListingType,
};

type CommentViewTuple = (
  Comment,
  Person,
  Post,
  Community,
  CommentAggregates,
  Option<CommunityPersonBan>,
  Option<CommunityFollower>,
  Option<CommentSaved>,
  Option<PersonBlock>,
  Option<i16>,
);

impl CommentView {
  pub async fn read(
    pool: &mut DbPool<'_>,
    comment_id: CommentId,
    my_person_id: Option<PersonId>,
  ) -> Result<Self, Error> {
    let conn = &mut get_conn(pool).await?;

    // The left join below will return None in this case
    let person_id_join = my_person_id.unwrap_or(PersonId(-1));

    let (
      comment,
      creator,
      post,
      community,
      counts,
      creator_banned_from_community,
      follower,
      saved,
      creator_blocked,
      comment_like,
    ) = comment::table
      .find(comment_id)
      .inner_join(person::table)
      .inner_join(post::table)
      .inner_join(community::table.on(post::community_id.eq(community::id)))
      .inner_join(comment_aggregates::table)
      .left_join(
        community_person_ban::table.on(
          community::id
            .eq(community_person_ban::community_id)
            .and(community_person_ban::person_id.eq(comment::creator_id)),
        ),
      )
      .left_join(
        community_follower::table.on(
          post::community_id
            .eq(community_follower::community_id)
            .and(community_follower::person_id.eq(person_id_join)),
        ),
      )
      .left_join(
        comment_saved::table.on(
          comment::id
            .eq(comment_saved::comment_id)
            .and(comment_saved::person_id.eq(person_id_join)),
        ),
      )
      .left_join(
        person_block::table.on(
          comment::creator_id
            .eq(person_block::target_id)
            .and(person_block::person_id.eq(person_id_join)),
        ),
      )
      .left_join(
        comment_like::table.on(
          comment::id
            .eq(comment_like::comment_id)
            .and(comment_like::person_id.eq(person_id_join)),
        ),
      )
      .select((
        comment::all_columns,
        person::all_columns,
        post::all_columns,
        community::all_columns,
        comment_aggregates::all_columns,
        community_person_ban::all_columns.nullable(),
        community_follower::all_columns.nullable(),
        comment_saved::all_columns.nullable(),
        person_block::all_columns.nullable(),
        comment_like::score.nullable(),
      ))
      .first::<CommentViewTuple>(conn)
      .await?;

    // If a person is given, then my_vote, if None, should be 0, not null
    // Necessary to differentiate between other person's votes
    let my_vote = if my_person_id.is_some() && comment_like.is_none() {
      Some(0)
    } else {
      comment_like
    };

    Ok(CommentView {
      comment,
      post,
      creator,
      community,
      counts,
      creator_banned_from_community: creator_banned_from_community.is_some(),
      subscribed: CommunityFollower::to_subscribed_type(&follower),
      saved: saved.is_some(),
      creator_blocked: creator_blocked.is_some(),
      my_vote,
    })
  }
}

#[derive(Default)]
pub struct CommentQuery<'a> {
  pub listing_type: Option<ListingType>,
  pub sort: Option<CommentSortType>,
  pub community_id: Option<CommunityId>,
  pub post_id: Option<PostId>,
  pub parent_path: Option<Ltree>,
  pub creator_id: Option<PersonId>,
  pub local_user: Option<&'a LocalUserView>,
  pub search_term: Option<String>,
  pub saved_only: Option<bool>,
  pub is_profile_view: Option<bool>,
  pub show_deleted_and_removed: Option<bool>,
  pub page: Option<i64>,
  pub limit: Option<i64>,
  pub max_depth: Option<i32>,
}

impl<'a> CommentQuery<'a> {
  pub async fn list(self, pool: &mut DbPool<'_>) -> Result<Vec<CommentView>, Error> {
    let conn = &mut get_conn(pool).await?;

    // The left join below will return None in this case
    let person_id_join = self.local_user.map(|l| l.person.id).unwrap_or(PersonId(-1));
    let local_user_id_join = self
      .local_user
      .map(|l| l.local_user.id)
      .unwrap_or(LocalUserId(-1));

    let mut query = comment::table
      .inner_join(person::table)
      .inner_join(post::table)
      .inner_join(community::table.on(post::community_id.eq(community::id)))
      .inner_join(comment_aggregates::table)
      .left_join(
        community_person_ban::table.on(
          community::id
            .eq(community_person_ban::community_id)
            .and(community_person_ban::person_id.eq(comment::creator_id)),
        ),
      )
      .left_join(
        community_follower::table.on(
          post::community_id
            .eq(community_follower::community_id)
            .and(community_follower::person_id.eq(person_id_join)),
        ),
      )
      .left_join(
        comment_saved::table.on(
          comment::id
            .eq(comment_saved::comment_id)
            .and(comment_saved::person_id.eq(person_id_join)),
        ),
      )
      .left_join(
        person_block::table.on(
          comment::creator_id
            .eq(person_block::target_id)
            .and(person_block::person_id.eq(person_id_join)),
        ),
      )
      .left_join(
        community_block::table.on(
          community::id
            .eq(community_block::community_id)
            .and(community_block::person_id.eq(person_id_join)),
        ),
      )
      .left_join(
        comment_like::table.on(
          comment::id
            .eq(comment_like::comment_id)
            .and(comment_like::person_id.eq(person_id_join)),
        ),
      )
      .left_join(
        local_user_language::table.on(
          comment::language_id
            .eq(local_user_language::language_id)
            .and(local_user_language::local_user_id.eq(local_user_id_join)),
        ),
      )
      .select((
        comment::all_columns,
        person::all_columns,
        post::all_columns,
        community::all_columns,
        comment_aggregates::all_columns,
        community_person_ban::all_columns.nullable(),
        community_follower::all_columns.nullable(),
        comment_saved::all_columns.nullable(),
        person_block::all_columns.nullable(),
        comment_like::score.nullable(),
      ))
      .into_boxed();

    if let Some(creator_id) = self.creator_id {
      query = query.filter(comment::creator_id.eq(creator_id));
    };

    if let Some(post_id) = self.post_id {
      query = query.filter(comment::post_id.eq(post_id));
    };

    if let Some(parent_path) = self.parent_path.as_ref() {
      query = query.filter(comment::path.contained_by(parent_path));
    };

    if let Some(search_term) = self.search_term {
      query = query.filter(comment::content.ilike(fuzzy_search(&search_term)));
    };

    if let Some(community_id) = self.community_id {
      query = query.filter(post::community_id.eq(community_id));
    }

    if let Some(listing_type) = self.listing_type {
      match listing_type {
        ListingType::Subscribed => {
          query = query.filter(community_follower::person_id.is_not_null())
        } // TODO could be this: and(community_follower::person_id.eq(person_id_join)),
        ListingType::Local => {
          query = query.filter(community::local.eq(true)).filter(
            community::hidden
              .eq(false)
              .or(community_follower::person_id.eq(person_id_join)),
          )
        }
        ListingType::All => {
          query = query.filter(
            community::hidden
              .eq(false)
              .or(community_follower::person_id.eq(person_id_join)),
          )
        }
      }
    }

    if self.saved_only.unwrap_or(false) {
      query = query.filter(comment_saved::comment_id.is_not_null());
    }

    let is_profile_view = self.is_profile_view.unwrap_or(false);
    let is_creator = self.creator_id == self.local_user.map(|l| l.person.id);
    // only show deleted comments to creator
    if !is_creator {
      query = query.filter(comment::deleted.eq(false));
    }

    let is_admin = self.local_user.map(|l| l.person.admin).unwrap_or(false);
    // only show removed comments to admin when viewing user profile
    if !(is_profile_view && is_admin) {
      query = query.filter(comment::removed.eq(false));
    }

    if !self
      .local_user
      .map(|l| l.local_user.show_bot_accounts)
      .unwrap_or(true)
    {
      query = query.filter(person::bot_account.eq(false));
    };

    if self.local_user.is_some() {
      // Filter out the rows with missing languages
      query = query.filter(local_user_language::language_id.is_not_null());

      // Don't show blocked communities or persons
      if self.post_id.is_none() {
        query = query.filter(community_block::person_id.is_null());
      }
      query = query.filter(person_block::person_id.is_null());
    }

    // A Max depth given means its a tree fetch
    let (limit, offset) = if let Some(max_depth) = self.max_depth {
      let depth_limit = if let Some(parent_path) = self.parent_path.as_ref() {
        parent_path.0.split('.').count() as i32 + max_depth
        // Add one because of root "0"
      } else {
        max_depth + 1
      };

      query = query.filter(nlevel(comment::path).le(depth_limit));

      // Always order by the parent path first
      query = query.order_by(subpath(comment::path, 0, -1));

      // TODO limit question. Limiting does not work for comment threads ATM, only max_depth
      // For now, don't do any limiting for tree fetches
      // https://stackoverflow.com/questions/72983614/postgres-ltree-how-to-limit-the-max-number-of-children-at-any-given-level

      // Don't use the regular error-checking one, many more comments must ofter be fetched.
      // This does not work for comment trees, and the limit should be manually set to a high number
      //
      // If a max depth is given, then you know its a tree fetch, and limits should be ignored
      // TODO a kludge to prevent attacks. Limit comments to 300 for now.
      // (i64::MAX, 0)
      (300, 0)
    } else {
      // limit_and_offset_unlimited(self.page, self.limit)
      limit_and_offset(self.page, self.limit)?
    };

    query = match self.sort.unwrap_or(CommentSortType::Hot) {
      CommentSortType::Hot => query.then_order_by(comment_aggregates::hot_rank.desc()),
      CommentSortType::New => query.then_order_by(comment::published.desc()),
      CommentSortType::Old => query.then_order_by(comment::published.asc()),
      CommentSortType::Top => query.order_by(comment_aggregates::score.desc()),
    };

    // Note: deleted and removed comments are done on the front side
    let res = query
      .limit(limit)
      .offset(offset)
      .load::<CommentViewTuple>(conn)
      .await?;

    Ok(res.into_iter().map(CommentView::from_tuple).collect())
  }
}

impl JoinView for CommentView {
  type JoinTuple = CommentViewTuple;
  fn from_tuple(a: Self::JoinTuple) -> Self {
    Self {
      comment: a.0,
      creator: a.1,
      post: a.2,
      community: a.3,
      counts: a.4,
      creator_banned_from_community: a.5.is_some(),
      subscribed: CommunityFollower::to_subscribed_type(&a.6),
      saved: a.7.is_some(),
      creator_blocked: a.8.is_some(),
      my_vote: a.9,
    }
  }
}

#[cfg(test)]
mod tests {
<<<<<<< HEAD
  use crate::{
    comment_view::{
      Comment,
      CommentQuery,
      CommentSortType,
      CommentView,
      Community,
      DbPool,
      Person,
      PersonBlock,
      Post,
    },
    structs::LocalUserView,
=======
  #![allow(clippy::unwrap_used)]
  #![allow(clippy::indexing_slicing)]

  use crate::comment_view::{
    Comment,
    CommentQuery,
    CommentSortType,
    CommentView,
    Community,
    DbPool,
    LocalUser,
    Person,
    PersonBlock,
    Post,
>>>>>>> 2adf7d50
  };
  use lemmy_db_schema::{
    aggregates::structs::CommentAggregates,
    impls::actor_language::UNDETERMINED_ID,
    newtypes::LanguageId,
    source::{
      actor_language::LocalUserLanguage,
      comment::{CommentInsertForm, CommentLike, CommentLikeForm},
      community::CommunityInsertForm,
      instance::Instance,
      language::Language,
      local_user::{LocalUser, LocalUserInsertForm},
      person::PersonInsertForm,
      person_block::PersonBlockForm,
      post::PostInsertForm,
    },
    traits::{Blockable, Crud, Likeable},
    utils::build_db_pool_for_tests,
    SubscribedType,
  };
  use serial_test::serial;

  struct Data {
    inserted_instance: Instance,
    inserted_comment_0: Comment,
    inserted_comment_1: Comment,
    inserted_comment_2: Comment,
    inserted_post: Post,
    local_user_view: LocalUserView,
    inserted_person_2: Person,
    inserted_community: Community,
  }

  async fn init_data(pool: &mut DbPool<'_>) -> Data {
    let inserted_instance = Instance::read_or_create(pool, "my_domain.tld".to_string())
      .await
      .unwrap();

    let new_person = PersonInsertForm::builder()
      .name("timmy".into())
      .public_key("pubkey".to_string())
      .instance_id(inserted_instance.id)
      .build();
    let inserted_person = Person::create(pool, &new_person).await.unwrap();
    let local_user_form = LocalUserInsertForm::builder()
      .person_id(inserted_person.id)
      .password_encrypted(String::new())
      .build();
    let inserted_local_user = LocalUser::create(pool, &local_user_form).await.unwrap();

    let new_person_2 = PersonInsertForm::builder()
      .name("sara".into())
      .public_key("pubkey".to_string())
      .instance_id(inserted_instance.id)
      .build();
    let inserted_person_2 = Person::create(pool, &new_person_2).await.unwrap();

    let new_community = CommunityInsertForm::builder()
      .name("test community 5".to_string())
      .title("nada".to_owned())
      .public_key("pubkey".to_string())
      .instance_id(inserted_instance.id)
      .build();

    let inserted_community = Community::create(pool, &new_community).await.unwrap();

    let new_post = PostInsertForm::builder()
      .name("A test post 2".into())
      .creator_id(inserted_person.id)
      .community_id(inserted_community.id)
      .build();

    let inserted_post = Post::create(pool, &new_post).await.unwrap();
    let english_id = Language::read_id_from_code(pool, Some("en")).await.unwrap();

    // Create a comment tree with this hierarchy
    //       0
    //     \     \
    //    1      2
    //    \
    //  3  4
    //     \
    //     5
    let comment_form_0 = CommentInsertForm::builder()
      .content("Comment 0".into())
      .creator_id(inserted_person.id)
      .post_id(inserted_post.id)
      .language_id(english_id)
      .build();

    let inserted_comment_0 = Comment::create(pool, &comment_form_0, None).await.unwrap();

    let comment_form_1 = CommentInsertForm::builder()
      .content("Comment 1, A test blocked comment".into())
      .creator_id(inserted_person_2.id)
      .post_id(inserted_post.id)
      .language_id(english_id)
      .build();

    let inserted_comment_1 = Comment::create(pool, &comment_form_1, Some(&inserted_comment_0.path))
      .await
      .unwrap();

    let finnish_id = Language::read_id_from_code(pool, Some("fi")).await.unwrap();
    let comment_form_2 = CommentInsertForm::builder()
      .content("Comment 2".into())
      .creator_id(inserted_person.id)
      .post_id(inserted_post.id)
      .language_id(finnish_id)
      .build();

    let inserted_comment_2 = Comment::create(pool, &comment_form_2, Some(&inserted_comment_0.path))
      .await
      .unwrap();

    let comment_form_3 = CommentInsertForm::builder()
      .content("Comment 3".into())
      .creator_id(inserted_person.id)
      .post_id(inserted_post.id)
      .language_id(english_id)
      .build();

    let _inserted_comment_3 =
      Comment::create(pool, &comment_form_3, Some(&inserted_comment_1.path))
        .await
        .unwrap();

    let polish_id = Language::read_id_from_code(pool, Some("pl"))
      .await
      .unwrap()
      .unwrap();
    let comment_form_4 = CommentInsertForm::builder()
      .content("Comment 4".into())
      .creator_id(inserted_person.id)
      .post_id(inserted_post.id)
      .language_id(Some(polish_id))
      .build();

    let inserted_comment_4 = Comment::create(pool, &comment_form_4, Some(&inserted_comment_1.path))
      .await
      .unwrap();

    let comment_form_5 = CommentInsertForm::builder()
      .content("Comment 5".into())
      .creator_id(inserted_person.id)
      .post_id(inserted_post.id)
      .build();

    let _inserted_comment_5 =
      Comment::create(pool, &comment_form_5, Some(&inserted_comment_4.path))
        .await
        .unwrap();

    let timmy_blocks_sara_form = PersonBlockForm {
      person_id: inserted_person.id,
      target_id: inserted_person_2.id,
    };

    let inserted_block = PersonBlock::block(pool, &timmy_blocks_sara_form)
      .await
      .unwrap();

    let expected_block = PersonBlock {
      id: inserted_block.id,
      person_id: inserted_person.id,
      target_id: inserted_person_2.id,
      published: inserted_block.published,
    };
    assert_eq!(expected_block, inserted_block);

    let comment_like_form = CommentLikeForm {
      comment_id: inserted_comment_0.id,
      post_id: inserted_post.id,
      person_id: inserted_person.id,
      score: 1,
    };

    let _inserted_comment_like = CommentLike::like(pool, &comment_like_form).await.unwrap();

    let local_user_view = LocalUserView {
      local_user: inserted_local_user.clone(),
      person: inserted_person.clone(),
      counts: Default::default(),
    };
    Data {
      inserted_instance,
      inserted_comment_0,
      inserted_comment_1,
      inserted_comment_2,
      inserted_post,
      local_user_view,
      inserted_person_2,
      inserted_community,
    }
  }

  #[tokio::test]
  #[serial]
  async fn test_crud() {
    let pool = &build_db_pool_for_tests().await;
    let pool = &mut pool.into();
    let data = init_data(pool).await;

    let expected_comment_view_no_person = expected_comment_view(&data, pool).await;

    let mut expected_comment_view_with_person = expected_comment_view_no_person.clone();
    expected_comment_view_with_person.my_vote = Some(1);

    let read_comment_views_no_person = CommentQuery {
      sort: (Some(CommentSortType::Old)),
      post_id: (Some(data.inserted_post.id)),
      ..Default::default()
    }
    .list(pool)
    .await
    .unwrap();

    assert_eq!(
      expected_comment_view_no_person,
      read_comment_views_no_person[0]
    );

    let read_comment_views_with_person = CommentQuery {
      sort: (Some(CommentSortType::Old)),
      post_id: (Some(data.inserted_post.id)),
      local_user: (Some(&data.local_user_view)),
      ..Default::default()
    }
    .list(pool)
    .await
    .unwrap();

    assert_eq!(
      expected_comment_view_with_person,
      read_comment_views_with_person[0]
    );

    // Make sure its 1, not showing the blocked comment
    assert_eq!(5, read_comment_views_with_person.len());

    let read_comment_from_blocked_person = CommentView::read(
      pool,
      data.inserted_comment_1.id,
      Some(data.local_user_view.person.id),
    )
    .await
    .unwrap();

    // Make sure block set the creator blocked
    assert!(read_comment_from_blocked_person.creator_blocked);

    cleanup(data, pool).await;
  }

  #[tokio::test]
  #[serial]
  async fn test_comment_tree() {
    let pool = &build_db_pool_for_tests().await;
    let pool = &mut pool.into();
    let data = init_data(pool).await;

    let top_path = data.inserted_comment_0.path.clone();
    let read_comment_views_top_path = CommentQuery {
      post_id: (Some(data.inserted_post.id)),
      parent_path: (Some(top_path)),
      ..Default::default()
    }
    .list(pool)
    .await
    .unwrap();

    let child_path = data.inserted_comment_1.path.clone();
    let read_comment_views_child_path = CommentQuery {
      post_id: (Some(data.inserted_post.id)),
      parent_path: (Some(child_path)),
      ..Default::default()
    }
    .list(pool)
    .await
    .unwrap();

    // Make sure the comment parent-limited fetch is correct
    assert_eq!(6, read_comment_views_top_path.len());
    assert_eq!(4, read_comment_views_child_path.len());

    // Make sure it contains the parent, but not the comment from the other tree
    let child_comments = read_comment_views_child_path
      .into_iter()
      .map(|c| c.comment)
      .collect::<Vec<Comment>>();
    assert!(child_comments.contains(&data.inserted_comment_1));
    assert!(!child_comments.contains(&data.inserted_comment_2));

    let read_comment_views_top_max_depth = CommentQuery {
      post_id: (Some(data.inserted_post.id)),
      max_depth: (Some(1)),
      ..Default::default()
    }
    .list(pool)
    .await
    .unwrap();

    // Make sure a depth limited one only has the top comment
    assert_eq!(
      expected_comment_view(&data, pool).await,
      read_comment_views_top_max_depth[0]
    );
    assert_eq!(1, read_comment_views_top_max_depth.len());

    let child_path = data.inserted_comment_1.path.clone();
    let read_comment_views_parent_max_depth = CommentQuery {
      post_id: (Some(data.inserted_post.id)),
      parent_path: (Some(child_path)),
      max_depth: (Some(1)),
      sort: (Some(CommentSortType::New)),
      ..Default::default()
    }
    .list(pool)
    .await
    .unwrap();

    // Make sure a depth limited one, and given child comment 1, has 3
    assert!(read_comment_views_parent_max_depth[2]
      .comment
      .content
      .eq("Comment 3"));
    assert_eq!(3, read_comment_views_parent_max_depth.len());

    cleanup(data, pool).await;
  }

  #[tokio::test]
  #[serial]
  async fn test_languages() {
    let pool = &build_db_pool_for_tests().await;
    let pool = &mut pool.into();
    let data = init_data(pool).await;

    // by default, user has all languages enabled and should see all comments
    // (except from blocked user)
    let all_languages = CommentQuery {
      local_user: (Some(&data.local_user_view)),
      ..Default::default()
    }
    .list(pool)
    .await
    .unwrap();
    assert_eq!(5, all_languages.len());

    // change user lang to finnish, should only show one post in finnish and one undetermined
    let finnish_id = Language::read_id_from_code(pool, Some("fi"))
      .await
      .unwrap()
      .unwrap();
    LocalUserLanguage::update(pool, vec![finnish_id], data.local_user_view.local_user.id)
      .await
      .unwrap();
    let finnish_comments = CommentQuery {
      local_user: (Some(&data.local_user_view)),
      ..Default::default()
    }
    .list(pool)
    .await
    .unwrap();
    assert_eq!(2, finnish_comments.len());
    let finnish_comment = finnish_comments
      .iter()
      .find(|c| c.comment.language_id == finnish_id);
    assert!(finnish_comment.is_some());
    assert_eq!(
      data.inserted_comment_2.content,
      finnish_comment.unwrap().comment.content
    );

    // now show all comments with undetermined language (which is the default value)
    LocalUserLanguage::update(
      pool,
      vec![UNDETERMINED_ID],
      data.local_user_view.local_user.id,
    )
    .await
    .unwrap();
    let undetermined_comment = CommentQuery {
      local_user: (Some(&data.local_user_view)),
      ..Default::default()
    }
    .list(pool)
    .await
    .unwrap();
    assert_eq!(1, undetermined_comment.len());

    cleanup(data, pool).await;
  }

  async fn cleanup(data: Data, pool: &mut DbPool<'_>) {
    CommentLike::remove(
      pool,
      data.local_user_view.person.id,
      data.inserted_comment_0.id,
    )
    .await
    .unwrap();
    Comment::delete(pool, data.inserted_comment_0.id)
      .await
      .unwrap();
    Comment::delete(pool, data.inserted_comment_1.id)
      .await
      .unwrap();
    Post::delete(pool, data.inserted_post.id).await.unwrap();
    Community::delete(pool, data.inserted_community.id)
      .await
      .unwrap();
    Person::delete(pool, data.local_user_view.person.id)
      .await
      .unwrap();
    Person::delete(pool, data.inserted_person_2.id)
      .await
      .unwrap();
    Instance::delete(pool, data.inserted_instance.id)
      .await
      .unwrap();
  }

  async fn expected_comment_view(data: &Data, pool: &mut DbPool<'_>) -> CommentView {
    let agg = CommentAggregates::read(pool, data.inserted_comment_0.id)
      .await
      .unwrap();
    CommentView {
      creator_banned_from_community: false,
      my_vote: None,
      subscribed: SubscribedType::NotSubscribed,
      saved: false,
      creator_blocked: false,
      comment: Comment {
        id: data.inserted_comment_0.id,
        content: "Comment 0".into(),
        creator_id: data.local_user_view.person.id,
        post_id: data.inserted_post.id,
        removed: false,
        deleted: false,
        published: data.inserted_comment_0.published,
        ap_id: data.inserted_comment_0.ap_id.clone(),
        updated: None,
        local: true,
        distinguished: false,
        path: data.inserted_comment_0.clone().path,
        language_id: LanguageId(37),
      },
      creator: Person {
        id: data.local_user_view.person.id,
        name: "timmy".into(),
        display_name: None,
        published: data.local_user_view.person.published,
        avatar: None,
        actor_id: data.local_user_view.person.actor_id.clone(),
        local: true,
        banned: false,
        deleted: false,
        admin: false,
        bot_account: false,
        bio: None,
        banner: None,
        updated: None,
        inbox_url: data.local_user_view.person.inbox_url.clone(),
        shared_inbox_url: None,
        matrix_user_id: None,
        ban_expires: None,
        instance_id: data.inserted_instance.id,
        private_key: data.local_user_view.person.private_key.clone(),
        public_key: data.local_user_view.person.public_key.clone(),
        last_refreshed_at: data.local_user_view.person.last_refreshed_at,
      },
      post: Post {
        id: data.inserted_post.id,
        name: data.inserted_post.name.clone(),
        creator_id: data.local_user_view.person.id,
        url: None,
        body: None,
        published: data.inserted_post.published,
        updated: None,
        community_id: data.inserted_community.id,
        removed: false,
        deleted: false,
        locked: false,
        nsfw: false,
        embed_title: None,
        embed_description: None,
        embed_video_url: None,
        thumbnail_url: None,
        ap_id: data.inserted_post.ap_id.clone(),
        local: true,
        language_id: Default::default(),
        featured_community: false,
        featured_local: false,
      },
      community: Community {
        id: data.inserted_community.id,
        name: "test community 5".to_string(),
        icon: None,
        removed: false,
        deleted: false,
        nsfw: false,
        actor_id: data.inserted_community.actor_id.clone(),
        local: true,
        title: "nada".to_owned(),
        description: None,
        updated: None,
        banner: None,
        hidden: false,
        posting_restricted_to_mods: false,
        published: data.inserted_community.published,
        instance_id: data.inserted_instance.id,
        private_key: data.inserted_community.private_key.clone(),
        public_key: data.inserted_community.public_key.clone(),
        last_refreshed_at: data.inserted_community.last_refreshed_at,
        followers_url: data.inserted_community.followers_url.clone(),
        inbox_url: data.inserted_community.inbox_url.clone(),
        shared_inbox_url: data.inserted_community.shared_inbox_url.clone(),
        moderators_url: data.inserted_community.moderators_url.clone(),
        featured_url: data.inserted_community.featured_url.clone(),
      },
      counts: CommentAggregates {
        id: agg.id,
        comment_id: data.inserted_comment_0.id,
        score: 1,
        upvotes: 1,
        downvotes: 0,
        published: agg.published,
        child_count: 5,
        hot_rank: 1728,
      },
    }
  }
}<|MERGE_RESOLUTION|>--- conflicted
+++ resolved
@@ -397,7 +397,9 @@
 
 #[cfg(test)]
 mod tests {
-<<<<<<< HEAD
+  #![allow(clippy::unwrap_used)]
+  #![allow(clippy::indexing_slicing)]
+
   use crate::{
     comment_view::{
       Comment,
@@ -411,22 +413,6 @@
       Post,
     },
     structs::LocalUserView,
-=======
-  #![allow(clippy::unwrap_used)]
-  #![allow(clippy::indexing_slicing)]
-
-  use crate::comment_view::{
-    Comment,
-    CommentQuery,
-    CommentSortType,
-    CommentView,
-    Community,
-    DbPool,
-    LocalUser,
-    Person,
-    PersonBlock,
-    Post,
->>>>>>> 2adf7d50
   };
   use lemmy_db_schema::{
     aggregates::structs::CommentAggregates,
