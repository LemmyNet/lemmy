use crate::structs::CommentView;
use diesel::{
  result::Error,
  BoolExpressionMethods,
  ExpressionMethods,
  JoinOnDsl,
  NullableExpressionMethods,
  PgTextExpressionMethods,
  QueryDsl,
};
use diesel_async::RunQueryDsl;
use diesel_ltree::{nlevel, subpath, Ltree, LtreeExtensions};
use lemmy_db_schema::{
  aggregates::structs::CommentAggregates,
  newtypes::{CommentId, CommunityId, LocalUserId, PersonId, PostId},
  schema::{
    comment,
    comment_aggregates,
    comment_like,
    comment_saved,
    community,
    community_block,
    community_follower,
    community_person_ban,
    local_user_language,
    person,
    person_block,
    post,
  },
  source::{
    comment::{Comment, CommentSaved},
    community::{Community, CommunityFollower, CommunityPersonBan},
    local_user::LocalUser,
    person::Person,
    person_block::PersonBlock,
    post::Post,
  },
  traits::JoinView,
<<<<<<< HEAD
  utils::{fuzzy_search, limit_and_offset_unlimited, DbConn},
=======
  utils::{fuzzy_search, get_conn, limit_and_offset, DbPool},
>>>>>>> f0e487f1
  CommentSortType,
  ListingType,
};
use typed_builder::TypedBuilder;

type CommentViewTuple = (
  Comment,
  Person,
  Post,
  Community,
  CommentAggregates,
  Option<CommunityPersonBan>,
  Option<CommunityFollower>,
  Option<CommentSaved>,
  Option<PersonBlock>,
  Option<i16>,
);

impl CommentView {
  pub async fn read(
    mut conn: impl DbConn,
    comment_id: CommentId,
    my_person_id: Option<PersonId>,
  ) -> Result<Self, Error> {
    // The left join below will return None in this case
    let person_id_join = my_person_id.unwrap_or(PersonId(-1));

    let (
      comment,
      creator,
      post,
      community,
      counts,
      creator_banned_from_community,
      follower,
      saved,
      creator_blocked,
      comment_like,
    ) = comment::table
      .find(comment_id)
      .inner_join(person::table)
      .inner_join(post::table)
      .inner_join(community::table.on(post::community_id.eq(community::id)))
      .inner_join(comment_aggregates::table)
      .left_join(
        community_person_ban::table.on(
          community::id
            .eq(community_person_ban::community_id)
            .and(community_person_ban::person_id.eq(comment::creator_id)),
        ),
      )
      .left_join(
        community_follower::table.on(
          post::community_id
            .eq(community_follower::community_id)
            .and(community_follower::person_id.eq(person_id_join)),
        ),
      )
      .left_join(
        comment_saved::table.on(
          comment::id
            .eq(comment_saved::comment_id)
            .and(comment_saved::person_id.eq(person_id_join)),
        ),
      )
      .left_join(
        person_block::table.on(
          comment::creator_id
            .eq(person_block::target_id)
            .and(person_block::person_id.eq(person_id_join)),
        ),
      )
      .left_join(
        comment_like::table.on(
          comment::id
            .eq(comment_like::comment_id)
            .and(comment_like::person_id.eq(person_id_join)),
        ),
      )
      .select((
        comment::all_columns,
        person::all_columns,
        post::all_columns,
        community::all_columns,
        comment_aggregates::all_columns,
        community_person_ban::all_columns.nullable(),
        community_follower::all_columns.nullable(),
        comment_saved::all_columns.nullable(),
        person_block::all_columns.nullable(),
        comment_like::score.nullable(),
      ))
      .first::<CommentViewTuple>(&mut *conn)
      .await?;

    // If a person is given, then my_vote, if None, should be 0, not null
    // Necessary to differentiate between other person's votes
    let my_vote = if my_person_id.is_some() && comment_like.is_none() {
      Some(0)
    } else {
      comment_like
    };

    Ok(CommentView {
      comment,
      post,
      creator,
      community,
      counts,
      creator_banned_from_community: creator_banned_from_community.is_some(),
      subscribed: CommunityFollower::to_subscribed_type(&follower),
      saved: saved.is_some(),
      creator_blocked: creator_blocked.is_some(),
      my_vote,
    })
  }
}

#[derive(TypedBuilder)]
#[builder(field_defaults(default))]
pub struct CommentQuery<'a, Conn> {
  #[builder(!default)]
  conn: Conn,
  listing_type: Option<ListingType>,
  sort: Option<CommentSortType>,
  community_id: Option<CommunityId>,
  post_id: Option<PostId>,
  parent_path: Option<Ltree>,
  creator_id: Option<PersonId>,
  local_user: Option<&'a LocalUser>,
  search_term: Option<String>,
  saved_only: Option<bool>,
  show_deleted_and_removed: Option<bool>,
  page: Option<i64>,
  limit: Option<i64>,
  max_depth: Option<i32>,
}

impl<'a, Conn: DbConn> CommentQuery<'a, Conn> {
  pub async fn list(self) -> Result<Vec<CommentView>, Error> {
    let mut conn = self.conn;

    // The left join below will return None in this case
    let person_id_join = self.local_user.map(|l| l.person_id).unwrap_or(PersonId(-1));
    let local_user_id_join = self.local_user.map(|l| l.id).unwrap_or(LocalUserId(-1));

    let mut query = comment::table
      .inner_join(person::table)
      .inner_join(post::table)
      .inner_join(community::table.on(post::community_id.eq(community::id)))
      .inner_join(comment_aggregates::table)
      .left_join(
        community_person_ban::table.on(
          community::id
            .eq(community_person_ban::community_id)
            .and(community_person_ban::person_id.eq(comment::creator_id)),
        ),
      )
      .left_join(
        community_follower::table.on(
          post::community_id
            .eq(community_follower::community_id)
            .and(community_follower::person_id.eq(person_id_join)),
        ),
      )
      .left_join(
        comment_saved::table.on(
          comment::id
            .eq(comment_saved::comment_id)
            .and(comment_saved::person_id.eq(person_id_join)),
        ),
      )
      .left_join(
        person_block::table.on(
          comment::creator_id
            .eq(person_block::target_id)
            .and(person_block::person_id.eq(person_id_join)),
        ),
      )
      .left_join(
        community_block::table.on(
          community::id
            .eq(community_block::community_id)
            .and(community_block::person_id.eq(person_id_join)),
        ),
      )
      .left_join(
        comment_like::table.on(
          comment::id
            .eq(comment_like::comment_id)
            .and(comment_like::person_id.eq(person_id_join)),
        ),
      )
      .left_join(
        local_user_language::table.on(
          comment::language_id
            .eq(local_user_language::language_id)
            .and(local_user_language::local_user_id.eq(local_user_id_join)),
        ),
      )
      .select((
        comment::all_columns,
        person::all_columns,
        post::all_columns,
        community::all_columns,
        comment_aggregates::all_columns,
        community_person_ban::all_columns.nullable(),
        community_follower::all_columns.nullable(),
        comment_saved::all_columns.nullable(),
        person_block::all_columns.nullable(),
        comment_like::score.nullable(),
      ))
      .into_boxed();

    if let Some(creator_id) = self.creator_id {
      query = query.filter(comment::creator_id.eq(creator_id));
    };

    if let Some(post_id) = self.post_id {
      query = query.filter(comment::post_id.eq(post_id));
    };

    if let Some(parent_path) = self.parent_path.as_ref() {
      query = query.filter(comment::path.contained_by(parent_path));
    };

    if let Some(search_term) = self.search_term {
      query = query.filter(comment::content.ilike(fuzzy_search(&search_term)));
    };

    if let Some(community_id) = self.community_id {
      query = query.filter(post::community_id.eq(community_id));
    }

    if let Some(listing_type) = self.listing_type {
      match listing_type {
        ListingType::Subscribed => {
          query = query.filter(community_follower::person_id.is_not_null())
        } // TODO could be this: and(community_follower::person_id.eq(person_id_join)),
        ListingType::Local => {
          query = query.filter(community::local.eq(true)).filter(
            community::hidden
              .eq(false)
              .or(community_follower::person_id.eq(person_id_join)),
          )
        }
        ListingType::All => {
          query = query.filter(
            community::hidden
              .eq(false)
              .or(community_follower::person_id.eq(person_id_join)),
          )
        }
      }
    }

    if self.saved_only.unwrap_or(false) {
      query = query.filter(comment_saved::comment_id.is_not_null());
    }

    if !self.show_deleted_and_removed.unwrap_or(true) {
      query = query.filter(comment::deleted.eq(false));
      query = query.filter(comment::removed.eq(false));
    }

    if !self.local_user.map(|l| l.show_bot_accounts).unwrap_or(true) {
      query = query.filter(person::bot_account.eq(false));
    };

    if self.local_user.is_some() {
      // Filter out the rows with missing languages
      query = query.filter(local_user_language::language_id.is_not_null());

      // Don't show blocked communities or persons
      if self.post_id.is_none() {
        query = query.filter(community_block::person_id.is_null());
      }
      query = query.filter(person_block::person_id.is_null());
    }

    // A Max depth given means its a tree fetch
    let (limit, offset) = if let Some(max_depth) = self.max_depth {
      let depth_limit = if let Some(parent_path) = self.parent_path.as_ref() {
        parent_path.0.split('.').count() as i32 + max_depth
        // Add one because of root "0"
      } else {
        max_depth + 1
      };

      query = query.filter(nlevel(comment::path).le(depth_limit));

      // Always order by the parent path first
      query = query.order_by(subpath(comment::path, 0, -1));

      // TODO limit question. Limiting does not work for comment threads ATM, only max_depth
      // For now, don't do any limiting for tree fetches
      // https://stackoverflow.com/questions/72983614/postgres-ltree-how-to-limit-the-max-number-of-children-at-any-given-level

      // Don't use the regular error-checking one, many more comments must ofter be fetched.
      // This does not work for comment trees, and the limit should be manually set to a high number
      //
      // If a max depth is given, then you know its a tree fetch, and limits should be ignored
      // TODO a kludge to prevent attacks. Limit comments to 300 for now.
      // (i64::MAX, 0)
      (300, 0)
    } else {
      // limit_and_offset_unlimited(self.page, self.limit)
      limit_and_offset(self.page, self.limit)?
    };

    query = match self.sort.unwrap_or(CommentSortType::Hot) {
      CommentSortType::Hot => query.then_order_by(comment_aggregates::hot_rank.desc()),
      CommentSortType::New => query.then_order_by(comment::published.desc()),
      CommentSortType::Old => query.then_order_by(comment::published.asc()),
      CommentSortType::Top => query.order_by(comment_aggregates::score.desc()),
    };

    // Note: deleted and removed comments are done on the front side
    let res = query
      .limit(limit)
      .offset(offset)
      .load::<CommentViewTuple>(&mut *conn)
      .await?;

    Ok(res.into_iter().map(CommentView::from_tuple).collect())
  }
}

impl JoinView for CommentView {
  type JoinTuple = CommentViewTuple;
  fn from_tuple(a: Self::JoinTuple) -> Self {
    Self {
      comment: a.0,
      creator: a.1,
      post: a.2,
      community: a.3,
      counts: a.4,
      creator_banned_from_community: a.5.is_some(),
      subscribed: CommunityFollower::to_subscribed_type(&a.6),
      saved: a.7.is_some(),
      creator_blocked: a.8.is_some(),
      my_vote: a.9,
    }
  }
}

#[cfg(test)]
mod tests {
  use crate::comment_view::{
    Comment,
    CommentQuery,
    CommentSortType,
    CommentView,
    Community,
    LocalUser,
    Person,
    PersonBlock,
    Post,
  };
  use lemmy_db_schema::{
    aggregates::structs::CommentAggregates,
    impls::actor_language::UNDETERMINED_ID,
    newtypes::LanguageId,
    source::{
      actor_language::LocalUserLanguage,
      comment::{CommentInsertForm, CommentLike, CommentLikeForm},
      community::CommunityInsertForm,
      instance::Instance,
      language::Language,
      local_user::LocalUserInsertForm,
      person::PersonInsertForm,
      person_block::PersonBlockForm,
      post::PostInsertForm,
    },
    traits::{Blockable, Crud, Likeable},
    utils::{build_db_conn_for_tests, DbConn},
    SubscribedType,
  };
  use serial_test::serial;

  struct Data {
    inserted_instance: Instance,
    inserted_comment_0: Comment,
    inserted_comment_1: Comment,
    inserted_comment_2: Comment,
    inserted_post: Post,
    inserted_person: Person,
    inserted_local_user: LocalUser,
    inserted_person_2: Person,
    inserted_community: Community,
  }

  async fn init_data(mut conn: impl DbConn) -> Data {
    let inserted_instance = Instance::read_or_create(&mut *conn, "my_domain.tld".to_string())
      .await
      .unwrap();

    let new_person = PersonInsertForm::builder()
      .name("timmy".into())
      .public_key("pubkey".to_string())
      .instance_id(inserted_instance.id)
      .build();
    let inserted_person = Person::create(&mut *conn, &new_person).await.unwrap();
    let local_user_form = LocalUserInsertForm::builder()
      .person_id(inserted_person.id)
      .password_encrypted(String::new())
      .build();
    let inserted_local_user = LocalUser::create(&mut *conn, &local_user_form)
      .await
      .unwrap();

    let new_person_2 = PersonInsertForm::builder()
      .name("sara".into())
      .public_key("pubkey".to_string())
      .instance_id(inserted_instance.id)
      .build();
    let inserted_person_2 = Person::create(&mut *conn, &new_person_2).await.unwrap();

    let new_community = CommunityInsertForm::builder()
      .name("test community 5".to_string())
      .title("nada".to_owned())
      .public_key("pubkey".to_string())
      .instance_id(inserted_instance.id)
      .build();

    let inserted_community = Community::create(&mut *conn, &new_community).await.unwrap();

    let new_post = PostInsertForm::builder()
      .name("A test post 2".into())
      .creator_id(inserted_person.id)
      .community_id(inserted_community.id)
      .build();

    let inserted_post = Post::create(&mut *conn, &new_post).await.unwrap();
    let english_id = Language::read_id_from_code(&mut *conn, Some("en"))
      .await
      .unwrap();

    // Create a comment tree with this hierarchy
    //       0
    //     \     \
    //    1      2
    //    \
    //  3  4
    //     \
    //     5
    let comment_form_0 = CommentInsertForm::builder()
      .content("Comment 0".into())
      .creator_id(inserted_person.id)
      .post_id(inserted_post.id)
      .language_id(english_id)
      .build();

    let inserted_comment_0 = Comment::create(&mut *conn, &comment_form_0, None)
      .await
      .unwrap();

    let comment_form_1 = CommentInsertForm::builder()
      .content("Comment 1, A test blocked comment".into())
      .creator_id(inserted_person_2.id)
      .post_id(inserted_post.id)
      .language_id(english_id)
      .build();

    let inserted_comment_1 =
      Comment::create(&mut *conn, &comment_form_1, Some(&inserted_comment_0.path))
        .await
        .unwrap();

    let finnish_id = Language::read_id_from_code(&mut *conn, Some("fi"))
      .await
      .unwrap();
    let comment_form_2 = CommentInsertForm::builder()
      .content("Comment 2".into())
      .creator_id(inserted_person.id)
      .post_id(inserted_post.id)
      .language_id(finnish_id)
      .build();

    let inserted_comment_2 =
      Comment::create(&mut *conn, &comment_form_2, Some(&inserted_comment_0.path))
        .await
        .unwrap();

    let comment_form_3 = CommentInsertForm::builder()
      .content("Comment 3".into())
      .creator_id(inserted_person.id)
      .post_id(inserted_post.id)
      .language_id(english_id)
      .build();

    let _inserted_comment_3 =
      Comment::create(&mut *conn, &comment_form_3, Some(&inserted_comment_1.path))
        .await
        .unwrap();

    let polish_id = Language::read_id_from_code(&mut *conn, Some("pl"))
      .await
      .unwrap()
      .unwrap();
    let comment_form_4 = CommentInsertForm::builder()
      .content("Comment 4".into())
      .creator_id(inserted_person.id)
      .post_id(inserted_post.id)
      .language_id(Some(polish_id))
      .build();

    let inserted_comment_4 =
      Comment::create(&mut *conn, &comment_form_4, Some(&inserted_comment_1.path))
        .await
        .unwrap();

    let comment_form_5 = CommentInsertForm::builder()
      .content("Comment 5".into())
      .creator_id(inserted_person.id)
      .post_id(inserted_post.id)
      .build();

    let _inserted_comment_5 =
      Comment::create(&mut *conn, &comment_form_5, Some(&inserted_comment_4.path))
        .await
        .unwrap();

    let timmy_blocks_sara_form = PersonBlockForm {
      person_id: inserted_person.id,
      target_id: inserted_person_2.id,
    };

    let inserted_block = PersonBlock::block(&mut *conn, &timmy_blocks_sara_form)
      .await
      .unwrap();

    let expected_block = PersonBlock {
      id: inserted_block.id,
      person_id: inserted_person.id,
      target_id: inserted_person_2.id,
      published: inserted_block.published,
    };
    assert_eq!(expected_block, inserted_block);

    let comment_like_form = CommentLikeForm {
      comment_id: inserted_comment_0.id,
      post_id: inserted_post.id,
      person_id: inserted_person.id,
      score: 1,
    };

    let _inserted_comment_like = CommentLike::like(&mut *conn, &comment_like_form)
      .await
      .unwrap();

    Data {
      inserted_instance,
      inserted_comment_0,
      inserted_comment_1,
      inserted_comment_2,
      inserted_post,
      inserted_person,
      inserted_local_user,
      inserted_person_2,
      inserted_community,
    }
  }

  #[tokio::test]
  #[serial]
  async fn test_crud() {
    let mut conn = build_db_conn_for_tests().await;
    let data = init_data(&mut *conn).await;

    let expected_comment_view_no_person = expected_comment_view(&data, &mut *conn).await;

    let mut expected_comment_view_with_person = expected_comment_view_no_person.clone();
    expected_comment_view_with_person.my_vote = Some(1);

    let read_comment_views_no_person = CommentQuery::builder()
      .conn(&mut *conn)
      .sort(Some(CommentSortType::Old))
      .post_id(Some(data.inserted_post.id))
      .build()
      .list()
      .await
      .unwrap();

    assert_eq!(
      expected_comment_view_no_person,
      read_comment_views_no_person[0]
    );

    let read_comment_views_with_person = CommentQuery::builder()
      .conn(&mut *conn)
      .sort(Some(CommentSortType::Old))
      .post_id(Some(data.inserted_post.id))
      .local_user(Some(&data.inserted_local_user))
      .build()
      .list()
      .await
      .unwrap();

    assert_eq!(
      expected_comment_view_with_person,
      read_comment_views_with_person[0]
    );

    // Make sure its 1, not showing the blocked comment
    assert_eq!(5, read_comment_views_with_person.len());

    let read_comment_from_blocked_person = CommentView::read(
      &mut *conn,
      data.inserted_comment_1.id,
      Some(data.inserted_person.id),
    )
    .await
    .unwrap();

    // Make sure block set the creator blocked
    assert!(read_comment_from_blocked_person.creator_blocked);

    cleanup(data, &mut *conn).await;
  }

  #[tokio::test]
  #[serial]
  async fn test_comment_tree() {
    let mut conn = build_db_conn_for_tests().await;
    let data = init_data(&mut *conn).await;

    let top_path = data.inserted_comment_0.path.clone();
    let read_comment_views_top_path = CommentQuery::builder()
      .conn(&mut *conn)
      .post_id(Some(data.inserted_post.id))
      .parent_path(Some(top_path))
      .build()
      .list()
      .await
      .unwrap();

    let child_path = data.inserted_comment_1.path.clone();
    let read_comment_views_child_path = CommentQuery::builder()
      .conn(&mut *conn)
      .post_id(Some(data.inserted_post.id))
      .parent_path(Some(child_path))
      .build()
      .list()
      .await
      .unwrap();

    // Make sure the comment parent-limited fetch is correct
    assert_eq!(6, read_comment_views_top_path.len());
    assert_eq!(4, read_comment_views_child_path.len());

    // Make sure it contains the parent, but not the comment from the other tree
    let child_comments = read_comment_views_child_path
      .into_iter()
      .map(|c| c.comment)
      .collect::<Vec<Comment>>();
    assert!(child_comments.contains(&data.inserted_comment_1));
    assert!(!child_comments.contains(&data.inserted_comment_2));

    let read_comment_views_top_max_depth = CommentQuery::builder()
      .conn(&mut *conn)
      .post_id(Some(data.inserted_post.id))
      .max_depth(Some(1))
      .build()
      .list()
      .await
      .unwrap();

    // Make sure a depth limited one only has the top comment
    assert_eq!(
      expected_comment_view(&data, &mut *conn).await,
      read_comment_views_top_max_depth[0]
    );
    assert_eq!(1, read_comment_views_top_max_depth.len());

    let child_path = data.inserted_comment_1.path.clone();
    let read_comment_views_parent_max_depth = CommentQuery::builder()
      .conn(&mut *conn)
      .post_id(Some(data.inserted_post.id))
      .parent_path(Some(child_path))
      .max_depth(Some(1))
      .sort(Some(CommentSortType::New))
      .build()
      .list()
      .await
      .unwrap();

    // Make sure a depth limited one, and given child comment 1, has 3
    assert!(read_comment_views_parent_max_depth[2]
      .comment
      .content
      .eq("Comment 3"));
    assert_eq!(3, read_comment_views_parent_max_depth.len());

    cleanup(data, &mut *conn).await;
  }

  #[tokio::test]
  #[serial]
  async fn test_languages() {
    let mut conn = build_db_conn_for_tests().await;
    let data = init_data(&mut *conn).await;

    // by default, user has all languages enabled and should see all comments
    // (except from blocked user)
    let all_languages = CommentQuery::builder()
      .conn(&mut *conn)
      .local_user(Some(&data.inserted_local_user))
      .build()
      .list()
      .await
      .unwrap();
    assert_eq!(5, all_languages.len());

    // change user lang to finnish, should only show one post in finnish and one undetermined
    let finnish_id = Language::read_id_from_code(&mut *conn, Some("fi"))
      .await
      .unwrap()
      .unwrap();
    LocalUserLanguage::update(&mut *conn, vec![finnish_id], data.inserted_local_user.id)
      .await
      .unwrap();
    let finnish_comments = CommentQuery::builder()
      .conn(&mut *conn)
      .local_user(Some(&data.inserted_local_user))
      .build()
      .list()
      .await
      .unwrap();
    assert_eq!(2, finnish_comments.len());
    let finnish_comment = finnish_comments
      .iter()
      .find(|c| c.comment.language_id == finnish_id);
    assert!(finnish_comment.is_some());
    assert_eq!(
      data.inserted_comment_2.content,
      finnish_comment.unwrap().comment.content
    );

    // now show all comments with undetermined language (which is the default value)
    LocalUserLanguage::update(
      &mut *conn,
      vec![UNDETERMINED_ID],
      data.inserted_local_user.id,
    )
    .await
    .unwrap();
    let undetermined_comment = CommentQuery::builder()
      .conn(&mut *conn)
      .local_user(Some(&data.inserted_local_user))
      .build()
      .list()
      .await
      .unwrap();
    assert_eq!(1, undetermined_comment.len());

    cleanup(data, &mut *conn).await;
  }

  async fn cleanup(data: Data, mut conn: impl DbConn) {
    CommentLike::remove(
      &mut *conn,
      data.inserted_person.id,
      data.inserted_comment_0.id,
    )
    .await
    .unwrap();
    Comment::delete(&mut *conn, data.inserted_comment_0.id)
      .await
      .unwrap();
    Comment::delete(&mut *conn, data.inserted_comment_1.id)
      .await
      .unwrap();
    Post::delete(&mut *conn, data.inserted_post.id)
      .await
      .unwrap();
    Community::delete(&mut *conn, data.inserted_community.id)
      .await
      .unwrap();
    Person::delete(&mut *conn, data.inserted_person.id)
      .await
      .unwrap();
    Person::delete(&mut *conn, data.inserted_person_2.id)
      .await
      .unwrap();
    Instance::delete(&mut *conn, data.inserted_instance.id)
      .await
      .unwrap();
  }

  async fn expected_comment_view(data: &Data, mut conn: impl DbConn) -> CommentView {
    let agg = CommentAggregates::read(&mut *conn, data.inserted_comment_0.id)
      .await
      .unwrap();
    CommentView {
      creator_banned_from_community: false,
      my_vote: None,
      subscribed: SubscribedType::NotSubscribed,
      saved: false,
      creator_blocked: false,
      comment: Comment {
        id: data.inserted_comment_0.id,
        content: "Comment 0".into(),
        creator_id: data.inserted_person.id,
        post_id: data.inserted_post.id,
        removed: false,
        deleted: false,
        published: data.inserted_comment_0.published,
        ap_id: data.inserted_comment_0.ap_id.clone(),
        updated: None,
        local: true,
        distinguished: false,
        path: data.inserted_comment_0.clone().path,
        language_id: LanguageId(37),
      },
      creator: Person {
        id: data.inserted_person.id,
        name: "timmy".into(),
        display_name: None,
        published: data.inserted_person.published,
        avatar: None,
        actor_id: data.inserted_person.actor_id.clone(),
        local: true,
        banned: false,
        deleted: false,
        admin: false,
        bot_account: false,
        bio: None,
        banner: None,
        updated: None,
        inbox_url: data.inserted_person.inbox_url.clone(),
        shared_inbox_url: None,
        matrix_user_id: None,
        ban_expires: None,
        instance_id: data.inserted_instance.id,
        private_key: data.inserted_person.private_key.clone(),
        public_key: data.inserted_person.public_key.clone(),
        last_refreshed_at: data.inserted_person.last_refreshed_at,
      },
      post: Post {
        id: data.inserted_post.id,
        name: data.inserted_post.name.clone(),
        creator_id: data.inserted_person.id,
        url: None,
        body: None,
        published: data.inserted_post.published,
        updated: None,
        community_id: data.inserted_community.id,
        removed: false,
        deleted: false,
        locked: false,
        nsfw: false,
        embed_title: None,
        embed_description: None,
        embed_video_url: None,
        thumbnail_url: None,
        ap_id: data.inserted_post.ap_id.clone(),
        local: true,
        language_id: Default::default(),
        featured_community: false,
        featured_local: false,
      },
      community: Community {
        id: data.inserted_community.id,
        name: "test community 5".to_string(),
        icon: None,
        removed: false,
        deleted: false,
        nsfw: false,
        actor_id: data.inserted_community.actor_id.clone(),
        local: true,
        title: "nada".to_owned(),
        description: None,
        updated: None,
        banner: None,
        hidden: false,
        posting_restricted_to_mods: false,
        published: data.inserted_community.published,
        instance_id: data.inserted_instance.id,
        private_key: data.inserted_community.private_key.clone(),
        public_key: data.inserted_community.public_key.clone(),
        last_refreshed_at: data.inserted_community.last_refreshed_at,
        followers_url: data.inserted_community.followers_url.clone(),
        inbox_url: data.inserted_community.inbox_url.clone(),
        shared_inbox_url: data.inserted_community.shared_inbox_url.clone(),
        moderators_url: data.inserted_community.moderators_url.clone(),
        featured_url: data.inserted_community.featured_url.clone(),
      },
      counts: CommentAggregates {
        id: agg.id,
        comment_id: data.inserted_comment_0.id,
        score: 1,
        upvotes: 1,
        downvotes: 0,
        published: agg.published,
        child_count: 5,
        hot_rank: 1728,
      },
    }
  }
}<|MERGE_RESOLUTION|>--- conflicted
+++ resolved
@@ -36,11 +36,7 @@
     post::Post,
   },
   traits::JoinView,
-<<<<<<< HEAD
-  utils::{fuzzy_search, limit_and_offset_unlimited, DbConn},
-=======
-  utils::{fuzzy_search, get_conn, limit_and_offset, DbPool},
->>>>>>> f0e487f1
+  utils::{fuzzy_search, limit_and_offset, DbConn},
   CommentSortType,
   ListingType,
 };
