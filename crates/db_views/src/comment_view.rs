--- conflicted
+++ resolved
@@ -167,24 +167,16 @@
 
   let read = move |mut conn: DbConn<'a>,
                    (comment_id, my_person_id): (CommentId, Option<PersonId>)| async move {
-<<<<<<< HEAD
-    let mut query =
-      all_joins(comment::table.find(comment_id).into_boxed(), my_person_id).select(selection);
-
+    let mut query = all_joins(
+      comment::table.find(comment_id).into_boxed(),
+      my_person_id,
+      false,
+    );
     // Hide local only communities from unauthenticated users
     if my_person_id.is_none() {
       query = query.filter(community::local_only.eq(false));
     }
     query.first::<CommentView>(&mut conn).await
-=======
-    all_joins(
-      comment::table.find(comment_id).into_boxed(),
-      my_person_id,
-      false,
-    )
-    .first::<CommentView>(&mut conn)
-    .await
->>>>>>> a5289dd4
   };
 
   let list = move |mut conn: DbConn<'a>, options: CommentQuery<'a>| async move {
@@ -298,11 +290,6 @@
       query = query.filter(not(is_creator_blocked(person_id_join)));
     };
 
-    // Hide comments in local only communities from unauthenticated users
-    if options.local_user.is_none() {
-      query = query.filter(community::local_only.eq(false));
-    }
-
     // A Max depth given means its a tree fetch
     let (limit, offset) = if let Some(max_depth) = options.max_depth {
       let depth_limit = if let Some(parent_path) = options.parent_path.as_ref() {
@@ -420,13 +407,7 @@
     source::{
       actor_language::LocalUserLanguage,
       comment::{Comment, CommentInsertForm, CommentLike, CommentLikeForm, CommentUpdateForm},
-      community::{
-        Community,
-        CommunityInsertForm,
-        CommunityModerator,
-        CommunityModeratorForm,
-        CommunityUpdateForm,
-      },
+      community::{Community, CommunityInsertForm, CommunityModerator, CommunityModeratorForm},
       instance::Instance,
       language::Language,
       local_user::{LocalUser, LocalUserInsertForm},
@@ -1062,7 +1043,6 @@
         shared_inbox_url: data.inserted_community.shared_inbox_url.clone(),
         moderators_url: data.inserted_community.moderators_url.clone(),
         featured_url: data.inserted_community.featured_url.clone(),
-        local_only: false,
       },
       counts: CommentAggregates {
         comment_id: data.inserted_comment_0.id,
@@ -1076,53 +1056,4 @@
       },
     }
   }
-
-  #[tokio::test]
-  #[serial]
-  async fn local_only_instance() {
-    let pool = &build_db_pool_for_tests().await;
-    let pool = &mut pool.into();
-    let data = init_data(pool).await;
-
-    Community::update(
-      pool,
-      data.inserted_community.id,
-      &CommunityUpdateForm {
-        local_only: Some(true),
-        ..Default::default()
-      },
-    )
-    .await
-    .unwrap();
-
-    let unauthenticated_query = CommentQuery {
-      ..Default::default()
-    }
-    .list(pool)
-    .await
-    .unwrap();
-    assert_eq!(0, unauthenticated_query.len());
-
-    let authenticated_query = CommentQuery {
-      local_user: Some(&data.local_user_view),
-      ..Default::default()
-    }
-    .list(pool)
-    .await
-    .unwrap();
-    assert_eq!(5, authenticated_query.len());
-
-    let unauthenticated_comment = CommentView::read(pool, data.inserted_comment_0.id, None).await;
-    assert!(unauthenticated_comment.is_err());
-
-    let authenticated_comment = CommentView::read(
-      pool,
-      data.inserted_comment_0.id,
-      Some(data.local_user_view.person.id),
-    )
-    .await;
-    assert!(authenticated_comment.is_ok());
-
-    cleanup(data, pool).await;
-  }
 }