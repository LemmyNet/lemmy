use crate::{
<<<<<<< HEAD
  structs::PostView,
  utils::{filter_blocked, filter_is_subscribed, filter_not_unlisted_or_is_subscribed},
=======
  structs::{PostPaginationCursor, PostView},
  utils::{
    creator_community_actions_join,
    creator_home_instance_actions_join,
    creator_local_instance_actions_join,
    filter_blocked,
    filter_is_subscribed,
    filter_not_unlisted_or_is_subscribed,
    image_details_join,
    my_community_actions_join,
    my_instance_actions_community_join,
    my_local_user_join,
    my_person_actions_join,
    my_post_actions_join,
  },
>>>>>>> 2f7ce1cb
};
use diesel::{
  dsl::{exists, not},
  BoolExpressionMethods,
  ExpressionMethods,
  JoinOnDsl,
  NullableExpressionMethods,
  OptionalExtension,
  QueryDsl,
  SelectableHelper,
  TextExpressionMethods,
};
use diesel_async::RunQueryDsl;
use i_love_jesus::asc_if;
use lemmy_db_schema::{
  impls::local_user::LocalUserOptionHelper,
<<<<<<< HEAD
  newtypes::{CommunityId, PaginationCursor, PersonId, PostId},
  schema::{
    community,
    community_actions,
    image_details,
    instance_actions,
    local_user,
    local_user_language,
    person,
    person_actions,
    post,
    post_actions,
  },
=======
  newtypes::{CommunityId, InstanceId, PersonId, PostId},
>>>>>>> 2f7ce1cb
  source::{
    local_user::LocalUser,
    post::{post_keys as key, Post},
    site::Site,
  },
<<<<<<< HEAD
  traits::{Crud, PaginationCursorBuilder},
  utils::{get_conn, limit_fetch, now, paginate, seconds_to_pg_interval, Commented, DbPool},
  CommunityVisibility,
  ListingType,
  PostSortType,
=======
  traits::Crud,
  utils::{
    fuzzy_search,
    get_conn,
    limit_and_offset,
    now,
    paginate,
    seconds_to_pg_interval,
    Commented,
    DbPool,
    ReverseTimestampKey,
  },
};
use lemmy_db_schema_file::{
  enums::{CommunityFollowerState, CommunityVisibility, ListingType, PostSortType},
  schema::{community, community_actions, local_user_language, person, post, post_actions},
>>>>>>> 2f7ce1cb
};
use lemmy_utils::error::{LemmyErrorExt, LemmyErrorType, LemmyResult};
use PostSortType::*;

<<<<<<< HEAD
impl PaginationCursorBuilder for PostView {
  type CursorData = Post;
  fn to_cursor(&self) -> PaginationCursor {
    PaginationCursor::new_single('P', self.post.id.0)
  }

  async fn from_cursor(
    cursor: &PaginationCursor,
    pool: &mut DbPool<'_>,
  ) -> LemmyResult<Self::CursorData> {
    let pids = cursor.prefixes_and_ids();
    let (_, id) = pids
      .as_slice()
      .first()
      .ok_or(LemmyErrorType::CouldntParsePaginationToken)?;
    Post::read(pool, PostId(*id)).await
  }
}

=======
>>>>>>> 2f7ce1cb
impl PostView {
  #[diesel::dsl::auto_type(no_type_alias)]
  fn joins(my_person_id: Option<PersonId>, local_instance_id: InstanceId) -> _ {
    let my_community_actions_join: my_community_actions_join =
      my_community_actions_join(my_person_id);
    let my_post_actions_join: my_post_actions_join = my_post_actions_join(my_person_id);
    let my_local_user_join: my_local_user_join = my_local_user_join(my_person_id);
    let my_instance_actions_community_join: my_instance_actions_community_join =
      my_instance_actions_community_join(my_person_id);
    let my_person_actions_join: my_person_actions_join = my_person_actions_join(my_person_id);
    let creator_local_instance_actions_join: creator_local_instance_actions_join =
      creator_local_instance_actions_join(local_instance_id);

    post::table
      .inner_join(person::table)
      .inner_join(community::table)
      .left_join(image_details_join())
      .left_join(my_community_actions_join)
      .left_join(my_person_actions_join)
      .left_join(my_post_actions_join)
      .left_join(my_instance_actions_community_join)
      .left_join(my_local_user_join)
      .left_join(creator_home_instance_actions_join())
      .left_join(creator_local_instance_actions_join)
      .left_join(creator_community_actions_join())
  }

  pub async fn read(
    pool: &mut DbPool<'_>,
    post_id: PostId,
    my_local_user: Option<&'_ LocalUser>,
    local_instance_id: InstanceId,
    is_mod_or_admin: bool,
  ) -> LemmyResult<Self> {
    let conn = &mut get_conn(pool).await?;
    let my_person_id = my_local_user.person_id();

    let mut query = Self::joins(my_person_id, local_instance_id)
      .filter(post::id.eq(post_id))
      .select(Self::as_select())
      .into_boxed();

    // Hide deleted and removed for non-admins or mods
    if !is_mod_or_admin {
      query = query
        .filter(
          community::removed
            .eq(false)
            .or(post::creator_id.nullable().eq(my_person_id)),
        )
        .filter(
          post::removed
            .eq(false)
            .or(post::creator_id.nullable().eq(my_person_id)),
        )
        // users can see their own deleted posts
        .filter(
          community::deleted
            .eq(false)
            .or(post::creator_id.nullable().eq(my_person_id)),
        )
        .filter(
          post::deleted
            .eq(false)
            .or(post::creator_id.nullable().eq(my_person_id)),
        )
        // private communities can only by browsed by accepted followers
        .filter(
          community::visibility
            .ne(CommunityVisibility::Private)
            .or(community_actions::follow_state.eq(CommunityFollowerState::Accepted)),
        );
    }

    query = my_local_user.visible_communities_only(query);

    Commented::new(query)
      .text("PostView::read")
      .first(conn)
      .await
      .with_lemmy_type(LemmyErrorType::NotFound)
  }

  // TODO this function needs to be checked
  /// Prefetches an upper bound to build the cursor before data.
  pub async fn prefetch_cursor_before_data(
    pool: &mut DbPool<'_>,
    my_local_user: Option<&'_ LocalUser>,
    page_back: Option<bool>,
    limit: Option<i64>,
  ) -> LemmyResult<Option<Post>> {
    let conn = &mut get_conn(pool).await?;
    let limit = limit_fetch(limit)?;
    // first get one page for the most popular community to get an upper bound for the page end for
    // the real query. the reason this is needed is that when fetching posts for a single
    // community PostgreSQL can optimize the query to use an index on e.g. (=, >=, >=, >=) and
    // fetch only LIMIT rows but for the followed-communities query it has to query the index on
    // (IN, >=, >=, >=) which it currently can't do at all (as of PG 16). see the discussion
    // here: https://github.com/LemmyNet/lemmy/issues/2877#issuecomment-1673597190
    //
    // the results are correct no matter which community we fetch these for, since it basically
    // covers the "worst case" of the whole page consisting of posts from one community
    // but using the largest community decreases the pagination-frame so make the real query more
    let self_person_id = my_local_user
      .person_id()
      .ok_or(LemmyErrorType::CouldntParsePaginationToken)?;

    let largest_subscribed = community_actions::table
      .filter(community_actions::followed.is_not_null())
      .filter(community_actions::person_id.eq(self_person_id))
      .inner_join(community::table.on(community::id.eq(community_actions::community_id)))
      .order_by(community::users_active_month.desc())
      .select(community::id)
      .limit(1)
      .get_result::<CommunityId>(conn)
      .await
      .optional()?;

    if let Some(largest_subscribed) = largest_subscribed {
      // TODO Not sure this is correct
      let posts = post::table
        .filter(post::community_id.eq(largest_subscribed))
        .limit(limit)
        .select(Post::as_select())
        .load::<Post>(conn)
        .await?;

      if (posts.len() as i64) < limit {
        Ok(None)
      } else {
        let item = if page_back.unwrap_or_default() {
          // for backward pagination, get first element instead
          posts.into_iter().next()
        } else {
          posts.into_iter().next_back()
        };
        Ok(item)
      }
    } else {
      // nothing subscribed to? no posts
      Ok(None)
    }
  }
}

#[derive(Clone, Default)]
pub struct PostQuery<'a> {
  pub listing_type: Option<ListingType>,
  pub sort: Option<PostSortType>,
  pub time_range_seconds: Option<i32>,
  pub community_id: Option<CommunityId>,
  pub local_user: Option<&'a LocalUser>,
  pub liked_only: Option<bool>,
  pub disliked_only: Option<bool>,
  pub show_hidden: Option<bool>,
  pub show_read: Option<bool>,
  pub show_nsfw: Option<bool>,
  pub hide_media: Option<bool>,
  pub no_comments_only: Option<bool>,
  pub cursor_data: Option<Post>,
  pub cursor_before_data: Option<Post>,
  pub page_back: Option<bool>,
  pub limit: Option<i64>,
}

impl<'a> PostQuery<'a> {
  pub async fn list(self, site: &Site, pool: &mut DbPool<'_>) -> LemmyResult<Vec<PostView>> {
    let o = self;
    let conn = &mut get_conn(pool).await?;
    let limit = limit_fetch(o.limit)?;

    let my_person_id = o.local_user.person_id();
    let my_local_user_id = o.local_user.local_user_id();

    let mut query = PostView::joins(my_person_id, site.instance_id)
      .select(PostView::as_select())
      .limit(limit)
      .into_boxed();

    // hide posts from deleted communities
    query = query.filter(community::deleted.eq(false));

    // only creator can see deleted posts and unpublished scheduled posts
    if let Some(person_id) = my_person_id {
      query = query.filter(post::deleted.eq(false).or(post::creator_id.eq(person_id)));
      query = query.filter(
        post::scheduled_publish_time
          .is_null()
          .or(post::creator_id.eq(person_id)),
      );
    } else {
      query = query
        .filter(post::deleted.eq(false))
        .filter(post::scheduled_publish_time.is_null());
    }

    if let Some(community_id) = o.community_id {
      query = query.filter(post::community_id.eq(community_id));
    }

    match o.listing_type.unwrap_or_default() {
      ListingType::Subscribed => query = query.filter(filter_is_subscribed()),
      ListingType::Local => {
        query = query
          .filter(community::local.eq(true))
          .filter(filter_not_unlisted_or_is_subscribed());
      }
      ListingType::All => query = query.filter(filter_not_unlisted_or_is_subscribed()),
      ListingType::ModeratorView => {
        query = query.filter(community_actions::became_moderator.is_not_null());
      }
    }

    if !o.show_nsfw.unwrap_or(o.local_user.show_nsfw(site)) {
      query = query
        .filter(post::nsfw.eq(false))
        .filter(community::nsfw.eq(false));
    };

    if !o.local_user.show_bot_accounts() {
      query = query.filter(person::bot_account.eq(false));
    };

    // Filter to show only posts with no comments
    if o.no_comments_only.unwrap_or_default() {
      query = query.filter(post::comments.eq(0));
    };

    if !o.show_read.unwrap_or(o.local_user.show_read_posts()) {
      query = query.filter(post_actions::read.is_null());
    }

    // Hide the hidden posts
    if !o.show_hidden.unwrap_or_default() {
      query = query.filter(post_actions::hidden.is_null());
    }

    if o.hide_media.unwrap_or(o.local_user.hide_media()) {
      query = query.filter(not(
        post::url_content_type.is_not_null().and(
          post::url_content_type
            .like("image/%")
            .or(post::url_content_type.like("video/%")),
        ),
      ));
    }

    // TODO move liked only elsewhere
    if let Some(my_id) = my_person_id {
      let not_creator_filter = post::creator_id.ne(my_id);
      if o.liked_only.unwrap_or_default() {
        query = query
          .filter(not_creator_filter)
          .filter(post_actions::like_score.eq(1));
      } else if o.disliked_only.unwrap_or_default() {
        query = query
          .filter(not_creator_filter)
          .filter(post_actions::like_score.eq(-1));
      }
    };

    query = o.local_user.visible_communities_only(query);
    query = query.filter(
      post::federation_pending
        .eq(false)
        .or(post::creator_id.nullable().eq(my_person_id)),
    );

    if !o.local_user.is_admin() {
      query = query
        .filter(
          community::visibility
            .ne(CommunityVisibility::Private)
            .or(community_actions::follow_state.eq(CommunityFollowerState::Accepted)),
        )
        // only show removed posts to admin
        .filter(community::removed.eq(false))
        .filter(community::local_removed.eq(false))
        .filter(post::removed.eq(false));
    }

    // Dont filter blocks or missing languages for moderator view type
    if o.listing_type.unwrap_or_default() != ListingType::ModeratorView {
      // Filter out the rows with missing languages if user is logged in
      if o.local_user.is_some() {
        query = query.filter(exists(
          local_user_language::table.filter(
            post::language_id.eq(local_user_language::language_id).and(
              local_user_language::local_user_id
                .nullable()
                .eq(my_local_user_id),
            ),
          ),
        ));
      }

      query = query.filter(filter_blocked());
    }

    // Filter by the time range
    if let Some(time_range_seconds) = o.time_range_seconds {
      query = query.filter(post::published.gt(now() - seconds_to_pg_interval(time_range_seconds)));
    }

    // Only sort by ascending for Old
    let sort = o.sort.unwrap_or(Hot);
    let sort_direction = asc_if(sort == Old);

    let mut pq = paginate(
      query,
      sort_direction,
      o.cursor_data,
      o.cursor_before_data,
      o.page_back,
    );

    // featured posts first
    pq = if o.community_id.is_none() {
      pq.then_order_by(key::featured_local)
    } else {
      pq.then_order_by(key::featured_community)
    };

    // then use the main sort
    pq = match sort {
      Active => pq.then_order_by(key::hot_rank_active),
      Hot => pq.then_order_by(key::hot_rank),
      Scaled => pq.then_order_by(key::scaled_rank),
      Controversial => pq.then_order_by(key::controversy_rank),
      New | Old => pq.then_order_by(key::published),
      NewComments => pq.then_order_by(key::newest_comment_time),
      MostComments => pq.then_order_by(key::comments),
      Top => pq.then_order_by(key::score),
    };

    // use publish as fallback. especially useful for hot rank which reaches zero after some days.
    // necessary because old posts can be fetched over federation and inserted with high post id
    pq = match sort {
      // A second time-based sort would not be very useful
      New | Old | NewComments => pq,
      _ => pq.then_order_by(key::published),
    };

    // finally use unique post id as tie breaker
    pq = pq.then_order_by(key::id);

    // TODO can't figure out how to use commented.
    // debug!("Post View Query: {:?}", debug_query::<Pg, _>(&pq));
    // Commented::new(pq)
    //   .text("PostQuery::list")
    //   .load::<PostView>(conn)
    // .await
    // .with_lemmy_type(LemmyErrorType::NotFound)

    pq.load::<PostView>(conn)
      .await
      .with_lemmy_type(LemmyErrorType::NotFound)
  }
}

#[allow(clippy::indexing_slicing)]
#[expect(clippy::expect_used)]
#[cfg(test)]
mod tests {
  use crate::{
<<<<<<< HEAD
    post::post_view::{PostQuery, PostView},
=======
    post::post_view::{PaginationCursorData, PostQuery, PostSortType, PostView},
>>>>>>> 2f7ce1cb
    structs::LocalUserView,
  };
  use chrono::Utc;
  use diesel_async::SimpleAsyncConnection;
  use lemmy_db_schema::{
    impls::actor_language::UNDETERMINED_ID,
    newtypes::LanguageId,
    source::{
      actor_language::LocalUserLanguage,
      comment::{Comment, CommentInsertForm},
      community::{
        Community,
        CommunityActions,
        CommunityBlockForm,
        CommunityFollowerForm,
        CommunityInsertForm,
        CommunityModeratorForm,
        CommunityPersonBanForm,
        CommunityUpdateForm,
      },
      instance::{Instance, InstanceActions, InstanceBanForm, InstanceBlockForm},
      language::Language,
      local_user::{LocalUser, LocalUserInsertForm, LocalUserUpdateForm},
      person::{Person, PersonActions, PersonBlockForm, PersonInsertForm},
      post::{
        Post,
        PostActions,
        PostHideForm,
        PostInsertForm,
        PostLikeForm,
        PostReadForm,
        PostUpdateForm,
      },
      site::Site,
      tag::{PostTagInsertForm, Tag, TagInsertForm},
    },
    traits::{Bannable, Blockable, Crud, Followable, Hideable, Joinable, Likeable, Readable},
    utils::{build_db_pool, get_conn, uplete, ActualDbPool, DbPool},
  };
  use lemmy_db_schema_file::enums::{CommunityFollowerState, CommunityVisibility};
  use lemmy_utils::error::{LemmyErrorType, LemmyResult};
  use pretty_assertions::assert_eq;
  use serial_test::serial;
  use std::time::{Duration, Instant};
  use test_context::{test_context, AsyncTestContext};
  use url::Url;

  const POST_BY_BLOCKED_PERSON: &str = "post by blocked person";
  const POST_BY_BOT: &str = "post by bot";
  const POST: &str = "post";
  const POST_WITH_TAGS: &str = "post with tags";

  fn names(post_views: &[PostView]) -> Vec<&str> {
    post_views.iter().map(|i| i.post.name.as_str()).collect()
  }

  struct Data {
    pool: ActualDbPool,
    instance: Instance,
    tegan_local_user_view: LocalUserView,
    john_local_user_view: LocalUserView,
    bot_local_user_view: LocalUserView,
    community: Community,
    post: Post,
    bot_post: Post,
    post_with_tags: Post,
    tag_1: Tag,
    tag_2: Tag,
    site: Site,
  }

  impl Data {
    fn pool(&self) -> ActualDbPool {
      self.pool.clone()
    }
    pub fn pool2(&self) -> DbPool<'_> {
      DbPool::Pool(&self.pool)
    }
    fn default_post_query(&self) -> PostQuery<'_> {
      PostQuery {
        sort: Some(PostSortType::New),
        local_user: Some(&self.tegan_local_user_view.local_user),
        ..Default::default()
      }
    }

    async fn setup() -> LemmyResult<Data> {
      let actual_pool = build_db_pool()?;
      let pool = &mut (&actual_pool).into();
      let instance = Instance::read_or_create(pool, "my_domain.tld".to_string()).await?;

      let tegan_person_form = PersonInsertForm::test_form(instance.id, "tegan");
      let inserted_tegan_person = Person::create(pool, &tegan_person_form).await?;
      let tegan_local_user_form = LocalUserInsertForm {
        admin: Some(true),
        ..LocalUserInsertForm::test_form(inserted_tegan_person.id)
      };
      let inserted_tegan_local_user =
        LocalUser::create(pool, &tegan_local_user_form, vec![]).await?;

      let bot_person_form = PersonInsertForm {
        bot_account: Some(true),
        ..PersonInsertForm::test_form(instance.id, "mybot")
      };
      let inserted_bot_person = Person::create(pool, &bot_person_form).await?;
      let inserted_bot_local_user = LocalUser::create(
        pool,
        &LocalUserInsertForm::test_form(inserted_bot_person.id),
        vec![],
      )
      .await?;

      let new_community = CommunityInsertForm::new(
        instance.id,
        "test_community_3".to_string(),
        "nada".to_owned(),
        "pubkey".to_string(),
      );
      let community = Community::create(pool, &new_community).await?;

      // Test a person block, make sure the post query doesn't include their post
      let john_person_form = PersonInsertForm::test_form(instance.id, "john");
      let inserted_john_person = Person::create(pool, &john_person_form).await?;
      let inserted_john_local_user = LocalUser::create(
        pool,
        &LocalUserInsertForm::test_form(inserted_john_person.id),
        vec![],
      )
      .await?;

      let post_from_blocked_person = PostInsertForm {
        language_id: Some(LanguageId(1)),
        ..PostInsertForm::new(
          POST_BY_BLOCKED_PERSON.to_string(),
          inserted_john_person.id,
          community.id,
        )
      };
      Post::create(pool, &post_from_blocked_person).await?;

      // block that person
      let person_block = PersonBlockForm::new(inserted_tegan_person.id, inserted_john_person.id);
      PersonActions::block(pool, &person_block).await?;

      // Two community post tags
      let tag_1 = Tag::create(
        pool,
        &TagInsertForm {
          ap_id: Url::parse(&format!("{}/tags/test_tag1", community.ap_id))?.into(),
          display_name: "Test Tag 1".into(),
          community_id: community.id,
        },
      )
      .await?;
      let tag_2 = Tag::create(
        pool,
        &TagInsertForm {
          ap_id: Url::parse(&format!("{}/tags/test_tag2", community.ap_id))?.into(),
          display_name: "Test Tag 2".into(),
          community_id: community.id,
        },
      )
      .await?;

      // A sample post
      let new_post = PostInsertForm {
        language_id: Some(LanguageId(47)),
        ..PostInsertForm::new(POST.to_string(), inserted_tegan_person.id, community.id)
      };

      let post = Post::create(pool, &new_post).await?;

      let new_bot_post = PostInsertForm::new(
        POST_BY_BOT.to_string(),
        inserted_bot_person.id,
        community.id,
      );
      let bot_post = Post::create(pool, &new_bot_post).await?;

      // A sample post with tags
      let new_post = PostInsertForm {
        language_id: Some(LanguageId(47)),
        ..PostInsertForm::new(
          POST_WITH_TAGS.to_string(),
          inserted_tegan_person.id,
          community.id,
        )
      };

      let post_with_tags = Post::create(pool, &new_post).await?;
      let inserted_tags = vec![
        PostTagInsertForm {
          post_id: post_with_tags.id,
          tag_id: tag_1.id,
        },
        PostTagInsertForm {
          post_id: post_with_tags.id,
          tag_id: tag_2.id,
        },
      ];
      PostTagInsertForm::insert_tag_associations(pool, &inserted_tags).await?;

      let tegan_local_user_view = LocalUserView {
        local_user: inserted_tegan_local_user,
        person: inserted_tegan_person,
        instance_actions: None,
      };
      let john_local_user_view = LocalUserView {
        local_user: inserted_john_local_user,
        person: inserted_john_person,
        instance_actions: None,
      };

      let bot_local_user_view = LocalUserView {
        local_user: inserted_bot_local_user,
        person: inserted_bot_person,
        instance_actions: None,
      };

      let site = Site {
        id: Default::default(),
        name: String::new(),
        sidebar: None,
        published: Default::default(),
        updated: None,
        icon: None,
        banner: None,
        description: None,
        ap_id: Url::parse("http://example.com")?.into(),
        last_refreshed_at: Default::default(),
        inbox_url: Url::parse("http://example.com")?.into(),
        private_key: None,
        public_key: String::new(),
        instance_id: Default::default(),
        content_warning: None,
      };

      Ok(Data {
        pool: actual_pool,
        instance,
        tegan_local_user_view,
        john_local_user_view,
        bot_local_user_view,
        community,
        post,
        bot_post,
        post_with_tags,
        tag_1,
        tag_2,
        site,
      })
    }
    async fn teardown(data: Data) -> LemmyResult<()> {
      let pool = &mut data.pool2();
      // let pool = &mut (&pool).into();
      let num_deleted = Post::delete(pool, data.post.id).await?;
      Community::delete(pool, data.community.id).await?;
      Person::delete(pool, data.tegan_local_user_view.person.id).await?;
      Person::delete(pool, data.bot_local_user_view.person.id).await?;
      Person::delete(pool, data.john_local_user_view.person.id).await?;
      Instance::delete(pool, data.instance.id).await?;
      assert_eq!(1, num_deleted);

      Ok(())
    }
  }
  impl AsyncTestContext for Data {
    async fn setup() -> Self {
      Data::setup().await.expect("setup failed")
    }
    async fn teardown(self) {
      Data::teardown(self).await.expect("teardown failed")
    }
  }

  #[test_context(Data)]
  #[tokio::test]
  #[serial]
  async fn post_listing_with_person(data: &mut Data) -> LemmyResult<()> {
    let pool = &data.pool();
    let pool = &mut pool.into();

    let local_user_form = LocalUserUpdateForm {
      show_bot_accounts: Some(false),
      ..Default::default()
    };
    LocalUser::update(
      pool,
      data.tegan_local_user_view.local_user.id,
      &local_user_form,
    )
    .await?;
    data.tegan_local_user_view.local_user.show_bot_accounts = false;

    let mut read_post_listing = PostQuery {
      community_id: Some(data.community.id),
      ..data.default_post_query()
    }
    .list(&data.site, pool)
    .await?;
    // remove tags post
    read_post_listing.remove(0);

    let post_listing_single_with_person = PostView::read(
      pool,
      data.post.id,
      Some(&data.tegan_local_user_view.local_user),
      data.instance.id,
      false,
    )
    .await?;

    assert_eq!(
      vec![post_listing_single_with_person.clone()],
      read_post_listing
    );
    assert_eq!(data.post.id, post_listing_single_with_person.post.id);

    let local_user_form = LocalUserUpdateForm {
      show_bot_accounts: Some(true),
      ..Default::default()
    };
    LocalUser::update(
      pool,
      data.tegan_local_user_view.local_user.id,
      &local_user_form,
    )
    .await?;
    data.tegan_local_user_view.local_user.show_bot_accounts = true;

    let post_listings_with_bots = PostQuery {
      community_id: Some(data.community.id),
      ..data.default_post_query()
    }
    .list(&data.site, pool)
    .await?;
    // should include bot post which has "undetermined" language
    assert_eq!(
      vec![POST_WITH_TAGS, POST_BY_BOT, POST],
      names(&post_listings_with_bots)
    );
    Ok(())
  }

  #[test_context(Data)]
  #[tokio::test]
  #[serial]
  async fn post_listing_no_person(data: &mut Data) -> LemmyResult<()> {
    let pool = &data.pool();
    let pool = &mut pool.into();

    let read_post_listing_multiple_no_person = PostQuery {
      community_id: Some(data.community.id),
      local_user: None,
      ..data.default_post_query()
    }
    .list(&data.site, pool)
    .await?;

    let read_post_listing_single_no_person =
      PostView::read(pool, data.post.id, None, data.instance.id, false).await?;

    // Should be 2 posts, with the bot post, and the blocked
    assert_eq!(
      vec![POST_WITH_TAGS, POST_BY_BOT, POST, POST_BY_BLOCKED_PERSON],
      names(&read_post_listing_multiple_no_person)
    );

    assert!(read_post_listing_multiple_no_person
      .get(2)
      .is_some_and(|x| x.post.id == data.post.id));
    assert_eq!(false, read_post_listing_single_no_person.can_mod);
    Ok(())
  }

  #[test_context(Data)]
  #[tokio::test]
  #[serial]
  async fn post_listing_block_community(data: &mut Data) -> LemmyResult<()> {
    let pool = &data.pool();
    let pool = &mut pool.into();

    let community_block =
      CommunityBlockForm::new(data.community.id, data.tegan_local_user_view.person.id);
    CommunityActions::block(pool, &community_block).await?;

    let read_post_listings_with_person_after_block = PostQuery {
      community_id: Some(data.community.id),
      ..data.default_post_query()
    }
    .list(&data.site, pool)
    .await?;
    // Should be 0 posts after the community block
    assert_eq!(read_post_listings_with_person_after_block, vec![]);

    CommunityActions::unblock(pool, &community_block).await?;
    Ok(())
  }

  #[test_context(Data)]
  #[tokio::test]
  #[serial]
  async fn post_listing_like(data: &mut Data) -> LemmyResult<()> {
    let pool = &data.pool();
    let pool = &mut pool.into();

    let post_like_form = PostLikeForm::new(data.post.id, data.tegan_local_user_view.person.id, 1);

    let inserted_post_like = PostActions::like(pool, &post_like_form).await?;

    assert_eq!(
      (data.post.id, data.tegan_local_user_view.person.id, Some(1)),
      (
        inserted_post_like.post_id,
        inserted_post_like.person_id,
        inserted_post_like.like_score,
      )
    );

    let post_listing_single_with_person = PostView::read(
      pool,
      data.post.id,
      Some(&data.tegan_local_user_view.local_user),
      data.instance.id,
      false,
    )
    .await?;

    assert_eq!(
      (true, 1, 1, 1),
      (
        post_listing_single_with_person
          .post_actions
          .is_some_and(|t| t.like_score == Some(1)),
        post_listing_single_with_person.post.score,
        post_listing_single_with_person.post.upvotes,
        post_listing_single_with_person.creator.post_score,
      )
    );

    let local_user_form = LocalUserUpdateForm {
      show_bot_accounts: Some(false),
      ..Default::default()
    };
    LocalUser::update(
      pool,
      data.tegan_local_user_view.local_user.id,
      &local_user_form,
    )
    .await?;
    data.tegan_local_user_view.local_user.show_bot_accounts = false;

    let mut read_post_listing = PostQuery {
      community_id: Some(data.community.id),
      ..data.default_post_query()
    }
    .list(&data.site, pool)
    .await?;
    read_post_listing.remove(0);
    assert_eq!(
      post_listing_single_with_person.post.id,
      read_post_listing[0].post.id
    );

    let like_removed =
      PostActions::remove_like(pool, data.tegan_local_user_view.person.id, data.post.id).await?;
    assert_eq!(uplete::Count::only_deleted(1), like_removed);
    Ok(())
  }

  #[test_context(Data)]
  #[tokio::test]
  #[serial]
  async fn post_listing_liked_only(data: &mut Data) -> LemmyResult<()> {
    let pool = &data.pool();
    let pool = &mut pool.into();

    // Like both the bot post, and your own
    // The liked_only should not show your own post
    let post_like_form = PostLikeForm::new(data.post.id, data.tegan_local_user_view.person.id, 1);
    PostActions::like(pool, &post_like_form).await?;

    let bot_post_like_form =
      PostLikeForm::new(data.bot_post.id, data.tegan_local_user_view.person.id, 1);
    PostActions::like(pool, &bot_post_like_form).await?;

    // Read the liked only
    let read_liked_post_listing = PostQuery {
      community_id: Some(data.community.id),
      liked_only: Some(true),
      ..data.default_post_query()
    }
    .list(&data.site, pool)
    .await?;

    // This should only include the bot post, not the one you created
    assert_eq!(vec![POST_BY_BOT], names(&read_liked_post_listing));

    let read_disliked_post_listing = PostQuery {
      community_id: Some(data.community.id),
      disliked_only: Some(true),
      ..data.default_post_query()
    }
    .list(&data.site, pool)
    .await?;

    // Should be no posts
    assert_eq!(read_disliked_post_listing, vec![]);

    Ok(())
  }

  // TODO these need to get moved to the post_read_list
  // #[test_context(Data)]
  // #[tokio::test]
  // #[serial]
  // async fn post_listing_read_only(data: &mut Data) -> LemmyResult<()> {
  //   let pool = &data.pool();
  //   let pool = &mut pool.into();

  //   // Only mark the bot post as read
  //   // The read_only should only show the bot post
  //   let post_read_form = PostReadForm::new(data.bot_post.id,
  // data.tegan_local_user_view.person.id);   PostActions::mark_as_read(pool,
  // &post_read_form).await?;

  //   // Only read the post marked as read
  //   let read_read_post_listing = PostQuery {
  //     community_id: Some(data.community.id),
  //     read_only: Some(true),
  //     ..data.default_post_query()
  //   }
  //   .list(&data.site, pool)
  //   .await?;

  //   // This should only include the bot post, not the one you created
  //   assert_eq!(vec![POST_BY_BOT], names(&read_read_post_listing));

  //   Ok(())
  // }

  #[test_context(Data)]
  #[tokio::test]
  #[serial]
  async fn creator_info(data: &mut Data) -> LemmyResult<()> {
    let pool = &data.pool();
    let pool = &mut pool.into();
    let community_id = data.community.id;

    let tegan_listings = PostQuery {
      community_id: Some(community_id),
      ..data.default_post_query()
    }
    .list(&data.site, pool)
    .await?
    .into_iter()
    .map(|p| {
      (
        p.creator.name,
        p.creator_community_actions
          .map(|x| x.became_moderator.is_some())
          .unwrap_or(false),
        p.can_mod,
      )
    })
    .collect::<Vec<_>>();

    // Tegan is an admin, so can_mod should be always true
    let expected_post_listing = vec![
      ("tegan".to_owned(), false, true),
      ("mybot".to_owned(), false, true),
      ("tegan".to_owned(), false, true),
    ];
    assert_eq!(expected_post_listing, tegan_listings);

    // Have john become a moderator, then the bot
    let john_mod_form =
      CommunityModeratorForm::new(community_id, data.john_local_user_view.person.id);
    CommunityActions::join(pool, &john_mod_form).await?;

    let bot_mod_form =
      CommunityModeratorForm::new(community_id, data.bot_local_user_view.person.id);
    CommunityActions::join(pool, &bot_mod_form).await?;

    let john_listings = PostQuery {
      sort: Some(PostSortType::New),
      local_user: Some(&data.john_local_user_view.local_user),
      ..Default::default()
    }
    .list(&data.site, pool)
    .await?
    .into_iter()
    .map(|p| {
      (
        p.creator.name,
        p.creator_community_actions
          .map(|x| x.became_moderator.is_some())
          .unwrap_or(false),
        p.can_mod,
      )
    })
    .collect::<Vec<_>>();

    // John is a mod, so he can_mod the bots (and his own) posts, but not tegans.
    let expected_post_listing = vec![
      ("tegan".to_owned(), false, false),
      ("mybot".to_owned(), true, true),
      ("tegan".to_owned(), false, false),
      ("john".to_owned(), true, true),
    ];
    assert_eq!(expected_post_listing, john_listings);

    // Bot is also a mod, but was added after john, so can't mod anything
    let bot_listings = PostQuery {
      sort: Some(PostSortType::New),
      local_user: Some(&data.bot_local_user_view.local_user),
      ..Default::default()
    }
    .list(&data.site, pool)
    .await?
    .into_iter()
    .map(|p| {
      (
        p.creator.name,
        p.creator_community_actions
          .map(|x| x.became_moderator.is_some())
          .unwrap_or(false),
        p.can_mod,
      )
    })
    .collect::<Vec<_>>();

    let expected_post_listing = vec![
      ("tegan".to_owned(), false, false),
      ("mybot".to_owned(), true, true),
      ("tegan".to_owned(), false, false),
      ("john".to_owned(), true, false),
    ];
    assert_eq!(expected_post_listing, bot_listings);

    // Make the bot leave the mod team, and make sure it can_mod is false.
    CommunityActions::leave(pool, &bot_mod_form).await?;

    let bot_listings = PostQuery {
      sort: Some(PostSortType::New),
      local_user: Some(&data.bot_local_user_view.local_user),
      ..Default::default()
    }
    .list(&data.site, pool)
    .await?
    .into_iter()
    .map(|p| {
      (
        p.creator.name,
        p.creator_community_actions
          .map(|x| x.became_moderator.is_some())
          .unwrap_or(false),
        p.can_mod,
      )
    })
    .collect::<Vec<_>>();

    let expected_post_listing = vec![
      ("tegan".to_owned(), false, false),
      ("mybot".to_owned(), false, false),
      ("tegan".to_owned(), false, false),
      ("john".to_owned(), true, false),
    ];
    assert_eq!(expected_post_listing, bot_listings);

    Ok(())
  }

  #[test_context(Data)]
  #[tokio::test]
  #[serial]
  async fn post_listing_person_language(data: &mut Data) -> LemmyResult<()> {
    const EL_POSTO: &str = "el posto";

    let pool = &data.pool();
    let pool = &mut pool.into();

    let spanish_id = Language::read_id_from_code(pool, "es").await?;

    let french_id = Language::read_id_from_code(pool, "fr").await?;

    let post_spanish = PostInsertForm {
      language_id: Some(spanish_id),
      ..PostInsertForm::new(
        EL_POSTO.to_string(),
        data.tegan_local_user_view.person.id,
        data.community.id,
      )
    };
    Post::create(pool, &post_spanish).await?;

    let post_listings_all = data.default_post_query().list(&data.site, pool).await?;

    // no language filters specified, all posts should be returned
    assert_eq!(
      vec![EL_POSTO, POST_WITH_TAGS, POST_BY_BOT, POST],
      names(&post_listings_all)
    );

    LocalUserLanguage::update(
      pool,
      vec![french_id],
      data.tegan_local_user_view.local_user.id,
    )
    .await?;

    let post_listing_french = data.default_post_query().list(&data.site, pool).await?;

    // only one post in french and one undetermined should be returned
    assert_eq!(vec![POST_WITH_TAGS, POST], names(&post_listing_french));
    assert_eq!(
      Some(french_id),
      post_listing_french.get(1).map(|p| p.post.language_id)
    );

    LocalUserLanguage::update(
      pool,
      vec![french_id, UNDETERMINED_ID],
      data.tegan_local_user_view.local_user.id,
    )
    .await?;
    let post_listings_french_und = data
      .default_post_query()
      .list(&data.site, pool)
      .await?
      .into_iter()
      .map(|p| (p.post.name, p.post.language_id))
      .collect::<Vec<_>>();
    let expected_post_listings_french_und = vec![
      (POST_WITH_TAGS.to_owned(), french_id),
      (POST_BY_BOT.to_owned(), UNDETERMINED_ID),
      (POST.to_owned(), french_id),
    ];

    // french post and undetermined language post should be returned
    assert_eq!(expected_post_listings_french_und, post_listings_french_und);

    Ok(())
  }

  #[test_context(Data)]
  #[tokio::test]
  #[serial]
  async fn post_listings_removed(data: &mut Data) -> LemmyResult<()> {
    let pool = &data.pool();
    let pool = &mut pool.into();

    // Remove the post
    Post::update(
      pool,
      data.bot_post.id,
      &PostUpdateForm {
        removed: Some(true),
        ..Default::default()
      },
    )
    .await?;

    // Make sure you don't see the removed post in the results
    data.tegan_local_user_view.local_user.admin = false;
    let post_listings_no_admin = data.default_post_query().list(&data.site, pool).await?;
    assert_eq!(vec![POST_WITH_TAGS, POST], names(&post_listings_no_admin));

    // Removed bot post is shown to admins
    data.tegan_local_user_view.local_user.admin = true;
    let post_listings_is_admin = data.default_post_query().list(&data.site, pool).await?;
    assert_eq!(
      vec![POST_WITH_TAGS, POST_BY_BOT, POST],
      names(&post_listings_is_admin)
    );

    Ok(())
  }

  #[test_context(Data)]
  #[tokio::test]
  #[serial]
  async fn post_listings_deleted(data: &mut Data) -> LemmyResult<()> {
    let pool = &data.pool();
    let pool = &mut pool.into();

    // Delete the post
    Post::update(
      pool,
      data.post.id,
      &PostUpdateForm {
        deleted: Some(true),
        ..Default::default()
      },
    )
    .await?;

    // Deleted post is only shown to creator
    for (local_user, expect_contains_deleted) in [
      (None, false),
      (Some(&data.john_local_user_view.local_user), false),
      (Some(&data.tegan_local_user_view.local_user), true),
    ] {
      let contains_deleted = PostQuery {
        local_user,
        ..data.default_post_query()
      }
      .list(&data.site, pool)
      .await?
      .iter()
      .any(|p| p.post.id == data.post.id);

      assert_eq!(expect_contains_deleted, contains_deleted);
    }

    Ok(())
  }

  #[test_context(Data)]
  #[tokio::test]
  #[serial]
  async fn post_listings_hidden_community(data: &mut Data) -> LemmyResult<()> {
    let pool = &data.pool();
    let pool = &mut pool.into();

    Community::update(
      pool,
      data.community.id,
      &CommunityUpdateForm {
        visibility: Some(CommunityVisibility::Unlisted),
        ..Default::default()
      },
    )
    .await?;

    let posts = PostQuery::default().list(&data.site, pool).await?;
    assert!(posts.is_empty());

    let posts = data.default_post_query().list(&data.site, pool).await?;
    assert!(posts.is_empty());

    // Follow the community
    let form = CommunityFollowerForm::new(
      data.community.id,
      data.tegan_local_user_view.person.id,
      CommunityFollowerState::Accepted,
    );
    CommunityActions::follow(pool, &form).await?;

    let posts = data.default_post_query().list(&data.site, pool).await?;
    assert!(!posts.is_empty());

    Ok(())
  }

  #[test_context(Data)]
  #[tokio::test]
  #[serial]
  async fn post_listing_instance_block(data: &mut Data) -> LemmyResult<()> {
    const POST_FROM_BLOCKED_INSTANCE: &str = "post on blocked instance";
    const POST_LISTING_WITH_BLOCKED: [&str; 4] = [
      POST_FROM_BLOCKED_INSTANCE,
      POST_WITH_TAGS,
      POST_BY_BOT,
      POST,
    ];

    let pool = &data.pool();
    let pool = &mut pool.into();

    let blocked_instance = Instance::read_or_create(pool, "another_domain.tld".to_string()).await?;

    let community_form = CommunityInsertForm::new(
      blocked_instance.id,
      "test_community_4".to_string(),
      "none".to_owned(),
      "pubkey".to_string(),
    );
    let inserted_community = Community::create(pool, &community_form).await?;

    let post_form = PostInsertForm {
      language_id: Some(LanguageId(1)),
      ..PostInsertForm::new(
        POST_FROM_BLOCKED_INSTANCE.to_string(),
        data.bot_local_user_view.person.id,
        inserted_community.id,
      )
    };
    let post_from_blocked_instance = Post::create(pool, &post_form).await?;

    // no instance block, should return all posts
    let post_listings_all = data.default_post_query().list(&data.site, pool).await?;
    assert_eq!(POST_LISTING_WITH_BLOCKED, *names(&post_listings_all));

    // block the instance
    let block_form =
      InstanceBlockForm::new(data.tegan_local_user_view.person.id, blocked_instance.id);
    InstanceActions::block(pool, &block_form).await?;

    // now posts from communities on that instance should be hidden
    let post_listings_blocked = data.default_post_query().list(&data.site, pool).await?;
    assert_eq!(
      vec![POST_WITH_TAGS, POST_BY_BOT, POST],
      names(&post_listings_blocked)
    );
    assert!(post_listings_blocked
      .iter()
      .all(|p| p.post.id != post_from_blocked_instance.id));

    // Follow community from the blocked instance to see posts anyway
    let follow_form = CommunityFollowerForm::new(
      inserted_community.id,
      data.tegan_local_user_view.person.id,
      CommunityFollowerState::Accepted,
    );
    CommunityActions::follow(pool, &follow_form).await?;
    let post_listings_bypass = data.default_post_query().list(&data.site, pool).await?;
    assert_eq!(POST_LISTING_WITH_BLOCKED, *names(&post_listings_bypass));
    CommunityActions::unfollow(
      pool,
      data.tegan_local_user_view.person.id,
      inserted_community.id,
    )
    .await?;

    // after unblocking it should return all posts again
    InstanceActions::unblock(pool, &block_form).await?;
    let post_listings_blocked = data.default_post_query().list(&data.site, pool).await?;
    assert_eq!(POST_LISTING_WITH_BLOCKED, *names(&post_listings_blocked));

    Instance::delete(pool, blocked_instance.id).await?;
    Ok(())
  }

  #[test_context(Data)]
  #[tokio::test]
  #[serial]
  async fn pagination_includes_each_post_once(data: &mut Data) -> LemmyResult<()> {
    let pool = &data.pool();
    let pool = &mut pool.into();

    let community_form = CommunityInsertForm::new(
      data.instance.id,
      "yes".to_string(),
      "yes".to_owned(),
      "pubkey".to_string(),
    );
    let inserted_community = Community::create(pool, &community_form).await?;

    let mut inserted_post_ids = vec![];
    let mut inserted_comment_ids = vec![];

    // Create 150 posts with varying non-correlating values for publish date, number of comments,
    // and featured
    for comments in 0..10 {
      for _ in 0..15 {
        let post_form = PostInsertForm {
          featured_local: Some((comments % 2) == 0),
          featured_community: Some((comments % 2) == 0),
          published: Some(Utc::now() - Duration::from_secs(comments % 3)),
          ..PostInsertForm::new(
            "keep Christ in Christmas".to_owned(),
            data.tegan_local_user_view.person.id,
            inserted_community.id,
          )
        };
        let inserted_post = Post::create(pool, &post_form).await?;
        inserted_post_ids.push(inserted_post.id);

        for _ in 0..comments {
          let comment_form = CommentInsertForm::new(
            data.tegan_local_user_view.person.id,
            inserted_post.id,
            "yes".to_owned(),
          );
          let inserted_comment = Comment::create(pool, &comment_form, None).await?;
          inserted_comment_ids.push(inserted_comment.id);
        }
      }
    }

    let options = PostQuery {
      community_id: Some(inserted_community.id),
      sort: Some(PostSortType::MostComments),
      limit: Some(10),
      ..Default::default()
    };

    let mut listed_post_ids = vec![];
    let mut cursor_data = None;
    loop {
      let post_listings = PostQuery {
        cursor_data,
        ..options.clone()
      }
      .list(&data.site, pool)
      .await?;

      listed_post_ids.extend(post_listings.iter().map(|p| p.post.id));

      if let Some(p) = post_listings.into_iter().next_back() {
        cursor_data = Some(p.post);
      } else {
        break;
      }
    }

    // Check that backward pagination matches forward pagination
    let mut listed_post_ids_forward = listed_post_ids.clone();
    let mut cursor_data_before = None;
    loop {
      let post_listings = PostQuery {
        cursor_data: cursor_data_before,
        page_back: Some(true),
        ..options.clone()
      }
      .list(&data.site, pool)
      .await?;

      let listed_post_ids = post_listings.iter().map(|p| p.post.id).collect::<Vec<_>>();

      let index = listed_post_ids_forward.len() - listed_post_ids.len();
      assert_eq!(
        listed_post_ids_forward.get(index..),
        listed_post_ids.get(..)
      );
      listed_post_ids_forward.truncate(index);

      if let Some(p) = post_listings.into_iter().next() {
        cursor_data_before = Some(p.post);
      } else {
        break;
      }
    }

    inserted_post_ids.sort_unstable_by_key(|id| id.0);
    listed_post_ids.sort_unstable_by_key(|id| id.0);

    assert_eq!(inserted_post_ids, listed_post_ids);

    Community::delete(pool, inserted_community.id).await?;
    Ok(())
  }

  #[test_context(Data)]
  #[tokio::test]
  #[serial]
  async fn post_listings_hide_read(data: &mut Data) -> LemmyResult<()> {
    let pool = &data.pool();
    let pool = &mut pool.into();

    // Make sure local user hides read posts
    let local_user_form = LocalUserUpdateForm {
      show_read_posts: Some(false),
      ..Default::default()
    };
    LocalUser::update(
      pool,
      data.tegan_local_user_view.local_user.id,
      &local_user_form,
    )
    .await?;
    data.tegan_local_user_view.local_user.show_read_posts = false;

    // Mark a post as read
    let read_form = PostReadForm::new(data.bot_post.id, data.tegan_local_user_view.person.id);
    PostActions::mark_as_read(pool, &read_form).await?;

    // Make sure you don't see the read post in the results
    let post_listings_hide_read = data.default_post_query().list(&data.site, pool).await?;
    assert_eq!(vec![POST_WITH_TAGS, POST], names(&post_listings_hide_read));

    // Test with the show_read override as true
    let post_listings_show_read_true = PostQuery {
      show_read: Some(true),
      ..data.default_post_query()
    }
    .list(&data.site, pool)
    .await?;
    assert_eq!(
      vec![POST_WITH_TAGS, POST_BY_BOT, POST],
      names(&post_listings_show_read_true)
    );

    // Test with the show_read override as false
    let post_listings_show_read_false = PostQuery {
      show_read: Some(false),
      ..data.default_post_query()
    }
    .list(&data.site, pool)
    .await?;
    assert_eq!(
      vec![POST_WITH_TAGS, POST],
      names(&post_listings_show_read_false)
    );
    Ok(())
  }

  #[test_context(Data)]
  #[tokio::test]
  #[serial]
  async fn post_listings_hide_hidden(data: &mut Data) -> LemmyResult<()> {
    let pool = &data.pool();
    let pool = &mut pool.into();

    // Mark a post as hidden
    let hide_form = PostHideForm::new(data.bot_post.id, data.tegan_local_user_view.person.id);
    PostActions::hide(pool, &hide_form).await?;

    // Make sure you don't see the hidden post in the results
    let post_listings_hide_hidden = data.default_post_query().list(&data.site, pool).await?;
    assert_eq!(
      vec![POST_WITH_TAGS, POST],
      names(&post_listings_hide_hidden)
    );

    // Make sure it does come back with the show_hidden option
    let post_listings_show_hidden = PostQuery {
      sort: Some(PostSortType::New),
      local_user: Some(&data.tegan_local_user_view.local_user),
      show_hidden: Some(true),
      ..Default::default()
    }
    .list(&data.site, pool)
    .await?;
    assert_eq!(
      vec![POST_WITH_TAGS, POST_BY_BOT, POST],
      names(&post_listings_show_hidden)
    );

    // Make sure that hidden field is true.
    assert!(&post_listings_show_hidden
      .get(1)
      .is_some_and(|p| p.post_actions.as_ref().is_some_and(|a| a.hidden.is_some())));

    Ok(())
  }

  #[test_context(Data)]
  #[tokio::test]
  #[serial]
  async fn post_listings_hide_nsfw(data: &mut Data) -> LemmyResult<()> {
    let pool = &data.pool();
    let pool = &mut pool.into();

    // Mark a post as nsfw
    let update_form = PostUpdateForm {
      nsfw: Some(true),
      ..Default::default()
    };

    Post::update(pool, data.post_with_tags.id, &update_form).await?;

    // Make sure you don't see the nsfw post in the regular results
    let post_listings_hide_nsfw = data.default_post_query().list(&data.site, pool).await?;
    assert_eq!(vec![POST_BY_BOT, POST], names(&post_listings_hide_nsfw));

    // Make sure it does come back with the show_nsfw option
    let post_listings_show_nsfw = PostQuery {
      sort: Some(PostSortType::New),
      show_nsfw: Some(true),
      local_user: Some(&data.tegan_local_user_view.local_user),
      ..Default::default()
    }
    .list(&data.site, pool)
    .await?;
    assert_eq!(
      vec![POST_WITH_TAGS, POST_BY_BOT, POST],
      names(&post_listings_show_nsfw)
    );

    // Make sure that nsfw field is true.
    assert!(
      &post_listings_show_nsfw
        .first()
        .ok_or(LemmyErrorType::NotFound)?
        .post
        .nsfw
    );

    Ok(())
  }

  #[test_context(Data)]
  #[tokio::test]
  #[serial]
  async fn local_only_instance(data: &mut Data) -> LemmyResult<()> {
    let pool = &data.pool();
    let pool = &mut pool.into();

    Community::update(
      pool,
      data.community.id,
      &CommunityUpdateForm {
        visibility: Some(CommunityVisibility::LocalOnlyPrivate),
        ..Default::default()
      },
    )
    .await?;

    let unauthenticated_query = PostQuery {
      ..Default::default()
    }
    .list(&data.site, pool)
    .await?;
    assert_eq!(0, unauthenticated_query.len());

    let authenticated_query = PostQuery {
      local_user: Some(&data.tegan_local_user_view.local_user),
      ..Default::default()
    }
    .list(&data.site, pool)
    .await?;
    assert_eq!(3, authenticated_query.len());

    let unauthenticated_post =
      PostView::read(pool, data.post.id, None, data.instance.id, false).await;
    assert!(unauthenticated_post.is_err());

    let authenticated_post = PostView::read(
      pool,
      data.post.id,
      Some(&data.tegan_local_user_view.local_user),
      data.instance.id,
      false,
    )
    .await;
    assert!(authenticated_post.is_ok());

    Ok(())
  }

  #[test_context(Data)]
  #[tokio::test]
  #[serial]
  async fn post_listing_local_user_banned_from_community(data: &mut Data) -> LemmyResult<()> {
    let pool = &data.pool();
    let pool = &mut pool.into();

    // Test that post view shows if local user is blocked from community
    let banned_from_comm_person = PersonInsertForm::test_form(data.instance.id, "jill");

    let inserted_banned_from_comm_person = Person::create(pool, &banned_from_comm_person).await?;

    let inserted_banned_from_comm_local_user = LocalUser::create(
      pool,
      &LocalUserInsertForm::test_form(inserted_banned_from_comm_person.id),
      vec![],
    )
    .await?;

    CommunityActions::ban(
      pool,
      &CommunityPersonBanForm::new(data.community.id, inserted_banned_from_comm_person.id),
    )
    .await?;

    let post_view = PostView::read(
      pool,
      data.post.id,
      Some(&inserted_banned_from_comm_local_user),
      data.instance.id,
      false,
    )
    .await?;

    assert!(post_view
      .community_actions
      .is_some_and(|x| x.received_ban.is_some()));

    Person::delete(pool, inserted_banned_from_comm_person.id).await?;
    Ok(())
  }

  #[test_context(Data)]
  #[tokio::test]
  #[serial]
  async fn post_listing_local_user_not_banned_from_community(data: &mut Data) -> LemmyResult<()> {
    let pool = &data.pool();
    let pool = &mut pool.into();

    let post_view = PostView::read(
      pool,
      data.post.id,
      Some(&data.tegan_local_user_view.local_user),
      data.instance.id,
      false,
    )
    .await?;

    assert!(post_view.community_actions.is_none());

    Ok(())
  }

  #[test_context(Data)]
  #[tokio::test]
  #[serial]
  async fn post_listing_local_user_banned(data: &mut Data) -> LemmyResult<()> {
    let pool = &data.pool();
    let pool = &mut pool.into();

    let banned_person_form = PersonInsertForm::test_form(data.instance.id, "jill");

    let banned_person = Person::create(pool, &banned_person_form).await?;

    let post_form = PostInsertForm {
      language_id: Some(LanguageId(1)),
      ..PostInsertForm::new(
        "banned person post".to_string(),
        banned_person.id,
        data.community.id,
      )
    };
    let banned_post = Post::create(pool, &post_form).await?;

    InstanceActions::ban(
      pool,
      &InstanceBanForm::new(banned_person.id, data.instance.id, None),
    )
    .await?;

    // Let john read their post
    let post_view = PostView::read(
      pool,
      banned_post.id,
      Some(&data.john_local_user_view.local_user),
      data.instance.id,
      false,
    )
    .await?;

    assert!(post_view
      .creator_local_instance_actions
      .is_some_and(|x| x.received_ban.is_some()));

    assert!(post_view
      .creator_home_instance_actions
      .is_some_and(|x| x.received_ban.is_some()));

    // This should be none, since john wasn't banned, only the creator.
    assert!(post_view.instance_actions.is_none());

    assert!(post_view.creator_banned);

    Person::delete(pool, banned_person.id).await?;
    Ok(())
  }

  #[test_context(Data)]
  #[tokio::test]
  #[serial]
  async fn speed_check(data: &mut Data) -> LemmyResult<()> {
    let pool = &data.pool();
    let pool = &mut pool.into();

    // Make sure the post_view query is less than this time
    let duration_max = Duration::from_millis(80);

    // Create some dummy posts
    let num_posts = 1000;
    for x in 1..num_posts {
      let name = format!("post_{x}");
      let url = Some(Url::parse(&format!("https://google.com/{name}"))?.into());

      let post_form = PostInsertForm {
        url,
        ..PostInsertForm::new(
          name,
          data.tegan_local_user_view.person.id,
          data.community.id,
        )
      };
      Post::create(pool, &post_form).await?;
    }

    // Manually trigger and wait for a statistics update to ensure consistent and high amount of
    // accuracy in the statistics used for query planning
    println!("🧮 updating database statistics");
    let conn = &mut get_conn(pool).await?;
    conn.batch_execute("ANALYZE;").await?;

    // Time how fast the query took
    let now = Instant::now();
    PostQuery {
      sort: Some(PostSortType::Active),
      local_user: Some(&data.tegan_local_user_view.local_user),
      ..Default::default()
    }
    .list(&data.site, pool)
    .await?;

    let elapsed = now.elapsed();
    println!("Elapsed: {:.0?}", elapsed);

    assert!(
      elapsed.lt(&duration_max),
      "Query took {:.0?}, longer than the max of {:.0?}",
      elapsed,
      duration_max
    );

    Ok(())
  }

  #[test_context(Data)]
  #[tokio::test]
  #[serial]
  async fn post_listings_no_comments_only(data: &mut Data) -> LemmyResult<()> {
    let pool = &data.pool();
    let pool = &mut pool.into();

    // Create a comment for a post
    let comment_form = CommentInsertForm::new(
      data.tegan_local_user_view.person.id,
      data.post.id,
      "a comment".to_owned(),
    );
    Comment::create(pool, &comment_form, None).await?;

    // Make sure it doesnt come back with the no_comments option
    let post_listings_no_comments = PostQuery {
      sort: Some(PostSortType::New),
      no_comments_only: Some(true),
      local_user: Some(&data.tegan_local_user_view.local_user),
      ..Default::default()
    }
    .list(&data.site, pool)
    .await?;

    assert_eq!(
      vec![POST_WITH_TAGS, POST_BY_BOT],
      names(&post_listings_no_comments)
    );

    Ok(())
  }

  #[test_context(Data)]
  #[tokio::test]
  #[serial]
  async fn post_listing_private_community(data: &mut Data) -> LemmyResult<()> {
    let pool = &data.pool();
    let pool = &mut pool.into();

    // Mark community as private
    Community::update(
      pool,
      data.community.id,
      &CommunityUpdateForm {
        visibility: Some(CommunityVisibility::Private),
        ..Default::default()
      },
    )
    .await?;

    // No posts returned without auth
    let read_post_listing = PostQuery {
      community_id: Some(data.community.id),
      ..Default::default()
    }
    .list(&data.site, pool)
    .await?;
    assert_eq!(0, read_post_listing.len());
    let post_view = PostView::read(pool, data.post.id, None, data.instance.id, false).await;
    assert!(post_view.is_err());

    // No posts returned for non-follower who is not admin
    data.tegan_local_user_view.local_user.admin = false;
    let read_post_listing = PostQuery {
      community_id: Some(data.community.id),
      local_user: Some(&data.tegan_local_user_view.local_user),
      ..Default::default()
    }
    .list(&data.site, pool)
    .await?;
    assert_eq!(0, read_post_listing.len());
    let post_view = PostView::read(
      pool,
      data.post.id,
      Some(&data.tegan_local_user_view.local_user),
      data.instance.id,
      false,
    )
    .await;
    assert!(post_view.is_err());

    // Admin can view content without following
    data.tegan_local_user_view.local_user.admin = true;
    let read_post_listing = PostQuery {
      community_id: Some(data.community.id),
      local_user: Some(&data.tegan_local_user_view.local_user),
      ..Default::default()
    }
    .list(&data.site, pool)
    .await?;
    assert_eq!(3, read_post_listing.len());
    let post_view = PostView::read(
      pool,
      data.post.id,
      Some(&data.tegan_local_user_view.local_user),
      data.instance.id,
      true,
    )
    .await;
    assert!(post_view.is_ok());
    data.tegan_local_user_view.local_user.admin = false;

    // User can view after following
    let follow_form = CommunityFollowerForm::new(
      data.community.id,
      data.tegan_local_user_view.person.id,
      CommunityFollowerState::Accepted,
    );
    CommunityActions::follow(pool, &follow_form).await?;

    let read_post_listing = PostQuery {
      community_id: Some(data.community.id),
      local_user: Some(&data.tegan_local_user_view.local_user),
      ..Default::default()
    }
    .list(&data.site, pool)
    .await?;
    assert_eq!(3, read_post_listing.len());
    let post_view = PostView::read(
      pool,
      data.post.id,
      Some(&data.tegan_local_user_view.local_user),
      data.instance.id,
      true,
    )
    .await;
    assert!(post_view.is_ok());

    Ok(())
  }

  #[test_context(Data)]
  #[tokio::test]
  #[serial]
  async fn post_listings_hide_media(data: &mut Data) -> LemmyResult<()> {
    let pool = &data.pool();
    let pool = &mut pool.into();

    // Make one post an image post
    Post::update(
      pool,
      data.bot_post.id,
      &PostUpdateForm {
        url_content_type: Some(Some(String::from("image/png"))),
        ..Default::default()
      },
    )
    .await?;

    // Make sure all the posts are returned when `hide_media` is unset
    let hide_media_listing = PostQuery {
      community_id: Some(data.community.id),
      local_user: Some(&data.tegan_local_user_view.local_user),
      ..Default::default()
    }
    .list(&data.site, pool)
    .await?;
    assert_eq!(3, hide_media_listing.len());

    // Ensure the `hide_media` user setting is set
    let local_user_form = LocalUserUpdateForm {
      hide_media: Some(true),
      ..Default::default()
    };
    LocalUser::update(
      pool,
      data.tegan_local_user_view.local_user.id,
      &local_user_form,
    )
    .await?;
    data.tegan_local_user_view.local_user.hide_media = true;

    // Ensure you don't see the image post
    let hide_media_listing = PostQuery {
      community_id: Some(data.community.id),
      local_user: Some(&data.tegan_local_user_view.local_user),
      ..Default::default()
    }
    .list(&data.site, pool)
    .await?;
    assert_eq!(2, hide_media_listing.len());

    // Make sure the `hide_media` override works
    let hide_media_listing = PostQuery {
      community_id: Some(data.community.id),
      local_user: Some(&data.tegan_local_user_view.local_user),
      hide_media: Some(false),
      ..Default::default()
    }
    .list(&data.site, pool)
    .await?;
    assert_eq!(3, hide_media_listing.len());

    Ok(())
  }
  #[test_context(Data)]
  #[tokio::test]
  #[serial]
  async fn post_tags_present(data: &mut Data) -> LemmyResult<()> {
    let pool = &data.pool();
    let pool = &mut pool.into();

    let post_view = PostView::read(
      pool,
      data.post_with_tags.id,
      Some(&data.tegan_local_user_view.local_user),
      data.instance.id,
      false,
    )
    .await?;

    assert_eq!(2, post_view.tags.0.len());
    assert_eq!(data.tag_1.display_name, post_view.tags.0[0].display_name);
    assert_eq!(data.tag_2.display_name, post_view.tags.0[1].display_name);

    let all_posts = data.default_post_query().list(&data.site, pool).await?;
    assert_eq!(2, all_posts[0].tags.0.len()); // post with tags
    assert_eq!(0, all_posts[1].tags.0.len()); // bot post
    assert_eq!(0, all_posts[2].tags.0.len()); // normal post

    Ok(())
  }
}<|MERGE_RESOLUTION|>--- conflicted
+++ resolved
@@ -1,8 +1,4 @@
 use crate::{
-<<<<<<< HEAD
-  structs::PostView,
-  utils::{filter_blocked, filter_is_subscribed, filter_not_unlisted_or_is_subscribed},
-=======
   structs::{PostPaginationCursor, PostView},
   utils::{
     creator_community_actions_join,
@@ -18,7 +14,6 @@
     my_person_actions_join,
     my_post_actions_join,
   },
->>>>>>> 2f7ce1cb
 };
 use diesel::{
   dsl::{exists, not},
@@ -35,35 +30,12 @@
 use i_love_jesus::asc_if;
 use lemmy_db_schema::{
   impls::local_user::LocalUserOptionHelper,
-<<<<<<< HEAD
-  newtypes::{CommunityId, PaginationCursor, PersonId, PostId},
-  schema::{
-    community,
-    community_actions,
-    image_details,
-    instance_actions,
-    local_user,
-    local_user_language,
-    person,
-    person_actions,
-    post,
-    post_actions,
-  },
-=======
   newtypes::{CommunityId, InstanceId, PersonId, PostId},
->>>>>>> 2f7ce1cb
   source::{
     local_user::LocalUser,
     post::{post_keys as key, Post},
     site::Site,
   },
-<<<<<<< HEAD
-  traits::{Crud, PaginationCursorBuilder},
-  utils::{get_conn, limit_fetch, now, paginate, seconds_to_pg_interval, Commented, DbPool},
-  CommunityVisibility,
-  ListingType,
-  PostSortType,
-=======
   traits::Crud,
   utils::{
     fuzzy_search,
@@ -76,16 +48,13 @@
     DbPool,
     ReverseTimestampKey,
   },
-};
-use lemmy_db_schema_file::{
-  enums::{CommunityFollowerState, CommunityVisibility, ListingType, PostSortType},
-  schema::{community, community_actions, local_user_language, person, post, post_actions},
->>>>>>> 2f7ce1cb
+  CommunityVisibility,
+  ListingType,
+  PostSortType,
 };
 use lemmy_utils::error::{LemmyErrorExt, LemmyErrorType, LemmyResult};
 use PostSortType::*;
 
-<<<<<<< HEAD
 impl PaginationCursorBuilder for PostView {
   type CursorData = Post;
   fn to_cursor(&self) -> PaginationCursor {
@@ -105,9 +74,12 @@
   }
 }
 
-=======
->>>>>>> 2f7ce1cb
 impl PostView {
+  // TODO while we can abstract the joins into a function, the selects are currently impossible to
+  // do, because they rely on a few types that aren't yet publicly exported in diesel:
+  // https://github.com/diesel-rs/diesel/issues/4462
+
+==== BASE ====
   #[diesel::dsl::auto_type(no_type_alias)]
   fn joins(my_person_id: Option<PersonId>, local_instance_id: InstanceId) -> _ {
     let my_community_actions_join: my_community_actions_join =
@@ -472,11 +444,7 @@
 #[cfg(test)]
 mod tests {
   use crate::{
-<<<<<<< HEAD
     post::post_view::{PostQuery, PostView},
-=======
-    post::post_view::{PaginationCursorData, PostQuery, PostSortType, PostView},
->>>>>>> 2f7ce1cb
     structs::LocalUserView,
   };
   use chrono::Utc;
