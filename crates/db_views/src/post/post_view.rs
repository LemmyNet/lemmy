use crate::{
  structs::{PostPaginationCursor, PostView},
  utils::{
    creator_community_actions_join,
    creator_home_instance_actions_join,
    creator_local_instance_actions_join,
    filter_blocked,
    filter_is_subscribed,
    filter_not_unlisted_or_is_subscribed,
    image_details_join,
    my_community_actions_join,
    my_instance_actions_community_join,
    my_local_user_join,
    my_person_actions_join,
    my_post_actions_join,
  },
};
use diesel::{
  debug_query,
  dsl::{exists, not},
  pg::Pg,
  query_builder::AsQuery,
  result::Error,
  BoolExpressionMethods,
  ExpressionMethods,
  JoinOnDsl,
  NullableExpressionMethods,
  OptionalExtension,
  PgTextExpressionMethods,
  QueryDsl,
  SelectableHelper,
  TextExpressionMethods,
};
use diesel_async::RunQueryDsl;
use lemmy_db_schema::{
  impls::local_user::LocalUserOptionHelper,
  newtypes::{CommunityId, InstanceId, PersonId, PostId},
  schema::{community, community_actions, local_user_language, person, post, post_actions},
  source::{
    community::CommunityFollowerState,
    keyword_block::LocalUserKeywordBlock,
    local_user::LocalUser,
    post::{post_actions_keys, post_keys as key, Post, PostActionsCursor},
    site::Site,
  },
  traits::Crud,
  utils::{
    fuzzy_search,
    get_conn,
    limit_and_offset,
    now,
    paginate,
    seconds_to_pg_interval,
    Commented,
    DbPool,
    ReverseTimestampKey,
  },
  CommunityVisibility,
  ListingType,
  PostSortType,
};
use tracing::debug;
use PostSortType::*;

impl PostView {
  #[diesel::dsl::auto_type(no_type_alias)]
  fn joins(my_person_id: Option<PersonId>, local_instance_id: InstanceId) -> _ {
    let my_community_actions_join: my_community_actions_join =
      my_community_actions_join(my_person_id);
    let my_post_actions_join: my_post_actions_join = my_post_actions_join(my_person_id);
    let my_local_user_join: my_local_user_join = my_local_user_join(my_person_id);
    let my_instance_actions_community_join: my_instance_actions_community_join =
      my_instance_actions_community_join(my_person_id);
    let my_person_actions_join: my_person_actions_join = my_person_actions_join(my_person_id);
    let creator_local_instance_actions_join: creator_local_instance_actions_join =
      creator_local_instance_actions_join(local_instance_id);

    post::table
      .inner_join(person::table)
      .inner_join(community::table)
      .left_join(image_details_join())
      .left_join(my_community_actions_join)
      .left_join(my_person_actions_join)
      .left_join(my_post_actions_join)
      .left_join(my_instance_actions_community_join)
      .left_join(my_local_user_join)
      .left_join(creator_home_instance_actions_join())
      .left_join(creator_local_instance_actions_join)
      .left_join(creator_community_actions_join())
  }

  pub async fn read(
    pool: &mut DbPool<'_>,
    post_id: PostId,
    my_local_user: Option<&'_ LocalUser>,
    local_instance_id: InstanceId,
    is_mod_or_admin: bool,
  ) -> Result<Self, Error> {
    let conn = &mut get_conn(pool).await?;
    let my_person_id = my_local_user.person_id();

    let mut query = Self::joins(my_person_id, local_instance_id)
      .filter(post::id.eq(post_id))
      .select(Self::as_select())
      .into_boxed();

    // Hide deleted and removed for non-admins or mods
    if !is_mod_or_admin {
      query = query
        .filter(
          community::removed
            .eq(false)
            .or(post::creator_id.nullable().eq(my_person_id)),
        )
        .filter(
          post::removed
            .eq(false)
            .or(post::creator_id.nullable().eq(my_person_id)),
        )
        // users can see their own deleted posts
        .filter(
          community::deleted
            .eq(false)
            .or(post::creator_id.nullable().eq(my_person_id)),
        )
        .filter(
          post::deleted
            .eq(false)
            .or(post::creator_id.nullable().eq(my_person_id)),
        )
        // private communities can only by browsed by accepted followers
        .filter(
          community::visibility
            .ne(CommunityVisibility::Private)
            .or(community_actions::follow_state.eq(CommunityFollowerState::Accepted)),
        );
    }

    query = my_local_user.visible_communities_only(query);

    Commented::new(query)
      .text("PostView::read")
      .first(conn)
      .await
  }
}

// TODO This pagination cursor is a mess, get rid of it and have it match the others
impl PostPaginationCursor {
  // get cursor for page that starts immediately after the given post
  pub fn after_post(view: &PostView) -> PostPaginationCursor {
    // hex encoding to prevent ossification
    PostPaginationCursor(format!("P{:x}", view.post.id.0))
  }
  pub async fn read(
    &self,
    pool: &mut DbPool<'_>,
    local_user: Option<&LocalUser>,
  ) -> Result<PaginationCursorData, Error> {
    let err_msg = || Error::QueryBuilderError("Could not parse pagination token".into());
    let post_id = PostId(
      self
        .0
        .get(1..)
        .and_then(|e| i32::from_str_radix(e, 16).ok())
        .ok_or_else(err_msg)?,
    );
    let post = Post::read(pool, post_id).await?;
    let post_actions = PostActionsCursor::read(pool, post_id, local_user.person_id()).await?;

    Ok(PaginationCursorData { post, post_actions })
  }
}

// currently we use aggregates or actions as the pagination token.
// we only use some of the properties, depending on which sort type we page by
#[derive(Clone)]
pub struct PaginationCursorData {
  post: Post,
  post_actions: PostActionsCursor,
}

#[derive(Clone, Default)]
pub struct PostQuery<'a> {
  pub listing_type: Option<ListingType>,
  pub sort: Option<PostSortType>,
  pub time_range_seconds: Option<i32>,
  pub creator_id: Option<PersonId>,
  pub community_id: Option<CommunityId>,
  // if true, the query should be handled as if community_id was not given except adding the
  // literal filter
  pub community_id_just_for_prefetch: bool,
  pub local_user: Option<&'a LocalUser>,
  // TODO get rid of this
  pub search_term: Option<String>,
  pub url_only: Option<bool>,
  pub read_only: Option<bool>,
  pub liked_only: Option<bool>,
  pub disliked_only: Option<bool>,
  pub title_only: Option<bool>,
  pub page: Option<i64>,
  pub limit: Option<i64>,
  // TODO these should be simple cursors like the others, not data
  pub page_after: Option<PaginationCursorData>,
  pub page_before_or_equal: Option<Post>,
  pub page_back: Option<bool>,
  pub show_hidden: Option<bool>,
  pub show_read: Option<bool>,
  pub show_nsfw: Option<bool>,
  pub hide_media: Option<bool>,
  pub no_comments_only: Option<bool>,
}

impl<'a> PostQuery<'a> {
  // TODO this should not be doing recursive fetching, get rid of it.
  #[allow(clippy::expect_used)]
  async fn prefetch_upper_bound_for_page_before(
    &self,
    site: &Site,
    pool: &mut DbPool<'_>,
  ) -> Result<Option<PostQuery<'a>>, Error> {
    // first get one page for the most popular community to get an upper bound for the page end for
    // the real query. the reason this is needed is that when fetching posts for a single
    // community PostgreSQL can optimize the query to use an index on e.g. (=, >=, >=, >=) and
    // fetch only LIMIT rows but for the followed-communities query it has to query the index on
    // (IN, >=, >=, >=) which it currently can't do at all (as of PG 16). see the discussion
    // here: https://github.com/LemmyNet/lemmy/issues/2877#issuecomment-1673597190
    //
    // the results are correct no matter which community we fetch these for, since it basically
    // covers the "worst case" of the whole page consisting of posts from one community
    // but using the largest community decreases the pagination-frame so make the real query more
    // efficient.
    let (limit, offset) = limit_and_offset(self.page, self.limit)?;
    if offset != 0 && self.page_after.is_some() {
      return Err(Error::QueryBuilderError(
        "legacy pagination cannot be combined with v2 pagination".into(),
      ));
    }
    let self_person_id = self.local_user.expect("part of the above if").person_id;
    let largest_subscribed = {
      let conn = &mut get_conn(pool).await?;
      community_actions::table
        .filter(community_actions::followed.is_not_null())
        .filter(community_actions::person_id.eq(self_person_id))
        .inner_join(community::table.on(community::id.eq(community_actions::community_id)))
        .order_by(community::users_active_month.desc())
        .select(community::id)
        .limit(1)
        .get_result::<CommunityId>(conn)
        .await
        .optional()?
    };
    let Some(largest_subscribed) = largest_subscribed else {
      // nothing subscribed to? no posts
      return Ok(None);
    };

    let mut v = Box::pin(
      PostQuery {
        community_id: Some(largest_subscribed),
        community_id_just_for_prefetch: true,
        ..self.clone()
      }
      .list(site, pool),
    )
    .await?;

    // take last element of array. if this query returned less than LIMIT elements,
    // the heuristic is invalid since we can't guarantee the full query will return >= LIMIT results
    // (return original query)
    if (v.len() as i64) < limit {
      Ok(Some(self.clone()))
    } else {
      let item = if self.page_back.unwrap_or_default() {
        // for backward pagination, get first element instead
        v.into_iter().next()
      } else {
        v.pop()
      };
      let limit_cursor = Some(item.expect("else case").post);
      Ok(Some(PostQuery {
        page_before_or_equal: limit_cursor,
        ..self.clone()
      }))
    }
  }

  pub async fn list(self, site: &Site, pool: &mut DbPool<'_>) -> Result<Vec<PostView>, Error> {
    let o = if self.listing_type == Some(ListingType::Subscribed)
      && self.community_id.is_none()
      && self.local_user.is_some()
      && self.page_before_or_equal.is_none()
    {
      if let Some(query) = self
        .prefetch_upper_bound_for_page_before(site, pool)
        .await?
      {
        query
      } else {
        self
      }
    } else {
      self
    };

    let my_person_id = o.local_user.person_id();
    let my_local_user_id = o.local_user.local_user_id();

    let mut query = PostView::joins(my_person_id, site.instance_id)
      .select(PostView::as_select())
      .into_boxed();

    // hide posts from deleted communities
    query = query.filter(community::deleted.eq(false));

    // only creator can see deleted posts and unpublished scheduled posts
    if let Some(person_id) = o.local_user.person_id() {
      query = query.filter(post::deleted.eq(false).or(post::creator_id.eq(person_id)));
      query = query.filter(
        post::scheduled_publish_time
          .is_null()
          .or(post::creator_id.eq(person_id)),
      );
    } else {
      query = query
        .filter(post::deleted.eq(false))
        .filter(post::scheduled_publish_time.is_null());
    }

    // only show removed posts to admin when viewing user profile
    if !(o.creator_id.is_some() && o.local_user.is_admin()) {
      query = query
        .filter(community::removed.eq(false))
        .filter(community::local_removed.eq(false))
        .filter(post::removed.eq(false));
    }
    if let Some(community_id) = o.community_id {
      query = query.filter(post::community_id.eq(community_id));
    }

    if let Some(creator_id) = o.creator_id {
      query = query.filter(post::creator_id.eq(creator_id));
    }

    match o.listing_type.unwrap_or_default() {
      ListingType::Subscribed => query = query.filter(filter_is_subscribed()),
      ListingType::Local => {
        query = query
          .filter(community::local.eq(true))
          .filter(filter_not_unlisted_or_is_subscribed());
      }
      ListingType::All => query = query.filter(filter_not_unlisted_or_is_subscribed()),
      ListingType::ModeratorView => {
        query = query.filter(community_actions::became_moderator.is_not_null());
      }
    }

    if let Some(search_term) = &o.search_term {
      let url_filter = post::url.eq(search_term);
      if o.url_only.unwrap_or_default() {
        query = query.filter(url_filter);
      } else {
        let searcher = fuzzy_search(search_term);
        let name_filter = post::name.ilike(searcher.clone());
        let body_filter = post::body.ilike(searcher.clone());
        let alt_text_filter = post::alt_text.ilike(searcher.clone());
        query = if o.title_only.unwrap_or_default() {
          query.filter(name_filter)
        } else {
          query.filter(
            name_filter
              .or(body_filter)
              .or(alt_text_filter)
              .or(url_filter),
          )
        }
        .filter(not(post::removed.or(post::deleted)));
      }
    }

    if !o.show_nsfw.unwrap_or(o.local_user.show_nsfw(site)) {
      query = query
        .filter(post::nsfw.eq(false))
        .filter(community::nsfw.eq(false));
    };

    if !o.local_user.show_bot_accounts() {
      query = query.filter(person::bot_account.eq(false));
    };

    // Filter to show only posts with no comments
    if o.no_comments_only.unwrap_or_default() {
      query = query.filter(post::comments.eq(0));
    };

    if !o.show_read.unwrap_or(o.local_user.show_read_posts()) {
      // Do not hide read posts when it is a user profile view
      // Or, only hide read posts on non-profile views
      if o.creator_id.is_none() {
        query = query.filter(post_actions::read.is_null());
      }
    }

    // If a creator id isn't given (IE its on home or community pages), hide the hidden posts
    if !o.show_hidden.unwrap_or_default() && o.creator_id.is_none() {
      query = query.filter(post_actions::hidden.is_null());
    }

    if o.hide_media.unwrap_or(o.local_user.hide_media()) {
      query = query.filter(not(
        post::url_content_type.is_not_null().and(
          post::url_content_type
            .like("image/%")
            .or(post::url_content_type.like("video/%")),
        ),
      ));
    }

    if let Some(my_id) = o.local_user.person_id() {
      let not_creator_filter = post::creator_id.ne(my_id);
      if o.liked_only.unwrap_or_default() {
        query = query
          .filter(not_creator_filter)
          .filter(post_actions::like_score.eq(1));
      } else if o.disliked_only.unwrap_or_default() {
        query = query
          .filter(not_creator_filter)
          .filter(post_actions::like_score.eq(-1));
      }
    };

    query = o.local_user.visible_communities_only(query);
    query = query.filter(
      post::federation_pending
        .eq(false)
        .or(post::creator_id.nullable().eq(my_person_id)),
    );

    if !o.local_user.is_admin() {
      query = query.filter(
        community::visibility
          .ne(CommunityVisibility::Private)
          .or(community_actions::follow_state.eq(CommunityFollowerState::Accepted)),
      );
    }

    // Dont filter blocks or missing languages for moderator view type
    if o.listing_type.unwrap_or_default() != ListingType::ModeratorView {
      // Filter out the rows with missing languages if user is logged in
      if o.local_user.is_some() {
        query = query.filter(exists(
          local_user_language::table.filter(
            post::language_id.eq(local_user_language::language_id).and(
              local_user_language::local_user_id
                .nullable()
                .eq(my_local_user_id),
            ),
          ),
        ));
      }

      query = query.filter(filter_blocked());
      if let Some(local_user_id) = my_local_user_id {
        let blocked_keywords: Vec<String> =
          LocalUserKeywordBlock::read(pool, local_user_id).await?;
        if !blocked_keywords.is_empty() {
          for keyword in blocked_keywords {
            let pattern = format!("%{}%", keyword);
            query = query.filter(post::name.not_ilike(pattern.clone()));
            query = query.filter(post::url.is_null().or(post::url.not_ilike(pattern.clone())));
            query = query.filter(
              post::body
                .is_null()
                .or(post::body.not_ilike(pattern.clone())),
            );
          }
        }
      }
    }

    let (limit, offset) = limit_and_offset(o.page, o.limit)?;
    query = query.limit(limit).offset(offset);

    let query = if o.read_only.unwrap_or_default() {
      paginate(
        query,
        o.page_after.map(|c| c.post_actions),
        None,
        o.page_back.unwrap_or_default(),
      )
      .filter(post_actions::read.is_not_null())
      .then_desc(post_actions_keys::read)
      .as_query()
    } else {
      let mut query = paginate(
        query,
        o.page_after.map(|c| c.post),
        o.page_before_or_equal,
        o.page_back.unwrap_or_default(),
      );

      // featured posts first
      query = if o.community_id.is_none() || o.community_id_just_for_prefetch {
        query.then_desc(key::featured_local)
      } else {
        query.then_desc(key::featured_community)
      };

      // then use the main sort
      query = match o.sort.unwrap_or(Hot) {
        Active => query.then_desc(key::hot_rank_active),
        Hot => query.then_desc(key::hot_rank),
        Scaled => query.then_desc(key::scaled_rank),
        Controversial => query.then_desc(key::controversy_rank),
        New => query.then_desc(key::published),
        Old => query.then_desc(ReverseTimestampKey(key::published)),
        NewComments => query.then_desc(key::newest_comment_time),
        MostComments => query.then_desc(key::comments),
        Top => query.then_desc(key::score),
      };

      // Filter by the time range
      if let Some(time_range_seconds) = o.time_range_seconds {
        query =
          query.filter(post::published.gt(now() - seconds_to_pg_interval(time_range_seconds)));
      }

      // use publish as fallback. especially useful for hot rank which reaches zero after some days.
      // necessary because old posts can be fetched over federation and inserted with high post id
      query = match o.sort.unwrap_or(Hot) {
        // A second time-based sort would not be very useful
        New | Old | NewComments => query,
        _ => query.then_desc(key::published),
      };

      // finally use unique post id as tie breaker
      query = query.then_desc(key::id);

      query.as_query()
    };
    debug!("Post View Query: {:?}", debug_query::<Pg, _>(&query));
    let conn = &mut get_conn(pool).await?;
    Commented::new(query)
      .text("PostQuery::list")
      .text_if(
        "getting upper bound for next query",
        o.community_id_just_for_prefetch,
      )
      .load::<PostView>(conn)
      .await
  }
}

#[allow(clippy::indexing_slicing)]
#[expect(clippy::expect_used)]
#[cfg(test)]
mod tests {
  use crate::{
    post::post_view::{PaginationCursorData, PostQuery, PostView},
    structs::LocalUserView,
  };
  use chrono::Utc;
  use diesel_async::SimpleAsyncConnection;
  use lemmy_db_schema::{
    impls::actor_language::UNDETERMINED_ID,
    newtypes::LanguageId,
    source::{
      actor_language::LocalUserLanguage,
      comment::{Comment, CommentInsertForm},
      community::{
        Community,
        CommunityActions,
        CommunityBlockForm,
        CommunityFollowerForm,
        CommunityFollowerState,
        CommunityInsertForm,
        CommunityModeratorForm,
        CommunityPersonBanForm,
        CommunityUpdateForm,
      },
<<<<<<< HEAD
      instance::{Instance, InstanceActions, InstanceBlockForm},
      keyword_block::LocalUserKeywordBlock,
=======
      instance::{Instance, InstanceActions, InstanceBanForm, InstanceBlockForm},
>>>>>>> ba4c9a0c
      language::Language,
      local_user::{LocalUser, LocalUserInsertForm, LocalUserUpdateForm},
      person::{Person, PersonActions, PersonBlockForm, PersonInsertForm},
      post::{
        Post,
        PostActions,
        PostHideForm,
        PostInsertForm,
        PostLikeForm,
        PostReadForm,
        PostUpdateForm,
      },
      site::Site,
      tag::{PostTagInsertForm, Tag, TagInsertForm},
    },
    traits::{Bannable, Blockable, Crud, Followable, Hideable, Joinable, Likeable, Readable},
    utils::{build_db_pool, get_conn, uplete, ActualDbPool, DbPool},
    CommunityVisibility,
    PostSortType,
  };
  use lemmy_utils::error::{LemmyErrorType, LemmyResult};
  use pretty_assertions::assert_eq;
  use serial_test::serial;
  use std::time::{Duration, Instant};
  use test_context::{test_context, AsyncTestContext};
  use url::Url;

  const POST_WITH_ANOTHER_TITLE: &str = "Another title";
  const POST_BY_BLOCKED_PERSON: &str = "post by blocked person";
  const POST_BY_BOT: &str = "post by bot";
  const POST: &str = "post";
  const POST_WITH_TAGS: &str = "post with tags";
  const POST_KEYWORD_BLOCKED: &str = "blocked_keyword";

  fn names(post_views: &[PostView]) -> Vec<&str> {
    post_views.iter().map(|i| i.post.name.as_str()).collect()
  }

  struct Data {
    pool: ActualDbPool,
    instance: Instance,
    tegan_local_user_view: LocalUserView,
    john_local_user_view: LocalUserView,
    bot_local_user_view: LocalUserView,
    community: Community,
    post: Post,
    bot_post: Post,
    post_with_tags: Post,
    _tag_1: Tag,
    _tag_2: Tag,
    site: Site,
  }

  impl Data {
    fn pool(&self) -> ActualDbPool {
      self.pool.clone()
    }
    pub fn pool2(&self) -> DbPool<'_> {
      DbPool::Pool(&self.pool)
    }
    fn default_post_query(&self) -> PostQuery<'_> {
      PostQuery {
        sort: Some(PostSortType::New),
        local_user: Some(&self.tegan_local_user_view.local_user),
        ..Default::default()
      }
    }

    async fn setup() -> LemmyResult<Data> {
      let actual_pool = build_db_pool()?;
      let pool = &mut (&actual_pool).into();
      let instance = Instance::read_or_create(pool, "my_domain.tld".to_string()).await?;

      let tegan_person_form = PersonInsertForm::test_form(instance.id, "tegan");
      let inserted_tegan_person = Person::create(pool, &tegan_person_form).await?;
      let tegan_local_user_form = LocalUserInsertForm {
        admin: Some(true),
        ..LocalUserInsertForm::test_form(inserted_tegan_person.id)
      };
      let inserted_tegan_local_user =
        LocalUser::create(pool, &tegan_local_user_form, vec![]).await?;

      let bot_person_form = PersonInsertForm {
        bot_account: Some(true),
        ..PersonInsertForm::test_form(instance.id, "mybot")
      };
      let inserted_bot_person = Person::create(pool, &bot_person_form).await?;
      let inserted_bot_local_user = LocalUser::create(
        pool,
        &LocalUserInsertForm::test_form(inserted_bot_person.id),
        vec![],
      )
      .await?;

      let new_community = CommunityInsertForm::new(
        instance.id,
        "test_community_3".to_string(),
        "nada".to_owned(),
        "pubkey".to_string(),
      );
      let community = Community::create(pool, &new_community).await?;

      // Test a person block, make sure the post query doesn't include their post
      let john_person_form = PersonInsertForm::test_form(instance.id, "john");
      let inserted_john_person = Person::create(pool, &john_person_form).await?;
      let inserted_john_local_user = LocalUser::create(
        pool,
        &LocalUserInsertForm::test_form(inserted_john_person.id),
        vec![],
      )
      .await?;

      let post_from_blocked_person = PostInsertForm {
        language_id: Some(LanguageId(1)),
        ..PostInsertForm::new(
          POST_BY_BLOCKED_PERSON.to_string(),
          inserted_john_person.id,
          community.id,
        )
      };
      Post::create(pool, &post_from_blocked_person).await?;

      // block that person
      let person_block = PersonBlockForm::new(inserted_tegan_person.id, inserted_john_person.id);
      PersonActions::block(pool, &person_block).await?;

      LocalUserKeywordBlock::update(
        pool,
        vec![POST_KEYWORD_BLOCKED.to_string()],
        inserted_tegan_local_user.id,
      )
      .await?;

      // Two community post tags
      let tag_1 = Tag::create(
        pool,
        &TagInsertForm {
          ap_id: Url::parse(&format!("{}/tags/test_tag1", community.ap_id))?.into(),
          name: "Test Tag 1".into(),
          community_id: community.id,
          published: None,
          updated: None,
          deleted: false,
        },
      )
      .await?;
      let tag_2 = Tag::create(
        pool,
        &TagInsertForm {
          ap_id: Url::parse(&format!("{}/tags/test_tag2", community.ap_id))?.into(),
          name: "Test Tag 2".into(),
          community_id: community.id,
          published: None,
          updated: None,
          deleted: false,
        },
      )
      .await?;

      // A sample post
      let new_post = PostInsertForm {
        language_id: Some(LanguageId(47)),
        ..PostInsertForm::new(POST.to_string(), inserted_tegan_person.id, community.id)
      };

      let post = Post::create(pool, &new_post).await?;

      let new_bot_post = PostInsertForm::new(
        POST_BY_BOT.to_string(),
        inserted_bot_person.id,
        community.id,
      );
      let bot_post = Post::create(pool, &new_bot_post).await?;

      // A sample post with tags
      let new_post = PostInsertForm {
        language_id: Some(LanguageId(47)),
        ..PostInsertForm::new(
          POST_WITH_TAGS.to_string(),
          inserted_tegan_person.id,
          community.id,
        )
      };

      let post_with_tags = Post::create(pool, &new_post).await?;
      let inserted_tags = vec![
        PostTagInsertForm {
          post_id: post_with_tags.id,
          tag_id: tag_1.id,
        },
        PostTagInsertForm {
          post_id: post_with_tags.id,
          tag_id: tag_2.id,
        },
      ];
      PostTagInsertForm::insert_tag_associations(pool, &inserted_tags).await?;

      let tegan_local_user_view = LocalUserView {
        local_user: inserted_tegan_local_user,
        person: inserted_tegan_person,
        instance_actions: None,
      };
      let john_local_user_view = LocalUserView {
        local_user: inserted_john_local_user,
        person: inserted_john_person,
        instance_actions: None,
      };

      let bot_local_user_view = LocalUserView {
        local_user: inserted_bot_local_user,
        person: inserted_bot_person,
        instance_actions: None,
      };

      let site = Site {
        id: Default::default(),
        name: String::new(),
        sidebar: None,
        published: Default::default(),
        updated: None,
        icon: None,
        banner: None,
        description: None,
        ap_id: Url::parse("http://example.com")?.into(),
        last_refreshed_at: Default::default(),
        inbox_url: Url::parse("http://example.com")?.into(),
        private_key: None,
        public_key: String::new(),
        instance_id: Default::default(),
        content_warning: None,
      };

      Ok(Data {
        pool: actual_pool,
        instance,
        tegan_local_user_view,
        john_local_user_view,
        bot_local_user_view,
        community,
        post,
        bot_post,
        post_with_tags,
        _tag_1: tag_1,
        _tag_2: tag_2,
        site,
      })
    }
    async fn teardown(data: Data) -> LemmyResult<()> {
      let pool = &mut data.pool2();
      // let pool = &mut (&pool).into();
      let num_deleted = Post::delete(pool, data.post.id).await?;
      Community::delete(pool, data.community.id).await?;
      Person::delete(pool, data.tegan_local_user_view.person.id).await?;
      Person::delete(pool, data.bot_local_user_view.person.id).await?;
      Person::delete(pool, data.john_local_user_view.person.id).await?;
      Instance::delete(pool, data.instance.id).await?;
      assert_eq!(1, num_deleted);

      Ok(())
    }
  }
  impl AsyncTestContext for Data {
    async fn setup() -> Self {
      Data::setup().await.expect("setup failed")
    }
    async fn teardown(self) {
      Data::teardown(self).await.expect("teardown failed")
    }
  }

  #[test_context(Data)]
  #[tokio::test]
  #[serial]
  async fn post_listing_with_person(data: &mut Data) -> LemmyResult<()> {
    let pool = &data.pool();
    let pool = &mut pool.into();

    let local_user_form = LocalUserUpdateForm {
      show_bot_accounts: Some(false),
      ..Default::default()
    };
    LocalUser::update(
      pool,
      data.tegan_local_user_view.local_user.id,
      &local_user_form,
    )
    .await?;
    data.tegan_local_user_view.local_user.show_bot_accounts = false;

    let mut read_post_listing = PostQuery {
      community_id: Some(data.community.id),
      ..data.default_post_query()
    }
    .list(&data.site, pool)
    .await?;
    // remove tags post
    read_post_listing.remove(0);

    let post_listing_single_with_person = PostView::read(
      pool,
      data.post.id,
      Some(&data.tegan_local_user_view.local_user),
      data.instance.id,
      false,
    )
    .await?;

    assert_eq!(
      vec![post_listing_single_with_person.clone()],
      read_post_listing
    );
    assert_eq!(data.post.id, post_listing_single_with_person.post.id);

    let local_user_form = LocalUserUpdateForm {
      show_bot_accounts: Some(true),
      ..Default::default()
    };
    LocalUser::update(
      pool,
      data.tegan_local_user_view.local_user.id,
      &local_user_form,
    )
    .await?;
    data.tegan_local_user_view.local_user.show_bot_accounts = true;

    let post_listings_with_bots = PostQuery {
      community_id: Some(data.community.id),
      ..data.default_post_query()
    }
    .list(&data.site, pool)
    .await?;
    // should include bot post which has "undetermined" language
    assert_eq!(
      vec![POST_WITH_TAGS, POST_BY_BOT, POST],
      names(&post_listings_with_bots)
    );
    Ok(())
  }

  #[test_context(Data)]
  #[tokio::test]
  #[serial]
  async fn post_listing_no_person(data: &mut Data) -> LemmyResult<()> {
    let pool = &data.pool();
    let pool = &mut pool.into();

    let read_post_listing_multiple_no_person = PostQuery {
      community_id: Some(data.community.id),
      local_user: None,
      ..data.default_post_query()
    }
    .list(&data.site, pool)
    .await?;

    let read_post_listing_single_no_person =
      PostView::read(pool, data.post.id, None, data.instance.id, false).await?;

    // Should be 2 posts, with the bot post, and the blocked
    assert_eq!(
      vec![POST_WITH_TAGS, POST_BY_BOT, POST, POST_BY_BLOCKED_PERSON],
      names(&read_post_listing_multiple_no_person)
    );

    assert!(read_post_listing_multiple_no_person
      .get(2)
      .is_some_and(|x| x.post.id == data.post.id));
    assert_eq!(false, read_post_listing_single_no_person.can_mod);
    Ok(())
  }

  #[test_context(Data)]
  #[tokio::test]
  #[serial]
  async fn post_listing_title_only(data: &mut Data) -> LemmyResult<()> {
    let pool = &data.pool();
    let pool = &mut pool.into();

    // A post which contains the search them 'Post' not in the title (but in the body)
    let new_post = PostInsertForm {
      language_id: Some(LanguageId(47)),
      body: Some("Post".to_string()),
      ..PostInsertForm::new(
        POST_WITH_ANOTHER_TITLE.to_string(),
        data.tegan_local_user_view.person.id,
        data.community.id,
      )
    };

    let inserted_post = Post::create(pool, &new_post).await?;

    let read_post_listing_by_title_only = PostQuery {
      community_id: Some(data.community.id),
      local_user: None,
      search_term: Some("Post".to_string()),
      title_only: Some(true),
      ..data.default_post_query()
    }
    .list(&data.site, pool)
    .await?;

    let read_post_listing = PostQuery {
      community_id: Some(data.community.id),
      local_user: None,
      search_term: Some("Post".to_string()),
      ..data.default_post_query()
    }
    .list(&data.site, pool)
    .await?;

    // Should be 4 posts when we do not search for title only
    assert_eq!(
      vec![
        POST_WITH_ANOTHER_TITLE,
        POST_WITH_TAGS,
        POST_BY_BOT,
        POST,
        POST_BY_BLOCKED_PERSON
      ],
      names(&read_post_listing)
    );

    // Should be 3 posts when we search for title only
    assert_eq!(
      vec![POST_WITH_TAGS, POST_BY_BOT, POST, POST_BY_BLOCKED_PERSON],
      names(&read_post_listing_by_title_only)
    );
    Post::delete(pool, inserted_post.id).await?;
    Ok(())
  }

  #[test_context(Data)]
  #[tokio::test]
  #[serial]
  async fn post_listing_block_community(data: &mut Data) -> LemmyResult<()> {
    let pool = &data.pool();
    let pool = &mut pool.into();

    let community_block =
      CommunityBlockForm::new(data.community.id, data.tegan_local_user_view.person.id);
    CommunityActions::block(pool, &community_block).await?;

    let read_post_listings_with_person_after_block = PostQuery {
      community_id: Some(data.community.id),
      ..data.default_post_query()
    }
    .list(&data.site, pool)
    .await?;
    // Should be 0 posts after the community block
    assert_eq!(read_post_listings_with_person_after_block, vec![]);

    CommunityActions::unblock(pool, &community_block).await?;
    Ok(())
  }

  #[test_context(Data)]
  #[tokio::test]
  #[serial]
  async fn post_listing_like(data: &mut Data) -> LemmyResult<()> {
    let pool = &data.pool();
    let pool = &mut pool.into();

    let post_like_form = PostLikeForm::new(data.post.id, data.tegan_local_user_view.person.id, 1);

    let inserted_post_like = PostActions::like(pool, &post_like_form).await?;

    assert_eq!(
      (data.post.id, data.tegan_local_user_view.person.id, Some(1)),
      (
        inserted_post_like.post_id,
        inserted_post_like.person_id,
        inserted_post_like.like_score,
      )
    );

    let post_listing_single_with_person = PostView::read(
      pool,
      data.post.id,
      Some(&data.tegan_local_user_view.local_user),
      data.instance.id,
      false,
    )
    .await?;

    assert_eq!(
      (true, 1, 1, 1),
      (
        post_listing_single_with_person
          .post_actions
          .is_some_and(|t| t.like_score == Some(1)),
        post_listing_single_with_person.post.score,
        post_listing_single_with_person.post.upvotes,
        post_listing_single_with_person.creator.post_score,
      )
    );

    let local_user_form = LocalUserUpdateForm {
      show_bot_accounts: Some(false),
      ..Default::default()
    };
    LocalUser::update(
      pool,
      data.tegan_local_user_view.local_user.id,
      &local_user_form,
    )
    .await?;
    data.tegan_local_user_view.local_user.show_bot_accounts = false;

    let mut read_post_listing = PostQuery {
      community_id: Some(data.community.id),
      ..data.default_post_query()
    }
    .list(&data.site, pool)
    .await?;
    read_post_listing.remove(0);
    assert_eq!(
      post_listing_single_with_person.post.id,
      read_post_listing[0].post.id
    );

    let like_removed =
      PostActions::remove_like(pool, data.tegan_local_user_view.person.id, data.post.id).await?;
    assert_eq!(uplete::Count::only_deleted(1), like_removed);
    Ok(())
  }

  #[test_context(Data)]
  #[tokio::test]
  #[serial]
  async fn post_listing_liked_only(data: &mut Data) -> LemmyResult<()> {
    let pool = &data.pool();
    let pool = &mut pool.into();

    // Like both the bot post, and your own
    // The liked_only should not show your own post
    let post_like_form = PostLikeForm::new(data.post.id, data.tegan_local_user_view.person.id, 1);
    PostActions::like(pool, &post_like_form).await?;

    let bot_post_like_form =
      PostLikeForm::new(data.bot_post.id, data.tegan_local_user_view.person.id, 1);
    PostActions::like(pool, &bot_post_like_form).await?;

    // Read the liked only
    let read_liked_post_listing = PostQuery {
      community_id: Some(data.community.id),
      liked_only: Some(true),
      ..data.default_post_query()
    }
    .list(&data.site, pool)
    .await?;

    // This should only include the bot post, not the one you created
    assert_eq!(vec![POST_BY_BOT], names(&read_liked_post_listing));

    let read_disliked_post_listing = PostQuery {
      community_id: Some(data.community.id),
      disliked_only: Some(true),
      ..data.default_post_query()
    }
    .list(&data.site, pool)
    .await?;

    // Should be no posts
    assert_eq!(read_disliked_post_listing, vec![]);

    Ok(())
  }

  #[test_context(Data)]
  #[tokio::test]
  #[serial]
  async fn post_listing_read_only(data: &mut Data) -> LemmyResult<()> {
    let pool = &data.pool();
    let pool = &mut pool.into();

    // Only mark the bot post as read
    // The read_only should only show the bot post
    let post_read_form = PostReadForm::new(data.bot_post.id, data.tegan_local_user_view.person.id);
    PostActions::mark_as_read(pool, &post_read_form).await?;

    // Only read the post marked as read
    let read_read_post_listing = PostQuery {
      community_id: Some(data.community.id),
      read_only: Some(true),
      ..data.default_post_query()
    }
    .list(&data.site, pool)
    .await?;

    // This should only include the bot post, not the one you created
    assert_eq!(vec![POST_BY_BOT], names(&read_read_post_listing));

    Ok(())
  }

  #[test_context(Data)]
  #[tokio::test]
  #[serial]
  async fn creator_info(data: &mut Data) -> LemmyResult<()> {
    let pool = &data.pool();
    let pool = &mut pool.into();
    let community_id = data.community.id;

    let tegan_listings = PostQuery {
      community_id: Some(community_id),
      ..data.default_post_query()
    }
    .list(&data.site, pool)
    .await?
    .into_iter()
    .map(|p| {
      (
        p.creator.name,
        p.creator_community_actions
          .map(|x| x.became_moderator.is_some())
          .unwrap_or(false),
        p.can_mod,
      )
    })
    .collect::<Vec<_>>();

    // Tegan is an admin, so can_mod should be always true
    let expected_post_listing = vec![
      ("tegan".to_owned(), false, true),
      ("mybot".to_owned(), false, true),
      ("tegan".to_owned(), false, true),
    ];
    assert_eq!(expected_post_listing, tegan_listings);

    // Have john become a moderator, then the bot
    let john_mod_form =
      CommunityModeratorForm::new(community_id, data.john_local_user_view.person.id);
    CommunityActions::join(pool, &john_mod_form).await?;

    let bot_mod_form =
      CommunityModeratorForm::new(community_id, data.bot_local_user_view.person.id);
    CommunityActions::join(pool, &bot_mod_form).await?;

    let john_listings = PostQuery {
      sort: Some(PostSortType::New),
      local_user: Some(&data.john_local_user_view.local_user),
      ..Default::default()
    }
    .list(&data.site, pool)
    .await?
    .into_iter()
    .map(|p| {
      (
        p.creator.name,
        p.creator_community_actions
          .map(|x| x.became_moderator.is_some())
          .unwrap_or(false),
        p.can_mod,
      )
    })
    .collect::<Vec<_>>();

    // John is a mod, so he can_mod the bots (and his own) posts, but not tegans.
    let expected_post_listing = vec![
      ("tegan".to_owned(), false, false),
      ("mybot".to_owned(), true, true),
      ("tegan".to_owned(), false, false),
      ("john".to_owned(), true, true),
    ];
    assert_eq!(expected_post_listing, john_listings);

    // Bot is also a mod, but was added after john, so can't mod anything
    let bot_listings = PostQuery {
      sort: Some(PostSortType::New),
      local_user: Some(&data.bot_local_user_view.local_user),
      ..Default::default()
    }
    .list(&data.site, pool)
    .await?
    .into_iter()
    .map(|p| {
      (
        p.creator.name,
        p.creator_community_actions
          .map(|x| x.became_moderator.is_some())
          .unwrap_or(false),
        p.can_mod,
      )
    })
    .collect::<Vec<_>>();

    let expected_post_listing = vec![
      ("tegan".to_owned(), false, false),
      ("mybot".to_owned(), true, true),
      ("tegan".to_owned(), false, false),
      ("john".to_owned(), true, false),
    ];
    assert_eq!(expected_post_listing, bot_listings);

    // Make the bot leave the mod team, and make sure it can_mod is false.
    CommunityActions::leave(pool, &bot_mod_form).await?;

    let bot_listings = PostQuery {
      sort: Some(PostSortType::New),
      local_user: Some(&data.bot_local_user_view.local_user),
      ..Default::default()
    }
    .list(&data.site, pool)
    .await?
    .into_iter()
    .map(|p| {
      (
        p.creator.name,
        p.creator_community_actions
          .map(|x| x.became_moderator.is_some())
          .unwrap_or(false),
        p.can_mod,
      )
    })
    .collect::<Vec<_>>();

    let expected_post_listing = vec![
      ("tegan".to_owned(), false, false),
      ("mybot".to_owned(), false, false),
      ("tegan".to_owned(), false, false),
      ("john".to_owned(), true, false),
    ];
    assert_eq!(expected_post_listing, bot_listings);

    Ok(())
  }

  #[test_context(Data)]
  #[tokio::test]
  #[serial]
  async fn post_listing_person_language(data: &mut Data) -> LemmyResult<()> {
    const EL_POSTO: &str = "el posto";

    let pool = &data.pool();
    let pool = &mut pool.into();

    let spanish_id = Language::read_id_from_code(pool, "es").await?;

    let french_id = Language::read_id_from_code(pool, "fr").await?;

    let post_spanish = PostInsertForm {
      language_id: Some(spanish_id),
      ..PostInsertForm::new(
        EL_POSTO.to_string(),
        data.tegan_local_user_view.person.id,
        data.community.id,
      )
    };
    Post::create(pool, &post_spanish).await?;

    let post_listings_all = data.default_post_query().list(&data.site, pool).await?;

    // no language filters specified, all posts should be returned
    assert_eq!(
      vec![EL_POSTO, POST_WITH_TAGS, POST_BY_BOT, POST],
      names(&post_listings_all)
    );

    LocalUserLanguage::update(
      pool,
      vec![french_id],
      data.tegan_local_user_view.local_user.id,
    )
    .await?;

    let post_listing_french = data.default_post_query().list(&data.site, pool).await?;

    // only one post in french and one undetermined should be returned
    assert_eq!(vec![POST_WITH_TAGS, POST], names(&post_listing_french));
    assert_eq!(
      Some(french_id),
      post_listing_french.get(1).map(|p| p.post.language_id)
    );

    LocalUserLanguage::update(
      pool,
      vec![french_id, UNDETERMINED_ID],
      data.tegan_local_user_view.local_user.id,
    )
    .await?;
    let post_listings_french_und = data
      .default_post_query()
      .list(&data.site, pool)
      .await?
      .into_iter()
      .map(|p| (p.post.name, p.post.language_id))
      .collect::<Vec<_>>();
    let expected_post_listings_french_und = vec![
      (POST_WITH_TAGS.to_owned(), french_id),
      (POST_BY_BOT.to_owned(), UNDETERMINED_ID),
      (POST.to_owned(), french_id),
    ];

    // french post and undetermined language post should be returned
    assert_eq!(expected_post_listings_french_und, post_listings_french_und);

    Ok(())
  }

  #[test_context(Data)]
  #[tokio::test]
  #[serial]
  async fn post_listings_removed(data: &mut Data) -> LemmyResult<()> {
    let pool = &data.pool();
    let pool = &mut pool.into();

    // Remove the post
    Post::update(
      pool,
      data.bot_post.id,
      &PostUpdateForm {
        removed: Some(true),
        ..Default::default()
      },
    )
    .await?;

    // Make sure you don't see the removed post in the results
    let post_listings_no_admin = data.default_post_query().list(&data.site, pool).await?;
    assert_eq!(vec![POST_WITH_TAGS, POST], names(&post_listings_no_admin));

    // Removed bot post is shown to admins on its profile page
    data.tegan_local_user_view.local_user.admin = true;
    let post_listings_is_admin = PostQuery {
      creator_id: Some(data.bot_local_user_view.person.id),
      ..data.default_post_query()
    }
    .list(&data.site, pool)
    .await?;
    assert_eq!(vec![POST_BY_BOT], names(&post_listings_is_admin));

    Ok(())
  }

  #[test_context(Data)]
  #[tokio::test]
  #[serial]
  async fn post_listings_deleted(data: &mut Data) -> LemmyResult<()> {
    let pool = &data.pool();
    let pool = &mut pool.into();

    // Delete the post
    Post::update(
      pool,
      data.post.id,
      &PostUpdateForm {
        deleted: Some(true),
        ..Default::default()
      },
    )
    .await?;

    // Deleted post is only shown to creator
    for (local_user, expect_contains_deleted) in [
      (None, false),
      (Some(&data.john_local_user_view.local_user), false),
      (Some(&data.tegan_local_user_view.local_user), true),
    ] {
      let contains_deleted = PostQuery {
        local_user,
        ..data.default_post_query()
      }
      .list(&data.site, pool)
      .await?
      .iter()
      .any(|p| p.post.id == data.post.id);

      assert_eq!(expect_contains_deleted, contains_deleted);
    }

    Ok(())
  }

  #[test_context(Data)]
  #[tokio::test]
  #[serial]
  async fn post_listings_hidden_community(data: &mut Data) -> LemmyResult<()> {
    let pool = &data.pool();
    let pool = &mut pool.into();

    Community::update(
      pool,
      data.community.id,
      &CommunityUpdateForm {
        visibility: Some(CommunityVisibility::Unlisted),
        ..Default::default()
      },
    )
    .await?;

    let posts = PostQuery::default().list(&data.site, pool).await?;
    assert!(posts.is_empty());

    let posts = data.default_post_query().list(&data.site, pool).await?;
    assert!(posts.is_empty());

    // Follow the community
    let form = CommunityFollowerForm::new(
      data.community.id,
      data.tegan_local_user_view.person.id,
      CommunityFollowerState::Accepted,
    );
    CommunityActions::follow(pool, &form).await?;

    let posts = data.default_post_query().list(&data.site, pool).await?;
    assert!(!posts.is_empty());

    Ok(())
  }

  #[test_context(Data)]
  #[tokio::test]
  #[serial]
  async fn post_listing_instance_block(data: &mut Data) -> LemmyResult<()> {
    const POST_FROM_BLOCKED_INSTANCE: &str = "post on blocked instance";
    const POST_LISTING_WITH_BLOCKED: [&str; 4] = [
      POST_FROM_BLOCKED_INSTANCE,
      POST_WITH_TAGS,
      POST_BY_BOT,
      POST,
    ];

    let pool = &data.pool();
    let pool = &mut pool.into();

    let blocked_instance = Instance::read_or_create(pool, "another_domain.tld".to_string()).await?;

    let community_form = CommunityInsertForm::new(
      blocked_instance.id,
      "test_community_4".to_string(),
      "none".to_owned(),
      "pubkey".to_string(),
    );
    let inserted_community = Community::create(pool, &community_form).await?;

    let post_form = PostInsertForm {
      language_id: Some(LanguageId(1)),
      ..PostInsertForm::new(
        POST_FROM_BLOCKED_INSTANCE.to_string(),
        data.bot_local_user_view.person.id,
        inserted_community.id,
      )
    };
    let post_from_blocked_instance = Post::create(pool, &post_form).await?;

    // no instance block, should return all posts
    let post_listings_all = data.default_post_query().list(&data.site, pool).await?;
    assert_eq!(POST_LISTING_WITH_BLOCKED, *names(&post_listings_all));

    // block the instance
    let block_form =
      InstanceBlockForm::new(data.tegan_local_user_view.person.id, blocked_instance.id);
    InstanceActions::block(pool, &block_form).await?;

    // now posts from communities on that instance should be hidden
    let post_listings_blocked = data.default_post_query().list(&data.site, pool).await?;
    assert_eq!(
      vec![POST_WITH_TAGS, POST_BY_BOT, POST],
      names(&post_listings_blocked)
    );
    assert!(post_listings_blocked
      .iter()
      .all(|p| p.post.id != post_from_blocked_instance.id));

    // Follow community from the blocked instance to see posts anyway
    let follow_form = CommunityFollowerForm::new(
      inserted_community.id,
      data.tegan_local_user_view.person.id,
      CommunityFollowerState::Accepted,
    );
    CommunityActions::follow(pool, &follow_form).await?;
    let post_listings_bypass = data.default_post_query().list(&data.site, pool).await?;
    assert_eq!(POST_LISTING_WITH_BLOCKED, *names(&post_listings_bypass));
    CommunityActions::unfollow(
      pool,
      data.tegan_local_user_view.person.id,
      inserted_community.id,
    )
    .await?;

    // after unblocking it should return all posts again
    InstanceActions::unblock(pool, &block_form).await?;
    let post_listings_blocked = data.default_post_query().list(&data.site, pool).await?;
    assert_eq!(POST_LISTING_WITH_BLOCKED, *names(&post_listings_blocked));

    Instance::delete(pool, blocked_instance.id).await?;
    Ok(())
  }

  #[test_context(Data)]
  #[tokio::test]
  #[serial]
  async fn pagination_includes_each_post_once(data: &mut Data) -> LemmyResult<()> {
    let pool = &data.pool();
    let pool = &mut pool.into();

    let community_form = CommunityInsertForm::new(
      data.instance.id,
      "yes".to_string(),
      "yes".to_owned(),
      "pubkey".to_string(),
    );
    let inserted_community = Community::create(pool, &community_form).await?;

    let mut inserted_post_ids = vec![];
    let mut inserted_comment_ids = vec![];

    // Create 150 posts with varying non-correlating values for publish date, number of comments,
    // and featured
    for comments in 0..10 {
      for _ in 0..15 {
        let post_form = PostInsertForm {
          featured_local: Some((comments % 2) == 0),
          featured_community: Some((comments % 2) == 0),
          published: Some(Utc::now() - Duration::from_secs(comments % 3)),
          ..PostInsertForm::new(
            "keep Christ in Christmas".to_owned(),
            data.tegan_local_user_view.person.id,
            inserted_community.id,
          )
        };
        let inserted_post = Post::create(pool, &post_form).await?;
        inserted_post_ids.push(inserted_post.id);

        for _ in 0..comments {
          let comment_form = CommentInsertForm::new(
            data.tegan_local_user_view.person.id,
            inserted_post.id,
            "yes".to_owned(),
          );
          let inserted_comment = Comment::create(pool, &comment_form, None).await?;
          inserted_comment_ids.push(inserted_comment.id);
        }
      }
    }

    let options = PostQuery {
      community_id: Some(inserted_community.id),
      sort: Some(PostSortType::MostComments),
      limit: Some(10),
      ..Default::default()
    };

    let mut listed_post_ids = vec![];
    let mut page_after = None;
    loop {
      let post_listings = PostQuery {
        page_after: page_after.map(|p| PaginationCursorData {
          post: p,
          post_actions: Default::default(),
        }),
        ..options.clone()
      }
      .list(&data.site, pool)
      .await?;

      listed_post_ids.extend(post_listings.iter().map(|p| p.post.id));

      if let Some(p) = post_listings.into_iter().next_back() {
        page_after = Some(p.post);
      } else {
        break;
      }
    }

    // Check that backward pagination matches forward pagination
    let mut listed_post_ids_forward = listed_post_ids.clone();
    let mut page_before = None;
    loop {
      let post_listings = PostQuery {
        page_after: page_before.map(|p| PaginationCursorData {
          post: p,
          post_actions: Default::default(),
        }),
        page_back: Some(true),
        ..options.clone()
      }
      .list(&data.site, pool)
      .await?;

      let listed_post_ids = post_listings.iter().map(|p| p.post.id).collect::<Vec<_>>();

      let index = listed_post_ids_forward.len() - listed_post_ids.len();
      assert_eq!(
        listed_post_ids_forward.get(index..),
        listed_post_ids.get(..)
      );
      listed_post_ids_forward.truncate(index);

      if let Some(p) = post_listings.into_iter().next() {
        page_before = Some(p.post);
      } else {
        break;
      }
    }

    inserted_post_ids.sort_unstable_by_key(|id| id.0);
    listed_post_ids.sort_unstable_by_key(|id| id.0);

    assert_eq!(inserted_post_ids, listed_post_ids);

    Community::delete(pool, inserted_community.id).await?;
    Ok(())
  }

  #[test_context(Data)]
  #[tokio::test]
  #[serial]
  async fn post_listings_hide_read(data: &mut Data) -> LemmyResult<()> {
    let pool = &data.pool();
    let pool = &mut pool.into();

    // Make sure local user hides read posts
    let local_user_form = LocalUserUpdateForm {
      show_read_posts: Some(false),
      ..Default::default()
    };
    LocalUser::update(
      pool,
      data.tegan_local_user_view.local_user.id,
      &local_user_form,
    )
    .await?;
    data.tegan_local_user_view.local_user.show_read_posts = false;

    // Mark a post as read
    let read_form = PostReadForm::new(data.bot_post.id, data.tegan_local_user_view.person.id);
    PostActions::mark_as_read(pool, &read_form).await?;

    // Make sure you don't see the read post in the results
    let post_listings_hide_read = data.default_post_query().list(&data.site, pool).await?;
    assert_eq!(vec![POST_WITH_TAGS, POST], names(&post_listings_hide_read));

    // Test with the show_read override as true
    let post_listings_show_read_true = PostQuery {
      show_read: Some(true),
      ..data.default_post_query()
    }
    .list(&data.site, pool)
    .await?;
    assert_eq!(
      vec![POST_WITH_TAGS, POST_BY_BOT, POST],
      names(&post_listings_show_read_true)
    );

    // Test with the show_read override as false
    let post_listings_show_read_false = PostQuery {
      show_read: Some(false),
      ..data.default_post_query()
    }
    .list(&data.site, pool)
    .await?;
    assert_eq!(
      vec![POST_WITH_TAGS, POST],
      names(&post_listings_show_read_false)
    );
    Ok(())
  }

  #[test_context(Data)]
  #[tokio::test]
  #[serial]
  async fn post_listings_hide_hidden(data: &mut Data) -> LemmyResult<()> {
    let pool = &data.pool();
    let pool = &mut pool.into();

    // Mark a post as hidden
    let hide_form = PostHideForm::new(data.bot_post.id, data.tegan_local_user_view.person.id);
    PostActions::hide(pool, &hide_form).await?;

    // Make sure you don't see the hidden post in the results
    let post_listings_hide_hidden = data.default_post_query().list(&data.site, pool).await?;
    assert_eq!(
      vec![POST_WITH_TAGS, POST],
      names(&post_listings_hide_hidden)
    );

    // Make sure it does come back with the show_hidden option
    let post_listings_show_hidden = PostQuery {
      sort: Some(PostSortType::New),
      local_user: Some(&data.tegan_local_user_view.local_user),
      show_hidden: Some(true),
      ..Default::default()
    }
    .list(&data.site, pool)
    .await?;
    assert_eq!(
      vec![POST_WITH_TAGS, POST_BY_BOT, POST],
      names(&post_listings_show_hidden)
    );

    // Make sure that hidden field is true.
    assert!(&post_listings_show_hidden
      .get(1)
      .is_some_and(|p| p.post_actions.as_ref().is_some_and(|a| a.hidden.is_some())));

    Ok(())
  }

  #[test_context(Data)]
  #[tokio::test]
  #[serial]
  async fn post_listings_hide_nsfw(data: &mut Data) -> LemmyResult<()> {
    let pool = &data.pool();
    let pool = &mut pool.into();

    // Mark a post as nsfw
    let update_form = PostUpdateForm {
      nsfw: Some(true),
      ..Default::default()
    };

    Post::update(pool, data.post_with_tags.id, &update_form).await?;

    // Make sure you don't see the nsfw post in the regular results
    let post_listings_hide_nsfw = data.default_post_query().list(&data.site, pool).await?;
    assert_eq!(vec![POST_BY_BOT, POST], names(&post_listings_hide_nsfw));

    // Make sure it does come back with the show_nsfw option
    let post_listings_show_nsfw = PostQuery {
      sort: Some(PostSortType::New),
      show_nsfw: Some(true),
      local_user: Some(&data.tegan_local_user_view.local_user),
      ..Default::default()
    }
    .list(&data.site, pool)
    .await?;
    assert_eq!(
      vec![POST_WITH_TAGS, POST_BY_BOT, POST],
      names(&post_listings_show_nsfw)
    );

    // Make sure that nsfw field is true.
    assert!(
      &post_listings_show_nsfw
        .first()
        .ok_or(LemmyErrorType::NotFound)?
        .post
        .nsfw
    );

    Ok(())
  }

  #[test_context(Data)]
  #[tokio::test]
  #[serial]
  async fn local_only_instance(data: &mut Data) -> LemmyResult<()> {
    let pool = &data.pool();
    let pool = &mut pool.into();

    Community::update(
      pool,
      data.community.id,
      &CommunityUpdateForm {
        visibility: Some(CommunityVisibility::LocalOnlyPrivate),
        ..Default::default()
      },
    )
    .await?;

    let unauthenticated_query = PostQuery {
      ..Default::default()
    }
    .list(&data.site, pool)
    .await?;
    assert_eq!(0, unauthenticated_query.len());

    let authenticated_query = PostQuery {
      local_user: Some(&data.tegan_local_user_view.local_user),
      ..Default::default()
    }
    .list(&data.site, pool)
    .await?;
    assert_eq!(3, authenticated_query.len());

    let unauthenticated_post =
      PostView::read(pool, data.post.id, None, data.instance.id, false).await;
    assert!(unauthenticated_post.is_err());

    let authenticated_post = PostView::read(
      pool,
      data.post.id,
      Some(&data.tegan_local_user_view.local_user),
      data.instance.id,
      false,
    )
    .await;
    assert!(authenticated_post.is_ok());

    Ok(())
  }

  #[test_context(Data)]
  #[tokio::test]
  #[serial]
  async fn post_listing_local_user_banned_from_community(data: &mut Data) -> LemmyResult<()> {
    let pool = &data.pool();
    let pool = &mut pool.into();

    // Test that post view shows if local user is blocked from community
    let banned_from_comm_person = PersonInsertForm::test_form(data.instance.id, "jill");

    let inserted_banned_from_comm_person = Person::create(pool, &banned_from_comm_person).await?;

    let inserted_banned_from_comm_local_user = LocalUser::create(
      pool,
      &LocalUserInsertForm::test_form(inserted_banned_from_comm_person.id),
      vec![],
    )
    .await?;

    CommunityActions::ban(
      pool,
      &CommunityPersonBanForm::new(data.community.id, inserted_banned_from_comm_person.id),
    )
    .await?;

    let post_view = PostView::read(
      pool,
      data.post.id,
      Some(&inserted_banned_from_comm_local_user),
      data.instance.id,
      false,
    )
    .await?;

    assert!(post_view
      .community_actions
      .is_some_and(|x| x.received_ban.is_some()));

    Person::delete(pool, inserted_banned_from_comm_person.id).await?;
    Ok(())
  }

  #[test_context(Data)]
  #[tokio::test]
  #[serial]
  async fn post_listing_local_user_not_banned_from_community(data: &mut Data) -> LemmyResult<()> {
    let pool = &data.pool();
    let pool = &mut pool.into();

    let post_view = PostView::read(
      pool,
      data.post.id,
      Some(&data.tegan_local_user_view.local_user),
      data.instance.id,
      false,
    )
    .await?;

    assert!(post_view.community_actions.is_none());

    Ok(())
  }

  #[test_context(Data)]
  #[tokio::test]
  #[serial]
  async fn post_listing_local_user_banned(data: &mut Data) -> LemmyResult<()> {
    let pool = &data.pool();
    let pool = &mut pool.into();

    let banned_person_form = PersonInsertForm::test_form(data.instance.id, "jill");

    let banned_person = Person::create(pool, &banned_person_form).await?;

    let post_form = PostInsertForm {
      language_id: Some(LanguageId(1)),
      ..PostInsertForm::new(
        "banned person post".to_string(),
        banned_person.id,
        data.community.id,
      )
    };
    let banned_post = Post::create(pool, &post_form).await?;

    InstanceActions::ban(
      pool,
      &InstanceBanForm::new(banned_person.id, data.instance.id, None),
    )
    .await?;

    // Let john read their post
    let post_view = PostView::read(
      pool,
      banned_post.id,
      Some(&data.john_local_user_view.local_user),
      data.instance.id,
      false,
    )
    .await?;

    assert!(post_view
      .creator_local_instance_actions
      .is_some_and(|x| x.received_ban.is_some()));

    assert!(post_view
      .creator_home_instance_actions
      .is_some_and(|x| x.received_ban.is_some()));

    // This should be none, since john wasn't banned, only the creator.
    assert!(post_view.instance_actions.is_none());

    assert!(post_view.creator_banned);

    Person::delete(pool, banned_person.id).await?;
    Ok(())
  }

  #[test_context(Data)]
  #[tokio::test]
  #[serial]
  async fn speed_check(data: &mut Data) -> LemmyResult<()> {
    let pool = &data.pool();
    let pool = &mut pool.into();

    // Make sure the post_view query is less than this time
    let duration_max = Duration::from_millis(80);

    // Create some dummy posts
    let num_posts = 1000;
    for x in 1..num_posts {
      let name = format!("post_{x}");
      let url = Some(Url::parse(&format!("https://google.com/{name}"))?.into());

      let post_form = PostInsertForm {
        url,
        ..PostInsertForm::new(
          name,
          data.tegan_local_user_view.person.id,
          data.community.id,
        )
      };
      Post::create(pool, &post_form).await?;
    }

    // Manually trigger and wait for a statistics update to ensure consistent and high amount of
    // accuracy in the statistics used for query planning
    println!("🧮 updating database statistics");
    let conn = &mut get_conn(pool).await?;
    conn.batch_execute("ANALYZE;").await?;

    // Time how fast the query took
    let now = Instant::now();
    PostQuery {
      sort: Some(PostSortType::Active),
      local_user: Some(&data.tegan_local_user_view.local_user),
      ..Default::default()
    }
    .list(&data.site, pool)
    .await?;

    let elapsed = now.elapsed();
    println!("Elapsed: {:.0?}", elapsed);

    assert!(
      elapsed.lt(&duration_max),
      "Query took {:.0?}, longer than the max of {:.0?}",
      elapsed,
      duration_max
    );

    Ok(())
  }

  #[test_context(Data)]
  #[tokio::test]
  #[serial]
  async fn post_listings_no_comments_only(data: &mut Data) -> LemmyResult<()> {
    let pool = &data.pool();
    let pool = &mut pool.into();

    // Create a comment for a post
    let comment_form = CommentInsertForm::new(
      data.tegan_local_user_view.person.id,
      data.post.id,
      "a comment".to_owned(),
    );
    Comment::create(pool, &comment_form, None).await?;

    // Make sure it doesnt come back with the no_comments option
    let post_listings_no_comments = PostQuery {
      sort: Some(PostSortType::New),
      no_comments_only: Some(true),
      local_user: Some(&data.tegan_local_user_view.local_user),
      ..Default::default()
    }
    .list(&data.site, pool)
    .await?;

    assert_eq!(
      vec![POST_WITH_TAGS, POST_BY_BOT],
      names(&post_listings_no_comments)
    );

    Ok(())
  }

  #[test_context(Data)]
  #[tokio::test]
  #[serial]
  async fn post_listing_private_community(data: &mut Data) -> LemmyResult<()> {
    let pool = &data.pool();
    let pool = &mut pool.into();

    // Mark community as private
    Community::update(
      pool,
      data.community.id,
      &CommunityUpdateForm {
        visibility: Some(CommunityVisibility::Private),
        ..Default::default()
      },
    )
    .await?;

    // No posts returned without auth
    let read_post_listing = PostQuery {
      community_id: Some(data.community.id),
      ..Default::default()
    }
    .list(&data.site, pool)
    .await?;
    assert_eq!(0, read_post_listing.len());
    let post_view = PostView::read(pool, data.post.id, None, data.instance.id, false).await;
    assert!(post_view.is_err());

    // No posts returned for non-follower who is not admin
    data.tegan_local_user_view.local_user.admin = false;
    let read_post_listing = PostQuery {
      community_id: Some(data.community.id),
      local_user: Some(&data.tegan_local_user_view.local_user),
      ..Default::default()
    }
    .list(&data.site, pool)
    .await?;
    assert_eq!(0, read_post_listing.len());
    let post_view = PostView::read(
      pool,
      data.post.id,
      Some(&data.tegan_local_user_view.local_user),
      data.instance.id,
      false,
    )
    .await;
    assert!(post_view.is_err());

    // Admin can view content without following
    data.tegan_local_user_view.local_user.admin = true;
    let read_post_listing = PostQuery {
      community_id: Some(data.community.id),
      local_user: Some(&data.tegan_local_user_view.local_user),
      ..Default::default()
    }
    .list(&data.site, pool)
    .await?;
    assert_eq!(3, read_post_listing.len());
    let post_view = PostView::read(
      pool,
      data.post.id,
      Some(&data.tegan_local_user_view.local_user),
      data.instance.id,
      true,
    )
    .await;
    assert!(post_view.is_ok());
    data.tegan_local_user_view.local_user.admin = false;

    // User can view after following
    let follow_form = CommunityFollowerForm::new(
      data.community.id,
      data.tegan_local_user_view.person.id,
      CommunityFollowerState::Accepted,
    );
    CommunityActions::follow(pool, &follow_form).await?;

    let read_post_listing = PostQuery {
      community_id: Some(data.community.id),
      local_user: Some(&data.tegan_local_user_view.local_user),
      ..Default::default()
    }
    .list(&data.site, pool)
    .await?;
    assert_eq!(3, read_post_listing.len());
    let post_view = PostView::read(
      pool,
      data.post.id,
      Some(&data.tegan_local_user_view.local_user),
      data.instance.id,
      true,
    )
    .await;
    assert!(post_view.is_ok());

    Ok(())
  }

  #[test_context(Data)]
  #[tokio::test]
  #[serial]
  async fn post_listings_hide_media(data: &mut Data) -> LemmyResult<()> {
    let pool = &data.pool();
    let pool = &mut pool.into();

    // Make one post an image post
    Post::update(
      pool,
      data.bot_post.id,
      &PostUpdateForm {
        url_content_type: Some(Some(String::from("image/png"))),
        ..Default::default()
      },
    )
    .await?;

    // Make sure all the posts are returned when `hide_media` is unset
    let hide_media_listing = PostQuery {
      community_id: Some(data.community.id),
      local_user: Some(&data.tegan_local_user_view.local_user),
      ..Default::default()
    }
    .list(&data.site, pool)
    .await?;
    assert_eq!(3, hide_media_listing.len());

    // Ensure the `hide_media` user setting is set
    let local_user_form = LocalUserUpdateForm {
      hide_media: Some(true),
      ..Default::default()
    };
    LocalUser::update(
      pool,
      data.tegan_local_user_view.local_user.id,
      &local_user_form,
    )
    .await?;
    data.tegan_local_user_view.local_user.hide_media = true;

    // Ensure you don't see the image post
    let hide_media_listing = PostQuery {
      community_id: Some(data.community.id),
      local_user: Some(&data.tegan_local_user_view.local_user),
      ..Default::default()
    }
    .list(&data.site, pool)
    .await?;
    assert_eq!(2, hide_media_listing.len());

    // Make sure the `hide_media` override works
    let hide_media_listing = PostQuery {
      community_id: Some(data.community.id),
      local_user: Some(&data.tegan_local_user_view.local_user),
      hide_media: Some(false),
      ..Default::default()
    }
    .list(&data.site, pool)
    .await?;
    assert_eq!(3, hide_media_listing.len());

    Ok(())
  }

  #[test_context(Data)]
  #[tokio::test]
  #[serial]
  async fn post_with_blocked_keywords(data: &mut Data) -> LemmyResult<()> {
    let pool = &data.pool();
    let pool = &mut pool.into();

    let name_blocked = format!("post_{POST_KEYWORD_BLOCKED}");
    let name_blocked2 = format!("post2_{POST_KEYWORD_BLOCKED}2");
    let url = Some(Url::parse(&format!("https://google.com/{POST_KEYWORD_BLOCKED}"))?.into());
    let body = format!("post body with {POST_KEYWORD_BLOCKED}");
    let name_not_blocked = "post_with_name_not_blocked".to_string();
    let name_not_blocked2 = "post_with_name_not_blocked2".to_string();

    let post_name_blocked = PostInsertForm::new(
      name_blocked.clone(),
      data.tegan_local_user_view.person.id,
      data.community.id,
    );

    let post_body_blocked = PostInsertForm {
      body: Some(body),
      ..PostInsertForm::new(
        name_not_blocked.clone(),
        data.tegan_local_user_view.person.id,
        data.community.id,
      )
    };

    let post_url_blocked = PostInsertForm {
      url,
      ..PostInsertForm::new(
        name_not_blocked2.clone(),
        data.tegan_local_user_view.person.id,
        data.community.id,
      )
    };

    let post_name_blocked_but_not_body_and_url = PostInsertForm {
      body: Some("Some body".to_string()),
      url: Some(Url::parse("https://google.com")?.into()),
      ..PostInsertForm::new(
        name_blocked2.clone(),
        data.tegan_local_user_view.person.id,
        data.community.id,
      )
    };
    Post::create(pool, &post_name_blocked).await?;
    Post::create(pool, &post_body_blocked).await?;
    Post::create(pool, &post_url_blocked).await?;
    Post::create(pool, &post_name_blocked_but_not_body_and_url).await?;

    let post_listings = PostQuery {
      local_user: Some(&data.tegan_local_user_view.local_user),
      ..Default::default()
    }
    .list(&data.site, pool)
    .await?;

    // Should not have any of the posts
    assert!(!names(&post_listings).contains(&name_blocked.as_str()));
    assert!(!names(&post_listings).contains(&name_blocked2.as_str()));
    assert!(!names(&post_listings).contains(&name_not_blocked.as_str()));
    assert!(!names(&post_listings).contains(&name_not_blocked2.as_str()));

    // Should contain not blocked posts
    assert!(names(&post_listings).contains(&POST_BY_BOT));
    assert!(names(&post_listings).contains(&POST));
    Ok(())
  }

  // TODO add these back in later
  // #[test_context(Data)]
  // #[tokio::test]
  // #[serial]
  // async fn post_tags_present(data: &mut Data) -> LemmyResult<()> {
  //   let pool = &data.pool();
  //   let pool = &mut pool.into();

  //   let post_view = PostView::read(
  //     pool,
  //     data.post_with_tags.id,
  //     Some(&data.tegan_local_user_view.local_user),
  //     false,
  //   )
  //   .await?;

  //   assert_eq!(2, post_view.tags.tags.len());
  //   assert_eq!(data.tag_1.name, post_view.tags.tags[0].name);
  //   assert_eq!(data.tag_2.name, post_view.tags.tags[1].name);

  //   let all_posts = data.default_post_query().list(&data.site, pool).await?;
  //   assert_eq!(2, all_posts[0].tags.tags.len()); // post with tags
  //   assert_eq!(0, all_posts[1].tags.tags.len()); // bot post
  //   assert_eq!(0, all_posts[2].tags.tags.len()); // normal post

  //   Ok(())
  // }
}<|MERGE_RESOLUTION|>--- conflicted
+++ resolved
@@ -578,12 +578,8 @@
         CommunityPersonBanForm,
         CommunityUpdateForm,
       },
-<<<<<<< HEAD
-      instance::{Instance, InstanceActions, InstanceBlockForm},
+      instance::{Instance, InstanceActions, InstanceBanForm, InstanceBlockForm},
       keyword_block::LocalUserKeywordBlock,
-=======
-      instance::{Instance, InstanceActions, InstanceBanForm, InstanceBlockForm},
->>>>>>> ba4c9a0c
       language::Language,
       local_user::{LocalUser, LocalUserInsertForm, LocalUserUpdateForm},
       person::{Person, PersonActions, PersonBlockForm, PersonInsertForm},
