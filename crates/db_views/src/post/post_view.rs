use crate::structs::{PaginationCursor, PostView};
use diesel::{
  debug_query,
  dsl::{exists, not, IntervalDsl},
  pg::Pg,
  query_builder::AsQuery,
  result::Error,
  BoolExpressionMethods,
  ExpressionMethods,
  JoinOnDsl,
  NullableExpressionMethods,
  OptionalExtension,
  PgTextExpressionMethods,
  QueryDsl,
  TextExpressionMethods,
};
use diesel_async::RunQueryDsl;
use lemmy_db_schema::{
  aggregates::structs::{post_aggregates_keys as key, PostAggregates},
  aliases::{creator_community_actions, creator_local_user},
  impls::{
    community::community_follower_select_subscribed_type,
    local_user::{local_user_can_mod, LocalUserOptionHelper},
  },
  newtypes::{CommunityId, PersonId, PostId},
  schema::{
    community,
    community_actions,
    image_details,
    instance_actions,
    local_user,
    local_user_language,
    person,
    person_actions,
    post,
    post_actions,
    post_aggregates,
    post_tag,
    tag,
  },
  source::{
    community::CommunityFollowerState,
    local_user::LocalUser,
    post::{post_actions_keys, PostActionsCursor},
    site::Site,
  },
  utils::{
    functions::coalesce,
    fuzzy_search,
    get_conn,
    limit_and_offset,
    now,
    paginate,
    Commented,
    DbPool,
    ReverseTimestampKey,
  },
  CommunityVisibility,
  ListingType,
  PostSortType,
};
use tracing::debug;
use PostSortType::*;

impl PostView {
  // TODO while we can abstract the joins into a function, the selects are currently impossible to
  // do, because they rely on a few types that aren't yet publicly exported in diesel:
  // https://github.com/diesel-rs/diesel/issues/4462

  #[diesel::dsl::auto_type(no_type_alias)]
  fn joins(my_person_id: Option<PersonId>) -> _ {
    let community_actions_join = community_actions::table.on(
      community_actions::community_id
        .eq(post_aggregates::community_id)
        .and(community_actions::person_id.nullable().eq(my_person_id)),
    );

    let person_actions_join = person_actions::table.on(
      person_actions::target_id
        .eq(post_aggregates::creator_id)
        .and(person_actions::person_id.nullable().eq(my_person_id)),
    );

    let post_actions_join = post_actions::table.on(
      post_actions::post_id
        .eq(post_aggregates::post_id)
        .and(post_actions::person_id.nullable().eq(my_person_id)),
    );

    let instance_actions_join = instance_actions::table.on(
      instance_actions::instance_id
        .eq(post_aggregates::instance_id)
        .and(instance_actions::person_id.nullable().eq(my_person_id)),
    );

    let post_creator_community_actions_join = creator_community_actions.on(
      creator_community_actions
        .field(community_actions::community_id)
        .eq(post_aggregates::community_id)
        .and(
          creator_community_actions
            .field(community_actions::person_id)
            .eq(post_aggregates::creator_id),
        ),
    );

    let image_details_join =
      image_details::table.on(post::thumbnail_url.eq(image_details::link.nullable()));

    let local_user_join = local_user::table.on(local_user::person_id.nullable().eq(my_person_id));

    post_aggregates::table
      .inner_join(person::table)
      .inner_join(community::table)
      .inner_join(post::table)
      .left_join(image_details_join)
      .left_join(community_actions_join)
      .left_join(person_actions_join)
      .left_join(post_actions_join)
      .left_join(instance_actions_join)
      .left_join(post_creator_community_actions_join)
      .left_join(local_user_join)
  }

  #[diesel::dsl::auto_type(no_type_alias)]
  fn creator_is_admin() -> _ {
    exists(
      creator_local_user.filter(
        post_aggregates::creator_id
          .eq(creator_local_user.field(local_user::person_id))
          .and(creator_local_user.field(local_user::admin).eq(true)),
      ),
    )
  }

  pub async fn read(
    pool: &mut DbPool<'_>,
    post_id: PostId,
    my_local_user: Option<&'_ LocalUser>,
    is_mod_or_admin: bool,
  ) -> Result<Self, Error> {
    let conn = &mut get_conn(pool).await?;
    let my_person_id = my_local_user.person_id();

    let post_tags = post_tag::table
      .inner_join(tag::table)
      .select(diesel::dsl::sql::<diesel::sql_types::Json>(
        "json_agg(tag.*)",
      ))
      .filter(post_tag::post_id.eq(post_aggregates::post_id))
      .filter(tag::deleted.eq(false))
      .single_value();

    let mut query = Self::joins(my_person_id)
      .filter(post_aggregates::post_id.eq(post_id))
      .select((
        post::all_columns,
        person::all_columns,
        community::all_columns,
        image_details::all_columns.nullable(),
        creator_community_actions
          .field(community_actions::received_ban)
          .nullable()
          .is_not_null(),
        community_actions::received_ban.nullable().is_not_null(),
        creator_community_actions
          .field(community_actions::became_moderator)
          .nullable()
          .is_not_null(),
        Self::creator_is_admin(),
        post_aggregates::all_columns,
        community_follower_select_subscribed_type(),
        post_actions::saved.nullable(),
        post_actions::read.nullable().is_not_null(),
        post_actions::hidden.nullable().is_not_null(),
        person_actions::blocked.nullable().is_not_null(),
        post_actions::like_score.nullable(),
        coalesce(
          post_aggregates::comments.nullable() - post_actions::read_comments_amount.nullable(),
          post_aggregates::comments,
        ),
        post_tags,
        local_user_can_mod(),
      ))
      .into_boxed();

    // Hide deleted and removed for non-admins or mods
    if !is_mod_or_admin {
      query = query
        .filter(
          community::removed
            .eq(false)
            .or(post::creator_id.nullable().eq(my_person_id)),
        )
        .filter(
          post::removed
            .eq(false)
            .or(post::creator_id.nullable().eq(my_person_id)),
        )
        // users can see their own deleted posts
        .filter(
          community::deleted
            .eq(false)
            .or(post::creator_id.nullable().eq(my_person_id)),
        )
        .filter(
          post::deleted
            .eq(false)
            .or(post::creator_id.nullable().eq(my_person_id)),
        )
        // private communities can only by browsed by accepted followers
        .filter(
          community::visibility
            .ne(CommunityVisibility::Private)
            .or(community_actions::follow_state.eq(CommunityFollowerState::Accepted)),
        );
    }

    query = my_local_user.visible_communities_only(query);

    Commented::new(query)
      .text("PostView::read")
      .first(conn)
      .await
  }
}

impl PaginationCursor {
  // get cursor for page that starts immediately after the given post
  pub fn after_post(view: &PostView) -> PaginationCursor {
    // hex encoding to prevent ossification
    PaginationCursor(format!("P{:x}", view.counts.post_id.0))
  }
  pub async fn read(
    &self,
    pool: &mut DbPool<'_>,
    local_user: Option<&LocalUser>,
  ) -> Result<PaginationCursorData, Error> {
    let err_msg = || Error::QueryBuilderError("Could not parse pagination token".into());
    let post_id = PostId(
      self
        .0
        .get(1..)
        .and_then(|e| i32::from_str_radix(e, 16).ok())
        .ok_or_else(err_msg)?,
    );
    let post_aggregates = PostAggregates::read(pool, post_id).await?;
    let post_actions = PostActionsCursor::read(pool, post_id, local_user.person_id()).await?;

    Ok(PaginationCursorData {
      post_aggregates,
      post_actions,
    })
  }
}

// currently we use aggregates or actions as the pagination token.
// we only use some of the properties, depending on which sort type we page by
#[derive(Clone)]
pub struct PaginationCursorData {
  post_aggregates: PostAggregates,
  post_actions: PostActionsCursor,
}

#[derive(Clone, Default)]
pub struct PostQuery<'a> {
  pub listing_type: Option<ListingType>,
  pub sort: Option<PostSortType>,
  pub creator_id: Option<PersonId>,
  pub community_id: Option<CommunityId>,
  // if true, the query should be handled as if community_id was not given except adding the
  // literal filter
  pub community_id_just_for_prefetch: bool,
  pub local_user: Option<&'a LocalUser>,
  pub search_term: Option<String>,
  pub url_only: Option<bool>,
  pub read_only: Option<bool>,
  pub liked_only: Option<bool>,
  pub disliked_only: Option<bool>,
  pub title_only: Option<bool>,
  pub page: Option<i64>,
  pub limit: Option<i64>,
  pub page_after: Option<PaginationCursorData>,
  pub page_before_or_equal: Option<PostAggregates>,
  pub page_back: Option<bool>,
  pub show_hidden: Option<bool>,
  pub show_read: Option<bool>,
  pub show_nsfw: Option<bool>,
  pub hide_media: Option<bool>,
  pub no_comments_only: Option<bool>,
}

impl<'a> PostQuery<'a> {
  #[allow(clippy::expect_used)]
  async fn prefetch_upper_bound_for_page_before(
    &self,
    site: &Site,
    pool: &mut DbPool<'_>,
  ) -> Result<Option<PostQuery<'a>>, Error> {
    // first get one page for the most popular community to get an upper bound for the page end for
    // the real query. the reason this is needed is that when fetching posts for a single
    // community PostgreSQL can optimize the query to use an index on e.g. (=, >=, >=, >=) and
    // fetch only LIMIT rows but for the followed-communities query it has to query the index on
    // (IN, >=, >=, >=) which it currently can't do at all (as of PG 16). see the discussion
    // here: https://github.com/LemmyNet/lemmy/issues/2877#issuecomment-1673597190
    //
    // the results are correct no matter which community we fetch these for, since it basically
    // covers the "worst case" of the whole page consisting of posts from one community
    // but using the largest community decreases the pagination-frame so make the real query more
    // efficient.
    use lemmy_db_schema::schema::community_aggregates::dsl::{
      community_aggregates,
      community_id,
      users_active_month,
    };
    let (limit, offset) = limit_and_offset(self.page, self.limit)?;
    if offset != 0 && self.page_after.is_some() {
      return Err(Error::QueryBuilderError(
        "legacy pagination cannot be combined with v2 pagination".into(),
      ));
    }
    let self_person_id = self.local_user.expect("part of the above if").person_id;
    let largest_subscribed = {
      let conn = &mut get_conn(pool).await?;
      community_actions::table
        .filter(community_actions::followed.is_not_null())
        .filter(community_actions::person_id.eq(self_person_id))
        .inner_join(community_aggregates.on(community_id.eq(community_actions::community_id)))
        .order_by(users_active_month.desc())
        .select(community_id)
        .limit(1)
        .get_result::<CommunityId>(conn)
        .await
        .optional()?
    };
    let Some(largest_subscribed) = largest_subscribed else {
      // nothing subscribed to? no posts
      return Ok(None);
    };

    let mut v = Box::pin(
      PostQuery {
        community_id: Some(largest_subscribed),
        community_id_just_for_prefetch: true,
        ..self.clone()
      }
      .list(site, pool),
    )
    .await?;

    // take last element of array. if this query returned less than LIMIT elements,
    // the heuristic is invalid since we can't guarantee the full query will return >= LIMIT results
    // (return original query)
    if (v.len() as i64) < limit {
      Ok(Some(self.clone()))
    } else {
      let item = if self.page_back.unwrap_or_default() {
        // for backward pagination, get first element instead
        v.into_iter().next()
      } else {
        v.pop()
      };
      let limit_cursor = Some(item.expect("else case").counts);
      Ok(Some(PostQuery {
        page_before_or_equal: limit_cursor,
        ..self.clone()
      }))
    }
  }

  pub async fn list(self, site: &Site, pool: &mut DbPool<'_>) -> Result<Vec<PostView>, Error> {
    let o = if self.listing_type == Some(ListingType::Subscribed)
      && self.community_id.is_none()
      && self.local_user.is_some()
      && self.page_before_or_equal.is_none()
    {
      if let Some(query) = self
        .prefetch_upper_bound_for_page_before(site, pool)
        .await?
      {
        query
      } else {
        self
      }
    } else {
      self
    };

    let conn = &mut get_conn(pool).await?;

    let my_person_id = o.local_user.person_id();
    let my_local_user_id = o.local_user.local_user_id();

    let post_tags = post_tag::table
      .inner_join(tag::table)
      .select(diesel::dsl::sql::<diesel::sql_types::Json>(
        "json_agg(tag.*)",
      ))
      .filter(post_tag::post_id.eq(post_aggregates::post_id))
      .filter(tag::deleted.eq(false))
      .single_value();

    let mut query = PostView::joins(my_person_id)
      .select((
        post::all_columns,
        person::all_columns,
        community::all_columns,
        image_details::all_columns.nullable(),
        creator_community_actions
          .field(community_actions::received_ban)
          .nullable()
          .is_not_null(),
        community_actions::received_ban.nullable().is_not_null(),
        creator_community_actions
          .field(community_actions::became_moderator)
          .nullable()
          .is_not_null(),
        PostView::creator_is_admin(),
        post_aggregates::all_columns,
        community_follower_select_subscribed_type(),
        post_actions::saved.nullable(),
        post_actions::read.nullable().is_not_null(),
        post_actions::hidden.nullable().is_not_null(),
        person_actions::blocked.nullable().is_not_null(),
        post_actions::like_score.nullable(),
        coalesce(
          post_aggregates::comments.nullable() - post_actions::read_comments_amount.nullable(),
          post_aggregates::comments,
        ),
        post_tags,
        local_user_can_mod(),
      ))
      .into_boxed();

    // hide posts from deleted communities
    query = query.filter(community::deleted.eq(false));

    // only creator can see deleted posts and unpublished scheduled posts
    if let Some(person_id) = o.local_user.person_id() {
      query = query.filter(post::deleted.eq(false).or(post::creator_id.eq(person_id)));
      query = query.filter(
        post::scheduled_publish_time
          .is_null()
          .or(post::creator_id.eq(person_id)),
      );
    } else {
      query = query
        .filter(post::deleted.eq(false))
        .filter(post::scheduled_publish_time.is_null());
    }

    // only show removed posts to admin when viewing user profile
    if !(o.creator_id.is_some() && o.local_user.is_admin()) {
      query = query
        .filter(community::removed.eq(false))
        .filter(post::removed.eq(false));
    }
    if let Some(community_id) = o.community_id {
      query = query.filter(post_aggregates::community_id.eq(community_id));
    }

    if let Some(creator_id) = o.creator_id {
      query = query.filter(post_aggregates::creator_id.eq(creator_id));
    }

    let is_subscribed = community_actions::followed.is_not_null();
    match o.listing_type.unwrap_or_default() {
      ListingType::Subscribed => query = query.filter(is_subscribed),
      ListingType::Local => {
        query = query
          .filter(community::local.eq(true))
          .filter(community::hidden.eq(false).or(is_subscribed));
      }
      ListingType::All => query = query.filter(community::hidden.eq(false).or(is_subscribed)),
      ListingType::ModeratorView => {
        query = query.filter(community_actions::became_moderator.is_not_null());
      }
    }

    if let Some(search_term) = &o.search_term {
      if o.url_only.unwrap_or_default() {
        query = query.filter(post::url.eq(search_term));
      } else {
        let searcher = fuzzy_search(search_term);
        let name_filter = post::name.ilike(searcher.clone());
        let body_filter = post::body.ilike(searcher.clone());
        query = if o.title_only.unwrap_or_default() {
          query.filter(name_filter)
        } else {
          query.filter(name_filter.or(body_filter))
        }
        .filter(not(post::removed.or(post::deleted)));
      }
    }

    if !o.show_nsfw.unwrap_or(o.local_user.show_nsfw(site)) {
      query = query
        .filter(post::nsfw.eq(false))
        .filter(community::nsfw.eq(false));
    };

    if !o.local_user.show_bot_accounts() {
      query = query.filter(person::bot_account.eq(false));
    };

    // Filter to show only posts with no comments
    if o.no_comments_only.unwrap_or_default() {
      query = query.filter(post_aggregates::comments.eq(0));
    };

    if !o.show_read.unwrap_or(o.local_user.show_read_posts()) {
      // Do not hide read posts when it is a user profile view
      // Or, only hide read posts on non-profile views
      if o.creator_id.is_none() {
        query = query.filter(post_actions::read.is_null());
      }
    }

    // If a creator id isn't given (IE its on home or community pages), hide the hidden posts
    if !o.show_hidden.unwrap_or_default() && o.creator_id.is_none() {
      query = query.filter(post_actions::hidden.is_null());
    }

    if o.hide_media.unwrap_or(o.local_user.hide_media()) {
      query = query.filter(not(
        post::url_content_type.is_not_null().and(
          post::url_content_type
            .like("image/%")
            .or(post::url_content_type.like("video/%")),
        ),
      ));
    }

    if let Some(my_id) = o.local_user.person_id() {
      let not_creator_filter = post_aggregates::creator_id.ne(my_id);
      if o.liked_only.unwrap_or_default() {
        query = query
          .filter(not_creator_filter)
          .filter(post_actions::like_score.eq(1));
      } else if o.disliked_only.unwrap_or_default() {
        query = query
          .filter(not_creator_filter)
          .filter(post_actions::like_score.eq(-1));
      }
    };

    query = o.local_user.visible_communities_only(query);

    if !o.local_user.is_admin() {
      query = query.filter(
        community::visibility
          .ne(CommunityVisibility::Private)
          .or(community_actions::follow_state.eq(CommunityFollowerState::Accepted)),
      );
    }

    // Dont filter blocks or missing languages for moderator view type
    if o.listing_type.unwrap_or_default() != ListingType::ModeratorView {
      // Filter out the rows with missing languages if user is logged in
      if o.local_user.is_some() {
        query = query.filter(exists(
          local_user_language::table.filter(
            post::language_id.eq(local_user_language::language_id).and(
              local_user_language::local_user_id
                .nullable()
                .eq(my_local_user_id),
            ),
          ),
        ));
      }

      // Don't show blocked instances, communities or persons
      query = query.filter(community_actions::blocked.is_null());
      query = query.filter(instance_actions::blocked.is_null());
      query = query.filter(person_actions::blocked.is_null());
    }

    let (limit, offset) = limit_and_offset(o.page, o.limit)?;
    query = query.limit(limit).offset(offset);

    let query = if o.read_only.unwrap_or_default() {
      paginate(
        query,
        o.page_after.map(|c| c.post_actions),
        None,
        o.page_back.unwrap_or_default(),
      )
      .filter(post_actions::read.is_not_null())
      .then_desc(post_actions_keys::read)
      .as_query()
    } else {
      let mut query = paginate(
        query,
        o.page_after.map(|c| c.post_aggregates),
        o.page_before_or_equal,
        o.page_back.unwrap_or_default(),
      );

      // featured posts first
      query = if o.community_id.is_none() || o.community_id_just_for_prefetch {
        query.then_desc(key::featured_local)
      } else {
        query.then_desc(key::featured_community)
      };

      let time = |interval| post_aggregates::published.gt(now() - interval);

      // then use the main sort
      query = match o.sort.unwrap_or(Hot) {
        Active => query.then_desc(key::hot_rank_active),
        Hot => query.then_desc(key::hot_rank),
        Scaled => query.then_desc(key::scaled_rank),
        Controversial => query.then_desc(key::controversy_rank),
        New => query.then_desc(key::published),
        Old => query.then_desc(ReverseTimestampKey(key::published)),
        NewComments => query.then_desc(key::newest_comment_time),
        MostComments => query.then_desc(key::comments),
        TopAll => query.then_desc(key::score),
        TopYear => query.then_desc(key::score).filter(time(1.years())),
        TopMonth => query.then_desc(key::score).filter(time(1.months())),
        TopWeek => query.then_desc(key::score).filter(time(1.weeks())),
        TopDay => query.then_desc(key::score).filter(time(1.days())),
        TopHour => query.then_desc(key::score).filter(time(1.hours())),
        TopSixHour => query.then_desc(key::score).filter(time(6.hours())),
        TopTwelveHour => query.then_desc(key::score).filter(time(12.hours())),
        TopThreeMonths => query.then_desc(key::score).filter(time(3.months())),
        TopSixMonths => query.then_desc(key::score).filter(time(6.months())),
        TopNineMonths => query.then_desc(key::score).filter(time(9.months())),
      };

      // use publish as fallback. especially useful for hot rank which reaches zero after some days.
      // necessary because old posts can be fetched over federation and inserted with high post id
      query = match o.sort.unwrap_or(Hot) {
        // A second time-based sort would not be very useful
        New | Old | NewComments => query,
        _ => query.then_desc(key::published),
      };

      // finally use unique post id as tie breaker
      query = query.then_desc(key::post_id);

      query.as_query()
    };

    debug!("Post View Query: {:?}", debug_query::<Pg, _>(&query));

    Commented::new(query)
      .text("PostQuery::list")
      .text_if(
        "getting upper bound for next query",
        o.community_id_just_for_prefetch,
      )
      .load::<PostView>(conn)
      .await
  }
}

#[allow(clippy::indexing_slicing)]
#[expect(clippy::expect_used)]
#[cfg(test)]
mod tests {
  use crate::{
    post::post_view::{PaginationCursorData, PostQuery, PostView},
    structs::{LocalUserView, PostTags},
  };
  use chrono::Utc;
  use diesel_async::SimpleAsyncConnection;
  use lemmy_db_schema::{
    aggregates::structs::PostAggregates,
    impls::actor_language::UNDETERMINED_ID,
    newtypes::LanguageId,
    source::{
      actor_language::LocalUserLanguage,
      comment::{Comment, CommentInsertForm},
      community::{
        Community,
        CommunityFollower,
        CommunityFollowerForm,
        CommunityFollowerState,
        CommunityInsertForm,
        CommunityModerator,
        CommunityModeratorForm,
        CommunityPersonBan,
        CommunityPersonBanForm,
        CommunityUpdateForm,
      },
      community_block::{CommunityBlock, CommunityBlockForm},
      instance::Instance,
      instance_block::{InstanceBlock, InstanceBlockForm},
      language::Language,
      local_user::{LocalUser, LocalUserInsertForm, LocalUserUpdateForm},
      local_user_vote_display_mode::LocalUserVoteDisplayMode,
      person::{Person, PersonInsertForm},
      person_block::{PersonBlock, PersonBlockForm},
      post::{
        Post,
        PostHide,
        PostInsertForm,
        PostLike,
        PostLikeForm,
        PostRead,
        PostReadForm,
        PostUpdateForm,
      },
      site::Site,
      tag::{PostTagInsertForm, Tag, TagInsertForm},
    },
    traits::{Bannable, Blockable, Crud, Followable, Joinable, Likeable},
    utils::{build_db_pool, get_conn, uplete, ActualDbPool, DbPool, RANK_DEFAULT},
    CommunityVisibility,
    PostSortType,
    SubscribedType,
  };
  use lemmy_utils::error::{LemmyErrorType, LemmyResult};
  use pretty_assertions::assert_eq;
  use serial_test::serial;
  use std::time::{Duration, Instant};
  use test_context::{test_context, AsyncTestContext};
  use url::Url;

  const POST_WITH_ANOTHER_TITLE: &str = "Another title";
  const POST_BY_BLOCKED_PERSON: &str = "post by blocked person";
  const POST_BY_BOT: &str = "post by bot";
  const POST: &str = "post";
  const POST_WITH_TAGS: &str = "post with tags";

  fn names(post_views: &[PostView]) -> Vec<&str> {
    post_views.iter().map(|i| i.post.name.as_str()).collect()
  }

  struct Data {
    pool: ActualDbPool,
    instance: Instance,
    tegan_local_user_view: LocalUserView,
    john_local_user_view: LocalUserView,
    bot_local_user_view: LocalUserView,
    community: Community,
    post: Post,
    bot_post: Post,
    post_with_tags: Post,
    tag_1: Tag,
    tag_2: Tag,
    site: Site,
  }

  impl Data {
    fn pool(&self) -> ActualDbPool {
      self.pool.clone()
    }
    pub fn pool2(&self) -> DbPool<'_> {
      DbPool::Pool(&self.pool)
    }
    fn default_post_query(&self) -> PostQuery<'_> {
      PostQuery {
        sort: Some(PostSortType::New),
        local_user: Some(&self.tegan_local_user_view.local_user),
        ..Default::default()
      }
    }

    async fn setup() -> LemmyResult<Data> {
      let actual_pool = build_db_pool()?;
      let pool = &mut (&actual_pool).into();
      let instance = Instance::read_or_create(pool, "my_domain.tld".to_string()).await?;

      let tegan_person_form = PersonInsertForm::test_form(instance.id, "tegan");
      let inserted_tegan_person = Person::create(pool, &tegan_person_form).await?;
      let tegan_local_user_form = LocalUserInsertForm {
        admin: Some(true),
        ..LocalUserInsertForm::test_form(inserted_tegan_person.id)
      };
      let inserted_tegan_local_user =
        LocalUser::create(pool, &tegan_local_user_form, vec![]).await?;

      let bot_person_form = PersonInsertForm {
        bot_account: Some(true),
        ..PersonInsertForm::test_form(instance.id, "mybot")
      };
      let inserted_bot_person = Person::create(pool, &bot_person_form).await?;
      let inserted_bot_local_user = LocalUser::create(
        pool,
        &LocalUserInsertForm::test_form(inserted_bot_person.id),
        vec![],
      )
      .await?;

      let new_community = CommunityInsertForm::new(
        instance.id,
        "test_community_3".to_string(),
        "nada".to_owned(),
        "pubkey".to_string(),
      );
      let community = Community::create(pool, &new_community).await?;

      // Test a person block, make sure the post query doesn't include their post
      let john_person_form = PersonInsertForm::test_form(instance.id, "john");
      let inserted_john_person = Person::create(pool, &john_person_form).await?;
      let inserted_john_local_user = LocalUser::create(
        pool,
        &LocalUserInsertForm::test_form(inserted_john_person.id),
        vec![],
      )
      .await?;

      let post_from_blocked_person = PostInsertForm {
        language_id: Some(LanguageId(1)),
        ..PostInsertForm::new(
          POST_BY_BLOCKED_PERSON.to_string(),
          inserted_john_person.id,
          community.id,
        )
      };
      Post::create(pool, &post_from_blocked_person).await?;

      // block that person
      let person_block = PersonBlockForm {
        person_id: inserted_tegan_person.id,
        target_id: inserted_john_person.id,
      };

      PersonBlock::block(pool, &person_block).await?;

      // Two community post tags
      let tag_1 = Tag::create(
        pool,
        &TagInsertForm {
<<<<<<< HEAD
          ap_id: Url::parse(&format!("{}/tags/test_tag1", community.actor_id))?.into(),
=======
          ap_id: Url::parse(&format!("{}/tags/test_tag1", inserted_community.ap_id))?.into(),
>>>>>>> 20fa90a2
          name: "Test Tag 1".into(),
          community_id: community.id,
          published: None,
          updated: None,
          deleted: false,
        },
      )
      .await?;
      let tag_2 = Tag::create(
        pool,
        &TagInsertForm {
<<<<<<< HEAD
          ap_id: Url::parse(&format!("{}/tags/test_tag2", community.actor_id))?.into(),
=======
          ap_id: Url::parse(&format!("{}/tags/test_tag2", inserted_community.ap_id))?.into(),
>>>>>>> 20fa90a2
          name: "Test Tag 2".into(),
          community_id: community.id,
          published: None,
          updated: None,
          deleted: false,
        },
      )
      .await?;

      // A sample post
      let new_post = PostInsertForm {
        language_id: Some(LanguageId(47)),
        ..PostInsertForm::new(POST.to_string(), inserted_tegan_person.id, community.id)
      };

      let post = Post::create(pool, &new_post).await?;

      let new_bot_post = PostInsertForm::new(
        POST_BY_BOT.to_string(),
        inserted_bot_person.id,
        community.id,
      );
      let bot_post = Post::create(pool, &new_bot_post).await?;

      // A sample post with tags
      let new_post = PostInsertForm {
        language_id: Some(LanguageId(47)),
        ..PostInsertForm::new(
          POST_WITH_TAGS.to_string(),
          inserted_tegan_person.id,
          community.id,
        )
      };

      let post_with_tags = Post::create(pool, &new_post).await?;
      let inserted_tags = vec![
        PostTagInsertForm {
          post_id: post_with_tags.id,
          tag_id: tag_1.id,
        },
        PostTagInsertForm {
          post_id: post_with_tags.id,
          tag_id: tag_2.id,
        },
      ];
      PostTagInsertForm::insert_tag_associations(pool, &inserted_tags).await?;

      let tegan_local_user_view = LocalUserView {
        local_user: inserted_tegan_local_user,
        local_user_vote_display_mode: LocalUserVoteDisplayMode::default(),
        person: inserted_tegan_person,
        counts: Default::default(),
      };
      let john_local_user_view = LocalUserView {
        local_user: inserted_john_local_user,
        local_user_vote_display_mode: LocalUserVoteDisplayMode::default(),
        person: inserted_john_person,
        counts: Default::default(),
      };

      let bot_local_user_view = LocalUserView {
        local_user: inserted_bot_local_user,
        local_user_vote_display_mode: LocalUserVoteDisplayMode::default(),
        person: inserted_bot_person,
        counts: Default::default(),
      };

      let site = Site {
        id: Default::default(),
        name: String::new(),
        sidebar: None,
        published: Default::default(),
        updated: None,
        icon: None,
        banner: None,
        description: None,
        ap_id: Url::parse("http://example.com")?.into(),
        last_refreshed_at: Default::default(),
        inbox_url: Url::parse("http://example.com")?.into(),
        private_key: None,
        public_key: String::new(),
        instance_id: Default::default(),
        content_warning: None,
      };

      Ok(Data {
        pool: actual_pool,
        instance,
        tegan_local_user_view,
        john_local_user_view,
        bot_local_user_view,
        community,
        post,
        bot_post,
        post_with_tags,
        tag_1,
        tag_2,
        site,
      })
    }
    async fn teardown(data: Data) -> LemmyResult<()> {
      let pool = &mut data.pool2();
      // let pool = &mut (&pool).into();
      let num_deleted = Post::delete(pool, data.post.id).await?;
      Community::delete(pool, data.community.id).await?;
      Person::delete(pool, data.tegan_local_user_view.person.id).await?;
      Person::delete(pool, data.bot_local_user_view.person.id).await?;
      Person::delete(pool, data.john_local_user_view.person.id).await?;
      Instance::delete(pool, data.instance.id).await?;
      assert_eq!(1, num_deleted);

      Ok(())
    }
  }
  impl AsyncTestContext for Data {
    async fn setup() -> Self {
      Data::setup().await.expect("setup failed")
    }
    async fn teardown(self) {
      Data::teardown(self).await.expect("teardown failed")
    }
  }

  #[test_context(Data)]
  #[tokio::test]
  #[serial]
  async fn post_listing_with_person(data: &mut Data) -> LemmyResult<()> {
    let pool = &data.pool();
    let pool = &mut pool.into();

    let local_user_form = LocalUserUpdateForm {
      show_bot_accounts: Some(false),
      ..Default::default()
    };
    LocalUser::update(
      pool,
      data.tegan_local_user_view.local_user.id,
      &local_user_form,
    )
    .await?;
    data.tegan_local_user_view.local_user.show_bot_accounts = false;

    let mut read_post_listing = PostQuery {
      community_id: Some(data.community.id),
      ..data.default_post_query()
    }
    .list(&data.site, pool)
    .await?;
    // remove tags post
    read_post_listing.remove(0);

    let post_listing_single_with_person = PostView::read(
      pool,
      data.post.id,
      Some(&data.tegan_local_user_view.local_user),
      false,
    )
    .await?;

    let expected_post_listing_with_user = expected_post_view(data, pool).await?;

    // Should be only one person, IE the bot post, and blocked should be missing
    assert_eq!(
      vec![post_listing_single_with_person.clone()],
      read_post_listing
    );
    assert_eq!(
      expected_post_listing_with_user,
      post_listing_single_with_person
    );

    let local_user_form = LocalUserUpdateForm {
      show_bot_accounts: Some(true),
      ..Default::default()
    };
    LocalUser::update(
      pool,
      data.tegan_local_user_view.local_user.id,
      &local_user_form,
    )
    .await?;
    data.tegan_local_user_view.local_user.show_bot_accounts = true;

    let post_listings_with_bots = PostQuery {
      community_id: Some(data.community.id),
      ..data.default_post_query()
    }
    .list(&data.site, pool)
    .await?;
    // should include bot post which has "undetermined" language
    assert_eq!(
      vec![POST_WITH_TAGS, POST_BY_BOT, POST],
      names(&post_listings_with_bots)
    );
    Ok(())
  }

  #[test_context(Data)]
  #[tokio::test]
  #[serial]
  async fn post_listing_no_person(data: &mut Data) -> LemmyResult<()> {
    let pool = &data.pool();
    let pool = &mut pool.into();

    let read_post_listing_multiple_no_person = PostQuery {
      community_id: Some(data.community.id),
      local_user: None,
      ..data.default_post_query()
    }
    .list(&data.site, pool)
    .await?;

    let read_post_listing_single_no_person =
      PostView::read(pool, data.post.id, None, false).await?;

    let mut expected_post_listing_no_person = expected_post_view(data, pool).await?;
    expected_post_listing_no_person.can_mod = false;

    // Should be 2 posts, with the bot post, and the blocked
    assert_eq!(
      vec![POST_WITH_TAGS, POST_BY_BOT, POST, POST_BY_BLOCKED_PERSON],
      names(&read_post_listing_multiple_no_person)
    );

    assert_eq!(
      Some(&expected_post_listing_no_person),
      read_post_listing_multiple_no_person.get(2)
    );
    assert_eq!(
      expected_post_listing_no_person,
      read_post_listing_single_no_person
    );
    Ok(())
  }

  #[test_context(Data)]
  #[tokio::test]
  #[serial]
  async fn post_listing_title_only(data: &mut Data) -> LemmyResult<()> {
    let pool = &data.pool();
    let pool = &mut pool.into();

    // A post which contains the search them 'Post' not in the title (but in the body)
    let new_post = PostInsertForm {
      language_id: Some(LanguageId(47)),
      body: Some("Post".to_string()),
      ..PostInsertForm::new(
        POST_WITH_ANOTHER_TITLE.to_string(),
        data.tegan_local_user_view.person.id,
        data.community.id,
      )
    };

    let inserted_post = Post::create(pool, &new_post).await?;

    let read_post_listing_by_title_only = PostQuery {
      community_id: Some(data.community.id),
      local_user: None,
      search_term: Some("Post".to_string()),
      title_only: Some(true),
      ..data.default_post_query()
    }
    .list(&data.site, pool)
    .await?;

    let read_post_listing = PostQuery {
      community_id: Some(data.community.id),
      local_user: None,
      search_term: Some("Post".to_string()),
      ..data.default_post_query()
    }
    .list(&data.site, pool)
    .await?;

    // Should be 4 posts when we do not search for title only
    assert_eq!(
      vec![
        POST_WITH_ANOTHER_TITLE,
        POST_WITH_TAGS,
        POST_BY_BOT,
        POST,
        POST_BY_BLOCKED_PERSON
      ],
      names(&read_post_listing)
    );

    // Should be 3 posts when we search for title only
    assert_eq!(
      vec![POST_WITH_TAGS, POST_BY_BOT, POST, POST_BY_BLOCKED_PERSON],
      names(&read_post_listing_by_title_only)
    );
    Post::delete(pool, inserted_post.id).await?;
    Ok(())
  }

  #[test_context(Data)]
  #[tokio::test]
  #[serial]
  async fn post_listing_block_community(data: &mut Data) -> LemmyResult<()> {
    let pool = &data.pool();
    let pool = &mut pool.into();

    let community_block = CommunityBlockForm {
      person_id: data.tegan_local_user_view.person.id,
      community_id: data.community.id,
    };
    CommunityBlock::block(pool, &community_block).await?;

    let read_post_listings_with_person_after_block = PostQuery {
      community_id: Some(data.community.id),
      ..data.default_post_query()
    }
    .list(&data.site, pool)
    .await?;
    // Should be 0 posts after the community block
    assert_eq!(read_post_listings_with_person_after_block, vec![]);

    CommunityBlock::unblock(pool, &community_block).await?;
    Ok(())
  }

  #[test_context(Data)]
  #[tokio::test]
  #[serial]
  async fn post_listing_like(data: &mut Data) -> LemmyResult<()> {
    let pool = &data.pool();
    let pool = &mut pool.into();

    let post_like_form = PostLikeForm::new(data.post.id, data.tegan_local_user_view.person.id, 1);

    let inserted_post_like = PostLike::like(pool, &post_like_form).await?;

    let expected_post_like = PostLike {
      post_id: data.post.id,
      person_id: data.tegan_local_user_view.person.id,
      published: inserted_post_like.published,
      score: 1,
    };
    assert_eq!(expected_post_like, inserted_post_like);

    let post_listing_single_with_person = PostView::read(
      pool,
      data.post.id,
      Some(&data.tegan_local_user_view.local_user),
      false,
    )
    .await?;

    let mut expected_post_with_upvote = expected_post_view(data, pool).await?;
    expected_post_with_upvote.my_vote = Some(1);
    expected_post_with_upvote.counts.score = 1;
    expected_post_with_upvote.counts.upvotes = 1;
    assert_eq!(expected_post_with_upvote, post_listing_single_with_person);

    let local_user_form = LocalUserUpdateForm {
      show_bot_accounts: Some(false),
      ..Default::default()
    };
    LocalUser::update(
      pool,
      data.tegan_local_user_view.local_user.id,
      &local_user_form,
    )
    .await?;
    data.tegan_local_user_view.local_user.show_bot_accounts = false;

    let mut read_post_listing = PostQuery {
      community_id: Some(data.community.id),
      ..data.default_post_query()
    }
    .list(&data.site, pool)
    .await?;
    read_post_listing.remove(0);
    assert_eq!(vec![expected_post_with_upvote], read_post_listing);

    let like_removed =
      PostLike::remove(pool, data.tegan_local_user_view.person.id, data.post.id).await?;
    assert_eq!(uplete::Count::only_deleted(1), like_removed);
    Ok(())
  }

  #[test_context(Data)]
  #[tokio::test]
  #[serial]
  async fn post_listing_liked_only(data: &mut Data) -> LemmyResult<()> {
    let pool = &data.pool();
    let pool = &mut pool.into();

    // Like both the bot post, and your own
    // The liked_only should not show your own post
    let post_like_form = PostLikeForm::new(data.post.id, data.tegan_local_user_view.person.id, 1);
    PostLike::like(pool, &post_like_form).await?;

    let bot_post_like_form =
      PostLikeForm::new(data.bot_post.id, data.tegan_local_user_view.person.id, 1);
    PostLike::like(pool, &bot_post_like_form).await?;

    // Read the liked only
    let read_liked_post_listing = PostQuery {
      community_id: Some(data.community.id),
      liked_only: Some(true),
      ..data.default_post_query()
    }
    .list(&data.site, pool)
    .await?;

    // This should only include the bot post, not the one you created
    assert_eq!(vec![POST_BY_BOT], names(&read_liked_post_listing));

    let read_disliked_post_listing = PostQuery {
      community_id: Some(data.community.id),
      disliked_only: Some(true),
      ..data.default_post_query()
    }
    .list(&data.site, pool)
    .await?;

    // Should be no posts
    assert_eq!(read_disliked_post_listing, vec![]);

    Ok(())
  }

  #[test_context(Data)]
  #[tokio::test]
  #[serial]
  async fn post_listing_read_only(data: &mut Data) -> LemmyResult<()> {
    let pool = &data.pool();
    let pool = &mut pool.into();

    // Only mark the bot post as read
    // The read_only should only show the bot post
    let post_read_form = PostReadForm::new(data.bot_post.id, data.tegan_local_user_view.person.id);
    PostRead::mark_as_read(pool, &post_read_form).await?;

    // Only read the post marked as read
    let read_read_post_listing = PostQuery {
      community_id: Some(data.community.id),
      read_only: Some(true),
      ..data.default_post_query()
    }
    .list(&data.site, pool)
    .await?;

    // This should only include the bot post, not the one you created
    assert_eq!(vec![POST_BY_BOT], names(&read_read_post_listing));

    Ok(())
  }

  #[test_context(Data)]
  #[tokio::test]
  #[serial]
  async fn creator_info(data: &mut Data) -> LemmyResult<()> {
    let pool = &data.pool();
    let pool = &mut pool.into();
    let community_id = data.community.id;

    let tegan_listings = PostQuery {
      community_id: Some(community_id),
      ..data.default_post_query()
    }
    .list(&data.site, pool)
    .await?
    .into_iter()
    .map(|p| {
      (
        p.creator.name,
        p.creator_is_moderator,
        p.creator_is_admin,
        p.can_mod,
      )
    })
    .collect::<Vec<_>>();

    // Tegan is an admin, so can_mod should be always true
    let expected_post_listing = vec![
      ("tegan".to_owned(), false, true, true),
      ("mybot".to_owned(), false, false, true),
      ("tegan".to_owned(), false, true, true),
    ];
    assert_eq!(expected_post_listing, tegan_listings);

    // Have john become a moderator, then the bot
    let john_mod_form = CommunityModeratorForm {
      community_id,
      person_id: data.john_local_user_view.person.id,
    };
    CommunityModerator::join(pool, &john_mod_form).await?;

    let bot_mod_form = CommunityModeratorForm {
      community_id,
      person_id: data.bot_local_user_view.person.id,
    };
    CommunityModerator::join(pool, &bot_mod_form).await?;

    let john_listings = PostQuery {
      sort: Some(PostSortType::New),
      local_user: Some(&data.john_local_user_view.local_user),
      ..Default::default()
    }
    .list(&data.site, pool)
    .await?
    .into_iter()
    .map(|p| {
      (
        p.creator.name,
        p.creator_is_moderator,
        p.creator_is_admin,
        p.can_mod,
      )
    })
    .collect::<Vec<_>>();

    // John is a mod, so he can_mod the bots (and his own) posts, but not tegans.
    let expected_post_listing = vec![
      ("tegan".to_owned(), false, true, false),
      ("mybot".to_owned(), true, false, true),
      ("tegan".to_owned(), false, true, false),
      ("john".to_owned(), true, false, true),
    ];
    assert_eq!(expected_post_listing, john_listings);

    // Bot is also a mod, but was added after john, so can't mod anything
    let bot_listings = PostQuery {
      sort: Some(PostSortType::New),
      local_user: Some(&data.bot_local_user_view.local_user),
      ..Default::default()
    }
    .list(&data.site, pool)
    .await?
    .into_iter()
    .map(|p| {
      (
        p.creator.name,
        p.creator_is_moderator,
        p.creator_is_admin,
        p.can_mod,
      )
    })
    .collect::<Vec<_>>();

    let expected_post_listing = vec![
      ("tegan".to_owned(), false, true, false),
      ("mybot".to_owned(), true, false, true),
      ("tegan".to_owned(), false, true, false),
      ("john".to_owned(), true, false, false),
    ];
    assert_eq!(expected_post_listing, bot_listings);

    // Make the bot leave the mod team, and make sure it can_mod is false.
    CommunityModerator::leave(pool, &bot_mod_form).await?;

    let bot_listings = PostQuery {
      sort: Some(PostSortType::New),
      local_user: Some(&data.bot_local_user_view.local_user),
      ..Default::default()
    }
    .list(&data.site, pool)
    .await?
    .into_iter()
    .map(|p| {
      (
        p.creator.name,
        p.creator_is_moderator,
        p.creator_is_admin,
        p.can_mod,
      )
    })
    .collect::<Vec<_>>();

    let expected_post_listing = vec![
      ("tegan".to_owned(), false, true, false),
      ("mybot".to_owned(), false, false, false),
      ("tegan".to_owned(), false, true, false),
      ("john".to_owned(), true, false, false),
    ];
    assert_eq!(expected_post_listing, bot_listings);

    Ok(())
  }

  #[test_context(Data)]
  #[tokio::test]
  #[serial]
  async fn post_listing_person_language(data: &mut Data) -> LemmyResult<()> {
    const EL_POSTO: &str = "el posto";

    let pool = &data.pool();
    let pool = &mut pool.into();

    let spanish_id = Language::read_id_from_code(pool, "es").await?;

    let french_id = Language::read_id_from_code(pool, "fr").await?;

    let post_spanish = PostInsertForm {
      language_id: Some(spanish_id),
      ..PostInsertForm::new(
        EL_POSTO.to_string(),
        data.tegan_local_user_view.person.id,
        data.community.id,
      )
    };
    Post::create(pool, &post_spanish).await?;

    let post_listings_all = data.default_post_query().list(&data.site, pool).await?;

    // no language filters specified, all posts should be returned
    assert_eq!(
      vec![EL_POSTO, POST_WITH_TAGS, POST_BY_BOT, POST],
      names(&post_listings_all)
    );

    LocalUserLanguage::update(
      pool,
      vec![french_id],
      data.tegan_local_user_view.local_user.id,
    )
    .await?;

    let post_listing_french = data.default_post_query().list(&data.site, pool).await?;

    // only one post in french and one undetermined should be returned
    assert_eq!(
      vec![POST_WITH_TAGS, POST_BY_BOT, POST],
      names(&post_listing_french)
    );
    assert_eq!(
      Some(french_id),
      post_listing_french.get(2).map(|p| p.post.language_id)
    );

    LocalUserLanguage::update(
      pool,
      vec![french_id, UNDETERMINED_ID],
      data.tegan_local_user_view.local_user.id,
    )
    .await?;
    let post_listings_french_und = data
      .default_post_query()
      .list(&data.site, pool)
      .await?
      .into_iter()
      .map(|p| (p.post.name, p.post.language_id))
      .collect::<Vec<_>>();
    let expected_post_listings_french_und = vec![
      (POST_WITH_TAGS.to_owned(), french_id),
      (POST_BY_BOT.to_owned(), UNDETERMINED_ID),
      (POST.to_owned(), french_id),
    ];

    // french post and undetermined language post should be returned
    assert_eq!(expected_post_listings_french_und, post_listings_french_und);

    Ok(())
  }

  #[test_context(Data)]
  #[tokio::test]
  #[serial]
  async fn post_listings_removed(data: &mut Data) -> LemmyResult<()> {
    let pool = &data.pool();
    let pool = &mut pool.into();

    // Remove the post
    Post::update(
      pool,
      data.bot_post.id,
      &PostUpdateForm {
        removed: Some(true),
        ..Default::default()
      },
    )
    .await?;

    // Make sure you don't see the removed post in the results
    let post_listings_no_admin = data.default_post_query().list(&data.site, pool).await?;
    assert_eq!(vec![POST_WITH_TAGS, POST], names(&post_listings_no_admin));

    // Removed bot post is shown to admins on its profile page
    data.tegan_local_user_view.local_user.admin = true;
    let post_listings_is_admin = PostQuery {
      creator_id: Some(data.bot_local_user_view.person.id),
      ..data.default_post_query()
    }
    .list(&data.site, pool)
    .await?;
    assert_eq!(vec![POST_BY_BOT], names(&post_listings_is_admin));

    Ok(())
  }

  #[test_context(Data)]
  #[tokio::test]
  #[serial]
  async fn post_listings_deleted(data: &mut Data) -> LemmyResult<()> {
    let pool = &data.pool();
    let pool = &mut pool.into();

    // Delete the post
    Post::update(
      pool,
      data.post.id,
      &PostUpdateForm {
        deleted: Some(true),
        ..Default::default()
      },
    )
    .await?;

    // Deleted post is only shown to creator
    for (local_user, expect_contains_deleted) in [
      (None, false),
      (Some(&data.john_local_user_view.local_user), false),
      (Some(&data.tegan_local_user_view.local_user), true),
    ] {
      let contains_deleted = PostQuery {
        local_user,
        ..data.default_post_query()
      }
      .list(&data.site, pool)
      .await?
      .iter()
      .any(|p| p.post.id == data.post.id);

      assert_eq!(expect_contains_deleted, contains_deleted);
    }

    Ok(())
  }

  #[test_context(Data)]
  #[tokio::test]
  #[serial]
  async fn post_listings_hidden_community(data: &mut Data) -> LemmyResult<()> {
    let pool = &data.pool();
    let pool = &mut pool.into();

    Community::update(
      pool,
      data.community.id,
      &CommunityUpdateForm {
        hidden: Some(true),
        ..Default::default()
      },
    )
    .await?;

    let posts = PostQuery::default().list(&data.site, pool).await?;
    assert!(posts.is_empty());

    let posts = data.default_post_query().list(&data.site, pool).await?;
    assert!(posts.is_empty());

    // Follow the community
    let form = CommunityFollowerForm {
      state: Some(CommunityFollowerState::Accepted),
      ..CommunityFollowerForm::new(data.community.id, data.tegan_local_user_view.person.id)
    };
    CommunityFollower::follow(pool, &form).await?;

    let posts = data.default_post_query().list(&data.site, pool).await?;
    assert!(!posts.is_empty());

    Ok(())
  }

  #[test_context(Data)]
  #[tokio::test]
  #[serial]
  async fn post_listing_instance_block(data: &mut Data) -> LemmyResult<()> {
    const POST_FROM_BLOCKED_INSTANCE: &str = "post on blocked instance";

    let pool = &data.pool();
    let pool = &mut pool.into();

    let blocked_instance = Instance::read_or_create(pool, "another_domain.tld".to_string()).await?;

    let community_form = CommunityInsertForm::new(
      blocked_instance.id,
      "test_community_4".to_string(),
      "none".to_owned(),
      "pubkey".to_string(),
    );
    let inserted_community = Community::create(pool, &community_form).await?;

    let post_form = PostInsertForm {
      language_id: Some(LanguageId(1)),
      ..PostInsertForm::new(
        POST_FROM_BLOCKED_INSTANCE.to_string(),
        data.bot_local_user_view.person.id,
        inserted_community.id,
      )
    };
    let post_from_blocked_instance = Post::create(pool, &post_form).await?;

    // no instance block, should return all posts
    let post_listings_all = data.default_post_query().list(&data.site, pool).await?;
    assert_eq!(
      vec![
        POST_FROM_BLOCKED_INSTANCE,
        POST_WITH_TAGS,
        POST_BY_BOT,
        POST
      ],
      names(&post_listings_all)
    );

    // block the instance
    let block_form = InstanceBlockForm {
      person_id: data.tegan_local_user_view.person.id,
      instance_id: blocked_instance.id,
    };
    InstanceBlock::block(pool, &block_form).await?;

    // now posts from communities on that instance should be hidden
    let post_listings_blocked = data.default_post_query().list(&data.site, pool).await?;
    assert_eq!(
      vec![POST_WITH_TAGS, POST_BY_BOT, POST],
      names(&post_listings_blocked)
    );
    assert!(post_listings_blocked
      .iter()
      .all(|p| p.post.id != post_from_blocked_instance.id));

    // after unblocking it should return all posts again
    InstanceBlock::unblock(pool, &block_form).await?;
    let post_listings_blocked = data.default_post_query().list(&data.site, pool).await?;
    assert_eq!(
      vec![
        POST_FROM_BLOCKED_INSTANCE,
        POST_WITH_TAGS,
        POST_BY_BOT,
        POST
      ],
      names(&post_listings_blocked)
    );

    Instance::delete(pool, blocked_instance.id).await?;
    Ok(())
  }

  #[test_context(Data)]
  #[tokio::test]
  #[serial]
  async fn pagination_includes_each_post_once(data: &mut Data) -> LemmyResult<()> {
    let pool = &data.pool();
    let pool = &mut pool.into();

    let community_form = CommunityInsertForm::new(
      data.instance.id,
      "yes".to_string(),
      "yes".to_owned(),
      "pubkey".to_string(),
    );
    let inserted_community = Community::create(pool, &community_form).await?;

    let mut inserted_post_ids = vec![];
    let mut inserted_comment_ids = vec![];

    // Create 150 posts with varying non-correlating values for publish date, number of comments,
    // and featured
    for comments in 0..10 {
      for _ in 0..15 {
        let post_form = PostInsertForm {
          featured_local: Some((comments % 2) == 0),
          featured_community: Some((comments % 2) == 0),
          published: Some(Utc::now() - Duration::from_secs(comments % 3)),
          ..PostInsertForm::new(
            "keep Christ in Christmas".to_owned(),
            data.tegan_local_user_view.person.id,
            inserted_community.id,
          )
        };
        let inserted_post = Post::create(pool, &post_form).await?;
        inserted_post_ids.push(inserted_post.id);

        for _ in 0..comments {
          let comment_form = CommentInsertForm::new(
            data.tegan_local_user_view.person.id,
            inserted_post.id,
            "yes".to_owned(),
          );
          let inserted_comment = Comment::create(pool, &comment_form, None).await?;
          inserted_comment_ids.push(inserted_comment.id);
        }
      }
    }

    let options = PostQuery {
      community_id: Some(inserted_community.id),
      sort: Some(PostSortType::MostComments),
      limit: Some(10),
      ..Default::default()
    };

    let mut listed_post_ids = vec![];
    let mut page_after = None;
    loop {
      let post_listings = PostQuery {
        page_after: page_after.map(|p| PaginationCursorData {
          post_aggregates: p,
          post_actions: Default::default(),
        }),
        ..options.clone()
      }
      .list(&data.site, pool)
      .await?;

      listed_post_ids.extend(post_listings.iter().map(|p| p.post.id));

      if let Some(p) = post_listings.into_iter().next_back() {
        page_after = Some(p.counts);
      } else {
        break;
      }
    }

    // Check that backward pagination matches forward pagination
    let mut listed_post_ids_forward = listed_post_ids.clone();
    let mut page_before = None;
    loop {
      let post_listings = PostQuery {
        page_after: page_before.map(|p| PaginationCursorData {
          post_aggregates: p,
          post_actions: Default::default(),
        }),
        page_back: Some(true),
        ..options.clone()
      }
      .list(&data.site, pool)
      .await?;

      let listed_post_ids = post_listings.iter().map(|p| p.post.id).collect::<Vec<_>>();

      let index = listed_post_ids_forward.len() - listed_post_ids.len();
      assert_eq!(
        listed_post_ids_forward.get(index..),
        listed_post_ids.get(..)
      );
      listed_post_ids_forward.truncate(index);

      if let Some(p) = post_listings.into_iter().next() {
        page_before = Some(p.counts);
      } else {
        break;
      }
    }

    inserted_post_ids.sort_unstable_by_key(|id| id.0);
    listed_post_ids.sort_unstable_by_key(|id| id.0);

    assert_eq!(inserted_post_ids, listed_post_ids);

    Community::delete(pool, inserted_community.id).await?;
    Ok(())
  }

  #[test_context(Data)]
  #[tokio::test]
  #[serial]
  async fn post_listings_hide_read(data: &mut Data) -> LemmyResult<()> {
    let pool = &data.pool();
    let pool = &mut pool.into();

    // Make sure local user hides read posts
    let local_user_form = LocalUserUpdateForm {
      show_read_posts: Some(false),
      ..Default::default()
    };
    LocalUser::update(
      pool,
      data.tegan_local_user_view.local_user.id,
      &local_user_form,
    )
    .await?;
    data.tegan_local_user_view.local_user.show_read_posts = false;

    // Mark a post as read
    let read_form = PostReadForm::new(data.bot_post.id, data.tegan_local_user_view.person.id);
    PostRead::mark_as_read(pool, &read_form).await?;

    // Make sure you don't see the read post in the results
    let post_listings_hide_read = data.default_post_query().list(&data.site, pool).await?;
    assert_eq!(vec![POST_WITH_TAGS, POST], names(&post_listings_hide_read));

    // Test with the show_read override as true
    let post_listings_show_read_true = PostQuery {
      show_read: Some(true),
      ..data.default_post_query()
    }
    .list(&data.site, pool)
    .await?;
    assert_eq!(
      vec![POST_WITH_TAGS, POST_BY_BOT, POST],
      names(&post_listings_show_read_true)
    );

    // Test with the show_read override as false
    let post_listings_show_read_false = PostQuery {
      show_read: Some(false),
      ..data.default_post_query()
    }
    .list(&data.site, pool)
    .await?;
    assert_eq!(
      vec![POST_WITH_TAGS, POST],
      names(&post_listings_show_read_false)
    );
    Ok(())
  }

  #[test_context(Data)]
  #[tokio::test]
  #[serial]
  async fn post_listings_hide_hidden(data: &mut Data) -> LemmyResult<()> {
    let pool = &data.pool();
    let pool = &mut pool.into();

    // Mark a post as hidden
    PostHide::hide(pool, data.bot_post.id, data.tegan_local_user_view.person.id).await?;

    // Make sure you don't see the hidden post in the results
    let post_listings_hide_hidden = data.default_post_query().list(&data.site, pool).await?;
    assert_eq!(
      vec![POST_WITH_TAGS, POST],
      names(&post_listings_hide_hidden)
    );

    // Make sure it does come back with the show_hidden option
    let post_listings_show_hidden = PostQuery {
      sort: Some(PostSortType::New),
      local_user: Some(&data.tegan_local_user_view.local_user),
      show_hidden: Some(true),
      ..Default::default()
    }
    .list(&data.site, pool)
    .await?;
    assert_eq!(
      vec![POST_WITH_TAGS, POST_BY_BOT, POST],
      names(&post_listings_show_hidden)
    );

    // Make sure that hidden field is true.
    assert!(&post_listings_show_hidden.get(1).is_some_and(|p| p.hidden));

    Ok(())
  }

  #[test_context(Data)]
  #[tokio::test]
  #[serial]
  async fn post_listings_hide_nsfw(data: &mut Data) -> LemmyResult<()> {
    let pool = &data.pool();
    let pool = &mut pool.into();

    // Mark a post as nsfw
    let update_form = PostUpdateForm {
      nsfw: Some(true),
      ..Default::default()
    };

    Post::update(pool, data.post_with_tags.id, &update_form).await?;

    // Make sure you don't see the nsfw post in the regular results
    let post_listings_hide_nsfw = data.default_post_query().list(&data.site, pool).await?;
    assert_eq!(vec![POST_BY_BOT, POST], names(&post_listings_hide_nsfw));

    // Make sure it does come back with the show_nsfw option
    let post_listings_show_nsfw = PostQuery {
      sort: Some(PostSortType::New),
      show_nsfw: Some(true),
      local_user: Some(&data.tegan_local_user_view.local_user),
      ..Default::default()
    }
    .list(&data.site, pool)
    .await?;
    assert_eq!(
      vec![POST_WITH_TAGS, POST_BY_BOT, POST],
      names(&post_listings_show_nsfw)
    );

    // Make sure that nsfw field is true.
    assert!(
      &post_listings_show_nsfw
        .first()
        .ok_or(LemmyErrorType::NotFound)?
        .post
        .nsfw
    );

    Ok(())
  }

  async fn expected_post_view(data: &Data, pool: &mut DbPool<'_>) -> LemmyResult<PostView> {
    let (inserted_person, inserted_community, inserted_post) = (
      &data.tegan_local_user_view.person,
      &data.community,
      &data.post,
    );
    let agg = PostAggregates::read(pool, inserted_post.id).await?;

    Ok(PostView {
      post: Post {
        id: inserted_post.id,
        name: inserted_post.name.clone(),
        creator_id: inserted_person.id,
        url: None,
        body: None,
        alt_text: None,
        published: inserted_post.published,
        updated: None,
        community_id: inserted_community.id,
        removed: false,
        deleted: false,
        locked: false,
        nsfw: false,
        embed_title: None,
        embed_description: None,
        embed_video_url: None,
        thumbnail_url: None,
        ap_id: inserted_post.ap_id.clone(),
        local: true,
        language_id: LanguageId(47),
        featured_community: false,
        featured_local: false,
        url_content_type: None,
        scheduled_publish_time: None,
      },
      my_vote: None,
      unread_comments: 0,
      creator: Person {
        id: inserted_person.id,
        name: inserted_person.name.clone(),
        display_name: None,
        published: inserted_person.published,
        avatar: None,
        ap_id: inserted_person.ap_id.clone(),
        local: true,
        bot_account: false,
        banned: false,
        deleted: false,
        bio: None,
        banner: None,
        updated: None,
        inbox_url: inserted_person.inbox_url.clone(),
        matrix_user_id: None,
        ban_expires: None,
        instance_id: data.instance.id,
        private_key: inserted_person.private_key.clone(),
        public_key: inserted_person.public_key.clone(),
        last_refreshed_at: inserted_person.last_refreshed_at,
      },
      image_details: None,
      creator_banned_from_community: false,
      banned_from_community: false,
      creator_is_moderator: false,
      creator_is_admin: true,
      can_mod: true,
      community: Community {
        id: inserted_community.id,
        name: inserted_community.name.clone(),
        icon: None,
        removed: false,
        deleted: false,
        nsfw: false,
        ap_id: inserted_community.ap_id.clone(),
        local: true,
        title: "nada".to_owned(),
        sidebar: None,
        description: None,
        updated: None,
        banner: None,
        hidden: false,
        posting_restricted_to_mods: false,
        published: inserted_community.published,
        instance_id: data.instance.id,
        private_key: inserted_community.private_key.clone(),
        public_key: inserted_community.public_key.clone(),
        last_refreshed_at: inserted_community.last_refreshed_at,
        followers_url: inserted_community.followers_url.clone(),
        inbox_url: inserted_community.inbox_url.clone(),
        moderators_url: inserted_community.moderators_url.clone(),
        featured_url: inserted_community.featured_url.clone(),
        visibility: CommunityVisibility::Public,
        random_number: inserted_community.random_number,
      },
      counts: PostAggregates {
        post_id: inserted_post.id,
        comments: 0,
        score: 0,
        upvotes: 0,
        downvotes: 0,
        published: agg.published,
        newest_comment_time_necro: inserted_post.published,
        newest_comment_time: inserted_post.published,
        featured_community: false,
        featured_local: false,
        hot_rank: RANK_DEFAULT,
        hot_rank_active: RANK_DEFAULT,
        controversy_rank: 0.0,
        scaled_rank: RANK_DEFAULT,
        community_id: inserted_post.community_id,
        creator_id: inserted_post.creator_id,
        instance_id: data.instance.id,
        report_count: 0,
        unresolved_report_count: 0,
      },
      subscribed: SubscribedType::NotSubscribed,
      read: false,
      hidden: false,
      saved: None,
      creator_blocked: false,
      tags: PostTags::default(),
    })
  }

  #[test_context(Data)]
  #[tokio::test]
  #[serial]
  async fn local_only_instance(data: &mut Data) -> LemmyResult<()> {
    let pool = &data.pool();
    let pool = &mut pool.into();

    Community::update(
      pool,
      data.community.id,
      &CommunityUpdateForm {
        visibility: Some(CommunityVisibility::LocalOnly),
        ..Default::default()
      },
    )
    .await?;

    let unauthenticated_query = PostQuery {
      ..Default::default()
    }
    .list(&data.site, pool)
    .await?;
    assert_eq!(0, unauthenticated_query.len());

    let authenticated_query = PostQuery {
      local_user: Some(&data.tegan_local_user_view.local_user),
      ..Default::default()
    }
    .list(&data.site, pool)
    .await?;
    assert_eq!(3, authenticated_query.len());

    let unauthenticated_post = PostView::read(pool, data.post.id, None, false).await;
    assert!(unauthenticated_post.is_err());

    let authenticated_post = PostView::read(
      pool,
      data.post.id,
      Some(&data.tegan_local_user_view.local_user),
      false,
    )
    .await;
    assert!(authenticated_post.is_ok());

    Ok(())
  }

  #[test_context(Data)]
  #[tokio::test]
  #[serial]
  async fn post_listing_local_user_banned_from_community(data: &mut Data) -> LemmyResult<()> {
    let pool = &data.pool();
    let pool = &mut pool.into();

    // Test that post view shows if local user is blocked from community
    let banned_from_comm_person = PersonInsertForm::test_form(data.instance.id, "jill");

    let inserted_banned_from_comm_person = Person::create(pool, &banned_from_comm_person).await?;

    let inserted_banned_from_comm_local_user = LocalUser::create(
      pool,
      &LocalUserInsertForm::test_form(inserted_banned_from_comm_person.id),
      vec![],
    )
    .await?;

    CommunityPersonBan::ban(
      pool,
      &CommunityPersonBanForm {
        community_id: data.community.id,
        person_id: inserted_banned_from_comm_person.id,
        expires: None,
      },
    )
    .await?;

    let post_view = PostView::read(
      pool,
      data.post.id,
      Some(&inserted_banned_from_comm_local_user),
      false,
    )
    .await?;

    assert!(post_view.banned_from_community);

    Person::delete(pool, inserted_banned_from_comm_person.id).await?;
    Ok(())
  }

  #[test_context(Data)]
  #[tokio::test]
  #[serial]
  async fn post_listing_local_user_not_banned_from_community(data: &mut Data) -> LemmyResult<()> {
    let pool = &data.pool();
    let pool = &mut pool.into();

    let post_view = PostView::read(
      pool,
      data.post.id,
      Some(&data.tegan_local_user_view.local_user),
      false,
    )
    .await?;

    assert!(!post_view.banned_from_community);

    Ok(())
  }

  #[test_context(Data)]
  #[tokio::test]
  #[serial]
  async fn speed_check(data: &mut Data) -> LemmyResult<()> {
    let pool = &data.pool();
    let pool = &mut pool.into();

    // Make sure the post_view query is less than this time
    let duration_max = Duration::from_millis(80);

    // Create some dummy posts
    let num_posts = 1000;
    for x in 1..num_posts {
      let name = format!("post_{x}");
      let url = Some(Url::parse(&format!("https://google.com/{name}"))?.into());

      let post_form = PostInsertForm {
        url,
        ..PostInsertForm::new(
          name,
          data.tegan_local_user_view.person.id,
          data.community.id,
        )
      };
      Post::create(pool, &post_form).await?;
    }

    // Manually trigger and wait for a statistics update to ensure consistent and high amount of
    // accuracy in the statistics used for query planning
    println!("🧮 updating database statistics");
    let conn = &mut get_conn(pool).await?;
    conn.batch_execute("ANALYZE;").await?;

    // Time how fast the query took
    let now = Instant::now();
    PostQuery {
      sort: Some(PostSortType::Active),
      local_user: Some(&data.tegan_local_user_view.local_user),
      ..Default::default()
    }
    .list(&data.site, pool)
    .await?;

    let elapsed = now.elapsed();
    println!("Elapsed: {:.0?}", elapsed);

    assert!(
      elapsed.lt(&duration_max),
      "Query took {:.0?}, longer than the max of {:.0?}",
      elapsed,
      duration_max
    );

    Ok(())
  }

  #[test_context(Data)]
  #[tokio::test]
  #[serial]
  async fn post_listings_no_comments_only(data: &mut Data) -> LemmyResult<()> {
    let pool = &data.pool();
    let pool = &mut pool.into();

    // Create a comment for a post
    let comment_form = CommentInsertForm::new(
      data.tegan_local_user_view.person.id,
      data.post.id,
      "a comment".to_owned(),
    );
    Comment::create(pool, &comment_form, None).await?;

    // Make sure it doesnt come back with the no_comments option
    let post_listings_no_comments = PostQuery {
      sort: Some(PostSortType::New),
      no_comments_only: Some(true),
      local_user: Some(&data.tegan_local_user_view.local_user),
      ..Default::default()
    }
    .list(&data.site, pool)
    .await?;

    assert_eq!(
      vec![POST_WITH_TAGS, POST_BY_BOT],
      names(&post_listings_no_comments)
    );

    Ok(())
  }

  #[test_context(Data)]
  #[tokio::test]
  #[serial]
  async fn post_listing_private_community(data: &mut Data) -> LemmyResult<()> {
    let pool = &data.pool();
    let pool = &mut pool.into();

    // Mark community as private
    Community::update(
      pool,
      data.community.id,
      &CommunityUpdateForm {
        visibility: Some(CommunityVisibility::Private),
        ..Default::default()
      },
    )
    .await?;

    // No posts returned without auth
    let read_post_listing = PostQuery {
      community_id: Some(data.community.id),
      ..Default::default()
    }
    .list(&data.site, pool)
    .await?;
    assert_eq!(0, read_post_listing.len());
    let post_view = PostView::read(pool, data.post.id, None, false).await;
    assert!(post_view.is_err());

    // No posts returned for non-follower who is not admin
    data.tegan_local_user_view.local_user.admin = false;
    let read_post_listing = PostQuery {
      community_id: Some(data.community.id),
      local_user: Some(&data.tegan_local_user_view.local_user),
      ..Default::default()
    }
    .list(&data.site, pool)
    .await?;
    assert_eq!(0, read_post_listing.len());
    let post_view = PostView::read(
      pool,
      data.post.id,
      Some(&data.tegan_local_user_view.local_user),
      false,
    )
    .await;
    assert!(post_view.is_err());

    // Admin can view content without following
    data.tegan_local_user_view.local_user.admin = true;
    let read_post_listing = PostQuery {
      community_id: Some(data.community.id),
      local_user: Some(&data.tegan_local_user_view.local_user),
      ..Default::default()
    }
    .list(&data.site, pool)
    .await?;
    assert_eq!(3, read_post_listing.len());
    let post_view = PostView::read(
      pool,
      data.post.id,
      Some(&data.tegan_local_user_view.local_user),
      true,
    )
    .await;
    assert!(post_view.is_ok());
    data.tegan_local_user_view.local_user.admin = false;

    // User can view after following
    CommunityFollower::follow(
      pool,
      &CommunityFollowerForm {
        state: Some(CommunityFollowerState::Accepted),
        ..CommunityFollowerForm::new(data.community.id, data.tegan_local_user_view.person.id)
      },
    )
    .await?;
    let read_post_listing = PostQuery {
      community_id: Some(data.community.id),
      local_user: Some(&data.tegan_local_user_view.local_user),
      ..Default::default()
    }
    .list(&data.site, pool)
    .await?;
    assert_eq!(3, read_post_listing.len());
    let post_view = PostView::read(
      pool,
      data.post.id,
      Some(&data.tegan_local_user_view.local_user),
      true,
    )
    .await;
    assert!(post_view.is_ok());

    Ok(())
  }

  #[test_context(Data)]
  #[tokio::test]
  #[serial]
  async fn post_listings_hide_media(data: &mut Data) -> LemmyResult<()> {
    let pool = &data.pool();
    let pool = &mut pool.into();

    // Make one post an image post
    Post::update(
      pool,
      data.bot_post.id,
      &PostUpdateForm {
        url_content_type: Some(Some(String::from("image/png"))),
        ..Default::default()
      },
    )
    .await?;

    // Make sure all the posts are returned when `hide_media` is unset
    let hide_media_listing = PostQuery {
      community_id: Some(data.community.id),
      local_user: Some(&data.tegan_local_user_view.local_user),
      ..Default::default()
    }
    .list(&data.site, pool)
    .await?;
    assert_eq!(3, hide_media_listing.len());

    // Ensure the `hide_media` user setting is set
    let local_user_form = LocalUserUpdateForm {
      hide_media: Some(true),
      ..Default::default()
    };
    LocalUser::update(
      pool,
      data.tegan_local_user_view.local_user.id,
      &local_user_form,
    )
    .await?;
    data.tegan_local_user_view.local_user.hide_media = true;

    // Ensure you don't see the image post
    let hide_media_listing = PostQuery {
      community_id: Some(data.community.id),
      local_user: Some(&data.tegan_local_user_view.local_user),
      ..Default::default()
    }
    .list(&data.site, pool)
    .await?;
    assert_eq!(2, hide_media_listing.len());

    // Make sure the `hide_media` override works
    let hide_media_listing = PostQuery {
      community_id: Some(data.community.id),
      local_user: Some(&data.tegan_local_user_view.local_user),
      hide_media: Some(false),
      ..Default::default()
    }
    .list(&data.site, pool)
    .await?;
    assert_eq!(3, hide_media_listing.len());

    Ok(())
  }

  #[test_context(Data)]
  #[tokio::test]
  #[serial]
  async fn post_tags_present(data: &mut Data) -> LemmyResult<()> {
    let pool = &data.pool();
    let pool = &mut pool.into();

    let post_view = PostView::read(
      pool,
      data.post_with_tags.id,
      Some(&data.tegan_local_user_view.local_user),
      false,
    )
    .await?;

    assert_eq!(2, post_view.tags.tags.len());
    assert_eq!(data.tag_1.name, post_view.tags.tags[0].name);
    assert_eq!(data.tag_2.name, post_view.tags.tags[1].name);

    let all_posts = data.default_post_query().list(&data.site, pool).await?;
    assert_eq!(2, all_posts[0].tags.tags.len()); // post with tags
    assert_eq!(0, all_posts[1].tags.tags.len()); // bot post
    assert_eq!(0, all_posts[2].tags.tags.len()); // normal post

    Ok(())
  }
}<|MERGE_RESOLUTION|>--- conflicted
+++ resolved
@@ -824,11 +824,7 @@
       let tag_1 = Tag::create(
         pool,
         &TagInsertForm {
-<<<<<<< HEAD
-          ap_id: Url::parse(&format!("{}/tags/test_tag1", community.actor_id))?.into(),
-=======
-          ap_id: Url::parse(&format!("{}/tags/test_tag1", inserted_community.ap_id))?.into(),
->>>>>>> 20fa90a2
+          ap_id: Url::parse(&format!("{}/tags/test_tag1", community.ap_id))?.into(),
           name: "Test Tag 1".into(),
           community_id: community.id,
           published: None,
@@ -840,11 +836,7 @@
       let tag_2 = Tag::create(
         pool,
         &TagInsertForm {
-<<<<<<< HEAD
-          ap_id: Url::parse(&format!("{}/tags/test_tag2", community.actor_id))?.into(),
-=======
-          ap_id: Url::parse(&format!("{}/tags/test_tag2", inserted_community.ap_id))?.into(),
->>>>>>> 20fa90a2
+          ap_id: Url::parse(&format!("{}/tags/test_tag2", community.ap_id))?.into(),
           name: "Test Tag 2".into(),
           community_id: community.id,
           published: None,
