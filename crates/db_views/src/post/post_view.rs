--- conflicted
+++ resolved
@@ -34,12 +34,7 @@
 use diesel_async::RunQueryDsl;
 use lemmy_db_schema::{
   impls::local_user::LocalUserOptionHelper,
-<<<<<<< HEAD
-  newtypes::{CommunityId, PersonId, PostId},
-=======
   newtypes::{CommunityId, InstanceId, PersonId, PostId},
-  schema::{community, community_actions, local_user_language, person, post, post_actions},
->>>>>>> ba4c9a0c
   source::{
     local_user::LocalUser,
     post::{post_actions_keys, post_keys as key, Post, PostActionsCursor},
@@ -60,18 +55,7 @@
 };
 use lemmy_db_schema_file::{
   enums::{CommunityFollowerState, CommunityVisibility, ListingType, PostSortType},
-  schema::{
-    community,
-    community_actions,
-    image_details,
-    instance_actions,
-    local_user,
-    local_user_language,
-    person,
-    person_actions,
-    post,
-    post_actions,
-  },
+  schema::{community, community_actions, local_user_language, person, post, post_actions},
 };
 use tracing::debug;
 use PostSortType::*;
