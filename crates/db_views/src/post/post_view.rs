--- conflicted
+++ resolved
@@ -63,7 +63,6 @@
 
 impl PostView {
   #[diesel::dsl::auto_type(no_type_alias)]
-<<<<<<< HEAD
   fn joins(my_person_id: Option<PersonId>, local_instance_id: InstanceId) -> _ {
     let my_community_actions_join: my_community_actions_join =
       my_community_actions_join(my_person_id);
@@ -73,50 +72,6 @@
     let my_person_actions_join: my_person_actions_join = my_person_actions_join(my_person_id);
     let creator_local_instance_actions_join: creator_local_instance_actions_join =
       creator_local_instance_actions_join(local_instance_id);
-=======
-  fn joins(my_person_id: Option<PersonId>) -> _ {
-    let community_actions_join = community_actions::table.on(
-      community_actions::community_id
-        .eq(post::community_id)
-        .and(community_actions::person_id.nullable().eq(my_person_id)),
-    );
-
-    let person_actions_join = person_actions::table.on(
-      person_actions::target_id
-        .eq(post::creator_id)
-        .and(person_actions::person_id.nullable().eq(my_person_id)),
-    );
-
-    let post_actions_join = post_actions::table.on(
-      post_actions::post_id
-        .eq(post::id)
-        .and(post_actions::person_id.nullable().eq(my_person_id)),
-    );
-
-    let instance_actions_join = instance_actions::table.on(
-      instance_actions::instance_id
-        .eq(community::instance_id)
-        .and(instance_actions::person_id.nullable().eq(my_person_id)),
-    );
-
-    let post_creator_community_actions_join = creator_community_actions.on(
-      creator_community_actions
-        .field(community_actions::community_id)
-        .eq(post::community_id)
-        .and(
-          creator_community_actions
-            .field(community_actions::person_id)
-            .eq(post::creator_id),
-        ),
-    );
-
-    let image_details_join =
-      image_details::table.on(post::thumbnail_url.eq(image_details::link.nullable()));
-
-    let local_user_join = local_user::table.on(local_user::person_id.nullable().eq(my_person_id));
-
-    let person_join = person::table.left_join(home_instance_person_join());
->>>>>>> 22131e2a
 
     post::table
       .inner_join(person::table)
