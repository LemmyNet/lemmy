use crate::{
  structs::{PostPaginationCursor, PostView},
  utils::{
    filter_blocked,
    filter_is_subscribed,
    filter_not_unlisted_or_is_subscribed,
    home_instance_person_join,
  },
};
use diesel::{
  debug_query,
  dsl::{exists, not},
  pg::Pg,
  query_builder::AsQuery,
  result::Error,
  BoolExpressionMethods,
  ExpressionMethods,
  JoinOnDsl,
  NullableExpressionMethods,
  OptionalExtension,
  PgTextExpressionMethods,
  QueryDsl,
  SelectableHelper,
  TextExpressionMethods,
};
use diesel_async::RunQueryDsl;
use lemmy_db_schema::{
  aliases::creator_community_actions,
  impls::local_user::LocalUserOptionHelper,
  newtypes::{CommunityId, PersonId, PostId},
  schema::{
    community,
    community_actions,
    image_details,
    instance_actions,
    local_user,
    local_user_language,
    person,
    person_actions,
    post,
    post_actions,
  },
  source::{
    community::CommunityFollowerState,
    local_user::LocalUser,
    post::{post_actions_keys, post_keys as key, Post, PostActionsCursor},
    site::Site,
  },
  traits::Crud,
  utils::{
    fuzzy_search,
    get_conn,
    limit_and_offset,
    now,
    paginate,
    seconds_to_pg_interval,
    Commented,
    DbPool,
    ReverseTimestampKey,
  },
  CommunityVisibility,
  ListingType,
  PostSortType,
};
use tracing::debug;
use PostSortType::*;

impl PostView {
  // TODO while we can abstract the joins into a function, the selects are currently impossible to
  // do, because they rely on a few types that aren't yet publicly exported in diesel:
  // https://github.com/diesel-rs/diesel/issues/4462

  #[diesel::dsl::auto_type(no_type_alias)]
  fn joins(my_person_id: Option<PersonId>) -> _ {
    let community_actions_join = community_actions::table.on(
      community_actions::community_id
        .eq(post::community_id)
        .and(community_actions::person_id.nullable().eq(my_person_id)),
    );

    let person_actions_join = person_actions::table.on(
      person_actions::target_id
        .eq(post::creator_id)
        .and(person_actions::person_id.nullable().eq(my_person_id)),
    );

    let post_actions_join = post_actions::table.on(
      post_actions::post_id
        .eq(post::id)
        .and(post_actions::person_id.nullable().eq(my_person_id)),
    );

    let instance_actions_join = instance_actions::table.on(
      instance_actions::instance_id
        .eq(community::instance_id)
        .and(instance_actions::person_id.nullable().eq(my_person_id)),
    );

    let post_creator_community_actions_join = creator_community_actions.on(
      creator_community_actions
        .field(community_actions::community_id)
        .eq(post::community_id)
        .and(
          creator_community_actions
            .field(community_actions::person_id)
            .eq(post::creator_id),
        ),
    );

    let image_details_join =
      image_details::table.on(post::thumbnail_url.eq(image_details::link.nullable()));

    let local_user_join = local_user::table.on(local_user::person_id.nullable().eq(my_person_id));

    let person_join = person::table.left_join(home_instance_person_join());

    post::table
      .inner_join(person_join)
      .inner_join(community::table)
      .left_join(image_details_join)
      .left_join(community_actions_join)
      .left_join(person_actions_join)
      .left_join(post_actions_join)
      .left_join(instance_actions_join)
      .left_join(post_creator_community_actions_join)
      .left_join(local_user_join)
  }

  pub async fn read(
    pool: &mut DbPool<'_>,
    post_id: PostId,
    my_local_user: Option<&'_ LocalUser>,
    is_mod_or_admin: bool,
  ) -> Result<Self, Error> {
    let conn = &mut get_conn(pool).await?;
    let my_person_id = my_local_user.person_id();

    let mut query = Self::joins(my_person_id)
      .filter(post::id.eq(post_id))
      .select(Self::as_select())
      .into_boxed();

    // Hide deleted and removed for non-admins or mods
    if !is_mod_or_admin {
      query = query
        .filter(
          community::removed
            .eq(false)
            .or(post::creator_id.nullable().eq(my_person_id)),
        )
        .filter(
          post::removed
            .eq(false)
            .or(post::creator_id.nullable().eq(my_person_id)),
        )
        // users can see their own deleted posts
        .filter(
          community::deleted
            .eq(false)
            .or(post::creator_id.nullable().eq(my_person_id)),
        )
        .filter(
          post::deleted
            .eq(false)
            .or(post::creator_id.nullable().eq(my_person_id)),
        )
        // private communities can only by browsed by accepted followers
        .filter(
          community::visibility
            .ne(CommunityVisibility::Private)
            .or(community_actions::follow_state.eq(CommunityFollowerState::Accepted)),
        );
    }

    query = my_local_user.visible_communities_only(query);

    Commented::new(query)
      .text("PostView::read")
      .first(conn)
      .await
  }
}

// TODO This pagination cursor is a mess, get rid of it and have it match the others
impl PostPaginationCursor {
  // get cursor for page that starts immediately after the given post
  pub fn after_post(view: &PostView) -> PostPaginationCursor {
    // hex encoding to prevent ossification
    PostPaginationCursor(format!("P{:x}", view.post.id.0))
  }
  pub async fn read(
    &self,
    pool: &mut DbPool<'_>,
    local_user: Option<&LocalUser>,
  ) -> Result<PaginationCursorData, Error> {
    let err_msg = || Error::QueryBuilderError("Could not parse pagination token".into());
    let post_id = PostId(
      self
        .0
        .get(1..)
        .and_then(|e| i32::from_str_radix(e, 16).ok())
        .ok_or_else(err_msg)?,
    );
    let post = Post::read(pool, post_id).await?;
    let post_actions = PostActionsCursor::read(pool, post_id, local_user.person_id()).await?;

    Ok(PaginationCursorData { post, post_actions })
  }
}

// currently we use aggregates or actions as the pagination token.
// we only use some of the properties, depending on which sort type we page by
#[derive(Clone)]
pub struct PaginationCursorData {
  post: Post,
  post_actions: PostActionsCursor,
}

#[derive(Clone, Default)]
pub struct PostQuery<'a> {
  pub listing_type: Option<ListingType>,
  pub sort: Option<PostSortType>,
  pub time_range_seconds: Option<i32>,
  pub creator_id: Option<PersonId>,
  pub community_id: Option<CommunityId>,
  // if true, the query should be handled as if community_id was not given except adding the
  // literal filter
  pub community_id_just_for_prefetch: bool,
  pub local_user: Option<&'a LocalUser>,
  // TODO get rid of this
  pub search_term: Option<String>,
  pub url_only: Option<bool>,
  pub read_only: Option<bool>,
  pub liked_only: Option<bool>,
  pub disliked_only: Option<bool>,
  pub title_only: Option<bool>,
  pub page: Option<i64>,
  pub limit: Option<i64>,
  // TODO these should be simple cursors like the others, not data
  pub page_after: Option<PaginationCursorData>,
  pub page_before_or_equal: Option<Post>,
  pub page_back: Option<bool>,
  pub show_hidden: Option<bool>,
  pub show_read: Option<bool>,
  pub show_nsfw: Option<bool>,
  pub hide_media: Option<bool>,
  pub no_comments_only: Option<bool>,
}

impl<'a> PostQuery<'a> {
  // TODO this should not be doing recursive fetching, get rid of it.
  #[allow(clippy::expect_used)]
  async fn prefetch_upper_bound_for_page_before(
    &self,
    site: &Site,
    pool: &mut DbPool<'_>,
  ) -> Result<Option<PostQuery<'a>>, Error> {
    // first get one page for the most popular community to get an upper bound for the page end for
    // the real query. the reason this is needed is that when fetching posts for a single
    // community PostgreSQL can optimize the query to use an index on e.g. (=, >=, >=, >=) and
    // fetch only LIMIT rows but for the followed-communities query it has to query the index on
    // (IN, >=, >=, >=) which it currently can't do at all (as of PG 16). see the discussion
    // here: https://github.com/LemmyNet/lemmy/issues/2877#issuecomment-1673597190
    //
    // the results are correct no matter which community we fetch these for, since it basically
    // covers the "worst case" of the whole page consisting of posts from one community
    // but using the largest community decreases the pagination-frame so make the real query more
    // efficient.
    let (limit, offset) = limit_and_offset(self.page, self.limit)?;
    if offset != 0 && self.page_after.is_some() {
      return Err(Error::QueryBuilderError(
        "legacy pagination cannot be combined with v2 pagination".into(),
      ));
    }
    let self_person_id = self.local_user.expect("part of the above if").person_id;
    let largest_subscribed = {
      let conn = &mut get_conn(pool).await?;
      community_actions::table
        .filter(community_actions::followed.is_not_null())
        .filter(community_actions::person_id.eq(self_person_id))
        .inner_join(community::table.on(community::id.eq(community_actions::community_id)))
        .order_by(community::users_active_month.desc())
        .select(community::id)
        .limit(1)
        .get_result::<CommunityId>(conn)
        .await
        .optional()?
    };
    let Some(largest_subscribed) = largest_subscribed else {
      // nothing subscribed to? no posts
      return Ok(None);
    };

    let mut v = Box::pin(
      PostQuery {
        community_id: Some(largest_subscribed),
        community_id_just_for_prefetch: true,
        ..self.clone()
      }
      .list(site, pool),
    )
    .await?;

    // take last element of array. if this query returned less than LIMIT elements,
    // the heuristic is invalid since we can't guarantee the full query will return >= LIMIT results
    // (return original query)
    if (v.len() as i64) < limit {
      Ok(Some(self.clone()))
    } else {
      let item = if self.page_back.unwrap_or_default() {
        // for backward pagination, get first element instead
        v.into_iter().next()
      } else {
        v.pop()
      };
      let limit_cursor = Some(item.expect("else case").post);
      Ok(Some(PostQuery {
        page_before_or_equal: limit_cursor,
        ..self.clone()
      }))
    }
  }

  pub async fn list(self, site: &Site, pool: &mut DbPool<'_>) -> Result<Vec<PostView>, Error> {
    let o = if self.listing_type == Some(ListingType::Subscribed)
      && self.community_id.is_none()
      && self.local_user.is_some()
      && self.page_before_or_equal.is_none()
    {
      if let Some(query) = self
        .prefetch_upper_bound_for_page_before(site, pool)
        .await?
      {
        query
      } else {
        self
      }
    } else {
      self
    };

    let conn = &mut get_conn(pool).await?;

    let my_person_id = o.local_user.person_id();
    let my_local_user_id = o.local_user.local_user_id();

    let mut query = PostView::joins(my_person_id)
      .select(PostView::as_select())
      .into_boxed();

    // hide posts from deleted communities
    query = query.filter(community::deleted.eq(false));

    // only creator can see deleted posts and unpublished scheduled posts
    if let Some(person_id) = o.local_user.person_id() {
      query = query.filter(post::deleted.eq(false).or(post::creator_id.eq(person_id)));
      query = query.filter(
        post::scheduled_publish_time
          .is_null()
          .or(post::creator_id.eq(person_id)),
      );
    } else {
      query = query
        .filter(post::deleted.eq(false))
        .filter(post::scheduled_publish_time.is_null());
    }

    // only show removed posts to admin when viewing user profile
    if !(o.creator_id.is_some() && o.local_user.is_admin()) {
      query = query
        .filter(community::removed.eq(false))
        .filter(community::local_removed.eq(false))
        .filter(post::removed.eq(false));
    }
    if let Some(community_id) = o.community_id {
      query = query.filter(post::community_id.eq(community_id));
    }

    if let Some(creator_id) = o.creator_id {
      query = query.filter(post::creator_id.eq(creator_id));
    }

    match o.listing_type.unwrap_or_default() {
      ListingType::Subscribed => query = query.filter(filter_is_subscribed()),
      ListingType::Local => {
        query = query
          .filter(community::local.eq(true))
          .filter(filter_not_unlisted_or_is_subscribed());
      }
      ListingType::All => query = query.filter(filter_not_unlisted_or_is_subscribed()),
      ListingType::ModeratorView => {
        query = query.filter(community_actions::became_moderator.is_not_null());
      }
    }

    if let Some(search_term) = &o.search_term {
      let url_filter = post::url.eq(search_term);
      if o.url_only.unwrap_or_default() {
        query = query.filter(url_filter);
      } else {
        let searcher = fuzzy_search(search_term);
        let name_filter = post::name.ilike(searcher.clone());
        let body_filter = post::body.ilike(searcher.clone());
        let alt_text_filter = post::alt_text.ilike(searcher.clone());
        query = if o.title_only.unwrap_or_default() {
          query.filter(name_filter)
        } else {
          query.filter(
            name_filter
              .or(body_filter)
              .or(alt_text_filter)
              .or(url_filter),
          )
        }
        .filter(not(post::removed.or(post::deleted)));
      }
    }

    if !o.show_nsfw.unwrap_or(o.local_user.show_nsfw(site)) {
      query = query
        .filter(post::nsfw.eq(false))
        .filter(community::nsfw.eq(false));
    };

    if !o.local_user.show_bot_accounts() {
      query = query.filter(person::bot_account.eq(false));
    };

    // Filter to show only posts with no comments
    if o.no_comments_only.unwrap_or_default() {
      query = query.filter(post::comments.eq(0));
    };

    if !o.show_read.unwrap_or(o.local_user.show_read_posts()) {
      // Do not hide read posts when it is a user profile view
      // Or, only hide read posts on non-profile views
      if o.creator_id.is_none() {
        query = query.filter(post_actions::read.is_null());
      }
    }

    // If a creator id isn't given (IE its on home or community pages), hide the hidden posts
    if !o.show_hidden.unwrap_or_default() && o.creator_id.is_none() {
      query = query.filter(post_actions::hidden.is_null());
    }

    if o.hide_media.unwrap_or(o.local_user.hide_media()) {
      query = query.filter(not(
        post::url_content_type.is_not_null().and(
          post::url_content_type
            .like("image/%")
            .or(post::url_content_type.like("video/%")),
        ),
      ));
    }

    if let Some(my_id) = o.local_user.person_id() {
      let not_creator_filter = post::creator_id.ne(my_id);
      if o.liked_only.unwrap_or_default() {
        query = query
          .filter(not_creator_filter)
          .filter(post_actions::like_score.eq(1));
      } else if o.disliked_only.unwrap_or_default() {
        query = query
          .filter(not_creator_filter)
          .filter(post_actions::like_score.eq(-1));
      }
    };

    query = o.local_user.visible_communities_only(query);
    query = query.filter(
      post::federation_pending
        .eq(false)
        .or(post::creator_id.nullable().eq(my_person_id)),
    );

    if !o.local_user.is_admin() {
      query = query.filter(
        community::visibility
          .ne(CommunityVisibility::Private)
          .or(community_actions::follow_state.eq(CommunityFollowerState::Accepted)),
      );
    }

    // Dont filter blocks or missing languages for moderator view type
    if o.listing_type.unwrap_or_default() != ListingType::ModeratorView {
      // Filter out the rows with missing languages if user is logged in
      if o.local_user.is_some() {
        query = query.filter(exists(
          local_user_language::table.filter(
            post::language_id.eq(local_user_language::language_id).and(
              local_user_language::local_user_id
                .nullable()
                .eq(my_local_user_id),
            ),
          ),
        ));
      }

      query = query.filter(filter_blocked());
    }

    let (limit, offset) = limit_and_offset(o.page, o.limit)?;
    query = query.limit(limit).offset(offset);

    let query = if o.read_only.unwrap_or_default() {
      paginate(
        query,
        o.page_after.map(|c| c.post_actions),
        None,
        o.page_back.unwrap_or_default(),
      )
      .filter(post_actions::read.is_not_null())
      .then_desc(post_actions_keys::read)
      .as_query()
    } else {
      let mut query = paginate(
        query,
        o.page_after.map(|c| c.post),
        o.page_before_or_equal,
        o.page_back.unwrap_or_default(),
      );

      // featured posts first
      query = if o.community_id.is_none() || o.community_id_just_for_prefetch {
        query.then_desc(key::featured_local)
      } else {
        query.then_desc(key::featured_community)
      };

      // then use the main sort
      query = match o.sort.unwrap_or(Hot) {
        Active => query.then_desc(key::hot_rank_active),
        Hot => query.then_desc(key::hot_rank),
        Scaled => query.then_desc(key::scaled_rank),
        Controversial => query.then_desc(key::controversy_rank),
        New => query.then_desc(key::published),
        Old => query.then_desc(ReverseTimestampKey(key::published)),
        NewComments => query.then_desc(key::newest_comment_time),
        MostComments => query.then_desc(key::comments),
        Top => query.then_desc(key::score),
      };

      // Filter by the time range
      if let Some(time_range_seconds) = o.time_range_seconds {
        query =
          query.filter(post::published.gt(now() - seconds_to_pg_interval(time_range_seconds)));
      }

      // use publish as fallback. especially useful for hot rank which reaches zero after some days.
      // necessary because old posts can be fetched over federation and inserted with high post id
      query = match o.sort.unwrap_or(Hot) {
        // A second time-based sort would not be very useful
        New | Old | NewComments => query,
        _ => query.then_desc(key::published),
      };

      // finally use unique post id as tie breaker
      query = query.then_desc(key::id);

      query.as_query()
    };

    debug!("Post View Query: {:?}", debug_query::<Pg, _>(&query));

    Commented::new(query)
      .text("PostQuery::list")
      .text_if(
        "getting upper bound for next query",
        o.community_id_just_for_prefetch,
      )
      .load::<PostView>(conn)
      .await
  }
}

#[allow(clippy::indexing_slicing)]
#[expect(clippy::expect_used)]
#[cfg(test)]
mod tests {
  use crate::{
    post::post_view::{PaginationCursorData, PostQuery, PostView},
<<<<<<< HEAD
    structs::{LocalUserView, TagsView},
=======
    structs::LocalUserView,
>>>>>>> 7711562b
  };
  use chrono::Utc;
  use diesel_async::SimpleAsyncConnection;
  use lemmy_db_schema::{
    impls::actor_language::UNDETERMINED_ID,
    newtypes::LanguageId,
    source::{
      actor_language::LocalUserLanguage,
      comment::{Comment, CommentInsertForm},
      community::{
        Community,
        CommunityActions,
        CommunityBlockForm,
        CommunityFollowerForm,
        CommunityFollowerState,
        CommunityInsertForm,
        CommunityModeratorForm,
        CommunityPersonBanForm,
        CommunityUpdateForm,
      },
      instance::{Instance, InstanceActions, InstanceBlockForm},
      language::Language,
      local_user::{LocalUser, LocalUserInsertForm, LocalUserUpdateForm},
      person::{Person, PersonActions, PersonBlockForm, PersonInsertForm},
      post::{
        Post,
        PostActions,
        PostHideForm,
        PostInsertForm,
        PostLikeForm,
        PostReadForm,
        PostUpdateForm,
      },
      site::Site,
      tag::{PostTagInsertForm, Tag, TagInsertForm},
    },
    traits::{Bannable, Blockable, Crud, Followable, Hideable, Joinable, Likeable, Readable},
    utils::{build_db_pool, get_conn, uplete, ActualDbPool, DbPool},
    CommunityVisibility,
    PostSortType,
  };
  use lemmy_utils::error::{LemmyErrorType, LemmyResult};
  use pretty_assertions::assert_eq;
  use serial_test::serial;
  use std::time::{Duration, Instant};
  use test_context::{test_context, AsyncTestContext};
  use url::Url;

  const POST_WITH_ANOTHER_TITLE: &str = "Another title";
  const POST_BY_BLOCKED_PERSON: &str = "post by blocked person";
  const POST_BY_BOT: &str = "post by bot";
  const POST: &str = "post";
  const POST_WITH_TAGS: &str = "post with tags";

  fn names(post_views: &[PostView]) -> Vec<&str> {
    post_views.iter().map(|i| i.post.name.as_str()).collect()
  }

  struct Data {
    pool: ActualDbPool,
    instance: Instance,
    tegan_local_user_view: LocalUserView,
    john_local_user_view: LocalUserView,
    bot_local_user_view: LocalUserView,
    community: Community,
    post: Post,
    bot_post: Post,
    post_with_tags: Post,
    _tag_1: Tag,
    _tag_2: Tag,
    site: Site,
  }

  impl Data {
    fn pool(&self) -> ActualDbPool {
      self.pool.clone()
    }
    pub fn pool2(&self) -> DbPool<'_> {
      DbPool::Pool(&self.pool)
    }
    fn default_post_query(&self) -> PostQuery<'_> {
      PostQuery {
        sort: Some(PostSortType::New),
        local_user: Some(&self.tegan_local_user_view.local_user),
        ..Default::default()
      }
    }

    async fn setup() -> LemmyResult<Data> {
      let actual_pool = build_db_pool()?;
      let pool = &mut (&actual_pool).into();
      let instance = Instance::read_or_create(pool, "my_domain.tld".to_string()).await?;

      let tegan_person_form = PersonInsertForm::test_form(instance.id, "tegan");
      let inserted_tegan_person = Person::create(pool, &tegan_person_form).await?;
      let tegan_local_user_form = LocalUserInsertForm {
        admin: Some(true),
        ..LocalUserInsertForm::test_form(inserted_tegan_person.id)
      };
      let inserted_tegan_local_user =
        LocalUser::create(pool, &tegan_local_user_form, vec![]).await?;

      let bot_person_form = PersonInsertForm {
        bot_account: Some(true),
        ..PersonInsertForm::test_form(instance.id, "mybot")
      };
      let inserted_bot_person = Person::create(pool, &bot_person_form).await?;
      let inserted_bot_local_user = LocalUser::create(
        pool,
        &LocalUserInsertForm::test_form(inserted_bot_person.id),
        vec![],
      )
      .await?;

      let new_community = CommunityInsertForm::new(
        instance.id,
        "test_community_3".to_string(),
        "nada".to_owned(),
        "pubkey".to_string(),
      );
      let community = Community::create(pool, &new_community).await?;

      // Test a person block, make sure the post query doesn't include their post
      let john_person_form = PersonInsertForm::test_form(instance.id, "john");
      let inserted_john_person = Person::create(pool, &john_person_form).await?;
      let inserted_john_local_user = LocalUser::create(
        pool,
        &LocalUserInsertForm::test_form(inserted_john_person.id),
        vec![],
      )
      .await?;

      let post_from_blocked_person = PostInsertForm {
        language_id: Some(LanguageId(1)),
        ..PostInsertForm::new(
          POST_BY_BLOCKED_PERSON.to_string(),
          inserted_john_person.id,
          community.id,
        )
      };
      Post::create(pool, &post_from_blocked_person).await?;

      // block that person
      let person_block = PersonBlockForm::new(inserted_tegan_person.id, inserted_john_person.id);
      PersonActions::block(pool, &person_block).await?;

      // Two community post tags
      let tag_1 = Tag::create(
        pool,
        &TagInsertForm {
          ap_id: Url::parse(&format!("{}/tags/test_tag1", community.ap_id))?.into(),
          display_name: "Test Tag 1".into(),
          community_id: community.id,
        },
      )
      .await?;
      let tag_2 = Tag::create(
        pool,
        &TagInsertForm {
          ap_id: Url::parse(&format!("{}/tags/test_tag2", community.ap_id))?.into(),
          display_name: "Test Tag 2".into(),
          community_id: community.id,
        },
      )
      .await?;

      // A sample post
      let new_post = PostInsertForm {
        language_id: Some(LanguageId(47)),
        ..PostInsertForm::new(POST.to_string(), inserted_tegan_person.id, community.id)
      };

      let post = Post::create(pool, &new_post).await?;

      let new_bot_post = PostInsertForm::new(
        POST_BY_BOT.to_string(),
        inserted_bot_person.id,
        community.id,
      );
      let bot_post = Post::create(pool, &new_bot_post).await?;

      // A sample post with tags
      let new_post = PostInsertForm {
        language_id: Some(LanguageId(47)),
        ..PostInsertForm::new(
          POST_WITH_TAGS.to_string(),
          inserted_tegan_person.id,
          community.id,
        )
      };

      let post_with_tags = Post::create(pool, &new_post).await?;
      let inserted_tags = vec![
        PostTagInsertForm {
          post_id: post_with_tags.id,
          tag_id: tag_1.id,
        },
        PostTagInsertForm {
          post_id: post_with_tags.id,
          tag_id: tag_2.id,
        },
      ];
      PostTagInsertForm::insert_tag_associations(pool, &inserted_tags).await?;

      let tegan_local_user_view = LocalUserView {
        local_user: inserted_tegan_local_user,
        person: inserted_tegan_person,
        instance_actions: None,
      };
      let john_local_user_view = LocalUserView {
        local_user: inserted_john_local_user,
        person: inserted_john_person,
        instance_actions: None,
      };

      let bot_local_user_view = LocalUserView {
        local_user: inserted_bot_local_user,
        person: inserted_bot_person,
        instance_actions: None,
      };

      let site = Site {
        id: Default::default(),
        name: String::new(),
        sidebar: None,
        published: Default::default(),
        updated: None,
        icon: None,
        banner: None,
        description: None,
        ap_id: Url::parse("http://example.com")?.into(),
        last_refreshed_at: Default::default(),
        inbox_url: Url::parse("http://example.com")?.into(),
        private_key: None,
        public_key: String::new(),
        instance_id: Default::default(),
        content_warning: None,
      };

      Ok(Data {
        pool: actual_pool,
        instance,
        tegan_local_user_view,
        john_local_user_view,
        bot_local_user_view,
        community,
        post,
        bot_post,
        post_with_tags,
        _tag_1: tag_1,
        _tag_2: tag_2,
        site,
      })
    }
    async fn teardown(data: Data) -> LemmyResult<()> {
      let pool = &mut data.pool2();
      // let pool = &mut (&pool).into();
      let num_deleted = Post::delete(pool, data.post.id).await?;
      Community::delete(pool, data.community.id).await?;
      Person::delete(pool, data.tegan_local_user_view.person.id).await?;
      Person::delete(pool, data.bot_local_user_view.person.id).await?;
      Person::delete(pool, data.john_local_user_view.person.id).await?;
      Instance::delete(pool, data.instance.id).await?;
      assert_eq!(1, num_deleted);

      Ok(())
    }
  }
  impl AsyncTestContext for Data {
    async fn setup() -> Self {
      Data::setup().await.expect("setup failed")
    }
    async fn teardown(self) {
      Data::teardown(self).await.expect("teardown failed")
    }
  }

  #[test_context(Data)]
  #[tokio::test]
  #[serial]
  async fn post_listing_with_person(data: &mut Data) -> LemmyResult<()> {
    let pool = &data.pool();
    let pool = &mut pool.into();

    let local_user_form = LocalUserUpdateForm {
      show_bot_accounts: Some(false),
      ..Default::default()
    };
    LocalUser::update(
      pool,
      data.tegan_local_user_view.local_user.id,
      &local_user_form,
    )
    .await?;
    data.tegan_local_user_view.local_user.show_bot_accounts = false;

    let mut read_post_listing = PostQuery {
      community_id: Some(data.community.id),
      ..data.default_post_query()
    }
    .list(&data.site, pool)
    .await?;
    // remove tags post
    read_post_listing.remove(0);

    let post_listing_single_with_person = PostView::read(
      pool,
      data.post.id,
      Some(&data.tegan_local_user_view.local_user),
      false,
    )
    .await?;

    assert_eq!(
      vec![post_listing_single_with_person.clone()],
      read_post_listing
    );
    assert_eq!(data.post.id, post_listing_single_with_person.post.id);

    let local_user_form = LocalUserUpdateForm {
      show_bot_accounts: Some(true),
      ..Default::default()
    };
    LocalUser::update(
      pool,
      data.tegan_local_user_view.local_user.id,
      &local_user_form,
    )
    .await?;
    data.tegan_local_user_view.local_user.show_bot_accounts = true;

    let post_listings_with_bots = PostQuery {
      community_id: Some(data.community.id),
      ..data.default_post_query()
    }
    .list(&data.site, pool)
    .await?;
    // should include bot post which has "undetermined" language
    assert_eq!(
      vec![POST_WITH_TAGS, POST_BY_BOT, POST],
      names(&post_listings_with_bots)
    );
    Ok(())
  }

  #[test_context(Data)]
  #[tokio::test]
  #[serial]
  async fn post_listing_no_person(data: &mut Data) -> LemmyResult<()> {
    let pool = &data.pool();
    let pool = &mut pool.into();

    let read_post_listing_multiple_no_person = PostQuery {
      community_id: Some(data.community.id),
      local_user: None,
      ..data.default_post_query()
    }
    .list(&data.site, pool)
    .await?;

    let read_post_listing_single_no_person =
      PostView::read(pool, data.post.id, None, false).await?;

    // Should be 2 posts, with the bot post, and the blocked
    assert_eq!(
      vec![POST_WITH_TAGS, POST_BY_BOT, POST, POST_BY_BLOCKED_PERSON],
      names(&read_post_listing_multiple_no_person)
    );

    assert!(read_post_listing_multiple_no_person
      .get(2)
      .is_some_and(|x| x.post.id == data.post.id));
    assert_eq!(false, read_post_listing_single_no_person.can_mod);
    Ok(())
  }

  #[test_context(Data)]
  #[tokio::test]
  #[serial]
  async fn post_listing_title_only(data: &mut Data) -> LemmyResult<()> {
    let pool = &data.pool();
    let pool = &mut pool.into();

    // A post which contains the search them 'Post' not in the title (but in the body)
    let new_post = PostInsertForm {
      language_id: Some(LanguageId(47)),
      body: Some("Post".to_string()),
      ..PostInsertForm::new(
        POST_WITH_ANOTHER_TITLE.to_string(),
        data.tegan_local_user_view.person.id,
        data.community.id,
      )
    };

    let inserted_post = Post::create(pool, &new_post).await?;

    let read_post_listing_by_title_only = PostQuery {
      community_id: Some(data.community.id),
      local_user: None,
      search_term: Some("Post".to_string()),
      title_only: Some(true),
      ..data.default_post_query()
    }
    .list(&data.site, pool)
    .await?;

    let read_post_listing = PostQuery {
      community_id: Some(data.community.id),
      local_user: None,
      search_term: Some("Post".to_string()),
      ..data.default_post_query()
    }
    .list(&data.site, pool)
    .await?;

    // Should be 4 posts when we do not search for title only
    assert_eq!(
      vec![
        POST_WITH_ANOTHER_TITLE,
        POST_WITH_TAGS,
        POST_BY_BOT,
        POST,
        POST_BY_BLOCKED_PERSON
      ],
      names(&read_post_listing)
    );

    // Should be 3 posts when we search for title only
    assert_eq!(
      vec![POST_WITH_TAGS, POST_BY_BOT, POST, POST_BY_BLOCKED_PERSON],
      names(&read_post_listing_by_title_only)
    );
    Post::delete(pool, inserted_post.id).await?;
    Ok(())
  }

  #[test_context(Data)]
  #[tokio::test]
  #[serial]
  async fn post_listing_block_community(data: &mut Data) -> LemmyResult<()> {
    let pool = &data.pool();
    let pool = &mut pool.into();

    let community_block =
      CommunityBlockForm::new(data.community.id, data.tegan_local_user_view.person.id);
    CommunityActions::block(pool, &community_block).await?;

    let read_post_listings_with_person_after_block = PostQuery {
      community_id: Some(data.community.id),
      ..data.default_post_query()
    }
    .list(&data.site, pool)
    .await?;
    // Should be 0 posts after the community block
    assert_eq!(read_post_listings_with_person_after_block, vec![]);

    CommunityActions::unblock(pool, &community_block).await?;
    Ok(())
  }

  #[test_context(Data)]
  #[tokio::test]
  #[serial]
  async fn post_listing_like(data: &mut Data) -> LemmyResult<()> {
    let pool = &data.pool();
    let pool = &mut pool.into();

    let post_like_form = PostLikeForm::new(data.post.id, data.tegan_local_user_view.person.id, 1);

    let inserted_post_like = PostActions::like(pool, &post_like_form).await?;

    assert_eq!(
      (data.post.id, data.tegan_local_user_view.person.id, Some(1)),
      (
        inserted_post_like.post_id,
        inserted_post_like.person_id,
        inserted_post_like.like_score,
      )
    );

    let post_listing_single_with_person = PostView::read(
      pool,
      data.post.id,
      Some(&data.tegan_local_user_view.local_user),
      false,
    )
    .await?;

    assert_eq!(
      (true, 1, 1, 1),
      (
        post_listing_single_with_person
          .post_actions
          .is_some_and(|t| t.like_score == Some(1)),
        post_listing_single_with_person.post.score,
        post_listing_single_with_person.post.upvotes,
        post_listing_single_with_person.creator.post_score,
      )
    );

    let local_user_form = LocalUserUpdateForm {
      show_bot_accounts: Some(false),
      ..Default::default()
    };
    LocalUser::update(
      pool,
      data.tegan_local_user_view.local_user.id,
      &local_user_form,
    )
    .await?;
    data.tegan_local_user_view.local_user.show_bot_accounts = false;

    let mut read_post_listing = PostQuery {
      community_id: Some(data.community.id),
      ..data.default_post_query()
    }
    .list(&data.site, pool)
    .await?;
    read_post_listing.remove(0);
    assert_eq!(
      post_listing_single_with_person.post.id,
      read_post_listing[0].post.id
    );

    let like_removed =
      PostActions::remove_like(pool, data.tegan_local_user_view.person.id, data.post.id).await?;
    assert_eq!(uplete::Count::only_deleted(1), like_removed);
    Ok(())
  }

  #[test_context(Data)]
  #[tokio::test]
  #[serial]
  async fn post_listing_liked_only(data: &mut Data) -> LemmyResult<()> {
    let pool = &data.pool();
    let pool = &mut pool.into();

    // Like both the bot post, and your own
    // The liked_only should not show your own post
    let post_like_form = PostLikeForm::new(data.post.id, data.tegan_local_user_view.person.id, 1);
    PostActions::like(pool, &post_like_form).await?;

    let bot_post_like_form =
      PostLikeForm::new(data.bot_post.id, data.tegan_local_user_view.person.id, 1);
    PostActions::like(pool, &bot_post_like_form).await?;

    // Read the liked only
    let read_liked_post_listing = PostQuery {
      community_id: Some(data.community.id),
      liked_only: Some(true),
      ..data.default_post_query()
    }
    .list(&data.site, pool)
    .await?;

    // This should only include the bot post, not the one you created
    assert_eq!(vec![POST_BY_BOT], names(&read_liked_post_listing));

    let read_disliked_post_listing = PostQuery {
      community_id: Some(data.community.id),
      disliked_only: Some(true),
      ..data.default_post_query()
    }
    .list(&data.site, pool)
    .await?;

    // Should be no posts
    assert_eq!(read_disliked_post_listing, vec![]);

    Ok(())
  }

  #[test_context(Data)]
  #[tokio::test]
  #[serial]
  async fn post_listing_read_only(data: &mut Data) -> LemmyResult<()> {
    let pool = &data.pool();
    let pool = &mut pool.into();

    // Only mark the bot post as read
    // The read_only should only show the bot post
    let post_read_form = PostReadForm::new(data.bot_post.id, data.tegan_local_user_view.person.id);
    PostActions::mark_as_read(pool, &post_read_form).await?;

    // Only read the post marked as read
    let read_read_post_listing = PostQuery {
      community_id: Some(data.community.id),
      read_only: Some(true),
      ..data.default_post_query()
    }
    .list(&data.site, pool)
    .await?;

    // This should only include the bot post, not the one you created
    assert_eq!(vec![POST_BY_BOT], names(&read_read_post_listing));

    Ok(())
  }

  #[test_context(Data)]
  #[tokio::test]
  #[serial]
  async fn creator_info(data: &mut Data) -> LemmyResult<()> {
    let pool = &data.pool();
    let pool = &mut pool.into();
    let community_id = data.community.id;

    let tegan_listings = PostQuery {
      community_id: Some(community_id),
      ..data.default_post_query()
    }
    .list(&data.site, pool)
    .await?
    .into_iter()
    .map(|p| {
      (
        p.creator.name,
        p.creator_community_actions
          .map(|x| x.became_moderator.is_some())
          .unwrap_or(false),
        p.can_mod,
      )
    })
    .collect::<Vec<_>>();

    // Tegan is an admin, so can_mod should be always true
    let expected_post_listing = vec![
      ("tegan".to_owned(), false, true),
      ("mybot".to_owned(), false, true),
      ("tegan".to_owned(), false, true),
    ];
    assert_eq!(expected_post_listing, tegan_listings);

    // Have john become a moderator, then the bot
    let john_mod_form =
      CommunityModeratorForm::new(community_id, data.john_local_user_view.person.id);
    CommunityActions::join(pool, &john_mod_form).await?;

    let bot_mod_form =
      CommunityModeratorForm::new(community_id, data.bot_local_user_view.person.id);
    CommunityActions::join(pool, &bot_mod_form).await?;

    let john_listings = PostQuery {
      sort: Some(PostSortType::New),
      local_user: Some(&data.john_local_user_view.local_user),
      ..Default::default()
    }
    .list(&data.site, pool)
    .await?
    .into_iter()
    .map(|p| {
      (
        p.creator.name,
        p.creator_community_actions
          .map(|x| x.became_moderator.is_some())
          .unwrap_or(false),
        p.can_mod,
      )
    })
    .collect::<Vec<_>>();

    // John is a mod, so he can_mod the bots (and his own) posts, but not tegans.
    let expected_post_listing = vec![
      ("tegan".to_owned(), false, false),
      ("mybot".to_owned(), true, true),
      ("tegan".to_owned(), false, false),
      ("john".to_owned(), true, true),
    ];
    assert_eq!(expected_post_listing, john_listings);

    // Bot is also a mod, but was added after john, so can't mod anything
    let bot_listings = PostQuery {
      sort: Some(PostSortType::New),
      local_user: Some(&data.bot_local_user_view.local_user),
      ..Default::default()
    }
    .list(&data.site, pool)
    .await?
    .into_iter()
    .map(|p| {
      (
        p.creator.name,
        p.creator_community_actions
          .map(|x| x.became_moderator.is_some())
          .unwrap_or(false),
        p.can_mod,
      )
    })
    .collect::<Vec<_>>();

    let expected_post_listing = vec![
      ("tegan".to_owned(), false, false),
      ("mybot".to_owned(), true, true),
      ("tegan".to_owned(), false, false),
      ("john".to_owned(), true, false),
    ];
    assert_eq!(expected_post_listing, bot_listings);

    // Make the bot leave the mod team, and make sure it can_mod is false.
    CommunityActions::leave(pool, &bot_mod_form).await?;

    let bot_listings = PostQuery {
      sort: Some(PostSortType::New),
      local_user: Some(&data.bot_local_user_view.local_user),
      ..Default::default()
    }
    .list(&data.site, pool)
    .await?
    .into_iter()
    .map(|p| {
      (
        p.creator.name,
        p.creator_community_actions
          .map(|x| x.became_moderator.is_some())
          .unwrap_or(false),
        p.can_mod,
      )
    })
    .collect::<Vec<_>>();

    let expected_post_listing = vec![
      ("tegan".to_owned(), false, false),
      ("mybot".to_owned(), false, false),
      ("tegan".to_owned(), false, false),
      ("john".to_owned(), true, false),
    ];
    assert_eq!(expected_post_listing, bot_listings);

    Ok(())
  }

  #[test_context(Data)]
  #[tokio::test]
  #[serial]
  async fn post_listing_person_language(data: &mut Data) -> LemmyResult<()> {
    const EL_POSTO: &str = "el posto";

    let pool = &data.pool();
    let pool = &mut pool.into();

    let spanish_id = Language::read_id_from_code(pool, "es").await?;

    let french_id = Language::read_id_from_code(pool, "fr").await?;

    let post_spanish = PostInsertForm {
      language_id: Some(spanish_id),
      ..PostInsertForm::new(
        EL_POSTO.to_string(),
        data.tegan_local_user_view.person.id,
        data.community.id,
      )
    };
    Post::create(pool, &post_spanish).await?;

    let post_listings_all = data.default_post_query().list(&data.site, pool).await?;

    // no language filters specified, all posts should be returned
    assert_eq!(
      vec![EL_POSTO, POST_WITH_TAGS, POST_BY_BOT, POST],
      names(&post_listings_all)
    );

    LocalUserLanguage::update(
      pool,
      vec![french_id],
      data.tegan_local_user_view.local_user.id,
    )
    .await?;

    let post_listing_french = data.default_post_query().list(&data.site, pool).await?;

    // only one post in french and one undetermined should be returned
    assert_eq!(vec![POST_WITH_TAGS, POST], names(&post_listing_french));
    assert_eq!(
      Some(french_id),
      post_listing_french.get(1).map(|p| p.post.language_id)
    );

    LocalUserLanguage::update(
      pool,
      vec![french_id, UNDETERMINED_ID],
      data.tegan_local_user_view.local_user.id,
    )
    .await?;
    let post_listings_french_und = data
      .default_post_query()
      .list(&data.site, pool)
      .await?
      .into_iter()
      .map(|p| (p.post.name, p.post.language_id))
      .collect::<Vec<_>>();
    let expected_post_listings_french_und = vec![
      (POST_WITH_TAGS.to_owned(), french_id),
      (POST_BY_BOT.to_owned(), UNDETERMINED_ID),
      (POST.to_owned(), french_id),
    ];

    // french post and undetermined language post should be returned
    assert_eq!(expected_post_listings_french_und, post_listings_french_und);

    Ok(())
  }

  #[test_context(Data)]
  #[tokio::test]
  #[serial]
  async fn post_listings_removed(data: &mut Data) -> LemmyResult<()> {
    let pool = &data.pool();
    let pool = &mut pool.into();

    // Remove the post
    Post::update(
      pool,
      data.bot_post.id,
      &PostUpdateForm {
        removed: Some(true),
        ..Default::default()
      },
    )
    .await?;

    // Make sure you don't see the removed post in the results
    let post_listings_no_admin = data.default_post_query().list(&data.site, pool).await?;
    assert_eq!(vec![POST_WITH_TAGS, POST], names(&post_listings_no_admin));

    // Removed bot post is shown to admins on its profile page
    data.tegan_local_user_view.local_user.admin = true;
    let post_listings_is_admin = PostQuery {
      creator_id: Some(data.bot_local_user_view.person.id),
      ..data.default_post_query()
    }
    .list(&data.site, pool)
    .await?;
    assert_eq!(vec![POST_BY_BOT], names(&post_listings_is_admin));

    Ok(())
  }

  #[test_context(Data)]
  #[tokio::test]
  #[serial]
  async fn post_listings_deleted(data: &mut Data) -> LemmyResult<()> {
    let pool = &data.pool();
    let pool = &mut pool.into();

    // Delete the post
    Post::update(
      pool,
      data.post.id,
      &PostUpdateForm {
        deleted: Some(true),
        ..Default::default()
      },
    )
    .await?;

    // Deleted post is only shown to creator
    for (local_user, expect_contains_deleted) in [
      (None, false),
      (Some(&data.john_local_user_view.local_user), false),
      (Some(&data.tegan_local_user_view.local_user), true),
    ] {
      let contains_deleted = PostQuery {
        local_user,
        ..data.default_post_query()
      }
      .list(&data.site, pool)
      .await?
      .iter()
      .any(|p| p.post.id == data.post.id);

      assert_eq!(expect_contains_deleted, contains_deleted);
    }

    Ok(())
  }

  #[test_context(Data)]
  #[tokio::test]
  #[serial]
  async fn post_listings_hidden_community(data: &mut Data) -> LemmyResult<()> {
    let pool = &data.pool();
    let pool = &mut pool.into();

    Community::update(
      pool,
      data.community.id,
      &CommunityUpdateForm {
        visibility: Some(CommunityVisibility::Unlisted),
        ..Default::default()
      },
    )
    .await?;

    let posts = PostQuery::default().list(&data.site, pool).await?;
    assert!(posts.is_empty());

    let posts = data.default_post_query().list(&data.site, pool).await?;
    assert!(posts.is_empty());

    // Follow the community
    let form = CommunityFollowerForm::new(
      data.community.id,
      data.tegan_local_user_view.person.id,
      CommunityFollowerState::Accepted,
    );
    CommunityActions::follow(pool, &form).await?;

    let posts = data.default_post_query().list(&data.site, pool).await?;
    assert!(!posts.is_empty());

    Ok(())
  }

  #[test_context(Data)]
  #[tokio::test]
  #[serial]
  async fn post_listing_instance_block(data: &mut Data) -> LemmyResult<()> {
    const POST_FROM_BLOCKED_INSTANCE: &str = "post on blocked instance";
    const POST_LISTING_WITH_BLOCKED: [&str; 4] = [
      POST_FROM_BLOCKED_INSTANCE,
      POST_WITH_TAGS,
      POST_BY_BOT,
      POST,
    ];

    let pool = &data.pool();
    let pool = &mut pool.into();

    let blocked_instance = Instance::read_or_create(pool, "another_domain.tld".to_string()).await?;

    let community_form = CommunityInsertForm::new(
      blocked_instance.id,
      "test_community_4".to_string(),
      "none".to_owned(),
      "pubkey".to_string(),
    );
    let inserted_community = Community::create(pool, &community_form).await?;

    let post_form = PostInsertForm {
      language_id: Some(LanguageId(1)),
      ..PostInsertForm::new(
        POST_FROM_BLOCKED_INSTANCE.to_string(),
        data.bot_local_user_view.person.id,
        inserted_community.id,
      )
    };
    let post_from_blocked_instance = Post::create(pool, &post_form).await?;

    // no instance block, should return all posts
    let post_listings_all = data.default_post_query().list(&data.site, pool).await?;
    assert_eq!(POST_LISTING_WITH_BLOCKED, *names(&post_listings_all));

    // block the instance
    let block_form =
      InstanceBlockForm::new(data.tegan_local_user_view.person.id, blocked_instance.id);
    InstanceActions::block(pool, &block_form).await?;

    // now posts from communities on that instance should be hidden
    let post_listings_blocked = data.default_post_query().list(&data.site, pool).await?;
    assert_eq!(
      vec![POST_WITH_TAGS, POST_BY_BOT, POST],
      names(&post_listings_blocked)
    );
    assert!(post_listings_blocked
      .iter()
      .all(|p| p.post.id != post_from_blocked_instance.id));

    // Follow community from the blocked instance to see posts anyway
    let follow_form = CommunityFollowerForm::new(
      inserted_community.id,
      data.tegan_local_user_view.person.id,
      CommunityFollowerState::Accepted,
    );
    CommunityActions::follow(pool, &follow_form).await?;
    let post_listings_bypass = data.default_post_query().list(&data.site, pool).await?;
    assert_eq!(POST_LISTING_WITH_BLOCKED, *names(&post_listings_bypass));
    CommunityActions::unfollow(
      pool,
      data.tegan_local_user_view.person.id,
      inserted_community.id,
    )
    .await?;

    // after unblocking it should return all posts again
    InstanceActions::unblock(pool, &block_form).await?;
    let post_listings_blocked = data.default_post_query().list(&data.site, pool).await?;
    assert_eq!(POST_LISTING_WITH_BLOCKED, *names(&post_listings_blocked));

    Instance::delete(pool, blocked_instance.id).await?;
    Ok(())
  }

  #[test_context(Data)]
  #[tokio::test]
  #[serial]
  async fn pagination_includes_each_post_once(data: &mut Data) -> LemmyResult<()> {
    let pool = &data.pool();
    let pool = &mut pool.into();

    let community_form = CommunityInsertForm::new(
      data.instance.id,
      "yes".to_string(),
      "yes".to_owned(),
      "pubkey".to_string(),
    );
    let inserted_community = Community::create(pool, &community_form).await?;

    let mut inserted_post_ids = vec![];
    let mut inserted_comment_ids = vec![];

    // Create 150 posts with varying non-correlating values for publish date, number of comments,
    // and featured
    for comments in 0..10 {
      for _ in 0..15 {
        let post_form = PostInsertForm {
          featured_local: Some((comments % 2) == 0),
          featured_community: Some((comments % 2) == 0),
          published: Some(Utc::now() - Duration::from_secs(comments % 3)),
          ..PostInsertForm::new(
            "keep Christ in Christmas".to_owned(),
            data.tegan_local_user_view.person.id,
            inserted_community.id,
          )
        };
        let inserted_post = Post::create(pool, &post_form).await?;
        inserted_post_ids.push(inserted_post.id);

        for _ in 0..comments {
          let comment_form = CommentInsertForm::new(
            data.tegan_local_user_view.person.id,
            inserted_post.id,
            "yes".to_owned(),
          );
          let inserted_comment = Comment::create(pool, &comment_form, None).await?;
          inserted_comment_ids.push(inserted_comment.id);
        }
      }
    }

    let options = PostQuery {
      community_id: Some(inserted_community.id),
      sort: Some(PostSortType::MostComments),
      limit: Some(10),
      ..Default::default()
    };

    let mut listed_post_ids = vec![];
    let mut page_after = None;
    loop {
      let post_listings = PostQuery {
        page_after: page_after.map(|p| PaginationCursorData {
          post: p,
          post_actions: Default::default(),
        }),
        ..options.clone()
      }
      .list(&data.site, pool)
      .await?;

      listed_post_ids.extend(post_listings.iter().map(|p| p.post.id));

      if let Some(p) = post_listings.into_iter().next_back() {
        page_after = Some(p.post);
      } else {
        break;
      }
    }

    // Check that backward pagination matches forward pagination
    let mut listed_post_ids_forward = listed_post_ids.clone();
    let mut page_before = None;
    loop {
      let post_listings = PostQuery {
        page_after: page_before.map(|p| PaginationCursorData {
          post: p,
          post_actions: Default::default(),
        }),
        page_back: Some(true),
        ..options.clone()
      }
      .list(&data.site, pool)
      .await?;

      let listed_post_ids = post_listings.iter().map(|p| p.post.id).collect::<Vec<_>>();

      let index = listed_post_ids_forward.len() - listed_post_ids.len();
      assert_eq!(
        listed_post_ids_forward.get(index..),
        listed_post_ids.get(..)
      );
      listed_post_ids_forward.truncate(index);

      if let Some(p) = post_listings.into_iter().next() {
        page_before = Some(p.post);
      } else {
        break;
      }
    }

    inserted_post_ids.sort_unstable_by_key(|id| id.0);
    listed_post_ids.sort_unstable_by_key(|id| id.0);

    assert_eq!(inserted_post_ids, listed_post_ids);

    Community::delete(pool, inserted_community.id).await?;
    Ok(())
  }

  #[test_context(Data)]
  #[tokio::test]
  #[serial]
  async fn post_listings_hide_read(data: &mut Data) -> LemmyResult<()> {
    let pool = &data.pool();
    let pool = &mut pool.into();

    // Make sure local user hides read posts
    let local_user_form = LocalUserUpdateForm {
      show_read_posts: Some(false),
      ..Default::default()
    };
    LocalUser::update(
      pool,
      data.tegan_local_user_view.local_user.id,
      &local_user_form,
    )
    .await?;
    data.tegan_local_user_view.local_user.show_read_posts = false;

    // Mark a post as read
    let read_form = PostReadForm::new(data.bot_post.id, data.tegan_local_user_view.person.id);
    PostActions::mark_as_read(pool, &read_form).await?;

    // Make sure you don't see the read post in the results
    let post_listings_hide_read = data.default_post_query().list(&data.site, pool).await?;
    assert_eq!(vec![POST_WITH_TAGS, POST], names(&post_listings_hide_read));

    // Test with the show_read override as true
    let post_listings_show_read_true = PostQuery {
      show_read: Some(true),
      ..data.default_post_query()
    }
    .list(&data.site, pool)
    .await?;
    assert_eq!(
      vec![POST_WITH_TAGS, POST_BY_BOT, POST],
      names(&post_listings_show_read_true)
    );

    // Test with the show_read override as false
    let post_listings_show_read_false = PostQuery {
      show_read: Some(false),
      ..data.default_post_query()
    }
    .list(&data.site, pool)
    .await?;
    assert_eq!(
      vec![POST_WITH_TAGS, POST],
      names(&post_listings_show_read_false)
    );
    Ok(())
  }

  #[test_context(Data)]
  #[tokio::test]
  #[serial]
  async fn post_listings_hide_hidden(data: &mut Data) -> LemmyResult<()> {
    let pool = &data.pool();
    let pool = &mut pool.into();

    // Mark a post as hidden
    let hide_form = PostHideForm::new(data.bot_post.id, data.tegan_local_user_view.person.id);
    PostActions::hide(pool, &hide_form).await?;

    // Make sure you don't see the hidden post in the results
    let post_listings_hide_hidden = data.default_post_query().list(&data.site, pool).await?;
    assert_eq!(
      vec![POST_WITH_TAGS, POST],
      names(&post_listings_hide_hidden)
    );

    // Make sure it does come back with the show_hidden option
    let post_listings_show_hidden = PostQuery {
      sort: Some(PostSortType::New),
      local_user: Some(&data.tegan_local_user_view.local_user),
      show_hidden: Some(true),
      ..Default::default()
    }
    .list(&data.site, pool)
    .await?;
    assert_eq!(
      vec![POST_WITH_TAGS, POST_BY_BOT, POST],
      names(&post_listings_show_hidden)
    );

    // Make sure that hidden field is true.
    assert!(&post_listings_show_hidden
      .get(1)
      .is_some_and(|p| p.post_actions.as_ref().is_some_and(|a| a.hidden.is_some())));

    Ok(())
  }

  #[test_context(Data)]
  #[tokio::test]
  #[serial]
  async fn post_listings_hide_nsfw(data: &mut Data) -> LemmyResult<()> {
    let pool = &data.pool();
    let pool = &mut pool.into();

    // Mark a post as nsfw
    let update_form = PostUpdateForm {
      nsfw: Some(true),
      ..Default::default()
    };

    Post::update(pool, data.post_with_tags.id, &update_form).await?;

    // Make sure you don't see the nsfw post in the regular results
    let post_listings_hide_nsfw = data.default_post_query().list(&data.site, pool).await?;
    assert_eq!(vec![POST_BY_BOT, POST], names(&post_listings_hide_nsfw));

    // Make sure it does come back with the show_nsfw option
    let post_listings_show_nsfw = PostQuery {
      sort: Some(PostSortType::New),
      show_nsfw: Some(true),
      local_user: Some(&data.tegan_local_user_view.local_user),
      ..Default::default()
    }
    .list(&data.site, pool)
    .await?;
    assert_eq!(
      vec![POST_WITH_TAGS, POST_BY_BOT, POST],
      names(&post_listings_show_nsfw)
    );

    // Make sure that nsfw field is true.
    assert!(
      &post_listings_show_nsfw
        .first()
        .ok_or(LemmyErrorType::NotFound)?
        .post
        .nsfw
    );

    Ok(())
  }

<<<<<<< HEAD
  async fn expected_post_view(data: &Data, pool: &mut DbPool<'_>) -> LemmyResult<PostView> {
    let (inserted_person, inserted_community, inserted_post) = (
      &data.tegan_local_user_view.person,
      &data.community,
      &data.post,
    );
    let agg = PostAggregates::read(pool, inserted_post.id).await?;

    Ok(PostView {
      post: Post {
        id: inserted_post.id,
        name: inserted_post.name.clone(),
        creator_id: inserted_person.id,
        url: None,
        body: None,
        alt_text: None,
        published: inserted_post.published,
        updated: None,
        community_id: inserted_community.id,
        removed: false,
        deleted: false,
        locked: false,
        nsfw: false,
        embed_title: None,
        embed_description: None,
        embed_video_url: None,
        thumbnail_url: None,
        ap_id: inserted_post.ap_id.clone(),
        local: true,
        language_id: LanguageId(47),
        featured_community: false,
        featured_local: false,
        url_content_type: None,
        scheduled_publish_time: None,
      },
      my_vote: None,
      unread_comments: 0,
      creator: Person {
        id: inserted_person.id,
        name: inserted_person.name.clone(),
        display_name: None,
        published: inserted_person.published,
        avatar: None,
        ap_id: inserted_person.ap_id.clone(),
        local: true,
        bot_account: false,
        banned: false,
        deleted: false,
        bio: None,
        banner: None,
        updated: None,
        inbox_url: inserted_person.inbox_url.clone(),
        matrix_user_id: None,
        ban_expires: None,
        instance_id: data.instance.id,
        private_key: inserted_person.private_key.clone(),
        public_key: inserted_person.public_key.clone(),
        last_refreshed_at: inserted_person.last_refreshed_at,
      },
      image_details: None,
      creator_banned_from_community: false,
      banned_from_community: false,
      creator_is_moderator: false,
      creator_is_admin: true,
      can_mod: true,
      community: Community {
        id: inserted_community.id,
        name: inserted_community.name.clone(),
        icon: None,
        removed: false,
        deleted: false,
        nsfw: false,
        ap_id: inserted_community.ap_id.clone(),
        local: true,
        title: "nada".to_owned(),
        sidebar: None,
        description: None,
        updated: None,
        banner: None,
        hidden: false,
        posting_restricted_to_mods: false,
        published: inserted_community.published,
        instance_id: data.instance.id,
        private_key: inserted_community.private_key.clone(),
        public_key: inserted_community.public_key.clone(),
        last_refreshed_at: inserted_community.last_refreshed_at,
        followers_url: inserted_community.followers_url.clone(),
        inbox_url: inserted_community.inbox_url.clone(),
        moderators_url: inserted_community.moderators_url.clone(),
        featured_url: inserted_community.featured_url.clone(),
        visibility: CommunityVisibility::Public,
        random_number: inserted_community.random_number,
      },
      counts: PostAggregates {
        post_id: inserted_post.id,
        comments: 0,
        score: 0,
        upvotes: 0,
        downvotes: 0,
        published: agg.published,
        newest_comment_time_necro: inserted_post.published,
        newest_comment_time: inserted_post.published,
        featured_community: false,
        featured_local: false,
        hot_rank: RANK_DEFAULT,
        hot_rank_active: RANK_DEFAULT,
        controversy_rank: 0.0,
        scaled_rank: RANK_DEFAULT,
        community_id: inserted_post.community_id,
        creator_id: inserted_post.creator_id,
        instance_id: data.instance.id,
        report_count: 0,
        unresolved_report_count: 0,
      },
      subscribed: SubscribedType::NotSubscribed,
      read: false,
      hidden: false,
      saved: None,
      creator_blocked: false,
      tags: TagsView::default(),
    })
  }

=======
>>>>>>> 7711562b
  #[test_context(Data)]
  #[tokio::test]
  #[serial]
  async fn local_only_instance(data: &mut Data) -> LemmyResult<()> {
    let pool = &data.pool();
    let pool = &mut pool.into();

    Community::update(
      pool,
      data.community.id,
      &CommunityUpdateForm {
        visibility: Some(CommunityVisibility::LocalOnlyPrivate),
        ..Default::default()
      },
    )
    .await?;

    let unauthenticated_query = PostQuery {
      ..Default::default()
    }
    .list(&data.site, pool)
    .await?;
    assert_eq!(0, unauthenticated_query.len());

    let authenticated_query = PostQuery {
      local_user: Some(&data.tegan_local_user_view.local_user),
      ..Default::default()
    }
    .list(&data.site, pool)
    .await?;
    assert_eq!(3, authenticated_query.len());

    let unauthenticated_post = PostView::read(pool, data.post.id, None, false).await;
    assert!(unauthenticated_post.is_err());

    let authenticated_post = PostView::read(
      pool,
      data.post.id,
      Some(&data.tegan_local_user_view.local_user),
      false,
    )
    .await;
    assert!(authenticated_post.is_ok());

    Ok(())
  }

  #[test_context(Data)]
  #[tokio::test]
  #[serial]
  async fn post_listing_local_user_banned_from_community(data: &mut Data) -> LemmyResult<()> {
    let pool = &data.pool();
    let pool = &mut pool.into();

    // Test that post view shows if local user is blocked from community
    let banned_from_comm_person = PersonInsertForm::test_form(data.instance.id, "jill");

    let inserted_banned_from_comm_person = Person::create(pool, &banned_from_comm_person).await?;

    let inserted_banned_from_comm_local_user = LocalUser::create(
      pool,
      &LocalUserInsertForm::test_form(inserted_banned_from_comm_person.id),
      vec![],
    )
    .await?;

    CommunityActions::ban(
      pool,
      &CommunityPersonBanForm::new(data.community.id, inserted_banned_from_comm_person.id),
    )
    .await?;

    let post_view = PostView::read(
      pool,
      data.post.id,
      Some(&inserted_banned_from_comm_local_user),
      false,
    )
    .await?;

    assert!(post_view
      .community_actions
      .is_some_and(|x| x.received_ban.is_some()));

    Person::delete(pool, inserted_banned_from_comm_person.id).await?;
    Ok(())
  }

  #[test_context(Data)]
  #[tokio::test]
  #[serial]
  async fn post_listing_local_user_not_banned_from_community(data: &mut Data) -> LemmyResult<()> {
    let pool = &data.pool();
    let pool = &mut pool.into();

    let post_view = PostView::read(
      pool,
      data.post.id,
      Some(&data.tegan_local_user_view.local_user),
      false,
    )
    .await?;

    assert!(post_view.community_actions.is_none());

    Ok(())
  }

  #[test_context(Data)]
  #[tokio::test]
  #[serial]
  async fn speed_check(data: &mut Data) -> LemmyResult<()> {
    let pool = &data.pool();
    let pool = &mut pool.into();

    // Make sure the post_view query is less than this time
    let duration_max = Duration::from_millis(80);

    // Create some dummy posts
    let num_posts = 1000;
    for x in 1..num_posts {
      let name = format!("post_{x}");
      let url = Some(Url::parse(&format!("https://google.com/{name}"))?.into());

      let post_form = PostInsertForm {
        url,
        ..PostInsertForm::new(
          name,
          data.tegan_local_user_view.person.id,
          data.community.id,
        )
      };
      Post::create(pool, &post_form).await?;
    }

    // Manually trigger and wait for a statistics update to ensure consistent and high amount of
    // accuracy in the statistics used for query planning
    println!("🧮 updating database statistics");
    let conn = &mut get_conn(pool).await?;
    conn.batch_execute("ANALYZE;").await?;

    // Time how fast the query took
    let now = Instant::now();
    PostQuery {
      sort: Some(PostSortType::Active),
      local_user: Some(&data.tegan_local_user_view.local_user),
      ..Default::default()
    }
    .list(&data.site, pool)
    .await?;

    let elapsed = now.elapsed();
    println!("Elapsed: {:.0?}", elapsed);

    assert!(
      elapsed.lt(&duration_max),
      "Query took {:.0?}, longer than the max of {:.0?}",
      elapsed,
      duration_max
    );

    Ok(())
  }

  #[test_context(Data)]
  #[tokio::test]
  #[serial]
  async fn post_listings_no_comments_only(data: &mut Data) -> LemmyResult<()> {
    let pool = &data.pool();
    let pool = &mut pool.into();

    // Create a comment for a post
    let comment_form = CommentInsertForm::new(
      data.tegan_local_user_view.person.id,
      data.post.id,
      "a comment".to_owned(),
    );
    Comment::create(pool, &comment_form, None).await?;

    // Make sure it doesnt come back with the no_comments option
    let post_listings_no_comments = PostQuery {
      sort: Some(PostSortType::New),
      no_comments_only: Some(true),
      local_user: Some(&data.tegan_local_user_view.local_user),
      ..Default::default()
    }
    .list(&data.site, pool)
    .await?;

    assert_eq!(
      vec![POST_WITH_TAGS, POST_BY_BOT],
      names(&post_listings_no_comments)
    );

    Ok(())
  }

  #[test_context(Data)]
  #[tokio::test]
  #[serial]
  async fn post_listing_private_community(data: &mut Data) -> LemmyResult<()> {
    let pool = &data.pool();
    let pool = &mut pool.into();

    // Mark community as private
    Community::update(
      pool,
      data.community.id,
      &CommunityUpdateForm {
        visibility: Some(CommunityVisibility::Private),
        ..Default::default()
      },
    )
    .await?;

    // No posts returned without auth
    let read_post_listing = PostQuery {
      community_id: Some(data.community.id),
      ..Default::default()
    }
    .list(&data.site, pool)
    .await?;
    assert_eq!(0, read_post_listing.len());
    let post_view = PostView::read(pool, data.post.id, None, false).await;
    assert!(post_view.is_err());

    // No posts returned for non-follower who is not admin
    data.tegan_local_user_view.local_user.admin = false;
    let read_post_listing = PostQuery {
      community_id: Some(data.community.id),
      local_user: Some(&data.tegan_local_user_view.local_user),
      ..Default::default()
    }
    .list(&data.site, pool)
    .await?;
    assert_eq!(0, read_post_listing.len());
    let post_view = PostView::read(
      pool,
      data.post.id,
      Some(&data.tegan_local_user_view.local_user),
      false,
    )
    .await;
    assert!(post_view.is_err());

    // Admin can view content without following
    data.tegan_local_user_view.local_user.admin = true;
    let read_post_listing = PostQuery {
      community_id: Some(data.community.id),
      local_user: Some(&data.tegan_local_user_view.local_user),
      ..Default::default()
    }
    .list(&data.site, pool)
    .await?;
    assert_eq!(3, read_post_listing.len());
    let post_view = PostView::read(
      pool,
      data.post.id,
      Some(&data.tegan_local_user_view.local_user),
      true,
    )
    .await;
    assert!(post_view.is_ok());
    data.tegan_local_user_view.local_user.admin = false;

    // User can view after following
    let follow_form = CommunityFollowerForm::new(
      data.community.id,
      data.tegan_local_user_view.person.id,
      CommunityFollowerState::Accepted,
    );
    CommunityActions::follow(pool, &follow_form).await?;

    let read_post_listing = PostQuery {
      community_id: Some(data.community.id),
      local_user: Some(&data.tegan_local_user_view.local_user),
      ..Default::default()
    }
    .list(&data.site, pool)
    .await?;
    assert_eq!(3, read_post_listing.len());
    let post_view = PostView::read(
      pool,
      data.post.id,
      Some(&data.tegan_local_user_view.local_user),
      true,
    )
    .await;
    assert!(post_view.is_ok());

    Ok(())
  }

  #[test_context(Data)]
  #[tokio::test]
  #[serial]
  async fn post_listings_hide_media(data: &mut Data) -> LemmyResult<()> {
    let pool = &data.pool();
    let pool = &mut pool.into();

    // Make one post an image post
    Post::update(
      pool,
      data.bot_post.id,
      &PostUpdateForm {
        url_content_type: Some(Some(String::from("image/png"))),
        ..Default::default()
      },
    )
    .await?;

    // Make sure all the posts are returned when `hide_media` is unset
    let hide_media_listing = PostQuery {
      community_id: Some(data.community.id),
      local_user: Some(&data.tegan_local_user_view.local_user),
      ..Default::default()
    }
    .list(&data.site, pool)
    .await?;
    assert_eq!(3, hide_media_listing.len());

    // Ensure the `hide_media` user setting is set
    let local_user_form = LocalUserUpdateForm {
      hide_media: Some(true),
      ..Default::default()
    };
    LocalUser::update(
      pool,
      data.tegan_local_user_view.local_user.id,
      &local_user_form,
    )
    .await?;
    data.tegan_local_user_view.local_user.hide_media = true;

    // Ensure you don't see the image post
    let hide_media_listing = PostQuery {
      community_id: Some(data.community.id),
      local_user: Some(&data.tegan_local_user_view.local_user),
      ..Default::default()
    }
    .list(&data.site, pool)
    .await?;
    assert_eq!(2, hide_media_listing.len());

    // Make sure the `hide_media` override works
    let hide_media_listing = PostQuery {
      community_id: Some(data.community.id),
      local_user: Some(&data.tegan_local_user_view.local_user),
      hide_media: Some(false),
      ..Default::default()
    }
    .list(&data.site, pool)
    .await?;
    assert_eq!(3, hide_media_listing.len());

    Ok(())
  }

<<<<<<< HEAD
  #[test_context(Data)]
  #[tokio::test]
  #[serial]
  async fn post_tags_present(data: &mut Data) -> LemmyResult<()> {
    let pool = &data.pool();
    let pool = &mut pool.into();

    let post_view = PostView::read(
      pool,
      data.post_with_tags.id,
      Some(&data.tegan_local_user_view.local_user),
      false,
    )
    .await?;

    assert_eq!(2, post_view.tags.0.len());
    assert_eq!(data.tag_1.display_name, post_view.tags.0[0].display_name);
    assert_eq!(data.tag_2.display_name, post_view.tags.0[1].display_name);

    let all_posts = data.default_post_query().list(&data.site, pool).await?;
    assert_eq!(2, all_posts[0].tags.0.len()); // post with tags
    assert_eq!(0, all_posts[1].tags.0.len()); // bot post
    assert_eq!(0, all_posts[2].tags.0.len()); // normal post

    Ok(())
  }
=======
  // TODO add these back in later
  // #[test_context(Data)]
  // #[tokio::test]
  // #[serial]
  // async fn post_tags_present(data: &mut Data) -> LemmyResult<()> {
  //   let pool = &data.pool();
  //   let pool = &mut pool.into();

  //   let post_view = PostView::read(
  //     pool,
  //     data.post_with_tags.id,
  //     Some(&data.tegan_local_user_view.local_user),
  //     false,
  //   )
  //   .await?;

  //   assert_eq!(2, post_view.tags.tags.len());
  //   assert_eq!(data.tag_1.name, post_view.tags.tags[0].name);
  //   assert_eq!(data.tag_2.name, post_view.tags.tags[1].name);

  //   let all_posts = data.default_post_query().list(&data.site, pool).await?;
  //   assert_eq!(2, all_posts[0].tags.tags.len()); // post with tags
  //   assert_eq!(0, all_posts[1].tags.tags.len()); // bot post
  //   assert_eq!(0, all_posts[2].tags.tags.len()); // normal post

  //   Ok(())
  // }
>>>>>>> 7711562b
}<|MERGE_RESOLUTION|>--- conflicted
+++ resolved
@@ -580,11 +580,7 @@
 mod tests {
   use crate::{
     post::post_view::{PaginationCursorData, PostQuery, PostView},
-<<<<<<< HEAD
     structs::{LocalUserView, TagsView},
-=======
-    structs::LocalUserView,
->>>>>>> 7711562b
   };
   use chrono::Utc;
   use diesel_async::SimpleAsyncConnection;
@@ -1833,132 +1829,6 @@
     Ok(())
   }
 
-<<<<<<< HEAD
-  async fn expected_post_view(data: &Data, pool: &mut DbPool<'_>) -> LemmyResult<PostView> {
-    let (inserted_person, inserted_community, inserted_post) = (
-      &data.tegan_local_user_view.person,
-      &data.community,
-      &data.post,
-    );
-    let agg = PostAggregates::read(pool, inserted_post.id).await?;
-
-    Ok(PostView {
-      post: Post {
-        id: inserted_post.id,
-        name: inserted_post.name.clone(),
-        creator_id: inserted_person.id,
-        url: None,
-        body: None,
-        alt_text: None,
-        published: inserted_post.published,
-        updated: None,
-        community_id: inserted_community.id,
-        removed: false,
-        deleted: false,
-        locked: false,
-        nsfw: false,
-        embed_title: None,
-        embed_description: None,
-        embed_video_url: None,
-        thumbnail_url: None,
-        ap_id: inserted_post.ap_id.clone(),
-        local: true,
-        language_id: LanguageId(47),
-        featured_community: false,
-        featured_local: false,
-        url_content_type: None,
-        scheduled_publish_time: None,
-      },
-      my_vote: None,
-      unread_comments: 0,
-      creator: Person {
-        id: inserted_person.id,
-        name: inserted_person.name.clone(),
-        display_name: None,
-        published: inserted_person.published,
-        avatar: None,
-        ap_id: inserted_person.ap_id.clone(),
-        local: true,
-        bot_account: false,
-        banned: false,
-        deleted: false,
-        bio: None,
-        banner: None,
-        updated: None,
-        inbox_url: inserted_person.inbox_url.clone(),
-        matrix_user_id: None,
-        ban_expires: None,
-        instance_id: data.instance.id,
-        private_key: inserted_person.private_key.clone(),
-        public_key: inserted_person.public_key.clone(),
-        last_refreshed_at: inserted_person.last_refreshed_at,
-      },
-      image_details: None,
-      creator_banned_from_community: false,
-      banned_from_community: false,
-      creator_is_moderator: false,
-      creator_is_admin: true,
-      can_mod: true,
-      community: Community {
-        id: inserted_community.id,
-        name: inserted_community.name.clone(),
-        icon: None,
-        removed: false,
-        deleted: false,
-        nsfw: false,
-        ap_id: inserted_community.ap_id.clone(),
-        local: true,
-        title: "nada".to_owned(),
-        sidebar: None,
-        description: None,
-        updated: None,
-        banner: None,
-        hidden: false,
-        posting_restricted_to_mods: false,
-        published: inserted_community.published,
-        instance_id: data.instance.id,
-        private_key: inserted_community.private_key.clone(),
-        public_key: inserted_community.public_key.clone(),
-        last_refreshed_at: inserted_community.last_refreshed_at,
-        followers_url: inserted_community.followers_url.clone(),
-        inbox_url: inserted_community.inbox_url.clone(),
-        moderators_url: inserted_community.moderators_url.clone(),
-        featured_url: inserted_community.featured_url.clone(),
-        visibility: CommunityVisibility::Public,
-        random_number: inserted_community.random_number,
-      },
-      counts: PostAggregates {
-        post_id: inserted_post.id,
-        comments: 0,
-        score: 0,
-        upvotes: 0,
-        downvotes: 0,
-        published: agg.published,
-        newest_comment_time_necro: inserted_post.published,
-        newest_comment_time: inserted_post.published,
-        featured_community: false,
-        featured_local: false,
-        hot_rank: RANK_DEFAULT,
-        hot_rank_active: RANK_DEFAULT,
-        controversy_rank: 0.0,
-        scaled_rank: RANK_DEFAULT,
-        community_id: inserted_post.community_id,
-        creator_id: inserted_post.creator_id,
-        instance_id: data.instance.id,
-        report_count: 0,
-        unresolved_report_count: 0,
-      },
-      subscribed: SubscribedType::NotSubscribed,
-      read: false,
-      hidden: false,
-      saved: None,
-      creator_blocked: false,
-      tags: TagsView::default(),
-    })
-  }
-
-=======
->>>>>>> 7711562b
   #[test_context(Data)]
   #[tokio::test]
   #[serial]
@@ -2316,8 +2186,6 @@
 
     Ok(())
   }
-
-<<<<<<< HEAD
   #[test_context(Data)]
   #[tokio::test]
   #[serial]
@@ -2344,33 +2212,4 @@
 
     Ok(())
   }
-=======
-  // TODO add these back in later
-  // #[test_context(Data)]
-  // #[tokio::test]
-  // #[serial]
-  // async fn post_tags_present(data: &mut Data) -> LemmyResult<()> {
-  //   let pool = &data.pool();
-  //   let pool = &mut pool.into();
-
-  //   let post_view = PostView::read(
-  //     pool,
-  //     data.post_with_tags.id,
-  //     Some(&data.tegan_local_user_view.local_user),
-  //     false,
-  //   )
-  //   .await?;
-
-  //   assert_eq!(2, post_view.tags.tags.len());
-  //   assert_eq!(data.tag_1.name, post_view.tags.tags[0].name);
-  //   assert_eq!(data.tag_2.name, post_view.tags.tags[1].name);
-
-  //   let all_posts = data.default_post_query().list(&data.site, pool).await?;
-  //   assert_eq!(2, all_posts[0].tags.tags.len()); // post with tags
-  //   assert_eq!(0, all_posts[1].tags.tags.len()); // bot post
-  //   assert_eq!(0, all_posts[2].tags.tags.len()); // normal post
-
-  //   Ok(())
-  // }
->>>>>>> 7711562b
 }