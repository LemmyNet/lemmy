use crate::structs::PersonView;
use diesel::{
  result::Error,
  BoolExpressionMethods,
  ExpressionMethods,
  NullableExpressionMethods,
  QueryDsl,
  SelectableHelper,
};
use diesel_async::RunQueryDsl;
use i_love_jesus::PaginatedQueryBuilder;
use lemmy_db_schema::{
  newtypes::{PaginationCursor, PersonId},
  schema::{local_user, person},
  source::person::{person_keys as key, Person},
  traits::PaginationCursorBuilder,
  utils::{get_conn, limit_fetch, now, DbPool},
};
use lemmy_utils::error::LemmyResult;

impl PaginationCursorBuilder for PersonView {
  type CursorData = Person;

  fn to_cursor(&self) -> PaginationCursor {
    PaginationCursor::new('P', self.person.id.0)
  }

  async fn from_cursor(
    cursor: &PaginationCursor,
    pool: &mut DbPool<'_>,
  ) -> LemmyResult<Self::CursorData> {
    let conn = &mut get_conn(pool).await?;
    let id = cursor.prefix_and_id()?.1;

    let token = person::table
      .select(Self::CursorData::as_select())
      .filter(person::id.eq(id))
      .first(conn)
      .await?;

    Ok(token)
  }
}

impl PersonView {
  #[diesel::dsl::auto_type(no_type_alias)]
  fn joins() -> _ {
    person::table.left_join(local_user::table)
  }

  pub async fn read(
    pool: &mut DbPool<'_>,
    person_id: PersonId,
    is_admin: bool,
  ) -> Result<Self, Error> {
    let conn = &mut get_conn(pool).await?;
    let mut query = Self::joins()
      .filter(person::id.eq(person_id))
      .select(Self::as_select())
      .into_boxed();

    if !is_admin {
      query = query.filter(person::deleted.eq(false))
    }

    query.first(conn).await
  }
}

<<<<<<< HEAD
impl PageCursorBuilder for PersonView {
  fn cursor(&self) -> PaginationCursor {
    PaginationCursor::create('P', self.person.id.0)
  }
}

=======
>>>>>>> 0926b4c7
#[derive(Default)]
pub struct PersonQuery {
  pub admins_only: Option<bool>,
  pub banned_only: Option<bool>,
  pub cursor_data: Option<Person>,
  pub page_back: Option<bool>,
<<<<<<< HEAD
=======
  pub limit: Option<i64>,
>>>>>>> 0926b4c7
}

impl PersonQuery {
  pub async fn list(self, pool: &mut DbPool<'_>) -> Result<Vec<PersonView>, Error> {
    let conn = &mut get_conn(pool).await?;

    let mut query = PersonView::joins()
      .filter(person::deleted.eq(false))
      .select(PersonView::as_select())
      .into_boxed();

    // Filters
    if self.banned_only.unwrap_or_default() {
      query = query.filter(
<<<<<<< HEAD
        person::banned.eq(true).and(
=======
        person::local.and(person::banned).and(
>>>>>>> 0926b4c7
          person::ban_expires
            .is_null()
            .or(person::ban_expires.gt(now().nullable())),
        ),
      );
    }

    if self.admins_only.unwrap_or_default() {
<<<<<<< HEAD
      query = query.filter(local_user::admin.eq(true));
=======
      query = query.filter(local_user::admin);
    } else {
      // Only use page limits if its not an admin fetch
      let limit = limit_fetch(self.limit)?;
      query = query.limit(limit);
>>>>>>> 0926b4c7
    }

    let mut query = PaginatedQueryBuilder::new(query);

    if self.page_back.unwrap_or_default() {
      query = query.before(self.cursor_data).limit_and_offset_from_end();
    } else {
      query = query.after(self.cursor_data);
    }

    // Sorting by published
    query = query
      .then_desc(key::published)
      // Tie breaker
      .then_desc(key::id);

    let res = query.load::<PersonView>(conn).await?;
    Ok(res)
  }
}

#[cfg(test)]
#[expect(clippy::indexing_slicing)]
mod tests {

  use super::*;
  use lemmy_db_schema::{
    assert_length,
    source::{
      instance::Instance,
      local_user::{LocalUser, LocalUserInsertForm, LocalUserUpdateForm},
      person::{Person, PersonInsertForm, PersonUpdateForm},
    },
    traits::Crud,
    utils::build_db_pool_for_tests,
  };
  use lemmy_utils::error::LemmyResult;
  use pretty_assertions::assert_eq;
  use serial_test::serial;

  struct Data {
    alice: Person,
    alice_local_user: LocalUser,
    bob: Person,
    bob_local_user: LocalUser,
  }

  async fn init_data(pool: &mut DbPool<'_>) -> LemmyResult<Data> {
    let inserted_instance = Instance::read_or_create(pool, "my_domain.tld".to_string()).await?;

    let alice_form = PersonInsertForm {
      local: Some(true),
      ..PersonInsertForm::test_form(inserted_instance.id, "alice")
    };
    let alice = Person::create(pool, &alice_form).await?;
    let alice_local_user_form = LocalUserInsertForm::test_form(alice.id);
    let alice_local_user = LocalUser::create(pool, &alice_local_user_form, vec![]).await?;

    let bob_form = PersonInsertForm {
      bot_account: Some(true),
      local: Some(false),
      ..PersonInsertForm::test_form(inserted_instance.id, "bob")
    };
    let bob = Person::create(pool, &bob_form).await?;
    let bob_local_user_form = LocalUserInsertForm::test_form(bob.id);
    let bob_local_user = LocalUser::create(pool, &bob_local_user_form, vec![]).await?;

    Ok(Data {
      alice,
      alice_local_user,
      bob,
      bob_local_user,
    })
  }

  async fn cleanup(data: Data, pool: &mut DbPool<'_>) -> LemmyResult<()> {
    LocalUser::delete(pool, data.alice_local_user.id).await?;
    LocalUser::delete(pool, data.bob_local_user.id).await?;
    Person::delete(pool, data.alice.id).await?;
    Person::delete(pool, data.bob.id).await?;
    Instance::delete(pool, data.bob.instance_id).await?;
    Ok(())
  }

  #[tokio::test]
  #[serial]
  async fn exclude_deleted() -> LemmyResult<()> {
    let pool = &build_db_pool_for_tests();
    let pool = &mut pool.into();
    let data = init_data(pool).await?;

    Person::update(
      pool,
      data.alice.id,
      &PersonUpdateForm {
        deleted: Some(true),
        ..Default::default()
      },
    )
    .await?;

    let read = PersonView::read(pool, data.alice.id, false).await;
    assert!(read.is_err());

    // only admin can view deleted users
    let read = PersonView::read(pool, data.alice.id, true).await;
    assert!(read.is_ok());

    cleanup(data, pool).await
  }

  #[tokio::test]
  #[serial]
  async fn list_banned() -> LemmyResult<()> {
    let pool = &build_db_pool_for_tests();
    let pool = &mut pool.into();
    let data = init_data(pool).await?;

    Person::update(
      pool,
      data.alice.id,
      &PersonUpdateForm {
        banned: Some(true),
        ..Default::default()
      },
    )
    .await?;

    let list = PersonQuery {
      banned_only: Some(true),
      ..Default::default()
    }
    .list(pool)
    .await?;
    assert_length!(1, list);
    assert_eq!(list[0].person.id, data.alice.id);

    cleanup(data, pool).await
  }

  #[tokio::test]
  #[serial]
  async fn list_admins() -> LemmyResult<()> {
    let pool = &build_db_pool_for_tests();
    let pool = &mut pool.into();
    let data = init_data(pool).await?;

    LocalUser::update(
      pool,
      data.alice_local_user.id,
      &LocalUserUpdateForm {
        admin: Some(true),
        ..Default::default()
      },
    )
    .await?;

    let list = PersonQuery {
      admins_only: Some(true),
      ..Default::default()
    }
    .list(pool)
    .await?;
    assert_length!(1, list);
    assert_eq!(list[0].person.id, data.alice.id);

    let is_admin = PersonView::read(pool, data.alice.id, false).await?.is_admin;
    assert!(is_admin);

    let is_admin = PersonView::read(pool, data.bob.id, false).await?.is_admin;
    assert!(!is_admin);

    cleanup(data, pool).await
  }
}<|MERGE_RESOLUTION|>--- conflicted
+++ resolved
@@ -67,25 +67,13 @@
   }
 }
 
-<<<<<<< HEAD
-impl PageCursorBuilder for PersonView {
-  fn cursor(&self) -> PaginationCursor {
-    PaginationCursor::create('P', self.person.id.0)
-  }
-}
-
-=======
->>>>>>> 0926b4c7
 #[derive(Default)]
 pub struct PersonQuery {
   pub admins_only: Option<bool>,
   pub banned_only: Option<bool>,
   pub cursor_data: Option<Person>,
   pub page_back: Option<bool>,
-<<<<<<< HEAD
-=======
   pub limit: Option<i64>,
->>>>>>> 0926b4c7
 }
 
 impl PersonQuery {
@@ -100,11 +88,7 @@
     // Filters
     if self.banned_only.unwrap_or_default() {
       query = query.filter(
-<<<<<<< HEAD
-        person::banned.eq(true).and(
-=======
         person::local.and(person::banned).and(
->>>>>>> 0926b4c7
           person::ban_expires
             .is_null()
             .or(person::ban_expires.gt(now().nullable())),
@@ -113,15 +97,11 @@
     }
 
     if self.admins_only.unwrap_or_default() {
-<<<<<<< HEAD
-      query = query.filter(local_user::admin.eq(true));
-=======
       query = query.filter(local_user::admin);
     } else {
       // Only use page limits if its not an admin fetch
       let limit = limit_fetch(self.limit)?;
       query = query.limit(limit);
->>>>>>> 0926b4c7
     }
 
     let mut query = PaginatedQueryBuilder::new(query);
