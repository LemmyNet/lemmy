--- conflicted
+++ resolved
@@ -18,12 +18,8 @@
   traits::{Crud, PaginationCursorBuilder},
   utils::{get_conn, limit_fetch, now, paginate, DbPool},
 };
-<<<<<<< HEAD
-use lemmy_utils::error::{LemmyErrorExt, LemmyErrorType, LemmyResult};
-=======
 use lemmy_db_schema_file::schema::{instance_actions, local_user, person};
 use lemmy_utils::error::LemmyResult;
->>>>>>> 2f7ce1cb
 
 impl PaginationCursorBuilder for PersonView {
   type CursorData = Person;
@@ -73,21 +69,10 @@
       query = query.filter(person::deleted.eq(false))
     }
 
-<<<<<<< HEAD
     query
       .first(conn)
       .await
       .with_lemmy_type(LemmyErrorType::NotFound)
-=======
-    Ok(query.first(conn).await?)
-  }
-
-  pub fn banned(&self) -> bool {
-    self
-      .local_instance_actions
-      .as_ref()
-      .is_some_and(|i| i.received_ban.is_some())
->>>>>>> 2f7ce1cb
   }
 }
 
@@ -101,15 +86,11 @@
 }
 
 impl PersonQuery {
-<<<<<<< HEAD
-  pub async fn list(self, pool: &mut DbPool<'_>) -> LemmyResult<Vec<PersonView>> {
-=======
   pub async fn list(
     self,
     local_instance_id: InstanceId,
     pool: &mut DbPool<'_>,
   ) -> LemmyResult<Vec<PersonView>> {
->>>>>>> 2f7ce1cb
     let conn = &mut get_conn(pool).await?;
     let mut query = PersonView::joins(local_instance_id)
       .filter(person::deleted.eq(false))
