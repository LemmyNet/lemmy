use crate::{
<<<<<<< HEAD
  structs::PersonView,
  utils::{creator_home_instance_actions_join, creator_local_instance_actions_join},
=======
  structs::{PersonView, SiteView},
  utils::{home_instance_person_join, local_instance_person_join},
>>>>>>> 2298bdbc
};
use diesel::{
  BoolExpressionMethods,
  ExpressionMethods,
  NullableExpressionMethods,
  QueryDsl,
  SelectableHelper,
};
use diesel_async::RunQueryDsl;
use i_love_jesus::PaginatedQueryBuilder;
use lemmy_db_schema::{
<<<<<<< HEAD
  aliases::creator_local_instance_actions,
=======
>>>>>>> 2298bdbc
  newtypes::{InstanceId, PaginationCursor, PersonId},
  schema::{instance_actions, local_user, person},
  source::person::{person_keys as key, Person},
  traits::PaginationCursorBuilder,
  utils::{get_conn, limit_fetch, now, DbPool},
};
use lemmy_utils::error::LemmyResult;

impl PaginationCursorBuilder for PersonView {
  type CursorData = Person;

  fn to_cursor(&self) -> PaginationCursor {
    PaginationCursor::new('P', self.person.id.0)
  }

  async fn from_cursor(
    cursor: &PaginationCursor,
    pool: &mut DbPool<'_>,
  ) -> LemmyResult<Self::CursorData> {
    let conn = &mut get_conn(pool).await?;
    let id = cursor.prefix_and_id()?.1;

    let token = person::table
      .select(Self::CursorData::as_select())
      .filter(person::id.eq(id))
      .first(conn)
      .await?;

    Ok(token)
  }
}

impl PersonView {
  #[diesel::dsl::auto_type(no_type_alias)]
  fn joins(local_instance_id: InstanceId) -> _ {
<<<<<<< HEAD
    let creator_local_instance_actions_join: creator_local_instance_actions_join =
      creator_local_instance_actions_join(local_instance_id);

    person::table
      .left_join(local_user::table)
      .left_join(creator_home_instance_actions_join())
      .left_join(creator_local_instance_actions_join)
=======
    let p: local_instance_person_join = local_instance_person_join(local_instance_id);
    person::table
      .left_join(p)
      .left_join(local_user::table)
      .left_join(home_instance_person_join())
>>>>>>> 2298bdbc
  }

  pub async fn read(
    pool: &mut DbPool<'_>,
    person_id: PersonId,
    local_instance_id: InstanceId,
    is_admin: bool,
  ) -> LemmyResult<Self> {
<<<<<<< HEAD
=======
    let local_instance_id = SiteView::read_local(pool).await?.instance.id;
>>>>>>> 2298bdbc
    let conn = &mut get_conn(pool).await?;
    let mut query = Self::joins(local_instance_id)
      .filter(person::id.eq(person_id))
      .select(Self::as_select())
      .into_boxed();

    if !is_admin {
      query = query.filter(person::deleted.eq(false))
    }

    Ok(query.first(conn).await?)
  }

  pub fn banned(&self) -> bool {
    self
<<<<<<< HEAD
      .local_instance_actions
=======
      .instance_actions
>>>>>>> 2298bdbc
      .as_ref()
      .is_some_and(|i| i.received_ban.is_some())
  }
}

#[derive(Default)]
pub struct PersonQuery {
  pub admins_only: Option<bool>,
  pub banned_only: Option<bool>,
  pub cursor_data: Option<Person>,
  pub page_back: Option<bool>,
  pub limit: Option<i64>,
}

impl PersonQuery {
  pub async fn list(
    self,
    local_instance_id: InstanceId,
    pool: &mut DbPool<'_>,
  ) -> LemmyResult<Vec<PersonView>> {
    let conn = &mut get_conn(pool).await?;
    let mut query = PersonView::joins(local_instance_id)
      .filter(person::deleted.eq(false))
      .select(PersonView::as_select())
      .into_boxed();

    // Filters
    if self.banned_only.unwrap_or_default() {
      let actions = creator_local_instance_actions;

      query = query.filter(
        person::local
<<<<<<< HEAD
          .and(actions.field(instance_actions::received_ban).is_not_null())
          .and(
            actions.field(instance_actions::ban_expires).is_null().or(
              actions
                .field(instance_actions::ban_expires)
                .gt(now().nullable()),
            ),
=======
          .and(instance_actions::received_ban.is_not_null())
          .and(
            instance_actions::ban_expires
              .is_null()
              .or(instance_actions::ban_expires.gt(now().nullable())),
>>>>>>> 2298bdbc
          ),
      );
    }

    if self.admins_only.unwrap_or_default() {
      query = query.filter(local_user::admin);
    } else {
      // Only use page limits if its not an admin fetch
      let limit = limit_fetch(self.limit)?;
      query = query.limit(limit);
    }

    let mut query = PaginatedQueryBuilder::new(query);

    if self.page_back.unwrap_or_default() {
      query = query.before(self.cursor_data).limit_and_offset_from_end();
    } else {
      query = query.after(self.cursor_data);
    }

    // Sorting by published
    query = query
      .then_desc(key::published)
      // Tie breaker
      .then_desc(key::id);

    let res = query.load::<PersonView>(conn).await?;
    Ok(res)
  }
}

#[cfg(test)]
#[expect(clippy::indexing_slicing)]
mod tests {

  use super::*;
  use crate::site::site_view::create_test_instance;
  use lemmy_db_schema::{
    assert_length,
    source::{
      instance::{Instance, InstanceActions, InstanceBanForm},
      local_user::{LocalUser, LocalUserInsertForm, LocalUserUpdateForm},
      person::{Person, PersonInsertForm, PersonUpdateForm},
    },
    traits::{Bannable, Crud},
    utils::build_db_pool_for_tests,
  };
  use lemmy_utils::error::LemmyResult;
  use pretty_assertions::assert_eq;
  use serial_test::serial;

  struct Data {
    alice: Person,
    alice_local_user: LocalUser,
    bob: Person,
    bob_local_user: LocalUser,
  }

  async fn init_data(pool: &mut DbPool<'_>) -> LemmyResult<Data> {
    let instance = create_test_instance(pool).await?;

    let alice_form = PersonInsertForm {
      local: Some(true),
      ..PersonInsertForm::test_form(instance.id, "alice")
    };
    let alice = Person::create(pool, &alice_form).await?;
    let alice_local_user_form = LocalUserInsertForm::test_form(alice.id);
    let alice_local_user = LocalUser::create(pool, &alice_local_user_form, vec![]).await?;

    let bob_form = PersonInsertForm {
      bot_account: Some(true),
      local: Some(false),
      ..PersonInsertForm::test_form(instance.id, "bob")
    };
    let bob = Person::create(pool, &bob_form).await?;
    let bob_local_user_form = LocalUserInsertForm::test_form(bob.id);
    let bob_local_user = LocalUser::create(pool, &bob_local_user_form, vec![]).await?;

    Ok(Data {
      alice,
      alice_local_user,
      bob,
      bob_local_user,
    })
  }

  async fn cleanup(data: Data, pool: &mut DbPool<'_>) -> LemmyResult<()> {
    LocalUser::delete(pool, data.alice_local_user.id).await?;
    LocalUser::delete(pool, data.bob_local_user.id).await?;
    Person::delete(pool, data.alice.id).await?;
    Person::delete(pool, data.bob.id).await?;
    Instance::delete(pool, data.bob.instance_id).await?;
    Ok(())
  }

  #[tokio::test]
  #[serial]
  async fn exclude_deleted() -> LemmyResult<()> {
    let pool = &build_db_pool_for_tests();
    let pool = &mut pool.into();
    let data = init_data(pool).await?;

    Person::update(
      pool,
      data.alice.id,
      &PersonUpdateForm {
        deleted: Some(true),
        ..Default::default()
      },
    )
    .await?;

    let read = PersonView::read(pool, data.alice.id, data.alice.instance_id, false).await;
    assert!(read.is_err());

    // only admin can view deleted users
    let read = PersonView::read(pool, data.alice.id, data.alice.instance_id, true).await;
    assert!(read.is_ok());

    cleanup(data, pool).await
  }

  #[tokio::test]
  #[serial]
  async fn list_banned() -> LemmyResult<()> {
    let pool = &build_db_pool_for_tests();
    let pool = &mut pool.into();
    let data = init_data(pool).await?;

    InstanceActions::ban(
      pool,
      &InstanceBanForm::new(data.alice.id, data.alice.instance_id, None),
    )
    .await?;

    let list = PersonQuery {
      banned_only: Some(true),
      ..Default::default()
    }
    .list(data.alice.instance_id, pool)
    .await?;
    assert_length!(1, list);
    assert_eq!(list[0].person.id, data.alice.id);

    cleanup(data, pool).await
  }

  #[tokio::test]
  #[serial]
  async fn list_admins() -> LemmyResult<()> {
    let pool = &build_db_pool_for_tests();
    let pool = &mut pool.into();
    let data = init_data(pool).await?;

    LocalUser::update(
      pool,
      data.alice_local_user.id,
      &LocalUserUpdateForm {
        admin: Some(true),
        ..Default::default()
      },
    )
    .await?;

    let list = PersonQuery {
      admins_only: Some(true),
      ..Default::default()
    }
    .list(data.alice.instance_id, pool)
    .await?;
    assert_length!(1, list);
    assert_eq!(list[0].person.id, data.alice.id);

    let is_admin = PersonView::read(pool, data.alice.id, data.alice.instance_id, false)
      .await?
      .is_admin;
    assert!(is_admin);

    let is_admin = PersonView::read(pool, data.bob.id, data.alice.instance_id, false)
      .await?
      .is_admin;
    assert!(!is_admin);

    cleanup(data, pool).await
  }
}<|MERGE_RESOLUTION|>--- conflicted
+++ resolved
@@ -1,11 +1,6 @@
 use crate::{
-<<<<<<< HEAD
   structs::PersonView,
   utils::{creator_home_instance_actions_join, creator_local_instance_actions_join},
-=======
-  structs::{PersonView, SiteView},
-  utils::{home_instance_person_join, local_instance_person_join},
->>>>>>> 2298bdbc
 };
 use diesel::{
   BoolExpressionMethods,
@@ -17,10 +12,7 @@
 use diesel_async::RunQueryDsl;
 use i_love_jesus::PaginatedQueryBuilder;
 use lemmy_db_schema::{
-<<<<<<< HEAD
   aliases::creator_local_instance_actions,
-=======
->>>>>>> 2298bdbc
   newtypes::{InstanceId, PaginationCursor, PersonId},
   schema::{instance_actions, local_user, person},
   source::person::{person_keys as key, Person},
@@ -56,7 +48,6 @@
 impl PersonView {
   #[diesel::dsl::auto_type(no_type_alias)]
   fn joins(local_instance_id: InstanceId) -> _ {
-<<<<<<< HEAD
     let creator_local_instance_actions_join: creator_local_instance_actions_join =
       creator_local_instance_actions_join(local_instance_id);
 
@@ -64,13 +55,6 @@
       .left_join(local_user::table)
       .left_join(creator_home_instance_actions_join())
       .left_join(creator_local_instance_actions_join)
-=======
-    let p: local_instance_person_join = local_instance_person_join(local_instance_id);
-    person::table
-      .left_join(p)
-      .left_join(local_user::table)
-      .left_join(home_instance_person_join())
->>>>>>> 2298bdbc
   }
 
   pub async fn read(
@@ -79,10 +63,6 @@
     local_instance_id: InstanceId,
     is_admin: bool,
   ) -> LemmyResult<Self> {
-<<<<<<< HEAD
-=======
-    let local_instance_id = SiteView::read_local(pool).await?.instance.id;
->>>>>>> 2298bdbc
     let conn = &mut get_conn(pool).await?;
     let mut query = Self::joins(local_instance_id)
       .filter(person::id.eq(person_id))
@@ -93,16 +73,12 @@
       query = query.filter(person::deleted.eq(false))
     }
 
-    Ok(query.first(conn).await?)
+    query.first(conn).await
   }
 
   pub fn banned(&self) -> bool {
     self
-<<<<<<< HEAD
       .local_instance_actions
-=======
-      .instance_actions
->>>>>>> 2298bdbc
       .as_ref()
       .is_some_and(|i| i.received_ban.is_some())
   }
@@ -135,7 +111,6 @@
 
       query = query.filter(
         person::local
-<<<<<<< HEAD
           .and(actions.field(instance_actions::received_ban).is_not_null())
           .and(
             actions.field(instance_actions::ban_expires).is_null().or(
@@ -143,13 +118,6 @@
                 .field(instance_actions::ban_expires)
                 .gt(now().nullable()),
             ),
-=======
-          .and(instance_actions::received_ban.is_not_null())
-          .and(
-            instance_actions::ban_expires
-              .is_null()
-              .or(instance_actions::ban_expires.gt(now().nullable())),
->>>>>>> 2298bdbc
           ),
       );
     }
