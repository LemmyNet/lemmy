--- conflicted
+++ resolved
@@ -10,15 +10,8 @@
 use diesel_async::RunQueryDsl;
 use i_love_jesus::PaginatedQueryBuilder;
 use lemmy_db_schema::{
-<<<<<<< HEAD
-  newtypes::{PaginationCursor, PersonId},
-  schema::{local_user, person, person_aggregates},
-  source::person::{person_keys as key, Person},
-  traits::PageCursorBuilder,
-=======
   newtypes::PersonId,
   schema::{local_user, person},
->>>>>>> b0bfd82c
   utils::{get_conn, now, DbPool},
 };
 
