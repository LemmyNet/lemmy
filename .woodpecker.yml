# TODO: The when: platform conditionals aren't working currently
# See https://github.com/woodpecker-ci/woodpecker/issues/1677

variables:
  - &rust_image "rust:1.81"
  - &rust_nightly_image "rustlang/rust:nightly"
  - &install_pnpm "corepack enable pnpm"
  - &install_binstall "wget -O- https://github.com/cargo-bins/cargo-binstall/releases/latest/download/cargo-binstall-x86_64-unknown-linux-musl.tgz | tar -xvz -C /usr/local/cargo/bin"
  - install_diesel_cli: &install_diesel_cli
      - apt-get update && apt-get install -y postgresql-client
      - cargo install diesel_cli --no-default-features --features postgres
      - export PATH="$CARGO_HOME/bin:$PATH"
  - &slow_check_paths
    - event: pull_request
      path:
        include: [
            # rust source code
            "crates/**",
            "src/**",
            "**/Cargo.toml",
            "Cargo.lock",
            # database migrations
            "migrations/**",
            # typescript tests
            "api_tests/**",
            # config files and scripts used by ci
            ".woodpecker.yml",
            ".rustfmt.toml",
            "scripts/update_config_defaults.sh",
            "diesel.toml",
            ".gitmodules",
          ]

steps:
  prepare_repo:
    image: alpine:3
    commands:
      - apk add git
      - git submodule init
      - git submodule update
    when:
      - event: [pull_request, tag]

  prettier_check:
    image: tmknom/prettier:3.2.5
    commands:
      - prettier -c . '!**/volumes' '!**/dist' '!target' '!**/translations' '!api_tests/pnpm-lock.yaml'
    when:
      - event: pull_request

  toml_fmt:
    image: tamasfe/taplo:0.9.3
    commands:
      - taplo format --check
    when:
      - event: pull_request

  sql_fmt:
    image: backplane/pgformatter
    commands:
      - ./scripts/sql_format_check.sh
    when:
      - event: pull_request

  cargo_fmt:
    image: *rust_nightly_image
    environment:
      # store cargo data in repo folder so that it gets cached between steps
      CARGO_HOME: .cargo_home
    commands:
      - rustup component add rustfmt
      - cargo +nightly fmt -- --check
    when:
      - event: pull_request

  cargo_shear:
    image: *rust_nightly_image
    commands:
      - *install_binstall
      - cargo binstall -y cargo-shear
      - cargo shear
    when:
      - event: pull_request

  ignored_files:
    image: alpine:3
    commands:
      - apk add git
      - IGNORED=$(git ls-files --cached -i --exclude-standard)
      - if [[ "$IGNORED" ]]; then echo "Ignored files present:\n$IGNORED\n"; exit 1; fi
    when:
      - event: pull_request

  # make sure api builds with default features (used by other crates relying on lemmy api)
  check_api_common_default_features:
    image: *rust_image
    environment:
      CARGO_HOME: .cargo_home
    commands:
      - cargo check --package lemmy_api_common
    when: *slow_check_paths

  lemmy_api_common_doesnt_depend_on_diesel:
    image: *rust_image
    environment:
      CARGO_HOME: .cargo_home
    commands:
      - "! cargo tree -p lemmy_api_common --no-default-features -i diesel"
    when: *slow_check_paths

  lemmy_api_common_works_with_wasm:
    image: *rust_image
    environment:
      CARGO_HOME: .cargo_home
    commands:
      - "rustup target add wasm32-unknown-unknown"
      - "cargo check --target wasm32-unknown-unknown -p lemmy_api_common"
    when: *slow_check_paths

  check_defaults_hjson_updated:
    image: *rust_image
    environment:
      CARGO_HOME: .cargo_home
    commands:
      - ./scripts/update_config_defaults.sh config/defaults_current.hjson
      - diff config/defaults.hjson config/defaults_current.hjson
    when: *slow_check_paths

  # `DROP OWNED` doesn't work for default user
  create_database_user:
    image: postgres:16-alpine
    environment:
      PGUSER: postgres
      PGPASSWORD: password
      PGHOST: database
      PGDATABASE: lemmy
    commands:
<<<<<<< HEAD
      - psql -c "CREATE USER lemmy WITH PASSWORD 'password' SUPERUSER;"
=======
      - <<: *install_diesel_cli
      - cp crates/db_schema/src/schema.rs tmp.schema
      - diesel migration run
      - diff tmp.schema crates/db_schema/src/schema.rs
>>>>>>> 2e8687e2
    when: *slow_check_paths

  check_db_perf_tool:
    image: *rust_image
    environment:
      LEMMY_DATABASE_URL: postgres://lemmy:password@database:5432/lemmy
      RUST_BACKTRACE: "1"
      CARGO_HOME: .cargo_home
    commands:
      # same as scripts/db_perf.sh but without creating a new database server
      - cargo run --package lemmy_db_perf -- --posts 10 --read-post-pages 1
    when: *slow_check_paths

  cargo_clippy:
    image: *rust_image
    environment:
      CARGO_HOME: .cargo_home
    commands:
      - rustup component add clippy
      - cargo clippy --workspace --tests --all-targets -- -D warnings
    when: *slow_check_paths

  cargo_build:
    image: *rust_image
    environment:
      CARGO_HOME: .cargo_home
    commands:
      - cargo build
      - mv target/debug/lemmy_server target/lemmy_server
    when: *slow_check_paths

  check_diesel_schema:
    image: *rust_image
    environment:
      LEMMY_DATABASE_URL: postgres://lemmy:password@database:5432/lemmy
      DATABASE_URL: postgres://lemmy:password@database:5432/lemmy
      RUST_BACKTRACE: "1"
      CARGO_HOME: .cargo_home
<<<<<<< HEAD
    commands:
      - target/lemmy_server migration --all run
      - <<: *install_diesel_cli
      - diesel print-schema --config-file=diesel.toml > tmp.schema
      - diff tmp.schema crates/db_schema/src/schema.rs
    when: *slow_check_paths

  cargo_test:
=======
      LEMMY_TEST_FAST_FEDERATION: "1"
      LEMMY_CONFIG_LOCATION: ../../config/config.hjson
    commands:
      - cargo test --workspace --no-fail-fast
    when: *slow_check_paths

  check_ts_bindings:
    image: *rust_image
    environment:
      CARGO_HOME: .cargo_home
    commands:
      - ./scripts/ts_bindings_check.sh
    when:
      - event: pull_request

  check_diesel_migration:
    # TODO: use willsquire/diesel-cli image when shared libraries become optional in lemmy_server
>>>>>>> 2e8687e2
    image: *rust_image
    environment:
      LEMMY_DATABASE_URL: postgres://lemmy:password@database:5432/lemmy
      RUST_BACKTRACE: "1"
      CARGO_HOME: .cargo_home
      LEMMY_TEST_FAST_FEDERATION: "1"
    commands:
      # Install pg_dump for the schema setup test (must match server version)
      - apt update && apt install -y lsb-release
      - sh -c 'echo "deb https://apt.postgresql.org/pub/repos/apt $(lsb_release -cs)-pgdg main" > /etc/apt/sources.list.d/pgdg.list'
      - wget --quiet -O - https://www.postgresql.org/media/keys/ACCC4CF8.asc | apt-key add -
      - apt update && apt install -y postgresql-client-16
      # Run tests
      - export LEMMY_CONFIG_LOCATION=../../config/config.hjson
      - cargo test --workspace --no-fail-fast
    when: *slow_check_paths

  run_federation_tests:
    image: node:22-bookworm-slim
    environment:
      LEMMY_DATABASE_URL: postgres://lemmy:password@database:5432
      DO_WRITE_HOSTS_FILE: "1"
    commands:
      - *install_pnpm
      - apt-get update && apt-get install -y bash curl postgresql-client
      - bash api_tests/prepare-drone-federation-test.sh
      - cd api_tests/
      - pnpm i
      - pnpm api-test
    when: *slow_check_paths

  federation_tests_server_output:
    image: alpine:3
    commands:
      # `|| true` prevents this step from appearing to fail if the server output files don't exist
      - cat target/log/lemmy_*.out || true
      - "# If you can't see all output, then use the download button"
    when:
      - event: pull_request
        status: failure

  publish_release_docker:
    image: woodpeckerci/plugin-docker-buildx
    settings:
      repo: dessalines/lemmy
      dockerfile: docker/Dockerfile
      username:
        from_secret: docker_username
      password:
        from_secret: docker_password
      platforms: linux/amd64, linux/arm64
      build_args:
        - RUST_RELEASE_MODE=release
      tag: ${CI_COMMIT_TAG}
    when:
      - event: tag

  nightly_build:
    image: woodpeckerci/plugin-docker-buildx
    settings:
      repo: dessalines/lemmy
      dockerfile: docker/Dockerfile
      username:
        from_secret: docker_username
      password:
        from_secret: docker_password
      platforms: linux/amd64,linux/arm64
      build_args:
        - RUST_RELEASE_MODE=release
      tag: dev
    when:
      - event: cron

  # using https://github.com/pksunkara/cargo-workspaces
  publish_to_crates_io:
    image: *rust_image
    commands:
      - *install_binstall
      # Install cargo-workspaces
      - cargo binstall -y cargo-workspaces
      - cp -r migrations crates/db_schema/
      - cargo workspaces publish --token "$CARGO_API_TOKEN" --from-git --allow-dirty --no-verify --allow-branch "${CI_COMMIT_TAG}" --yes custom "${CI_COMMIT_TAG}"
    secrets: [cargo_api_token]
    when:
      - event: tag

  notify_on_failure:
    image: alpine:3
    commands:
      - apk add curl
      - "curl -d'Lemmy CI build failed: ${CI_PIPELINE_URL}' ntfy.sh/lemmy_drone_ci"
    when:
      - event: [pull_request, tag]
        status: failure

  notify_on_tag_deploy:
    image: alpine:3
    commands:
      - apk add curl
      - "curl -d'lemmy:${CI_COMMIT_TAG} deployed' ntfy.sh/lemmy_drone_ci"
    when:
      - event: tag

services:
  database:
    # 15-alpine image necessary because of diesel tests
    image: pgautoupgrade/pgautoupgrade:15-alpine
    environment:
      POSTGRES_DB: lemmy
      POSTGRES_USER: postgres
      POSTGRES_PASSWORD: password<|MERGE_RESOLUTION|>--- conflicted
+++ resolved
@@ -135,14 +135,7 @@
       PGHOST: database
       PGDATABASE: lemmy
     commands:
-<<<<<<< HEAD
       - psql -c "CREATE USER lemmy WITH PASSWORD 'password' SUPERUSER;"
-=======
-      - <<: *install_diesel_cli
-      - cp crates/db_schema/src/schema.rs tmp.schema
-      - diesel migration run
-      - diff tmp.schema crates/db_schema/src/schema.rs
->>>>>>> 2e8687e2
     when: *slow_check_paths
 
   check_db_perf_tool:
@@ -181,40 +174,22 @@
       DATABASE_URL: postgres://lemmy:password@database:5432/lemmy
       RUST_BACKTRACE: "1"
       CARGO_HOME: .cargo_home
-<<<<<<< HEAD
-    commands:
+    commands:
+      - cp crates/db_schema/src/schema.rs tmp.schema
       - target/lemmy_server migration --all run
       - <<: *install_diesel_cli
-      - diesel print-schema --config-file=diesel.toml > tmp.schema
+      - diesel print-schema
       - diff tmp.schema crates/db_schema/src/schema.rs
     when: *slow_check_paths
 
   cargo_test:
-=======
+    image: *rust_image
+    environment:
+      LEMMY_DATABASE_URL: postgres://lemmy:password@database:5432/lemmy
+      RUST_BACKTRACE: "1"
+      CARGO_HOME: .cargo_home
       LEMMY_TEST_FAST_FEDERATION: "1"
       LEMMY_CONFIG_LOCATION: ../../config/config.hjson
-    commands:
-      - cargo test --workspace --no-fail-fast
-    when: *slow_check_paths
-
-  check_ts_bindings:
-    image: *rust_image
-    environment:
-      CARGO_HOME: .cargo_home
-    commands:
-      - ./scripts/ts_bindings_check.sh
-    when:
-      - event: pull_request
-
-  check_diesel_migration:
-    # TODO: use willsquire/diesel-cli image when shared libraries become optional in lemmy_server
->>>>>>> 2e8687e2
-    image: *rust_image
-    environment:
-      LEMMY_DATABASE_URL: postgres://lemmy:password@database:5432/lemmy
-      RUST_BACKTRACE: "1"
-      CARGO_HOME: .cargo_home
-      LEMMY_TEST_FAST_FEDERATION: "1"
     commands:
       # Install pg_dump for the schema setup test (must match server version)
       - apt update && apt install -y lsb-release
@@ -222,9 +197,17 @@
       - wget --quiet -O - https://www.postgresql.org/media/keys/ACCC4CF8.asc | apt-key add -
       - apt update && apt install -y postgresql-client-16
       # Run tests
-      - export LEMMY_CONFIG_LOCATION=../../config/config.hjson
       - cargo test --workspace --no-fail-fast
     when: *slow_check_paths
+
+  check_ts_bindings:
+    image: *rust_image
+    environment:
+      CARGO_HOME: .cargo_home
+    commands:
+      - ./scripts/ts_bindings_check.sh
+    when:
+      - event: pull_request
 
   run_federation_tests:
     image: node:22-bookworm-slim
