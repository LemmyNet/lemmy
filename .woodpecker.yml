# TODO: The when: platform conditionals aren't working currently
# See https://github.com/woodpecker-ci/woodpecker/issues/1677

variables:
  # When updating the rust version here, be sure to update versions in `docker/Dockerfile`
  # as well. Otherwise release builds can fail if Lemmy or dependencies rely on new Rust
  # features. In particular the ARM builder image needs to be updated manually in the repo below:
  # https://github.com/raskyld/lemmy-cross-toolchains
  - &rust_image "rust:1.81"
  - &rust_nightly_image "rustlang/rust:nightly"
  - &install_pnpm "npm install -g corepack@latest && corepack enable pnpm"
  - &install_binstall "wget -q -O- https://github.com/cargo-bins/cargo-binstall/releases/latest/download/cargo-binstall-x86_64-unknown-linux-musl.tgz | tar -xvz -C /usr/local/cargo/bin"
  - &slow_check_paths
    - event: pull_request
      path:
        include: [
            # rust source code
            "crates/**",
            "src/**",
            "**/Cargo.toml",
            "Cargo.lock",
            # database migrations
            "migrations/**",
            # typescript tests
            "api_tests/**",
            # config files and scripts used by ci
            ".woodpecker.yml",
            ".rustfmt.toml",
            "scripts/update_config_defaults.sh",
            "diesel.toml",
            ".gitmodules",
          ]

steps:
  prepare_repo:
    image: alpine:3
    commands:
      - apk add git
      - git submodule init
      - git submodule update
    when:
      - event: [pull_request, tag]

  # prettier_check:
  #   image: tmknom/prettier:3.6.2
  #   commands:
  #     - prettier -c . '!**/volumes' '!**/dist' '!target' '!**/translations' '!api_tests/pnpm-lock.yaml'
  #   when:
  #     - event: pull_request

  # bash_fmt:
  #   image: alpine:3
  #   commands:
  #     - apk add shfmt
  #     - shfmt -i 2 -d */**.bash
  #     - shfmt -i 2 -d */**.sh
  #   when:
  #     - event: pull_request

  # toml_fmt:
  #   image: tamasfe/taplo:0.9.3
  #   commands:
  #     - taplo format --check
  #   when:
  #     - event: pull_request

  # sql_fmt:
  #   image: *rust_image
  #   commands:
  #     - apt-get install perl make bash
  #     - ./scripts/alpine_install_pg_formatter.sh
  #     - ./scripts/sql_format_check.sh
  #   when:
  #     - event: pull_request

  # cargo_fmt:
  #   image: *rust_nightly_image
  #   environment:
  #     # store cargo data in repo folder so that it gets cached between steps
  #     CARGO_HOME: .cargo_home
  #     RUSTUP_HOME: .rustup_home
  #   commands:
  #     - rustup component add rustfmt --toolchain nightly
  #     - cargo +nightly fmt -- --check
  #   when:
  #     - event: pull_request

  # cargo_shear:
  #   image: *rust_nightly_image
  #   commands:
  #     - *install_binstall
  #     - cargo binstall -y cargo-shear
  #     - cargo shear
  #   when:
  #     - event: pull_request

  # ignored_files:
  #   image: alpine:3
  #   commands:
  #     - apk add git
  #     - IGNORED=$(git ls-files --cached -i --exclude-standard)
  #     - if [[ "$IGNORED" ]]; then echo "Ignored files present:\n$IGNORED\n"; exit 1; fi
  #   when:
  #     - event: pull_request

  # no_empty_files:
  #   image: alpine:3
  #   commands:
  #     # Makes sure there are no files smaller than 2 bytes
  #     # Don't use completely empty, as some editors use newlines
  #     - EMPTY_FILES=$(find crates migrations api_tests/src config -type f -size -2c)
  #     - if [[ "$EMPTY_FILES" ]]; then echo "Empty files present:\n$EMPTY_FILES\n"; exit 1; fi
  #   when:
  #     - event: pull_request

<<<<<<< HEAD
  # cargo_clippy:
  #   image: *rust_image
  #   environment:
  #     CARGO_HOME: .cargo_home
  #     RUSTUP_HOME: .rustup_home
  #   commands:
  #     - rustup component add clippy
  #     - cargo clippy --workspace --tests --all-targets -- -D warnings
  #   when: *slow_check_paths
=======
  cargo_build:
    image: *rust_image
    environment:
      CARGO_HOME: .cargo_home
      RUSTUP_HOME: .rustup_home
    commands:
      - cargo build
      - mv target/debug/lemmy_server target/lemmy_server
    when: *slow_check_paths
>>>>>>> 29254b1e

  # `DROP OWNED` doesn't work for default user
  create_database_user:
    image: postgres:16-alpine
    environment:
      PGUSER: postgres
      PGPASSWORD: password
      PGHOST: database
      PGDATABASE: lemmy
    commands:
      - psql -c "CREATE USER lemmy WITH PASSWORD 'password' SUPERUSER;"
    when: *slow_check_paths

  # cargo_test:
  #   image: *rust_image
  #   environment:
  #     LEMMY_DATABASE_URL: postgres://lemmy:password@database:5432/lemmy
  #     RUST_BACKTRACE: "1"
  #     CARGO_HOME: .cargo_home
  #     RUSTUP_HOME: .rustup_home
  #     LEMMY_TEST_FAST_FEDERATION: "1"
  #     LEMMY_CONFIG_LOCATION: /woodpecker/src/github.com/LemmyNet/lemmy/config/config.hjson
  #   commands:
  #     # Install pg_dump for the schema setup test (must match server version)
  #     - apt update && apt install -y lsb-release
  #     - sh -c 'echo "deb https://apt.postgresql.org/pub/repos/apt $(lsb_release -cs)-pgdg main" > /etc/apt/sources.list.d/pgdg.list'
  #     - wget --quiet -O - https://www.postgresql.org/media/keys/ACCC4CF8.asc | apt-key add -
  #     - apt update && apt install -y postgresql-client-16
  #     # Run tests
  #     - cargo test --workspace --no-fail-fast
  #   when: *slow_check_paths

<<<<<<< HEAD
  # # make sure api builds with default features (used by other crates relying on lemmy api)
  # check_api_common_default_features:
  #   image: *rust_image
  #   environment:
  #     CARGO_HOME: .cargo_home
  #     RUSTUP_HOME: .rustup_home
  #   commands:
  #     - cargo check --package lemmy_api_common
  #   when: *slow_check_paths
=======
  cargo_clippy:
    image: *rust_image
    environment:
      CARGO_HOME: .cargo_home
      RUSTUP_HOME: .rustup_home
    commands:
      - rustup component add clippy
      - cargo clippy --workspace --tests -- -D warnings
    when: *slow_check_paths

  # make sure api builds with default features (used by other crates relying on lemmy api)
  check_api_common_default_features:
    image: *rust_image
    environment:
      CARGO_HOME: .cargo_home
      RUSTUP_HOME: .rustup_home
    commands:
      - cargo check --package lemmy_api_common
    when: *slow_check_paths
>>>>>>> 29254b1e

  # lemmy_api_common_doesnt_depend_on_diesel:
  #   image: *rust_image
  #   environment:
  #     CARGO_HOME: .cargo_home
  #     RUSTUP_HOME: .rustup_home
  #   commands:
  #     - "! cargo tree -p lemmy_api_common --no-default-features -i diesel"
  #   when: *slow_check_paths

  # lemmy_api_common_works_with_wasm:
  #   image: *rust_image
  #   environment:
  #     CARGO_HOME: .cargo_home
  #     RUSTUP_HOME: .rustup_home
  #   commands:
  #     - "rustup target add wasm32-unknown-unknown"
  #     - "cargo check --target wasm32-unknown-unknown -p lemmy_api_common"
  #   when: *slow_check_paths

<<<<<<< HEAD
  cargo_build:
    image: *rust_image
    environment:
      CARGO_HOME: .cargo_home
      RUSTUP_HOME: .rustup_home
    commands:
      - cargo build
      - mv target/debug/lemmy_server target/lemmy_server
    when: *slow_check_paths

  # check_diesel_schema:
  #   image: *rust_image
  #   environment:
  #     LEMMY_DATABASE_URL: postgres://lemmy:password@database:5432/lemmy
  #     DATABASE_URL: postgres://lemmy:password@database:5432/lemmy
  #     RUST_BACKTRACE: "1"
  #     CARGO_HOME: .cargo_home
  #     RUSTUP_HOME: .rustup_home
  #   commands:
  #     - *install_binstall
  #     - cp crates/db_schema_file/src/schema.rs tmp.schema
  #     - target/lemmy_server migration --all run
  #     - apt-get update && apt-get install -y postgresql-client
  #     # diesel_cli@2.2.8 is the last version that supports rust 1.81, which we are currently locked on due to perf regressions on rust 1.82+ :(
  #     - cargo binstall --locked diesel_cli@2.2.8 -y
  #     - export PATH="$CARGO_HOME/bin:$PATH"
  #     - diesel print-schema
  #     - diff tmp.schema crates/db_schema_file/src/schema.rs
  #   when: *slow_check_paths
=======
  check_diesel_schema:
    image: *rust_image
    environment:
      LEMMY_DATABASE_URL: postgres://lemmy:password@database:5432/lemmy
      DATABASE_URL: postgres://lemmy:password@database:5432/lemmy
      RUST_BACKTRACE: "1"
      CARGO_HOME: .cargo_home
      RUSTUP_HOME: .rustup_home
    commands:
      - *install_binstall
      - cp crates/db_schema_file/src/schema.rs tmp.schema
      - target/lemmy_server migration --all run
      - apt-get update && apt-get install -y postgresql-client
      # diesel_cli@2.2.8 is the last version that supports rust 1.81, which we are currently locked on due to perf regressions on rust 1.82+ :(
      - cargo binstall --locked diesel_cli@2.2.8 -y
      - export PATH="$CARGO_HOME/bin:$PATH"
      - diesel print-schema
      - diff tmp.schema crates/db_schema_file/src/schema.rs
    when: *slow_check_paths
>>>>>>> 29254b1e

  run_federation_tests:
    image: node:22-bookworm-slim
    environment:
      LEMMY_DATABASE_URL: postgres://lemmy:password@database:5432
      DO_WRITE_HOSTS_FILE: "1"
    commands:
      - *install_pnpm
      - apt-get update && apt-get install -y bash curl postgresql-client
      - bash api_tests/prepare-drone-federation-test.sh
      - cd api_tests/
      - pnpm i
      - pnpm api-test
    when: *slow_check_paths

  federation_tests_server_output:
    image: alpine:3
    commands:
      # `|| true` prevents this step from appearing to fail if the server output files don't exist
      - cat target/log/lemmy_*.out || true
      - "# If you can't see all output, then use the download button"
    when:
      - event: pull_request
        status: failure

  publish_release_docker:
    image: woodpeckerci/plugin-docker-buildx
    settings:
      repo: dessalines/lemmy
      dockerfile: docker/Dockerfile
      username:
        from_secret: docker_username
      password:
        from_secret: docker_password
      platforms: linux/amd64, linux/arm64
      build_args:
        RUST_RELEASE_MODE: release
      tag: ${CI_COMMIT_TAG}
    when:
      - event: tag

  # lemmy container doesnt run as root so we need to change permissions to let it copy the binary
  chmod_for_native_binary:
    image: alpine:3
    commands:
      - chmod 777 .
    when:
      - event: tag

  # extract lemmy binary from newly built docker image into workspace folder
  extract_native_binary:
    image: dessalines/lemmy:${CI_COMMIT_TAG=default}
    commands:
      - cp /usr/local/bin/lemmy_server .
    when:
      - event: tag

  prepare_native_binary:
    image: alpine:3
    commands:
      - sha256sum lemmy_server > sha256sum.txt
      - gzip lemmy_server
    when:
      - event: tag

  # https://woodpecker-ci.org/plugins/Release
  publish_native_binary:
    image: woodpeckerci/plugin-release
    settings:
      files:
        - lemmy_server.gz
        - sha256sum.txt
      title: ${CI_COMMIT_TAG}
      prerelease: true
      api-key:
        from_secret: github_token
    when:
      - event: tag

  # using https://github.com/pksunkara/cargo-workspaces
  publish_to_crates_io:
    image: *rust_image
    environment:
      CARGO_API_TOKEN:
        from_secret: cargo_api_token
    commands:
      - *install_binstall
      # Install cargo-workspaces, need pinned version for Rust 1.81 compat
      - cargo binstall -y cargo-workspaces@0.3.6
      - cp -r migrations crates/db_schema/
      - cargo workspaces publish --token "$CARGO_API_TOKEN" --from-git --allow-dirty --no-verify --allow-branch "${CI_COMMIT_TAG}" --yes custom "${CI_COMMIT_TAG}"
    when:
      - event: tag

  notify_success:
    image: alpine:3
    commands:
      - apk add curl
      - "curl -H'Title: ✔️ ${CI_REPO_NAME}/${CI_COMMIT_SOURCE_BRANCH}' -d'${CI_PIPELINE_URL}' ntfy.sh/lemmy_drone_ci"
    when:
      - event: pull_request
        status: [success]

  notify_failure:
    image: alpine:3
    commands:
      - apk add curl
      - "curl -H'Title: ❌ ${CI_REPO_NAME}/${CI_COMMIT_SOURCE_BRANCH}' -d'${CI_PIPELINE_URL}' ntfy.sh/lemmy_drone_ci"
    when:
      - event: pull_request
        status: [failure]

  notify_on_tag_deploy:
    image: alpine:3
    commands:
      - apk add curl
      - "curl -H'Title: ${CI_REPO_NAME}:${CI_COMMIT_TAG} deployed' -d'${CI_PIPELINE_URL}' ntfy.sh/lemmy_drone_ci"
    when:
      event: tag

services:
  database:
    image: pgautoupgrade/pgautoupgrade:16-alpine
    environment:
      POSTGRES_DB: lemmy
      POSTGRES_USER: postgres
      POSTGRES_PASSWORD: password<|MERGE_RESOLUTION|>--- conflicted
+++ resolved
@@ -113,17 +113,6 @@
   #   when:
   #     - event: pull_request
 
-<<<<<<< HEAD
-  # cargo_clippy:
-  #   image: *rust_image
-  #   environment:
-  #     CARGO_HOME: .cargo_home
-  #     RUSTUP_HOME: .rustup_home
-  #   commands:
-  #     - rustup component add clippy
-  #     - cargo clippy --workspace --tests --all-targets -- -D warnings
-  #   when: *slow_check_paths
-=======
   cargo_build:
     image: *rust_image
     environment:
@@ -133,7 +122,6 @@
       - cargo build
       - mv target/debug/lemmy_server target/lemmy_server
     when: *slow_check_paths
->>>>>>> 29254b1e
 
   # `DROP OWNED` doesn't work for default user
   create_database_user:
@@ -166,17 +154,6 @@
   #     - cargo test --workspace --no-fail-fast
   #   when: *slow_check_paths
 
-<<<<<<< HEAD
-  # # make sure api builds with default features (used by other crates relying on lemmy api)
-  # check_api_common_default_features:
-  #   image: *rust_image
-  #   environment:
-  #     CARGO_HOME: .cargo_home
-  #     RUSTUP_HOME: .rustup_home
-  #   commands:
-  #     - cargo check --package lemmy_api_common
-  #   when: *slow_check_paths
-=======
   cargo_clippy:
     image: *rust_image
     environment:
@@ -196,7 +173,6 @@
     commands:
       - cargo check --package lemmy_api_common
     when: *slow_check_paths
->>>>>>> 29254b1e
 
   # lemmy_api_common_doesnt_depend_on_diesel:
   #   image: *rust_image
@@ -217,37 +193,6 @@
   #     - "cargo check --target wasm32-unknown-unknown -p lemmy_api_common"
   #   when: *slow_check_paths
 
-<<<<<<< HEAD
-  cargo_build:
-    image: *rust_image
-    environment:
-      CARGO_HOME: .cargo_home
-      RUSTUP_HOME: .rustup_home
-    commands:
-      - cargo build
-      - mv target/debug/lemmy_server target/lemmy_server
-    when: *slow_check_paths
-
-  # check_diesel_schema:
-  #   image: *rust_image
-  #   environment:
-  #     LEMMY_DATABASE_URL: postgres://lemmy:password@database:5432/lemmy
-  #     DATABASE_URL: postgres://lemmy:password@database:5432/lemmy
-  #     RUST_BACKTRACE: "1"
-  #     CARGO_HOME: .cargo_home
-  #     RUSTUP_HOME: .rustup_home
-  #   commands:
-  #     - *install_binstall
-  #     - cp crates/db_schema_file/src/schema.rs tmp.schema
-  #     - target/lemmy_server migration --all run
-  #     - apt-get update && apt-get install -y postgresql-client
-  #     # diesel_cli@2.2.8 is the last version that supports rust 1.81, which we are currently locked on due to perf regressions on rust 1.82+ :(
-  #     - cargo binstall --locked diesel_cli@2.2.8 -y
-  #     - export PATH="$CARGO_HOME/bin:$PATH"
-  #     - diesel print-schema
-  #     - diff tmp.schema crates/db_schema_file/src/schema.rs
-  #   when: *slow_check_paths
-=======
   check_diesel_schema:
     image: *rust_image
     environment:
@@ -267,7 +212,6 @@
       - diesel print-schema
       - diff tmp.schema crates/db_schema_file/src/schema.rs
     when: *slow_check_paths
->>>>>>> 29254b1e
 
   run_federation_tests:
     image: node:22-bookworm-slim
