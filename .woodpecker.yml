# TODO: The when: platform conditionals aren't working currently
# See https://github.com/woodpecker-ci/woodpecker/issues/1677

variables:
  # When updating the rust version here, be sure to update versions in `docker/Dockerfile`
  # as well. Otherwise release builds can fail if Lemmy or dependencies rely on new Rust
  # features. In particular the ARM builder image needs to be updated manually in the repo below:
  # https://github.com/raskyld/lemmy-cross-toolchains
  - &rust_image "rust:1.81"
  - &rust_nightly_image "rustlang/rust:nightly"
  - &install_pnpm "npm install -g corepack@latest && corepack enable pnpm"
  - &install_binstall "wget -q -O- https://github.com/cargo-bins/cargo-binstall/releases/latest/download/cargo-binstall-x86_64-unknown-linux-musl.tgz | tar -xvz -C /usr/local/cargo/bin"
  - install_diesel_cli: &install_diesel_cli
      - apt-get update && apt-get install -y postgresql-client
      # diesel_cli@2.2.8 is the last version that supports rust 1.81, which we are currently locked on due to perf regressions on rust 1.82+ :(
      - cargo install --locked diesel_cli@2.2.8 --no-default-features --features postgres
      - export PATH="$CARGO_HOME/bin:$PATH"
  - &slow_check_paths
    - event: pull_request
      path:
        include: [
            # rust source code
            "crates/**",
            "src/**",
            "**/Cargo.toml",
            "Cargo.lock",
            # database migrations
            "migrations/**",
            # typescript tests
            "api_tests/**",
            # config files and scripts used by ci
            ".woodpecker.yml",
            ".rustfmt.toml",
            "scripts/update_config_defaults.sh",
            "diesel.toml",
            ".gitmodules",
          ]

steps:
  prepare_repo:
    image: alpine:3
    commands:
      - apk add git
      - git submodule init
      - git submodule update
    when:
      - event: [pull_request, tag]

  prettier_check:
    image: tmknom/prettier:3.4.2
    commands:
      - prettier -c . '!**/volumes' '!**/dist' '!target' '!**/translations' '!api_tests/pnpm-lock.yaml'
    when:
      - event: pull_request

  toml_fmt:
    image: tamasfe/taplo:0.9.3
    commands:
      - taplo format --check
    when:
      - event: pull_request

  sql_fmt:
    image: *rust_image
    commands:
      - apt-get install perl make bash
      - ./scripts/alpine_install_pg_formatter.sh
      - ./scripts/sql_format_check.sh
    when:
      - event: pull_request

  cargo_fmt:
    image: *rust_nightly_image
    environment:
      # store cargo data in repo folder so that it gets cached between steps
      CARGO_HOME: .cargo_home
      RUSTUP_HOME: .rustup_home
    commands:
      - rustup component add rustfmt --toolchain nightly
      - cargo +nightly fmt -- --check
    when:
      - event: pull_request

  #cargo_shear:
  #  image: *rust_nightly_image
  #  commands:
  #    - *install_binstall
  #    - cargo binstall -y cargo-shear
  #    - cargo shear
  #  when:
  #    - event: pull_request

  ignored_files:
    image: alpine:3
    commands:
      - apk add git
      - IGNORED=$(git ls-files --cached -i --exclude-standard)
      - if [[ "$IGNORED" ]]; then echo "Ignored files present:\n$IGNORED\n"; exit 1; fi
    when:
      - event: pull_request

  no_empty_files:
    image: alpine:3
    commands:
      # Makes sure there are no files smaller than 2 bytes
      # Don't use completely empty, as some editors use newlines
      - EMPTY_FILES=$(find crates migrations api_tests/src config -type f -size -2c)
      - if [[ "$EMPTY_FILES" ]]; then echo "Empty files present:\n$EMPTY_FILES\n"; exit 1; fi
    when:
      - event: pull_request

  cargo_clippy:
    image: *rust_image
    environment:
      CARGO_HOME: .cargo_home
      RUSTUP_HOME: .rustup_home
    commands:
      - rustup component add clippy
      - cargo clippy --workspace --tests --all-targets -- -D warnings
    when: *slow_check_paths

  # `DROP OWNED` doesn't work for default user
  create_database_user:
    image: postgres:16-alpine
    environment:
      PGUSER: postgres
      PGPASSWORD: password
      PGHOST: database
      PGDATABASE: lemmy
    commands:
      - psql -c "CREATE USER lemmy WITH PASSWORD 'password' SUPERUSER;"
    when: *slow_check_paths

  cargo_test:
    image: *rust_image
    environment:
      LEMMY_DATABASE_URL: postgres://lemmy:password@database:5432/lemmy
      RUST_BACKTRACE: "1"
      CARGO_HOME: .cargo_home
      RUSTUP_HOME: .rustup_home
      LEMMY_TEST_FAST_FEDERATION: "1"
      LEMMY_CONFIG_LOCATION: /woodpecker/src/github.com/LemmyNet/lemmy/config/config.hjson
    commands:
      # Install pg_dump for the schema setup test (must match server version)
      - apt update && apt install -y lsb-release
      - sh -c 'echo "deb https://apt.postgresql.org/pub/repos/apt $(lsb_release -cs)-pgdg main" > /etc/apt/sources.list.d/pgdg.list'
      - wget --quiet -O - https://www.postgresql.org/media/keys/ACCC4CF8.asc | apt-key add -
      - apt update && apt install -y postgresql-client-16
      # Run tests
      - cargo test --workspace --no-fail-fast
    when: *slow_check_paths

  check_ts_bindings:
    image: *rust_image
    environment:
      CARGO_HOME: .cargo_home
      RUSTUP_HOME: .rustup_home
    commands:
      - ./scripts/ts_bindings_check.sh
    when:
      - event: pull_request

  # make sure api builds with default features (used by other crates relying on lemmy api)
  check_api_common_default_features:
    image: *rust_image
    environment:
      CARGO_HOME: .cargo_home
      RUSTUP_HOME: .rustup_home
    commands:
      - cargo check --package lemmy_api_common
    when: *slow_check_paths

<<<<<<< HEAD
  #lemmy_api_common_doesnt_depend_on_diesel:
  #  image: *rust_image
  #  environment:
  #    CARGO_HOME: .cargo_home
  #  commands:
  #    - "! cargo tree -p lemmy_api_common --no-default-features -i diesel"
  #  when: *slow_check_paths

  #lemmy_api_common_works_with_wasm:
  #  image: *rust_image
  #  environment:
  #    CARGO_HOME: .cargo_home
  #  commands:
  #    - "rustup target add wasm32-unknown-unknown"
  #    - "cargo check --target wasm32-unknown-unknown -p lemmy_api_common"
  #  when: *slow_check_paths
=======
  lemmy_api_common_doesnt_depend_on_diesel:
    image: *rust_image
    environment:
      CARGO_HOME: .cargo_home
      RUSTUP_HOME: .rustup_home
    commands:
      - "! cargo tree -p lemmy_api_common --no-default-features -i diesel"
    when: *slow_check_paths

  lemmy_api_common_works_with_wasm:
    image: *rust_image
    environment:
      CARGO_HOME: .cargo_home
      RUSTUP_HOME: .rustup_home
    commands:
      - "rustup target add wasm32-unknown-unknown"
      - "cargo check --target wasm32-unknown-unknown -p lemmy_api_common"
    when: *slow_check_paths
>>>>>>> 7675524e

  check_defaults_hjson_updated:
    image: *rust_image
    environment:
      CARGO_HOME: .cargo_home
      RUSTUP_HOME: .rustup_home
    commands:
      - ./scripts/update_config_defaults.sh config/defaults_current.hjson
      - diff config/defaults.hjson config/defaults_current.hjson
    when: *slow_check_paths

  cargo_build:
    image: *rust_image
    environment:
      CARGO_HOME: .cargo_home
      RUSTUP_HOME: .rustup_home
    commands:
      - cargo build
      - mv target/debug/lemmy_server target/lemmy_server
    when: *slow_check_paths

  check_diesel_schema:
    image: *rust_image
    environment:
      LEMMY_DATABASE_URL: postgres://lemmy:password@database:5432/lemmy
      DATABASE_URL: postgres://lemmy:password@database:5432/lemmy
      RUST_BACKTRACE: "1"
      CARGO_HOME: .cargo_home
      RUSTUP_HOME: .rustup_home
    commands:
      - cp crates/db_schema_file/src/schema.rs tmp.schema
      - target/lemmy_server migration --all run
      - <<: *install_diesel_cli
      - diesel print-schema
      - diff tmp.schema crates/db_schema_file/src/schema.rs
    when: *slow_check_paths

  check_db_perf_tool:
    image: *rust_image
    environment:
      LEMMY_DATABASE_URL: postgres://lemmy:password@database:5432/lemmy
      RUST_BACKTRACE: "1"
      CARGO_HOME: .cargo_home
      RUSTUP_HOME: .rustup_home
    commands:
      # same as scripts/db_perf.sh but without creating a new database server
      - cargo run --package lemmy_db_perf -- --posts 10 --read-post-pages 1
    when: *slow_check_paths

  run_federation_tests:
    image: node:22-bookworm-slim
    environment:
      LEMMY_DATABASE_URL: postgres://lemmy:password@database:5432
      DO_WRITE_HOSTS_FILE: "1"
    commands:
      - *install_pnpm
      - apt-get update && apt-get install -y bash curl postgresql-client
      - bash api_tests/prepare-drone-federation-test.sh
      - cd api_tests/
      - pnpm i
      - pnpm api-test
    when: *slow_check_paths

  federation_tests_server_output:
    image: alpine:3
    commands:
      # `|| true` prevents this step from appearing to fail if the server output files don't exist
      - cat target/log/lemmy_*.out || true
      - "# If you can't see all output, then use the download button"
    when:
      - event: pull_request
        status: failure

  publish_release_docker:
    image: woodpeckerci/plugin-docker-buildx
    settings:
      repo: dessalines/lemmy
      dockerfile: docker/Dockerfile
      username:
        from_secret: docker_username
      password:
        from_secret: docker_password
      platforms: linux/amd64, linux/arm64
      build_args:
        RUST_RELEASE_MODE: release
      tag: ${CI_COMMIT_TAG}
    when:
      - event: tag

  # lemmy container doesnt run as root so we need to change permissions to let it copy the binary
  chmod_for_native_binary:
    image: alpine:3
    commands:
      - chmod 777 .
    when:
      - event: tag

  # extract lemmy binary from newly built docker image into workspace folder
  extract_native_binary:
    image: dessalines/lemmy:${CI_COMMIT_TAG=default}
    commands:
      - cp /usr/local/bin/lemmy_server .
    when:
      - event: tag

  prepare_native_binary:
    image: alpine:3
    commands:
      - sha256sum lemmy_server > sha256sum.txt
      - gzip lemmy_server
    when:
      - event: tag

  # https://woodpecker-ci.org/plugins/Release
  publish_native_binary:
    image: woodpeckerci/plugin-release
    settings:
      files:
        - lemmy_server.gz
        - sha256sum.txt
      title: ${CI_COMMIT_TAG}
      prerelease: true
      api-key:
        from_secret: github_token
    when:
      - event: tag

  # using https://github.com/pksunkara/cargo-workspaces
  publish_to_crates_io:
    image: *rust_image
    environment:
      CARGO_API_TOKEN:
        from_secret: cargo_api_token
    commands:
      - *install_binstall
      # Install cargo-workspaces, need pinned version for Rust 1.81 compat
      - cargo binstall -y cargo-workspaces@0.3.6
      - cp -r migrations crates/db_schema/
      - cargo workspaces publish --token "$CARGO_API_TOKEN" --from-git --allow-dirty --no-verify --allow-branch "${CI_COMMIT_TAG}" --yes custom "${CI_COMMIT_TAG}"
    when:
      - event: tag

  notify_on_build:
    image: alpine:3
    commands:
      - apk add curl
      - "curl -d'Lemmy CI build ${CI_PIPELINE_STATUS}: ${CI_PIPELINE_URL}' ntfy.sh/lemmy_drone_ci"
    when:
      - event: [pull_request, tag]
        status: [failure, success]

  notify_on_tag_deploy:
    image: alpine:3
    commands:
      - apk add curl
      - "curl -d'lemmy:${CI_COMMIT_TAG} deployed' ntfy.sh/lemmy_drone_ci"
    when:
      - event: tag

services:
  database:
    # 15-alpine image necessary because of diesel tests
    image: pgautoupgrade/pgautoupgrade:15-alpine
    environment:
      POSTGRES_DB: lemmy
      POSTGRES_USER: postgres
      POSTGRES_PASSWORD: password<|MERGE_RESOLUTION|>--- conflicted
+++ resolved
@@ -170,11 +170,11 @@
       - cargo check --package lemmy_api_common
     when: *slow_check_paths
 
-<<<<<<< HEAD
   #lemmy_api_common_doesnt_depend_on_diesel:
   #  image: *rust_image
   #  environment:
   #    CARGO_HOME: .cargo_home
+  #    RUSTUP_HOME: .rustup_home
   #  commands:
   #    - "! cargo tree -p lemmy_api_common --no-default-features -i diesel"
   #  when: *slow_check_paths
@@ -183,30 +183,11 @@
   #  image: *rust_image
   #  environment:
   #    CARGO_HOME: .cargo_home
+  #    RUSTUP_HOME: .rustup_home
   #  commands:
   #    - "rustup target add wasm32-unknown-unknown"
   #    - "cargo check --target wasm32-unknown-unknown -p lemmy_api_common"
   #  when: *slow_check_paths
-=======
-  lemmy_api_common_doesnt_depend_on_diesel:
-    image: *rust_image
-    environment:
-      CARGO_HOME: .cargo_home
-      RUSTUP_HOME: .rustup_home
-    commands:
-      - "! cargo tree -p lemmy_api_common --no-default-features -i diesel"
-    when: *slow_check_paths
-
-  lemmy_api_common_works_with_wasm:
-    image: *rust_image
-    environment:
-      CARGO_HOME: .cargo_home
-      RUSTUP_HOME: .rustup_home
-    commands:
-      - "rustup target add wasm32-unknown-unknown"
-      - "cargo check --target wasm32-unknown-unknown -p lemmy_api_common"
-    when: *slow_check_paths
->>>>>>> 7675524e
 
   check_defaults_hjson_updated:
     image: *rust_image
