--- conflicted
+++ resolved
@@ -133,21 +133,17 @@
       - diff config/defaults.hjson config/defaults_current.hjson
     when: *slow_check_paths
 
-<<<<<<< HEAD
-=======
   check_diesel_schema:
-    image: *rust_image
+    image: willsquire/diesel-cli
     environment:
       CARGO_HOME: .cargo_home
       DATABASE_URL: postgres://lemmy:password@database:5432/lemmy
     commands:
-      - <<: *install_diesel_cli
       - diesel migration run
       - diesel print-schema --config-file=diesel.toml > tmp.schema
       - diff tmp.schema crates/db_schema/src/schema.rs
     when: *slow_check_paths
 
->>>>>>> a0ad7806
   check_db_perf_tool:
     image: *rust_image
     environment:
@@ -186,6 +182,7 @@
       CARGO_HOME: .cargo_home
     commands:
       - target/lemmy_server migration run
+      - <<: *install_diesel_cli
       - diesel print-schema --config-file=diesel.toml > tmp.schema
       - diff tmp.schema crates/db_schema/src/schema.rs
     when: *slow_check_paths
@@ -197,34 +194,8 @@
       RUST_BACKTRACE: "1"
       CARGO_HOME: .cargo_home
     commands:
-<<<<<<< HEAD
       - export LEMMY_CONFIG_LOCATION=../../config/config.hjson
       - cargo test --workspace --no-fail-fast
-=======
-      # Install diesel_cli
-      - <<: *install_diesel_cli
-      # Run all migrations
-      - diesel migration run
-      # Dump schema to before.sqldump (PostgreSQL apt repo is used to prevent pg_dump version mismatch error)
-      - apt update && apt install -y lsb-release
-      - sh -c 'echo "deb https://apt.postgresql.org/pub/repos/apt $(lsb_release -cs)-pgdg main" > /etc/apt/sources.list.d/pgdg.list'
-      - wget --quiet -O - https://www.postgresql.org/media/keys/ACCC4CF8.asc | apt-key add -
-      - apt update && apt install -y postgresql-client-16
-      - psql -c "DROP SCHEMA IF EXISTS r CASCADE;"
-      - pg_dump --no-owner --no-privileges --no-table-access-method --schema-only --no-sync -f before.sqldump
-      # Make sure that the newest migration is revertable without the `r` schema
-      - diesel migration redo
-      # Run schema setup twice, which fails on the 2nd time if `DROP SCHEMA IF EXISTS r CASCADE` drops the wrong things
-      - alias lemmy_schema_setup="target/lemmy_server --disable-scheduled-tasks --disable-http-server --disable-activity-sending"
-      - lemmy_schema_setup
-      - lemmy_schema_setup
-      # Make sure that the newest migration is revertable with the `r` schema
-      - diesel migration redo
-      # Check for changes in the schema, which would be caused by an incorrect migration
-      - psql -c "DROP SCHEMA IF EXISTS r CASCADE;"
-      - pg_dump --no-owner --no-privileges --no-table-access-method --schema-only --no-sync -f after.sqldump
-      - diff before.sqldump after.sqldump
->>>>>>> a0ad7806
     when: *slow_check_paths
 
   run_federation_tests:
