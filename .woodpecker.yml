# TODO: The when: platform conditionals aren't working currently
# See https://github.com/woodpecker-ci/woodpecker/issues/1677

variables:
  # When updating the rust version here, be sure to update versions in `docker/Dockerfile`
  # as well. Otherwise release builds can fail if Lemmy or dependencies rely on new Rust
  # features. In particular the ARM builder image needs to be updated manually in the repo below:
  # https://github.com/raskyld/lemmy-cross-toolchains
  - &rust_image "rust:1.83"
  - &rust_nightly_image "rustlang/rust:nightly"
  - &install_pnpm "corepack enable pnpm"
  - &install_binstall "wget -O- https://github.com/cargo-bins/cargo-binstall/releases/latest/download/cargo-binstall-x86_64-unknown-linux-musl.tgz | tar -xvz -C /usr/local/cargo/bin"
  - install_diesel_cli: &install_diesel_cli
      - apt-get update && apt-get install -y postgresql-client
      - cargo install diesel_cli --no-default-features --features postgres
      - export PATH="$CARGO_HOME/bin:$PATH"
  - &slow_check_paths
    - event: pull_request
      path:
        include: [
            # rust source code
            "crates/**",
            "src/**",
            "**/Cargo.toml",
            "Cargo.lock",
            # database migrations
            "migrations/**",
            # typescript tests
            "api_tests/**",
            # config files and scripts used by ci
            ".woodpecker.yml",
            ".rustfmt.toml",
            "scripts/update_config_defaults.sh",
            "diesel.toml",
            ".gitmodules",
          ]

steps:
  prepare_repo:
    image: alpine:3
    commands:
      - apk add git
      - git submodule init
      - git submodule update
    when:
      - event: [pull_request, tag]

  prettier_check:
    image: tmknom/prettier:3.2.5
    commands:
      - prettier -c . '!**/volumes' '!**/dist' '!target' '!**/translations' '!api_tests/pnpm-lock.yaml'
    when:
      - event: pull_request

  toml_fmt:
    image: tamasfe/taplo:0.9.3
    commands:
      - taplo format --check
    when:
      - event: pull_request

  sql_fmt:
    image: backplane/pgformatter
    commands:
      - ./scripts/sql_format_check.sh
    when:
      - event: pull_request

  cargo_fmt:
    image: *rust_nightly_image
    environment:
      # store cargo data in repo folder so that it gets cached between steps
      CARGO_HOME: .cargo_home
    commands:
      - rustup component add rustfmt
      - cargo +nightly fmt -- --check
    when:
      - event: pull_request

  cargo_shear:
    image: *rust_nightly_image
    commands:
      - *install_binstall
      - cargo binstall -y cargo-shear
      - cargo shear
    when:
      - event: pull_request

  ignored_files:
    image: alpine:3
    commands:
      - apk add git
      - IGNORED=$(git ls-files --cached -i --exclude-standard)
      - if [[ "$IGNORED" ]]; then echo "Ignored files present:\n$IGNORED\n"; exit 1; fi
    when:
      - event: pull_request

  cargo_clippy:
    image: *rust_image
    environment:
      CARGO_HOME: .cargo_home
    commands:
      - rustup component add clippy
      - cargo clippy --workspace --tests --all-targets -- -D warnings
    when: *slow_check_paths

  # `DROP OWNED` doesn't work for default user
  create_database_user:
    image: postgres:16-alpine
    environment:
      PGUSER: postgres
      PGPASSWORD: password
      PGHOST: database
      PGDATABASE: lemmy
    commands:
      - psql -c "CREATE USER lemmy WITH PASSWORD 'password' SUPERUSER;"
    when: *slow_check_paths

  cargo_test:
    image: *rust_image
    environment:
      LEMMY_DATABASE_URL: postgres://lemmy:password@database:5432/lemmy
      RUST_BACKTRACE: "1"
      CARGO_HOME: .cargo_home
      LEMMY_TEST_FAST_FEDERATION: "1"
      LEMMY_CONFIG_LOCATION: ../../config/config.hjson
    commands:
      # Install pg_dump for the schema setup test (must match server version)
      - apt update && apt install -y lsb-release
      - sh -c 'echo "deb https://apt.postgresql.org/pub/repos/apt $(lsb_release -cs)-pgdg main" > /etc/apt/sources.list.d/pgdg.list'
      - wget --quiet -O - https://www.postgresql.org/media/keys/ACCC4CF8.asc | apt-key add -
      - apt update && apt install -y postgresql-client-16
      # Run tests
      - cargo test --workspace --no-fail-fast
    when: *slow_check_paths

  check_ts_bindings:
    image: *rust_image
    environment:
      CARGO_HOME: .cargo_home
    commands:
      - ./scripts/ts_bindings_check.sh
    when:
      - event: pull_request

<<<<<<< HEAD
  cargo_clippy:
=======
  # make sure api builds with default features (used by other crates relying on lemmy api)
  check_api_common_default_features:
    image: *rust_image
    environment:
      CARGO_HOME: .cargo_home
    commands:
      - cargo check --package lemmy_api_common
    when: *slow_check_paths

  lemmy_api_common_doesnt_depend_on_diesel:
>>>>>>> 67b36c65
    image: *rust_image
    environment:
      CARGO_HOME: .cargo_home
    commands:
      - "! cargo tree -p lemmy_api_common --no-default-features -i diesel"
    when: *slow_check_paths

  lemmy_api_common_works_with_wasm:
    image: *rust_image
    environment:
      CARGO_HOME: .cargo_home
    commands:
      - "rustup target add wasm32-unknown-unknown"
      - "cargo check --target wasm32-unknown-unknown -p lemmy_api_common"
    when: *slow_check_paths

<<<<<<< HEAD
  # `DROP OWNED` doesn't work for default user
  create_database_user:
    image: postgres:16-alpine
    environment:
      PGUSER: postgres
      PGPASSWORD: password
      PGHOST: database
      PGDATABASE: lemmy
    commands:
      - psql -c "CREATE USER lemmy WITH PASSWORD 'password' SUPERUSER;"
    when: *slow_check_paths

  check_diesel_schema:
    image: *rust_image
    environment:
      LEMMY_DATABASE_URL: postgres://lemmy:password@database:5432/lemmy
      DATABASE_URL: postgres://lemmy:password@database:5432/lemmy
      RUST_BACKTRACE: "1"
      CARGO_HOME: .cargo_home
    commands:
      - cp crates/db_schema/src/schema.rs tmp.schema
      - target/lemmy_server migration --all run
      - <<: *install_diesel_cli
      - diesel print-schema
      - diff tmp.schema crates/db_schema/src/schema.rs
    when: *slow_check_paths

  cargo_test:
=======
  check_defaults_hjson_updated:
>>>>>>> 67b36c65
    image: *rust_image
    environment:
      CARGO_HOME: .cargo_home
    commands:
<<<<<<< HEAD
      # Install pg_dump for the schema setup test (must match server version)
      - apt update && apt install -y lsb-release
      - sh -c 'echo "deb https://apt.postgresql.org/pub/repos/apt $(lsb_release -cs)-pgdg main" > /etc/apt/sources.list.d/pgdg.list'
      - wget --quiet -O - https://www.postgresql.org/media/keys/ACCC4CF8.asc | apt-key add -
      - apt update && apt install -y postgresql-client-16
      # Run tests
      - cargo test --workspace --no-fail-fast
=======
      - ./scripts/update_config_defaults.sh config/defaults_current.hjson
      - diff config/defaults.hjson config/defaults_current.hjson
>>>>>>> 67b36c65
    when: *slow_check_paths

  cargo_build:
    image: *rust_image
    environment:
      CARGO_HOME: .cargo_home
    commands:
      - cargo build
      - mv target/debug/lemmy_server target/lemmy_server
    when: *slow_check_paths

<<<<<<< HEAD
=======
  check_diesel_schema:
    image: *rust_image
    environment:
      LEMMY_DATABASE_URL: postgres://lemmy:password@database:5432/lemmy
      DATABASE_URL: postgres://lemmy:password@database:5432/lemmy
      RUST_BACKTRACE: "1"
      CARGO_HOME: .cargo_home
    commands:
      - cp crates/db_schema/src/schema.rs tmp.schema
      - target/lemmy_server migration --all run
      - <<: *install_diesel_cli
      - diesel print-schema
      - diff tmp.schema crates/db_schema/src/schema.rs
    when: *slow_check_paths

>>>>>>> 67b36c65
  check_db_perf_tool:
    image: *rust_image
    environment:
      LEMMY_DATABASE_URL: postgres://lemmy:password@database:5432/lemmy
      RUST_BACKTRACE: "1"
      CARGO_HOME: .cargo_home
    commands:
      # same as scripts/db_perf.sh but without creating a new database server
      - cargo run --package lemmy_db_perf -- --posts 10 --read-post-pages 1
    when: *slow_check_paths

  run_federation_tests:
    image: node:22-bookworm-slim
    environment:
      LEMMY_DATABASE_URL: postgres://lemmy:password@database:5432
      DO_WRITE_HOSTS_FILE: "1"
    commands:
      - *install_pnpm
      - apt-get update && apt-get install -y bash curl postgresql-client
      - bash api_tests/prepare-drone-federation-test.sh
      - cd api_tests/
      - pnpm i
      - pnpm api-test
    when: *slow_check_paths

  federation_tests_server_output:
    image: alpine:3
    commands:
      # `|| true` prevents this step from appearing to fail if the server output files don't exist
      - cat target/log/lemmy_*.out || true
      - "# If you can't see all output, then use the download button"
    when:
      - event: pull_request
        status: failure

  publish_release_docker:
    image: woodpeckerci/plugin-docker-buildx
    settings:
      repo: dessalines/lemmy
      dockerfile: docker/Dockerfile
      username:
        from_secret: docker_username
      password:
        from_secret: docker_password
      platforms: linux/amd64, linux/arm64
      build_args:
        - RUST_RELEASE_MODE=release
      tag: ${CI_COMMIT_TAG}
    when:
      - event: tag

  nightly_build:
    image: woodpeckerci/plugin-docker-buildx
    settings:
      repo: dessalines/lemmy
      dockerfile: docker/Dockerfile
      username:
        from_secret: docker_username
      password:
        from_secret: docker_password
      platforms: linux/amd64,linux/arm64
      build_args:
        - RUST_RELEASE_MODE=release
      tag: dev
    when:
      - event: cron

  # using https://github.com/pksunkara/cargo-workspaces
  publish_to_crates_io:
    image: *rust_image
    environment:
      CARGO_API_TOKEN:
        from_secret: cargo_api_token
    commands:
      - *install_binstall
      # Install cargo-workspaces
      - cargo binstall -y cargo-workspaces
      - cp -r migrations crates/db_schema/
      - cargo workspaces publish --token "$CARGO_API_TOKEN" --from-git --allow-dirty --no-verify --allow-branch "${CI_COMMIT_TAG}" --yes custom "${CI_COMMIT_TAG}"
    when:
      - event: tag

  notify_on_build:
    image: alpine:3
    commands:
      - apk add curl
      - "curl -d'Lemmy CI build ${CI_PIPELINE_STATUS}: ${CI_PIPELINE_URL}' ntfy.sh/lemmy_drone_ci"
    when:
      - event: [pull_request, tag]
        status: [failure, success]

  notify_on_tag_deploy:
    image: alpine:3
    commands:
      - apk add curl
      - "curl -d'lemmy:${CI_COMMIT_TAG} deployed' ntfy.sh/lemmy_drone_ci"
    when:
      - event: tag

services:
  database:
    # 15-alpine image necessary because of diesel tests
    image: pgautoupgrade/pgautoupgrade:15-alpine
    environment:
      POSTGRES_DB: lemmy
      POSTGRES_USER: postgres
      POSTGRES_PASSWORD: password<|MERGE_RESOLUTION|>--- conflicted
+++ resolved
@@ -143,9 +143,6 @@
     when:
       - event: pull_request
 
-<<<<<<< HEAD
-  cargo_clippy:
-=======
   # make sure api builds with default features (used by other crates relying on lemmy api)
   check_api_common_default_features:
     image: *rust_image
@@ -156,7 +153,6 @@
     when: *slow_check_paths
 
   lemmy_api_common_doesnt_depend_on_diesel:
->>>>>>> 67b36c65
     image: *rust_image
     environment:
       CARGO_HOME: .cargo_home
@@ -173,17 +169,22 @@
       - "cargo check --target wasm32-unknown-unknown -p lemmy_api_common"
     when: *slow_check_paths
 
-<<<<<<< HEAD
-  # `DROP OWNED` doesn't work for default user
-  create_database_user:
-    image: postgres:16-alpine
-    environment:
-      PGUSER: postgres
-      PGPASSWORD: password
-      PGHOST: database
-      PGDATABASE: lemmy
-    commands:
-      - psql -c "CREATE USER lemmy WITH PASSWORD 'password' SUPERUSER;"
+  check_defaults_hjson_updated:
+    image: *rust_image
+    environment:
+      CARGO_HOME: .cargo_home
+    commands:
+      - ./scripts/update_config_defaults.sh config/defaults_current.hjson
+      - diff config/defaults.hjson config/defaults_current.hjson
+    when: *slow_check_paths
+
+  cargo_build:
+    image: *rust_image
+    environment:
+      CARGO_HOME: .cargo_home
+    commands:
+      - cargo build
+      - mv target/debug/lemmy_server target/lemmy_server
     when: *slow_check_paths
 
   check_diesel_schema:
@@ -201,55 +202,6 @@
       - diff tmp.schema crates/db_schema/src/schema.rs
     when: *slow_check_paths
 
-  cargo_test:
-=======
-  check_defaults_hjson_updated:
->>>>>>> 67b36c65
-    image: *rust_image
-    environment:
-      CARGO_HOME: .cargo_home
-    commands:
-<<<<<<< HEAD
-      # Install pg_dump for the schema setup test (must match server version)
-      - apt update && apt install -y lsb-release
-      - sh -c 'echo "deb https://apt.postgresql.org/pub/repos/apt $(lsb_release -cs)-pgdg main" > /etc/apt/sources.list.d/pgdg.list'
-      - wget --quiet -O - https://www.postgresql.org/media/keys/ACCC4CF8.asc | apt-key add -
-      - apt update && apt install -y postgresql-client-16
-      # Run tests
-      - cargo test --workspace --no-fail-fast
-=======
-      - ./scripts/update_config_defaults.sh config/defaults_current.hjson
-      - diff config/defaults.hjson config/defaults_current.hjson
->>>>>>> 67b36c65
-    when: *slow_check_paths
-
-  cargo_build:
-    image: *rust_image
-    environment:
-      CARGO_HOME: .cargo_home
-    commands:
-      - cargo build
-      - mv target/debug/lemmy_server target/lemmy_server
-    when: *slow_check_paths
-
-<<<<<<< HEAD
-=======
-  check_diesel_schema:
-    image: *rust_image
-    environment:
-      LEMMY_DATABASE_URL: postgres://lemmy:password@database:5432/lemmy
-      DATABASE_URL: postgres://lemmy:password@database:5432/lemmy
-      RUST_BACKTRACE: "1"
-      CARGO_HOME: .cargo_home
-    commands:
-      - cp crates/db_schema/src/schema.rs tmp.schema
-      - target/lemmy_server migration --all run
-      - <<: *install_diesel_cli
-      - diesel print-schema
-      - diff tmp.schema crates/db_schema/src/schema.rs
-    when: *slow_check_paths
-
->>>>>>> 67b36c65
   check_db_perf_tool:
     image: *rust_image
     environment:
