# TODO: The when: platform conditionals aren't working currently
# See https://github.com/woodpecker-ci/woodpecker/issues/1677

variables:
  # When updating the rust version here, be sure to update versions in `docker/Dockerfile`
  # as well. Otherwise release builds can fail if Lemmy or dependencies rely on new Rust
  # features. In particular the ARM builder image needs to be updated manually in the repo below:
  # https://github.com/raskyld/lemmy-cross-toolchains
  - &rust_image "rust:1.81"
  - &rust_nightly_image "rustlang/rust:nightly"
  - &install_pnpm "npm install -g corepack@latest && corepack enable pnpm"
  - &install_binstall "wget -q -O- https://github.com/cargo-bins/cargo-binstall/releases/latest/download/cargo-binstall-x86_64-unknown-linux-musl.tgz | tar -xvz -C /usr/local/cargo/bin"
  - &slow_check_paths
    - event: pull_request
      path:
        include: [
            # rust source code
            "crates/**",
            "**/Cargo.toml",
            "Cargo.lock",
            # database migrations
            "migrations/**",
            # typescript tests
            "api_tests/**",
            # config files and scripts used by ci
            ".woodpecker.yml",
            ".rustfmt.toml",
            "scripts/update_config_defaults.sh",
            "diesel.toml",
            ".gitmodules",
          ]

steps:
  prepare_repo:
    image: alpine:3
    commands:
      - apk add git
      - git submodule init
      - git submodule update
    when:
      - event: [pull_request, tag]

  prettier_check:
    image: tmknom/prettier:3.6.2
    commands:
      - prettier -c . '!**/volumes' '!**/dist' '!target' '!**/translations' '!api_tests/pnpm-lock.yaml'
    when:
      - event: pull_request

  bash_fmt:
    image: alpine:3
    commands:
      - apk add shfmt
      - shfmt -i 2 -d */**.bash
      - shfmt -i 2 -d */**.sh
    when:
      - event: pull_request

  toml_fmt:
    image: tamasfe/taplo:0.9.3
    commands:
      - taplo format --check
    when:
      - event: pull_request

  sql_fmt:
    image: *rust_image
    commands:
      - apt-get install perl make bash
      - ./scripts/alpine_install_pg_formatter.sh
      - ./scripts/sql_format_check.sh
    when:
      - event: pull_request

  cargo_fmt:
    image: *rust_nightly_image
    environment:
      # store cargo data in repo folder so that it gets cached between steps
      CARGO_HOME: .cargo_home
      RUSTUP_HOME: .rustup_home
    commands:
      - rustup component add rustfmt --toolchain nightly
      - cargo +nightly fmt -- --check
    when:
      - event: pull_request

  cargo_shear:
    image: *rust_nightly_image
    commands:
      - *install_binstall
      - cargo binstall -y cargo-shear
      - cargo shear
    when:
      - event: pull_request

  ignored_files:
    image: alpine:3
    commands:
      - apk add git
      - IGNORED=$(git ls-files --cached -i --exclude-standard)
      - if [[ "$IGNORED" ]]; then echo "Ignored files present:\n$IGNORED\n"; exit 1; fi
    when:
      - event: pull_request

  no_empty_files:
    image: alpine:3
    commands:
      # Makes sure there are no files smaller than 2 bytes
      # Don't use completely empty, as some editors use newlines
      - EMPTY_FILES=$(find crates migrations api_tests/src config -type f -size -2c)
      - if [[ "$EMPTY_FILES" ]]; then echo "Empty files present:\n$EMPTY_FILES\n"; exit 1; fi
    when:
      - event: pull_request

  cargo_build:
    image: *rust_image
    environment:
      CARGO_HOME: .cargo_home
      RUSTUP_HOME: .rustup_home
    commands:
      - cargo build
      - mv target/debug/lemmy_server target/lemmy_server
    when: *slow_check_paths

  # `DROP OWNED` doesn't work for default user
  create_database_user:
    image: pgautoupgrade/pgautoupgrade:18-alpine
    environment:
      PGUSER: postgres
      PGPASSWORD: password
      PGHOST: database
      PGDATABASE: lemmy
    commands:
      - psql -c "CREATE USER lemmy WITH PASSWORD 'password' SUPERUSER;"
    when: *slow_check_paths

  cargo_test:
    image: *rust_image
    environment:
      LEMMY_DATABASE_URL: postgres://lemmy:password@database:5432/lemmy
      RUST_BACKTRACE: "1"
      CARGO_HOME: .cargo_home
      RUSTUP_HOME: .rustup_home
      LEMMY_TEST_FAST_FEDERATION: "1"
      LEMMY_CONFIG_LOCATION: /woodpecker/src/github.com/LemmyNet/lemmy/config/config.hjson
    commands:
      # Install pg_dump for the schema setup test (must match server version)
      - apt update && apt install -y lsb-release
      - sh -c 'echo "deb https://apt.postgresql.org/pub/repos/apt $(lsb_release -cs)-pgdg main" > /etc/apt/sources.list.d/pgdg.list'
      - wget --quiet -O - https://www.postgresql.org/media/keys/ACCC4CF8.asc | apt-key add -
<<<<<<< HEAD
      - apt update && apt install -y postgresql-client-18
      # Run tests
      - cargo test --workspace --no-fail-fast
=======
      - apt update && apt install -y postgresql-client-16
      # Run tests (if they fail, try again)
      - cargo test --workspace --no-fail-fast || cargo test --workspace --no-fail-fast
>>>>>>> d2663ed9
    when: *slow_check_paths

  cargo_clippy:
    image: *rust_image
    environment:
      CARGO_HOME: .cargo_home
      RUSTUP_HOME: .rustup_home
    commands:
      - rustup component add clippy
      - cargo clippy --workspace --tests -- -D warnings
    when: *slow_check_paths

  # make sure api builds with default features (used by other crates relying on lemmy api)
  check_api_common_default_features:
    image: *rust_image
    environment:
      CARGO_HOME: .cargo_home
      RUSTUP_HOME: .rustup_home
    commands:
      - cargo check --package lemmy_api_common
    when: *slow_check_paths

  lemmy_api_common_doesnt_depend_on_diesel:
    image: *rust_image
    environment:
      CARGO_HOME: .cargo_home
      RUSTUP_HOME: .rustup_home
    commands:
      - "! cargo tree -p lemmy_api_common --no-default-features -i diesel"
    when: *slow_check_paths

  lemmy_api_common_works_with_wasm:
    image: *rust_image
    environment:
      CARGO_HOME: .cargo_home
      RUSTUP_HOME: .rustup_home
    commands:
      - "rustup target add wasm32-unknown-unknown"
      - "cargo check --target wasm32-unknown-unknown -p lemmy_api_common"
    when: *slow_check_paths

  check_diesel_schema:
    image: *rust_image
    environment:
      LEMMY_DATABASE_URL: postgres://lemmy:password@database:5432/lemmy
      DATABASE_URL: postgres://lemmy:password@database:5432/lemmy
      RUST_BACKTRACE: "1"
      CARGO_HOME: .cargo_home
      RUSTUP_HOME: .rustup_home
    commands:
      - *install_binstall
      - cp crates/db_schema_file/src/schema.rs tmp.schema
      - target/lemmy_server migration --all run
      - apt-get update && apt-get install -y postgresql-client
      # Disallow compilation from source as it doesnt work with Rust 1.81 which we use, and takes
      # too long anyway.
      - cargo binstall diesel_cli@2.3.2 -y --disable-strategies compile
      - export PATH="$CARGO_HOME/bin:$PATH"
      - diesel print-schema
      - diff tmp.schema crates/db_schema_file/src/schema.rs
    when: *slow_check_paths

  run_federation_tests:
    image: node:22-bookworm-slim
    environment:
      LEMMY_DATABASE_URL: postgres://lemmy:password@database:5432
      DO_WRITE_HOSTS_FILE: "1"
    commands:
      - *install_pnpm
      - apt-get update && apt-get install -y bash curl postgresql-client
      - bash api_tests/prepare-drone-federation-test.sh
      - cd api_tests/
      - pnpm i
      - pnpm api-test
    when: *slow_check_paths

  federation_tests_server_output:
    image: alpine:3
    commands:
      # `|| true` prevents this step from appearing to fail if the server output files don't exist
      - cat target/log/lemmy_*.out || true
      - "# If you can't see all output, then use the download button"
    when:
      - event: pull_request
        status: failure

  publish_release_docker:
    image: woodpeckerci/plugin-docker-buildx
    settings:
      repo: dessalines/lemmy
      dockerfile: docker/Dockerfile
      username:
        from_secret: docker_username
      password:
        from_secret: docker_password
      platforms: linux/amd64,linux/arm64
      build_args:
        RUST_RELEASE_MODE: release
      tag: ${CI_COMMIT_TAG}
    when:
      - event: tag

  # lemmy container doesnt run as root so we need to change permissions to let it copy the binary
  chmod_for_native_binary:
    image: alpine:3
    commands:
      - chmod 777 .
    when:
      - event: tag

  # extract lemmy binary from newly built docker image into workspace folder
  extract_native_binary:
    image: dessalines/lemmy:${CI_COMMIT_TAG=default}
    commands:
      - cp /usr/local/bin/lemmy_server .
    when:
      - event: tag

  prepare_native_binary:
    image: alpine:3
    commands:
      - sha256sum lemmy_server > sha256sum.txt
      - gzip lemmy_server
    when:
      - event: tag

  # https://woodpecker-ci.org/plugins/Release
  publish_native_binary:
    image: woodpeckerci/plugin-release
    settings:
      files:
        - lemmy_server.gz
        - sha256sum.txt
      title: ${CI_COMMIT_TAG}
      prerelease: true
      api-key:
        from_secret: github_token
    when:
      - event: tag

  # using https://github.com/pksunkara/cargo-workspaces
  publish_to_crates_io:
    image: *rust_image
    environment:
      CARGO_API_TOKEN:
        from_secret: cargo_api_token
    commands:
      - *install_binstall
      # Install cargo-workspaces, need pinned version for Rust 1.81 compat
      - cargo binstall -y cargo-workspaces@0.3.6
      - cp -r migrations crates/db_schema/
      - cargo workspaces publish --token "$CARGO_API_TOKEN" --from-git --allow-dirty --no-verify --allow-branch "${CI_COMMIT_TAG}" --yes custom "${CI_COMMIT_TAG}"
    when:
      - event: tag

  notify_success:
    image: alpine:3
    commands:
      - apk add curl
      - "curl -H'Title: ✔️ ${CI_REPO_NAME}/${CI_COMMIT_SOURCE_BRANCH}' -d'${CI_PIPELINE_URL}' ntfy.sh/lemmy_drone_ci"
    when:
      - event: pull_request
        status: [success]

  notify_failure:
    image: alpine:3
    commands:
      - apk add curl
      - "curl -H'Title: ❌ ${CI_REPO_NAME}/${CI_COMMIT_SOURCE_BRANCH}' -d'${CI_PIPELINE_URL}' ntfy.sh/lemmy_drone_ci"
    when:
      - event: pull_request
        status: [failure]

  notify_on_tag_deploy:
    image: alpine:3
    commands:
      - apk add curl
      - "curl -H'Title: ${CI_REPO_NAME}:${CI_COMMIT_TAG} deployed' -d'${CI_PIPELINE_URL}' ntfy.sh/lemmy_drone_ci"
    when:
      event: tag

services:
  database:
    image: pgautoupgrade/pgautoupgrade:18-alpine
    environment:
      POSTGRES_DB: lemmy
      POSTGRES_USER: postgres
      POSTGRES_PASSWORD: password<|MERGE_RESOLUTION|>--- conflicted
+++ resolved
@@ -148,15 +148,9 @@
       - apt update && apt install -y lsb-release
       - sh -c 'echo "deb https://apt.postgresql.org/pub/repos/apt $(lsb_release -cs)-pgdg main" > /etc/apt/sources.list.d/pgdg.list'
       - wget --quiet -O - https://www.postgresql.org/media/keys/ACCC4CF8.asc | apt-key add -
-<<<<<<< HEAD
       - apt update && apt install -y postgresql-client-18
-      # Run tests
-      - cargo test --workspace --no-fail-fast
-=======
-      - apt update && apt install -y postgresql-client-16
       # Run tests (if they fail, try again)
       - cargo test --workspace --no-fail-fast || cargo test --workspace --no-fail-fast
->>>>>>> d2663ed9
     when: *slow_check_paths
 
   cargo_clippy:
