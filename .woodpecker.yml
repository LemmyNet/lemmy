# TODO: The when: platform conditionals aren't working currently
# See https://github.com/woodpecker-ci/woodpecker/issues/1677

variables:
  - &rust_image "rust:1.81"
  - &rust_nightly_image "rustlang/rust:nightly"
  - &install_pnpm "corepack enable pnpm"
  - &install_binstall "wget -O- https://github.com/cargo-bins/cargo-binstall/releases/latest/download/cargo-binstall-x86_64-unknown-linux-musl.tgz | tar -xvz -C /usr/local/cargo/bin"
  - install_diesel_cli: &install_diesel_cli
      - apt-get update && apt-get install -y postgresql-client
      - cargo install diesel_cli --no-default-features --features postgres
      - export PATH="$CARGO_HOME/bin:$PATH"
  - &slow_check_paths
    - event: pull_request
      path:
        include: [
            # rust source code
            "crates/**",
            "src/**",
            "**/Cargo.toml",
            "Cargo.lock",
            # database migrations
            "migrations/**",
            # typescript tests
            "api_tests/**",
            # config files and scripts used by ci
            ".woodpecker.yml",
            ".rustfmt.toml",
            "scripts/update_config_defaults.sh",
            "diesel.toml",
            ".gitmodules",
          ]

steps:
  prepare_repo:
    image: alpine:3
    commands:
      - apk add git
      - git submodule init
      - git submodule update
    when:
      - event: [pull_request, tag]

  prettier_check:
    image: tmknom/prettier:3.2.5
    commands:
      - prettier -c . '!**/volumes' '!**/dist' '!target' '!**/translations' '!api_tests/pnpm-lock.yaml'
    when:
      - event: pull_request

  toml_fmt:
    image: tamasfe/taplo:0.9.3
    commands:
      - taplo format --check
    when:
      - event: pull_request

  sql_fmt:
    image: backplane/pgformatter
    commands:
      - ./scripts/sql_format_check.sh
    when:
      - event: pull_request

  cargo_fmt:
    image: *rust_nightly_image
    environment:
      # store cargo data in repo folder so that it gets cached between steps
      CARGO_HOME: .cargo_home
    commands:
      - rustup component add rustfmt
      - cargo +nightly fmt -- --check
    when:
      - event: pull_request

  cargo_shear:
    image: *rust_nightly_image
    commands:
      - *install_binstall
      - cargo binstall -y cargo-shear
      - cargo shear
    when:
      - event: pull_request

  ignored_files:
    image: alpine:3
    commands:
      - apk add git
      - IGNORED=$(git ls-files --cached -i --exclude-standard)
      - if [[ "$IGNORED" ]]; then echo "Ignored files present:\n$IGNORED\n"; exit 1; fi
    when:
      - event: pull_request

  cargo_clippy:
    image: *rust_image
    environment:
      CARGO_HOME: .cargo_home
    commands:
      - rustup component add clippy
      - cargo clippy --workspace --tests --all-targets -- -D warnings
    when: *slow_check_paths

  cargo_test:
    image: *rust_image
    environment:
      LEMMY_DATABASE_URL: postgres://lemmy:password@database:5432/lemmy
      RUST_BACKTRACE: "1"
      CARGO_HOME: .cargo_home
      LEMMY_TEST_FAST_FEDERATION: "1"
      LEMMY_CONFIG_LOCATION: ../../config/config.hjson
    commands:
      - cargo test --workspace --no-fail-fast
    when: *slow_check_paths

  check_ts_bindings:
    image: *rust_image
    environment:
      CARGO_HOME: .cargo_home
    commands:
      - ./scripts/ts_bindings_check.sh
    when:
      - event: pull_request

  # make sure api builds with default features (used by other crates relying on lemmy api)
  check_api_common_default_features:
    image: *rust_image
    environment:
      CARGO_HOME: .cargo_home
    commands:
      - cargo check --package lemmy_api_common
    when: *slow_check_paths

  lemmy_api_common_doesnt_depend_on_diesel:
    image: *rust_image
    environment:
      CARGO_HOME: .cargo_home
    commands:
      - "! cargo tree -p lemmy_api_common --no-default-features -i diesel"
    when: *slow_check_paths

  lemmy_api_common_works_with_wasm:
    image: *rust_image
    environment:
      CARGO_HOME: .cargo_home
    commands:
      - "rustup target add wasm32-unknown-unknown"
      - "cargo check --target wasm32-unknown-unknown -p lemmy_api_common"
    when: *slow_check_paths

  check_defaults_hjson_updated:
    image: *rust_image
    environment:
      CARGO_HOME: .cargo_home
    commands:
      - ./scripts/update_config_defaults.sh config/defaults_current.hjson
      - diff config/defaults.hjson config/defaults_current.hjson
    when: *slow_check_paths

<<<<<<< HEAD
  cargo_clippy:
    image: *rust_image
    environment:
      CARGO_HOME: .cargo_home
    commands:
      - rustup component add clippy
      - cargo clippy --workspace --tests --all-targets -- -D warnings
=======
  check_diesel_schema:
    image: *rust_image
    environment:
      CARGO_HOME: .cargo_home
      DATABASE_URL: postgres://lemmy:password@database:5432/lemmy
    commands:
      - <<: *install_diesel_cli
      - cp crates/db_schema/src/schema.rs tmp.schema
      - diesel migration run
      - diff tmp.schema crates/db_schema/src/schema.rs
>>>>>>> 7304ef32
    when: *slow_check_paths

  cargo_build:
    image: *rust_image
    environment:
      CARGO_HOME: .cargo_home
    commands:
      - cargo build
      - mv target/debug/lemmy_server target/lemmy_server
    when: *slow_check_paths

<<<<<<< HEAD
  # `DROP OWNED` doesn't work for default user
  create_database_user:
    image: postgres:16-alpine
    environment:
      PGUSER: postgres
      PGPASSWORD: password
      PGHOST: database
      PGDATABASE: lemmy
    commands:
      - psql -c "CREATE USER lemmy WITH PASSWORD 'password' SUPERUSER;"
    when: *slow_check_paths

  check_diesel_schema:
    image: *rust_image
    environment:
      LEMMY_DATABASE_URL: postgres://lemmy:password@database:5432/lemmy
      DATABASE_URL: postgres://lemmy:password@database:5432/lemmy
      RUST_BACKTRACE: "1"
      CARGO_HOME: .cargo_home
    commands:
      - cp crates/db_schema/src/schema.rs tmp.schema
      - target/lemmy_server migration --all run
      - <<: *install_diesel_cli
      - diesel print-schema
      - diff tmp.schema crates/db_schema/src/schema.rs
    when: *slow_check_paths

  cargo_test:
    image: *rust_image
    environment:
      LEMMY_DATABASE_URL: postgres://lemmy:password@database:5432/lemmy
      RUST_BACKTRACE: "1"
      CARGO_HOME: .cargo_home
      LEMMY_TEST_FAST_FEDERATION: "1"
      LEMMY_CONFIG_LOCATION: ../../config/config.hjson
    commands:
      # Install pg_dump for the schema setup test (must match server version)
      - apt update && apt install -y lsb-release
      - sh -c 'echo "deb https://apt.postgresql.org/pub/repos/apt $(lsb_release -cs)-pgdg main" > /etc/apt/sources.list.d/pgdg.list'
      - wget --quiet -O - https://www.postgresql.org/media/keys/ACCC4CF8.asc | apt-key add -
      - apt update && apt install -y postgresql-client-16
      # Run tests
      - cargo test --workspace --no-fail-fast
    when: *slow_check_paths

  check_ts_bindings:
    image: *rust_image
    environment:
      CARGO_HOME: .cargo_home
    commands:
      - ./scripts/ts_bindings_check.sh
    when:
      - event: pull_request

=======
  check_diesel_migration:
    # TODO: use willsquire/diesel-cli image when shared libraries become optional in lemmy_server
    image: *rust_image
    environment:
      LEMMY_DATABASE_URL: postgres://lemmy:password@database:5432/lemmy
      RUST_BACKTRACE: "1"
      CARGO_HOME: .cargo_home
      DATABASE_URL: postgres://lemmy:password@database:5432/lemmy
      PGUSER: lemmy
      PGPASSWORD: password
      PGHOST: database
      PGDATABASE: lemmy
    commands:
      # Install diesel_cli
      - <<: *install_diesel_cli
      # Run all migrations
      - diesel migration run
      - psql -c "DROP SCHEMA IF EXISTS r CASCADE;"
      - pg_dump --no-owner --no-privileges --no-table-access-method --schema-only --no-sync -f before.sqldump
      # Make sure that the newest migration is revertable without the `r` schema
      - diesel migration redo
      # Run schema setup twice, which fails on the 2nd time if `DROP SCHEMA IF EXISTS r CASCADE` drops the wrong things
      - alias lemmy_schema_setup="target/lemmy_server --disable-scheduled-tasks --disable-http-server --disable-activity-sending"
      - lemmy_schema_setup
      - lemmy_schema_setup
      # Make sure that the newest migration is revertable with the `r` schema
      - diesel migration redo
      # Check for changes in the schema, which would be caused by an incorrect migration
      - psql -c "DROP SCHEMA IF EXISTS r CASCADE;"
      - pg_dump --no-owner --no-privileges --no-table-access-method --schema-only --no-sync -f after.sqldump
      - diff before.sqldump after.sqldump
    when: *slow_check_paths

>>>>>>> 7304ef32
  check_db_perf_tool:
    image: *rust_image
    environment:
      LEMMY_DATABASE_URL: postgres://lemmy:password@database:5432/lemmy
      RUST_BACKTRACE: "1"
      CARGO_HOME: .cargo_home
    commands:
      # same as scripts/db_perf.sh but without creating a new database server
      - cargo run --package lemmy_db_perf -- --posts 10 --read-post-pages 1
    when: *slow_check_paths

  run_federation_tests:
    image: node:22-bookworm-slim
    environment:
      LEMMY_DATABASE_URL: postgres://lemmy:password@database:5432
      DO_WRITE_HOSTS_FILE: "1"
    commands:
      - *install_pnpm
      - apt-get update && apt-get install -y bash curl postgresql-client
      - bash api_tests/prepare-drone-federation-test.sh
      - cd api_tests/
      - pnpm i
      - pnpm api-test
    when: *slow_check_paths

  federation_tests_server_output:
    image: alpine:3
    commands:
      # `|| true` prevents this step from appearing to fail if the server output files don't exist
      - cat target/log/lemmy_*.out || true
      - "# If you can't see all output, then use the download button"
    when:
      - event: pull_request
        status: failure

  publish_release_docker:
    image: woodpeckerci/plugin-docker-buildx
    settings:
      repo: dessalines/lemmy
      dockerfile: docker/Dockerfile
      username:
        from_secret: docker_username
      password:
        from_secret: docker_password
      platforms: linux/amd64, linux/arm64
      build_args:
        - RUST_RELEASE_MODE=release
      tag: ${CI_COMMIT_TAG}
    when:
      - event: tag

  nightly_build:
    image: woodpeckerci/plugin-docker-buildx
    settings:
      repo: dessalines/lemmy
      dockerfile: docker/Dockerfile
      username:
        from_secret: docker_username
      password:
        from_secret: docker_password
      platforms: linux/amd64,linux/arm64
      build_args:
        - RUST_RELEASE_MODE=release
      tag: dev
    when:
      - event: cron

  # using https://github.com/pksunkara/cargo-workspaces
  publish_to_crates_io:
    image: *rust_image
    commands:
      - *install_binstall
      # Install cargo-workspaces
      - cargo binstall -y cargo-workspaces
      - cp -r migrations crates/db_schema/
      - cargo workspaces publish --token "$CARGO_API_TOKEN" --from-git --allow-dirty --no-verify --allow-branch "${CI_COMMIT_TAG}" --yes custom "${CI_COMMIT_TAG}"
    secrets: [cargo_api_token]
    when:
      - event: tag

  notify_on_build:
    image: alpine:3
    commands:
      - apk add curl
      - "curl -d'Lemmy CI build ${CI_PIPELINE_STATUS}: ${CI_PIPELINE_URL}' ntfy.sh/lemmy_drone_ci"
    when:
      - event: [pull_request, tag]
        status: [failure, success]

  notify_on_tag_deploy:
    image: alpine:3
    commands:
      - apk add curl
      - "curl -d'lemmy:${CI_COMMIT_TAG} deployed' ntfy.sh/lemmy_drone_ci"
    when:
      - event: tag

services:
  database:
    # 15-alpine image necessary because of diesel tests
    image: pgautoupgrade/pgautoupgrade:15-alpine
    environment:
      POSTGRES_DB: lemmy
      POSTGRES_USER: postgres
      POSTGRES_PASSWORD: password<|MERGE_RESOLUTION|>--- conflicted
+++ resolved
@@ -121,73 +121,6 @@
     when:
       - event: pull_request
 
-  # make sure api builds with default features (used by other crates relying on lemmy api)
-  check_api_common_default_features:
-    image: *rust_image
-    environment:
-      CARGO_HOME: .cargo_home
-    commands:
-      - cargo check --package lemmy_api_common
-    when: *slow_check_paths
-
-  lemmy_api_common_doesnt_depend_on_diesel:
-    image: *rust_image
-    environment:
-      CARGO_HOME: .cargo_home
-    commands:
-      - "! cargo tree -p lemmy_api_common --no-default-features -i diesel"
-    when: *slow_check_paths
-
-  lemmy_api_common_works_with_wasm:
-    image: *rust_image
-    environment:
-      CARGO_HOME: .cargo_home
-    commands:
-      - "rustup target add wasm32-unknown-unknown"
-      - "cargo check --target wasm32-unknown-unknown -p lemmy_api_common"
-    when: *slow_check_paths
-
-  check_defaults_hjson_updated:
-    image: *rust_image
-    environment:
-      CARGO_HOME: .cargo_home
-    commands:
-      - ./scripts/update_config_defaults.sh config/defaults_current.hjson
-      - diff config/defaults.hjson config/defaults_current.hjson
-    when: *slow_check_paths
-
-<<<<<<< HEAD
-  cargo_clippy:
-    image: *rust_image
-    environment:
-      CARGO_HOME: .cargo_home
-    commands:
-      - rustup component add clippy
-      - cargo clippy --workspace --tests --all-targets -- -D warnings
-=======
-  check_diesel_schema:
-    image: *rust_image
-    environment:
-      CARGO_HOME: .cargo_home
-      DATABASE_URL: postgres://lemmy:password@database:5432/lemmy
-    commands:
-      - <<: *install_diesel_cli
-      - cp crates/db_schema/src/schema.rs tmp.schema
-      - diesel migration run
-      - diff tmp.schema crates/db_schema/src/schema.rs
->>>>>>> 7304ef32
-    when: *slow_check_paths
-
-  cargo_build:
-    image: *rust_image
-    environment:
-      CARGO_HOME: .cargo_home
-    commands:
-      - cargo build
-      - mv target/debug/lemmy_server target/lemmy_server
-    when: *slow_check_paths
-
-<<<<<<< HEAD
   # `DROP OWNED` doesn't work for default user
   create_database_user:
     image: postgres:16-alpine
@@ -198,21 +131,6 @@
       PGDATABASE: lemmy
     commands:
       - psql -c "CREATE USER lemmy WITH PASSWORD 'password' SUPERUSER;"
-    when: *slow_check_paths
-
-  check_diesel_schema:
-    image: *rust_image
-    environment:
-      LEMMY_DATABASE_URL: postgres://lemmy:password@database:5432/lemmy
-      DATABASE_URL: postgres://lemmy:password@database:5432/lemmy
-      RUST_BACKTRACE: "1"
-      CARGO_HOME: .cargo_home
-    commands:
-      - cp crates/db_schema/src/schema.rs tmp.schema
-      - target/lemmy_server migration --all run
-      - <<: *install_diesel_cli
-      - diesel print-schema
-      - diff tmp.schema crates/db_schema/src/schema.rs
     when: *slow_check_paths
 
   cargo_test:
@@ -233,50 +151,65 @@
       - cargo test --workspace --no-fail-fast
     when: *slow_check_paths
 
-  check_ts_bindings:
-    image: *rust_image
-    environment:
-      CARGO_HOME: .cargo_home
-    commands:
-      - ./scripts/ts_bindings_check.sh
-    when:
-      - event: pull_request
-
-=======
-  check_diesel_migration:
-    # TODO: use willsquire/diesel-cli image when shared libraries become optional in lemmy_server
+  # make sure api builds with default features (used by other crates relying on lemmy api)
+  check_api_common_default_features:
+    image: *rust_image
+    environment:
+      CARGO_HOME: .cargo_home
+    commands:
+      - cargo check --package lemmy_api_common
+    when: *slow_check_paths
+
+  lemmy_api_common_doesnt_depend_on_diesel:
+    image: *rust_image
+    environment:
+      CARGO_HOME: .cargo_home
+    commands:
+      - "! cargo tree -p lemmy_api_common --no-default-features -i diesel"
+    when: *slow_check_paths
+
+  lemmy_api_common_works_with_wasm:
+    image: *rust_image
+    environment:
+      CARGO_HOME: .cargo_home
+    commands:
+      - "rustup target add wasm32-unknown-unknown"
+      - "cargo check --target wasm32-unknown-unknown -p lemmy_api_common"
+    when: *slow_check_paths
+
+  check_defaults_hjson_updated:
+    image: *rust_image
+    environment:
+      CARGO_HOME: .cargo_home
+    commands:
+      - ./scripts/update_config_defaults.sh config/defaults_current.hjson
+      - diff config/defaults.hjson config/defaults_current.hjson
+    when: *slow_check_paths
+
+  cargo_build:
+    image: *rust_image
+    environment:
+      CARGO_HOME: .cargo_home
+    commands:
+      - cargo build
+      - mv target/debug/lemmy_server target/lemmy_server
+    when: *slow_check_paths
+
+  check_diesel_schema:
     image: *rust_image
     environment:
       LEMMY_DATABASE_URL: postgres://lemmy:password@database:5432/lemmy
+      DATABASE_URL: postgres://lemmy:password@database:5432/lemmy
       RUST_BACKTRACE: "1"
       CARGO_HOME: .cargo_home
-      DATABASE_URL: postgres://lemmy:password@database:5432/lemmy
-      PGUSER: lemmy
-      PGPASSWORD: password
-      PGHOST: database
-      PGDATABASE: lemmy
-    commands:
-      # Install diesel_cli
+    commands:
+      - cp crates/db_schema/src/schema.rs tmp.schema
+      - target/lemmy_server migration --all run
       - <<: *install_diesel_cli
-      # Run all migrations
-      - diesel migration run
-      - psql -c "DROP SCHEMA IF EXISTS r CASCADE;"
-      - pg_dump --no-owner --no-privileges --no-table-access-method --schema-only --no-sync -f before.sqldump
-      # Make sure that the newest migration is revertable without the `r` schema
-      - diesel migration redo
-      # Run schema setup twice, which fails on the 2nd time if `DROP SCHEMA IF EXISTS r CASCADE` drops the wrong things
-      - alias lemmy_schema_setup="target/lemmy_server --disable-scheduled-tasks --disable-http-server --disable-activity-sending"
-      - lemmy_schema_setup
-      - lemmy_schema_setup
-      # Make sure that the newest migration is revertable with the `r` schema
-      - diesel migration redo
-      # Check for changes in the schema, which would be caused by an incorrect migration
-      - psql -c "DROP SCHEMA IF EXISTS r CASCADE;"
-      - pg_dump --no-owner --no-privileges --no-table-access-method --schema-only --no-sync -f after.sqldump
-      - diff before.sqldump after.sqldump
-    when: *slow_check_paths
-
->>>>>>> 7304ef32
+      - diesel print-schema
+      - diff tmp.schema crates/db_schema/src/schema.rs
+    when: *slow_check_paths
+
   check_db_perf_tool:
     image: *rust_image
     environment:
