# TODO: The when: platform conditionals aren't working currently
# See https://github.com/woodpecker-ci/woodpecker/issues/1677

variables:
  # When updating the rust version here, be sure to update versions in `docker/Dockerfile`
  # as well. Otherwise release builds can fail if Lemmy or dependencies rely on new Rust
  # features. In particular the ARM builder image needs to be updated manually in the repo below:
  # https://github.com/raskyld/lemmy-cross-toolchains
  - &rust_image "rust:1.91"
  - &rust_nightly_image "rustlang/rust:nightly"
  - &install_pnpm "npm install -g corepack@latest && corepack enable pnpm"
  - &install_binstall "wget -q -O- https://github.com/cargo-bins/cargo-binstall/releases/latest/download/cargo-binstall-x86_64-unknown-linux-musl.tgz | tar -xvz -C /usr/local/cargo/bin"
  - &slow_check_paths
    - event: pull_request
      path:
        include: [
            # rust source code
            "crates/**",
            "**/Cargo.toml",
            "Cargo.lock",
            # database migrations
            "migrations/**",
            # typescript tests
            "api_tests/**",
            # config files and scripts used by ci
            ".woodpecker.yml",
            ".rustfmt.toml",
            "scripts/update_config_defaults.sh",
            "diesel.toml",
            ".gitmodules",
          ]

steps:
  prepare_repo:
    image: alpine:3
    commands:
      - apk add git
      - git submodule init
      - git submodule update
    when:
      - event: [pull_request, tag]

  prettier_check:
    image: jauderho/prettier:3.7.3-alpine
    commands:
      - prettier -c . '!**/volumes' '!**/dist' '!target' '!**/translations' '!api_tests/pnpm-lock.yaml'
    when:
      - event: pull_request

  bash_fmt:
    image: alpine:3
    commands:
      - apk add shfmt
      - shfmt -i 2 -d */**.bash
      - shfmt -i 2 -d */**.sh
    when:
      - event: pull_request

  toml_fmt:
    image: tamasfe/taplo:0.9.3
    commands:
      - taplo format --check
    when:
      - event: pull_request

  sql_fmt:
    image: *rust_image
    commands:
      - apt-get install perl make bash
      - ./scripts/alpine_install_pg_formatter.sh
      - ./scripts/sql_format_check.sh
    when:
      - event: pull_request

  cargo_fmt:
    image: *rust_nightly_image
    environment:
      # store cargo data in repo folder so that it gets cached between steps
      CARGO_HOME: .cargo_home
      RUSTUP_HOME: .rustup_home
    commands:
      - rustup component add rustfmt --toolchain nightly
      - cargo +nightly fmt -- --check
    when:
      - event: pull_request

  cargo_shear:
    image: *rust_nightly_image
    commands:
      - *install_binstall
      - cargo binstall -y cargo-shear --disable-strategies compile
      - cargo shear
    when:
      - event: pull_request

  ignored_files:
    image: alpine:3
    commands:
      - apk add git
      - IGNORED=$(git ls-files --cached -i --exclude-standard)
      - if [[ "$IGNORED" ]]; then echo "Ignored files present:\n$IGNORED\n"; exit 1; fi
    when:
      - event: pull_request

  no_empty_files:
    image: alpine:3
    commands:
      # Makes sure there are no files smaller than 2 bytes
      # Don't use completely empty, as some editors use newlines
      - EMPTY_FILES=$(find crates migrations api_tests/src config -type f -size -2c)
      - if [[ "$EMPTY_FILES" ]]; then echo "Empty files present:\n$EMPTY_FILES\n"; exit 1; fi
    when:
      - event: pull_request

  cargo_build:
    image: *rust_image
    environment:
      CARGO_HOME: .cargo_home
      RUSTUP_HOME: .rustup_home
    commands:
      - cargo build
      - mv target/debug/lemmy_server target/lemmy_server
    when: *slow_check_paths

  # `DROP OWNED` doesn't work for default user
  create_database_user:
<<<<<<< HEAD
    image: pgautoupgrade/pgautoupgrade:18-alpine
=======
    image: postgres:18-alpine
>>>>>>> 1629a67e
    environment:
      PGUSER: postgres
      PGPASSWORD: password
      PGHOST: database
      PGDATABASE: lemmy
    commands:
      - psql -c "CREATE USER lemmy WITH PASSWORD 'password' SUPERUSER;"
    when: *slow_check_paths

  cargo_test:
    image: *rust_image
    environment:
      LEMMY_DATABASE_URL: postgres://lemmy:password@database:5432/lemmy
      RUST_BACKTRACE: "1"
      CARGO_HOME: .cargo_home
      RUSTUP_HOME: .rustup_home
      LEMMY_TEST_FAST_FEDERATION: "1"
      LEMMY_CONFIG_LOCATION: /woodpecker/src/github.com/LemmyNet/lemmy/config/config.hjson
    commands:
      # Install pg_dump for the schema setup test (must match server version)
      - apt update && apt install -y lsb-release
      - sh -c 'echo "deb [signed-by=/usr/share/keyrings/postgres-keyring.gpg] https://apt.postgresql.org/pub/repos/apt $(lsb_release -cs)-pgdg main" > /etc/apt/sources.list.d/pgdg.list'
      - wget --quiet -O - https://www.postgresql.org/media/keys/ACCC4CF8.asc | gpg --dearmor -o /usr/share/keyrings/postgres-keyring.gpg
      - apt update && apt install -y postgresql-client-18
      # Run tests (if they fail, try again)
      - cargo test --workspace --no-fail-fast || cargo test --workspace --no-fail-fast
    when: *slow_check_paths

  cargo_clippy:
    image: *rust_image
    environment:
      CARGO_HOME: .cargo_home
      RUSTUP_HOME: .rustup_home
    commands:
      - rustup component add clippy
      - cargo clippy --workspace --tests -- -D warnings
    when: *slow_check_paths

  # make sure api builds with default features (used by other crates relying on lemmy api)
  check_api_common_default_features:
    image: *rust_image
    environment:
      CARGO_HOME: .cargo_home
      RUSTUP_HOME: .rustup_home
    commands:
      - cargo check --package lemmy_api_common
    when: *slow_check_paths

  lemmy_api_common_doesnt_depend_on_diesel:
    image: *rust_image
    environment:
      CARGO_HOME: .cargo_home
      RUSTUP_HOME: .rustup_home
    commands:
      - "! cargo tree -p lemmy_api_common --no-default-features -i diesel"
    when: *slow_check_paths

  lemmy_api_common_works_with_wasm:
    image: *rust_image
    environment:
      CARGO_HOME: .cargo_home
      RUSTUP_HOME: .rustup_home
    commands:
      - "rustup target add wasm32-unknown-unknown"
      - "cargo check --target wasm32-unknown-unknown -p lemmy_api_common"
    when: *slow_check_paths

  check_diesel_schema:
    image: *rust_image
    environment:
      LEMMY_DATABASE_URL: postgres://lemmy:password@database:5432/lemmy
      DATABASE_URL: postgres://lemmy:password@database:5432/lemmy
      RUST_BACKTRACE: "1"
      CARGO_HOME: .cargo_home
      RUSTUP_HOME: .rustup_home
    commands:
      - *install_binstall
      - cp crates/db_schema_file/src/schema.rs tmp.schema
      - target/lemmy_server migration --all run
      - apt-get update && apt-get install -y postgresql-client
      - cargo binstall diesel_cli@2.3.2 -y --disable-strategies compile
      - export PATH="$CARGO_HOME/bin:$PATH"
      - diesel print-schema
      - diff tmp.schema crates/db_schema_file/src/schema.rs
    when: *slow_check_paths

  run_federation_tests:
    image: node:24-trixie-slim
    environment:
      LEMMY_DATABASE_URL: postgres://lemmy:password@database:5432
      DO_WRITE_HOSTS_FILE: "1"
    commands:
      - *install_pnpm
      - apt-get update && apt-get install -y bash curl postgresql-client
      - bash api_tests/prepare-drone-federation-test.sh
      - cd api_tests/
      - pnpm i
      - pnpm api-test
    when: *slow_check_paths

  federation_tests_server_output:
    image: alpine:3
    commands:
      # `|| true` prevents this step from appearing to fail if the server output files don't exist
      - cat target/log/lemmy_*.out || true
      - "# If you can't see all output, then use the download button"
    when:
      - event: pull_request
        status: failure

  publish_release_docker:
    image: woodpeckerci/plugin-docker-buildx
    settings:
      repo: dessalines/lemmy
      dockerfile: docker/Dockerfile
      username:
        from_secret: docker_username
      password:
        from_secret: docker_password
      platforms: linux/amd64,linux/arm64
      build_args:
        RUST_RELEASE_MODE: release
      tag: ${CI_COMMIT_TAG}
    when:
      - event: tag

  # lemmy container doesnt run as root so we need to change permissions to let it copy the binary
  chmod_for_native_binary:
    image: alpine:3
    commands:
      - chmod 777 .
    when:
      - event: tag

  # extract lemmy binary from newly built docker image into workspace folder
  extract_native_binary:
    image: dessalines/lemmy:${CI_COMMIT_TAG=default}
    commands:
      - cp /usr/local/bin/lemmy_server .
    when:
      - event: tag

  prepare_native_binary:
    image: alpine:3
    commands:
      - sha256sum lemmy_server > sha256sum.txt
      - gzip lemmy_server
    when:
      - event: tag

  # https://woodpecker-ci.org/plugins/Release
  publish_native_binary:
    image: woodpeckerci/plugin-release
    settings:
      files:
        - lemmy_server.gz
        - sha256sum.txt
      title: ${CI_COMMIT_TAG}
      prerelease: true
      api-key:
        from_secret: github_token
    when:
      - event: tag

  # using https://github.com/pksunkara/cargo-workspaces
  publish_to_crates_io:
    image: *rust_image
    environment:
      CARGO_API_TOKEN:
        from_secret: cargo_api_token
    commands:
      - *install_binstall
      - cargo binstall -y cargo-workspaces@0.4.1 --disable-strategies compile
      - cp -r migrations crates/db_schema/
      - cargo workspaces publish --token "$CARGO_API_TOKEN" --from-git --allow-dirty --no-verify --allow-branch "${CI_COMMIT_TAG}" --yes custom "${CI_COMMIT_TAG}"
    when:
      - event: tag

  notify_success:
    image: alpine:3
    commands:
      - apk add curl
      - "curl -H'Title: ✔️ ${CI_REPO_NAME}/${CI_COMMIT_SOURCE_BRANCH}' -d'${CI_PIPELINE_URL}' ntfy.sh/lemmy_drone_ci"
    when:
      - event: pull_request
        status: [success]

  notify_failure:
    image: alpine:3
    commands:
      - apk add curl
      - "curl -H'Title: ❌ ${CI_REPO_NAME}/${CI_COMMIT_SOURCE_BRANCH}' -d'${CI_PIPELINE_URL}' ntfy.sh/lemmy_drone_ci"
    when:
      - event: pull_request
        status: [failure]

  notify_on_tag_deploy:
    image: alpine:3
    commands:
      - apk add curl
      - "curl -H'Title: ${CI_REPO_NAME}:${CI_COMMIT_TAG} deployed' -d'${CI_PIPELINE_URL}' ntfy.sh/lemmy_drone_ci"
    when:
      event: tag

services:
  database:
    image: pgautoupgrade/pgautoupgrade:18-alpine
    environment:
      POSTGRES_DB: lemmy
      POSTGRES_USER: postgres
      POSTGRES_PASSWORD: password<|MERGE_RESOLUTION|>--- conflicted
+++ resolved
@@ -124,11 +124,7 @@
 
   # `DROP OWNED` doesn't work for default user
   create_database_user:
-<<<<<<< HEAD
     image: pgautoupgrade/pgautoupgrade:18-alpine
-=======
-    image: postgres:18-alpine
->>>>>>> 1629a67e
     environment:
       PGUSER: postgres
       PGPASSWORD: password
