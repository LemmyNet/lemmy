--- conflicted
+++ resolved
@@ -57,17 +57,10 @@
       CARGO_HOME: .cargo
     commands:
       # need make existing toolchain available
-<<<<<<< HEAD
       - cp -n ~/.cargo . -r
-      - rustup toolchain install nightly
-      - rustup component add rustfmt --toolchain nightly
-      - cargo +nightly fmt -- --check
-=======
-      - cp ~/.cargo . -r
       - rustup toolchain install nightly-2023-07-10
       - rustup component add rustfmt --toolchain nightly-2023-07-10
       - cargo +nightly-2023-07-10 fmt -- --check
->>>>>>> c060546f
     # when:
     #   platform: linux/amd64
 
