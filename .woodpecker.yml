--- conflicted
+++ resolved
@@ -191,7 +191,6 @@
       CARGO_HOME: .cargo_home
       LEMMY_TEST_FAST_FEDERATION: "1"
     commands:
-<<<<<<< HEAD
       # Install pg_dump for the schema setup test (must match server version)
       - apt update && apt install -y lsb-release
       - sh -c 'echo "deb https://apt.postgresql.org/pub/repos/apt $(lsb_release -cs)-pgdg main" > /etc/apt/sources.list.d/pgdg.list'
@@ -200,26 +199,6 @@
       # Run tests
       - export LEMMY_CONFIG_LOCATION=../../config/config.hjson
       - cargo test --workspace --no-fail-fast
-=======
-      # Install diesel_cli
-      - <<: *install_diesel_cli
-      # Run all migrations
-      - diesel migration run
-      - psql -c "DROP SCHEMA IF EXISTS r CASCADE;"
-      - pg_dump --no-owner --no-privileges --no-table-access-method --schema-only --no-sync -f before.sqldump
-      # Make sure that the newest migration is revertable without the `r` schema
-      - diesel migration redo
-      # Run schema setup twice, which fails on the 2nd time if `DROP SCHEMA IF EXISTS r CASCADE` drops the wrong things
-      - alias lemmy_schema_setup="target/lemmy_server --disable-scheduled-tasks --disable-http-server --disable-activity-sending"
-      - lemmy_schema_setup
-      - lemmy_schema_setup
-      # Make sure that the newest migration is revertable with the `r` schema
-      - diesel migration redo
-      # Check for changes in the schema, which would be caused by an incorrect migration
-      - psql -c "DROP SCHEMA IF EXISTS r CASCADE;"
-      - pg_dump --no-owner --no-privileges --no-table-access-method --schema-only --no-sync -f after.sqldump
-      - diff before.sqldump after.sqldump
->>>>>>> bd1b7aa6
     when: *slow_check_paths
 
   run_federation_tests:
