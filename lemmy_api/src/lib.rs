use crate::claims::Claims;
use actix_web::{web, web::Data};
use lemmy_db::{
<<<<<<< HEAD
  source::{
    community::{Community, CommunityModerator},
    post::Post,
    site::Site,
    user::User_,
  },
=======
  source::community::{CommunityModerator_, Community_},
>>>>>>> bd06dd53
  views::community::community_user_ban_view::CommunityUserBanView,
  Crud,
  DbPool,
};
use lemmy_db_schema::source::{
  community::{Community, CommunityModerator},
  post::Post,
  user::User_,
};
use lemmy_structs::{blocking, comment::*, community::*, post::*, site::*, user::*};
use lemmy_utils::{settings::Settings, APIError, ConnectionId, LemmyError};
use lemmy_websocket::{serialize_websocket_message, LemmyContext, UserOperation};
use serde::Deserialize;
use std::process::Command;
use url::Url;

pub mod claims;
pub mod comment;
pub mod community;
pub mod post;
pub mod site;
pub mod user;
pub mod version;

#[async_trait::async_trait(?Send)]
pub trait Perform {
  type Response: serde::ser::Serialize + Send;

  async fn perform(
    &self,
    context: &Data<LemmyContext>,
    websocket_id: Option<ConnectionId>,
  ) -> Result<Self::Response, LemmyError>;
}

pub(crate) async fn is_mod_or_admin(
  pool: &DbPool,
  user_id: i32,
  community_id: i32,
) -> Result<(), LemmyError> {
  let is_mod_or_admin = blocking(pool, move |conn| {
    Community::is_mod_or_admin(conn, user_id, community_id)
  })
  .await?;
  if !is_mod_or_admin {
    return Err(APIError::err("not_a_mod_or_admin").into());
  }
  Ok(())
}
pub async fn is_admin(pool: &DbPool, user_id: i32) -> Result<(), LemmyError> {
  let user = blocking(pool, move |conn| User_::read(conn, user_id)).await??;
  if !user.admin {
    return Err(APIError::err("not_an_admin").into());
  }
  Ok(())
}

pub(crate) async fn get_post(post_id: i32, pool: &DbPool) -> Result<Post, LemmyError> {
  match blocking(pool, move |conn| Post::read(conn, post_id)).await? {
    Ok(post) => Ok(post),
    Err(_e) => Err(APIError::err("couldnt_find_post").into()),
  }
}

pub(crate) async fn get_user_from_jwt(jwt: &str, pool: &DbPool) -> Result<User_, LemmyError> {
  let claims = match Claims::decode(&jwt) {
    Ok(claims) => claims.claims,
    Err(_e) => return Err(APIError::err("not_logged_in").into()),
  };
  let user_id = claims.id;
  let user = blocking(pool, move |conn| User_::read(conn, user_id)).await??;
  // Check for a site ban
  if user.banned {
    return Err(APIError::err("site_ban").into());
  }
  Ok(user)
}

pub(crate) async fn get_user_from_jwt_opt(
  jwt: &Option<String>,
  pool: &DbPool,
) -> Result<Option<User_>, LemmyError> {
  match jwt {
    Some(jwt) => Ok(Some(get_user_from_jwt(jwt, pool).await?)),
    None => Ok(None),
  }
}

pub(crate) async fn check_community_ban(
  user_id: i32,
  community_id: i32,
  pool: &DbPool,
) -> Result<(), LemmyError> {
  let is_banned = move |conn: &'_ _| CommunityUserBanView::get(conn, user_id, community_id).is_ok();
  if blocking(pool, is_banned).await? {
    Err(APIError::err("community_ban").into())
  } else {
    Ok(())
  }
}

pub(crate) async fn check_downvotes_enabled(score: i16, pool: &DbPool) -> Result<(), LemmyError> {
  if score == -1 {
    let site = blocking(pool, move |conn| Site::read_simple(conn)).await??;
    if !site.enable_downvotes {
      return Err(APIError::err("downvotes_disabled").into());
    }
  }
  Ok(())
}

/// Returns a list of communities that the user moderates
/// or if a community_id is supplied validates the user is a moderator
/// of that community and returns the community id in a vec
///
/// * `user_id` - the user id of the moderator
/// * `community_id` - optional community id to check for moderator privileges
/// * `pool` - the diesel db pool
pub(crate) async fn collect_moderated_communities(
  user_id: i32,
  community_id: Option<i32>,
  pool: &DbPool,
) -> Result<Vec<i32>, LemmyError> {
  if let Some(community_id) = community_id {
    // if the user provides a community_id, just check for mod/admin privileges
    is_mod_or_admin(pool, user_id, community_id).await?;
    Ok(vec![community_id])
  } else {
    let ids = blocking(pool, move |conn: &'_ _| {
      CommunityModerator::get_user_moderated_communities(conn, user_id)
    })
    .await??;
    Ok(ids)
  }
}

pub(crate) fn check_optional_url(item: &Option<Option<String>>) -> Result<(), LemmyError> {
  if let Some(Some(item)) = &item {
    if Url::parse(item).is_err() {
      return Err(APIError::err("invalid_url").into());
    }
  }
  Ok(())
}

pub(crate) async fn linked_instances(pool: &DbPool) -> Result<Vec<String>, LemmyError> {
  let mut instances: Vec<String> = Vec::new();

  if Settings::get().federation.enabled {
    let distinct_communities = blocking(pool, move |conn| {
      Community::distinct_federated_communities(conn)
    })
    .await??;

    instances = distinct_communities
      .iter()
      .map(|actor_id| Ok(Url::parse(actor_id)?.host_str().unwrap_or("").to_string()))
      .collect::<Result<Vec<String>, LemmyError>>()?;

    instances.append(&mut Settings::get().get_allowed_instances());
    instances.retain(|a| {
      !Settings::get().get_blocked_instances().contains(a)
        && !a.eq("")
        && !a.eq(&Settings::get().hostname)
    });

    // Sort and remove dupes
    instances.sort_unstable();
    instances.dedup();
  }

  Ok(instances)
}

pub async fn match_websocket_operation(
  context: LemmyContext,
  id: ConnectionId,
  op: UserOperation,
  data: &str,
) -> Result<String, LemmyError> {
  match op {
    // User ops
    UserOperation::Login => do_websocket_operation::<Login>(context, id, op, data).await,
    UserOperation::Register => do_websocket_operation::<Register>(context, id, op, data).await,
    UserOperation::GetCaptcha => do_websocket_operation::<GetCaptcha>(context, id, op, data).await,
    UserOperation::GetUserDetails => {
      do_websocket_operation::<GetUserDetails>(context, id, op, data).await
    }
    UserOperation::GetReplies => do_websocket_operation::<GetReplies>(context, id, op, data).await,
    UserOperation::AddAdmin => do_websocket_operation::<AddAdmin>(context, id, op, data).await,
    UserOperation::BanUser => do_websocket_operation::<BanUser>(context, id, op, data).await,
    UserOperation::GetUserMentions => {
      do_websocket_operation::<GetUserMentions>(context, id, op, data).await
    }
    UserOperation::MarkUserMentionAsRead => {
      do_websocket_operation::<MarkUserMentionAsRead>(context, id, op, data).await
    }
    UserOperation::MarkAllAsRead => {
      do_websocket_operation::<MarkAllAsRead>(context, id, op, data).await
    }
    UserOperation::DeleteAccount => {
      do_websocket_operation::<DeleteAccount>(context, id, op, data).await
    }
    UserOperation::PasswordReset => {
      do_websocket_operation::<PasswordReset>(context, id, op, data).await
    }
    UserOperation::PasswordChange => {
      do_websocket_operation::<PasswordChange>(context, id, op, data).await
    }
    UserOperation::UserJoin => do_websocket_operation::<UserJoin>(context, id, op, data).await,
    UserOperation::PostJoin => do_websocket_operation::<PostJoin>(context, id, op, data).await,
    UserOperation::CommunityJoin => {
      do_websocket_operation::<CommunityJoin>(context, id, op, data).await
    }
    UserOperation::ModJoin => do_websocket_operation::<ModJoin>(context, id, op, data).await,
    UserOperation::SaveUserSettings => {
      do_websocket_operation::<SaveUserSettings>(context, id, op, data).await
    }
    UserOperation::GetReportCount => {
      do_websocket_operation::<GetReportCount>(context, id, op, data).await
    }

    // Private Message ops
    UserOperation::CreatePrivateMessage => {
      do_websocket_operation::<CreatePrivateMessage>(context, id, op, data).await
    }
    UserOperation::EditPrivateMessage => {
      do_websocket_operation::<EditPrivateMessage>(context, id, op, data).await
    }
    UserOperation::DeletePrivateMessage => {
      do_websocket_operation::<DeletePrivateMessage>(context, id, op, data).await
    }
    UserOperation::MarkPrivateMessageAsRead => {
      do_websocket_operation::<MarkPrivateMessageAsRead>(context, id, op, data).await
    }
    UserOperation::GetPrivateMessages => {
      do_websocket_operation::<GetPrivateMessages>(context, id, op, data).await
    }

    // Site ops
    UserOperation::GetModlog => do_websocket_operation::<GetModlog>(context, id, op, data).await,
    UserOperation::CreateSite => do_websocket_operation::<CreateSite>(context, id, op, data).await,
    UserOperation::EditSite => do_websocket_operation::<EditSite>(context, id, op, data).await,
    UserOperation::GetSite => do_websocket_operation::<GetSite>(context, id, op, data).await,
    UserOperation::GetSiteConfig => {
      do_websocket_operation::<GetSiteConfig>(context, id, op, data).await
    }
    UserOperation::SaveSiteConfig => {
      do_websocket_operation::<SaveSiteConfig>(context, id, op, data).await
    }
    UserOperation::Search => do_websocket_operation::<Search>(context, id, op, data).await,
    UserOperation::TransferCommunity => {
      do_websocket_operation::<TransferCommunity>(context, id, op, data).await
    }
    UserOperation::TransferSite => {
      do_websocket_operation::<TransferSite>(context, id, op, data).await
    }
    UserOperation::ListCategories => {
      do_websocket_operation::<ListCategories>(context, id, op, data).await
    }

    // Community ops
    UserOperation::GetCommunity => {
      do_websocket_operation::<GetCommunity>(context, id, op, data).await
    }
    UserOperation::ListCommunities => {
      do_websocket_operation::<ListCommunities>(context, id, op, data).await
    }
    UserOperation::CreateCommunity => {
      do_websocket_operation::<CreateCommunity>(context, id, op, data).await
    }
    UserOperation::EditCommunity => {
      do_websocket_operation::<EditCommunity>(context, id, op, data).await
    }
    UserOperation::DeleteCommunity => {
      do_websocket_operation::<DeleteCommunity>(context, id, op, data).await
    }
    UserOperation::RemoveCommunity => {
      do_websocket_operation::<RemoveCommunity>(context, id, op, data).await
    }
    UserOperation::FollowCommunity => {
      do_websocket_operation::<FollowCommunity>(context, id, op, data).await
    }
    UserOperation::GetFollowedCommunities => {
      do_websocket_operation::<GetFollowedCommunities>(context, id, op, data).await
    }
    UserOperation::BanFromCommunity => {
      do_websocket_operation::<BanFromCommunity>(context, id, op, data).await
    }
    UserOperation::AddModToCommunity => {
      do_websocket_operation::<AddModToCommunity>(context, id, op, data).await
    }

    // Post ops
    UserOperation::CreatePost => do_websocket_operation::<CreatePost>(context, id, op, data).await,
    UserOperation::GetPost => do_websocket_operation::<GetPost>(context, id, op, data).await,
    UserOperation::GetPosts => do_websocket_operation::<GetPosts>(context, id, op, data).await,
    UserOperation::EditPost => do_websocket_operation::<EditPost>(context, id, op, data).await,
    UserOperation::DeletePost => do_websocket_operation::<DeletePost>(context, id, op, data).await,
    UserOperation::RemovePost => do_websocket_operation::<RemovePost>(context, id, op, data).await,
    UserOperation::LockPost => do_websocket_operation::<LockPost>(context, id, op, data).await,
    UserOperation::StickyPost => do_websocket_operation::<StickyPost>(context, id, op, data).await,
    UserOperation::CreatePostLike => {
      do_websocket_operation::<CreatePostLike>(context, id, op, data).await
    }
    UserOperation::SavePost => do_websocket_operation::<SavePost>(context, id, op, data).await,
    UserOperation::CreatePostReport => {
      do_websocket_operation::<CreatePostReport>(context, id, op, data).await
    }
    UserOperation::ListPostReports => {
      do_websocket_operation::<ListPostReports>(context, id, op, data).await
    }
    UserOperation::ResolvePostReport => {
      do_websocket_operation::<ResolvePostReport>(context, id, op, data).await
    }

    // Comment ops
    UserOperation::CreateComment => {
      do_websocket_operation::<CreateComment>(context, id, op, data).await
    }
    UserOperation::EditComment => {
      do_websocket_operation::<EditComment>(context, id, op, data).await
    }
    UserOperation::DeleteComment => {
      do_websocket_operation::<DeleteComment>(context, id, op, data).await
    }
    UserOperation::RemoveComment => {
      do_websocket_operation::<RemoveComment>(context, id, op, data).await
    }
    UserOperation::MarkCommentAsRead => {
      do_websocket_operation::<MarkCommentAsRead>(context, id, op, data).await
    }
    UserOperation::SaveComment => {
      do_websocket_operation::<SaveComment>(context, id, op, data).await
    }
    UserOperation::GetComments => {
      do_websocket_operation::<GetComments>(context, id, op, data).await
    }
    UserOperation::CreateCommentLike => {
      do_websocket_operation::<CreateCommentLike>(context, id, op, data).await
    }
    UserOperation::CreateCommentReport => {
      do_websocket_operation::<CreateCommentReport>(context, id, op, data).await
    }
    UserOperation::ListCommentReports => {
      do_websocket_operation::<ListCommentReports>(context, id, op, data).await
    }
    UserOperation::ResolveCommentReport => {
      do_websocket_operation::<ResolveCommentReport>(context, id, op, data).await
    }
  }
}

async fn do_websocket_operation<'a, 'b, Data>(
  context: LemmyContext,
  id: ConnectionId,
  op: UserOperation,
  data: &str,
) -> Result<String, LemmyError>
where
  for<'de> Data: Deserialize<'de> + 'a,
  Data: Perform,
{
  let parsed_data: Data = serde_json::from_str(&data)?;
  let res = parsed_data
    .perform(&web::Data::new(context), Some(id))
    .await?;
  serialize_websocket_message(&op, &res)
}

pub(crate) fn captcha_espeak_wav_base64(captcha: &str) -> Result<String, LemmyError> {
  let mut built_text = String::new();

  // Building proper speech text for espeak
  for mut c in captcha.chars() {
    let new_str = if c.is_alphabetic() {
      if c.is_lowercase() {
        c.make_ascii_uppercase();
        format!("lower case {} ... ", c)
      } else {
        c.make_ascii_uppercase();
        format!("capital {} ... ", c)
      }
    } else {
      format!("{} ...", c)
    };

    built_text.push_str(&new_str);
  }

  espeak_wav_base64(&built_text)
}

pub(crate) fn espeak_wav_base64(text: &str) -> Result<String, LemmyError> {
  // Make a temp file path
  let uuid = uuid::Uuid::new_v4().to_string();
  let file_path = format!("/tmp/lemmy_espeak_{}.wav", &uuid);

  // Write the wav file
  Command::new("espeak")
    .arg("-w")
    .arg(&file_path)
    .arg(text)
    .status()?;

  // Read the wav file bytes
  let bytes = std::fs::read(&file_path)?;

  // Delete the file
  std::fs::remove_file(file_path)?;

  // Convert to base64
  let base64 = base64::encode(bytes);

  Ok(base64)
}

#[cfg(test)]
mod tests {
  use crate::captcha_espeak_wav_base64;

  #[test]
  fn test_espeak() {
    assert!(captcha_espeak_wav_base64("WxRt2l").is_ok())
  }
}<|MERGE_RESOLUTION|>--- conflicted
+++ resolved
@@ -1,16 +1,10 @@
 use crate::claims::Claims;
 use actix_web::{web, web::Data};
 use lemmy_db::{
-<<<<<<< HEAD
   source::{
-    community::{Community, CommunityModerator},
-    post::Post,
-    site::Site,
-    user::User_,
+    community::{CommunityModerator_, Community_},
+    site::Site_,
   },
-=======
-  source::community::{CommunityModerator_, Community_},
->>>>>>> bd06dd53
   views::community::community_user_ban_view::CommunityUserBanView,
   Crud,
   DbPool,
@@ -18,6 +12,7 @@
 use lemmy_db_schema::source::{
   community::{Community, CommunityModerator},
   post::Post,
+  site::Site,
   user::User_,
 };
 use lemmy_structs::{blocking, comment::*, community::*, post::*, site::*, user::*};
