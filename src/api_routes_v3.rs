use actix_web::{guard, web::*};
use lemmy_api::{
  comment::{
    distinguish::distinguish_comment,
    like::like_comment,
    list_comment_likes::list_comment_likes,
    save::save_comment,
  },
  community::{
    add_mod::add_mod_to_community,
    ban::ban_from_community,
    block::user_block_community,
    follow::follow_community,
    hide::hide_community,
    transfer::transfer_community,
  },
  local_user::{
    add_admin::add_admin,
    ban_person::ban_from_site,
    block::user_block_person,
    change_password::change_password,
    change_password_after_reset::change_password_after_reset,
    generate_totp_secret::generate_totp_secret,
    get_captcha::get_captcha,
    list_banned::list_banned_users,
    list_logins::list_logins,
    list_media::list_media,
    login::login,
    logout::logout,
    notifications::{
      mark_all_read::mark_all_notifications_read,
      mark_comment_mention_read::mark_comment_mention_as_read,
      mark_reply_read::mark_reply_as_read,
      unread_count::unread_count,
    },
    report_count::report_count,
    reset_password::reset_password,
    save_settings::save_user_settings,
    update_totp::update_totp,
    user_block_instance::user_block_instance,
    validate_auth::validate_auth,
    verify_email::verify_email,
  },
  post::{
    block::user_block_keyword_for_posts,
    feature::feature_post,
    get_link_metadata::get_link_metadata,
    hide::hide_post,
    like::like_post,
    list_post_likes::list_post_likes,
    lock::lock_post,
    mark_read::mark_post_as_read,
    save::save_post,
  },
  private_message::mark_read::mark_pm_as_read,
  reports::{
    comment_report::{create::create_comment_report, resolve::resolve_comment_report},
    post_report::{create::create_post_report, resolve::resolve_post_report},
    private_message_report::{create::create_pm_report, resolve::resolve_pm_report},
  },
  site::{
    federated_instances::get_federated_instances,
    leave_admin::leave_admin,
    list_all_media::list_all_media,
    mod_log::get_mod_log,
    purge::{
      comment::purge_comment,
      community::purge_community,
      person::purge_person,
      post::purge_post,
    },
    registration_applications::{
      approve::approve_registration_application,
      get::get_registration_application,
      list::list_registration_applications,
      unread_count::get_unread_registration_application_count,
    },
  },
};
use lemmy_api_crud::{
  comment::{
    create::create_comment,
    delete::delete_comment,
    read::get_comment,
    remove::remove_comment,
    update::update_comment,
  },
  community::{
    create::create_community,
    delete::delete_community,
    list::list_communities,
    remove::remove_community,
    update::update_community,
  },
  custom_emoji::{
    create::create_custom_emoji,
    delete::delete_custom_emoji,
    update::update_custom_emoji,
  },
  post::{
    create::create_post,
    delete::delete_post,
    read::get_post,
    remove::remove_post,
    update::update_post,
  },
  private_message::{
    create::create_private_message,
    delete::delete_private_message,
    update::update_private_message,
  },
  site::{create::create_site, read::get_site_v3, update::update_site},
  user::{create::register, delete::delete_account},
};
use lemmy_apub::api::{
  list_comments::list_comments,
  list_posts::list_posts,
  read_community::get_community,
  read_person::read_person,
  resolve_object::resolve_object,
  search::search,
  user_settings_backup::{export_settings, import_settings},
};
use lemmy_routes::images::{
  delete::delete_image,
  download::{get_image, image_proxy},
  pictrs_health,
  upload::upload_image,
};
use lemmy_utils::rate_limit::RateLimitCell;

// Deprecated, use api v4 instead.
// When removing api v3, make sure to keep `/api/v3/image_proxy` as it is still used in old posts.
pub fn config(cfg: &mut ServiceConfig, rate_limit: &RateLimitCell) {
  cfg
    .service(
      resource("/pictrs/image")
        .wrap(rate_limit.image())
        .route(post().to(upload_image)),
    )
    .service(
      scope("/pictrs")
        .wrap(rate_limit.message())
        .route("/image/{filename}", get().to(get_image))
        .route("/image/delete/{token}/{filename}", get().to(delete_image))
        .route("/healthz", get().to(pictrs_health)),
    )
    .service(
      scope("/api/v3")
        .route("/image_proxy", get().to(image_proxy))
        // Site
        .service(
          scope("/site")
            .wrap(rate_limit.message())
            .route("", get().to(get_site_v3))
            // Admin Actions
            .route("", post().to(create_site))
            .route("", put().to(update_site))
            .route("/block", post().to(user_block_instance)),
        )
        .service(
          resource("/modlog")
            .wrap(rate_limit.message())
            .route(get().to(get_mod_log)),
        )
        .service(
          resource("/search")
            .wrap(rate_limit.search())
            .route(get().to(search)),
        )
        .service(
          resource("/resolve_object")
            .wrap(rate_limit.search())
            .route(get().to(resolve_object)),
        )
        // Community
        .service(
          resource("/community")
            .guard(guard::Post())
            .wrap(rate_limit.register())
            .route(post().to(create_community)),
        )
        .service(
          scope("/community")
            .wrap(rate_limit.message())
            .route("", get().to(get_community))
            .route("", put().to(update_community))
            .route("/hide", put().to(hide_community))
            .route("/list", get().to(list_communities))
            .route("/follow", post().to(follow_community))
            .route("/block", post().to(user_block_community))
            .route("/delete", post().to(delete_community))
            // Mod Actions
            .route("/remove", post().to(remove_community))
            .route("/transfer", post().to(transfer_community))
            .route("/ban_user", post().to(ban_from_community))
            .route("/mod", post().to(add_mod_to_community)),
        )
        .service(
          scope("/federated_instances")
            .wrap(rate_limit.message())
            .route("", get().to(get_federated_instances)),
        )
        // Post
        .service(
          resource("/post")
            // Handle POST to /post separately to add the post() rate limitter
            .guard(guard::Post())
            .wrap(rate_limit.post())
            .route(post().to(create_post)),
        )
        .service(
          resource("/post/site_metadata")
            .wrap(rate_limit.search())
            .route(get().to(get_link_metadata)),
        )
        .service(
          scope("/post")
            .wrap(rate_limit.message())
            .route("", get().to(get_post))
            .route("", put().to(update_post))
            .route("/delete", post().to(delete_post))
            .route("/remove", post().to(remove_post))
            .route("/mark_as_read", post().to(mark_post_as_read))
            .route("/hide", post().to(hide_post))
            .route("/lock", post().to(lock_post))
            .route("/feature", post().to(feature_post))
            .route("/list", get().to(list_posts))
            .route("/like", post().to(like_post))
            .route("/like/list", get().to(list_post_likes))
            .route("/save", put().to(save_post))
            .route("/report", post().to(create_post_report))
<<<<<<< HEAD
            .route("/report/resolve", put().to(resolve_post_report))
            .route("/site_metadata", get().to(get_link_metadata))
            .route("/block", post().to(user_block_keyword_for_posts)),
=======
            .route("/report/resolve", put().to(resolve_post_report)),
>>>>>>> 2f2f58da
        )
        // Comment
        .service(
          // Handle POST to /comment separately to add the comment() rate limitter
          resource("/comment")
            .guard(guard::Post())
            .wrap(rate_limit.comment())
            .route(post().to(create_comment)),
        )
        .service(
          scope("/comment")
            .wrap(rate_limit.message())
            .route("", get().to(get_comment))
            .route("", put().to(update_comment))
            .route("/delete", post().to(delete_comment))
            .route("/remove", post().to(remove_comment))
            .route("/mark_as_read", post().to(mark_reply_as_read))
            .route("/distinguish", post().to(distinguish_comment))
            .route("/like", post().to(like_comment))
            .route("/like/list", get().to(list_comment_likes))
            .route("/save", put().to(save_comment))
            .route("/list", get().to(list_comments))
            .route("/report", post().to(create_comment_report))
            .route("/report/resolve", put().to(resolve_comment_report)),
        )
        // Private Message
        .service(
          scope("/private_message")
            .wrap(rate_limit.message())
            .route("", post().to(create_private_message))
            .route("", put().to(update_private_message))
            .route("/delete", post().to(delete_private_message))
            .route("/mark_as_read", post().to(mark_pm_as_read))
            .route("/report", post().to(create_pm_report))
            .route("/report/resolve", put().to(resolve_pm_report)),
        )
        // User
        .service(
          // Account action, I don't like that it's in /user maybe /accounts
          // Handle /user/register separately to add the register() rate limiter
          resource("/user/register")
            .guard(guard::Post())
            .wrap(rate_limit.register())
            .route(post().to(register)),
        )
        // User
        .service(
          // Handle /user/login separately to add the register() rate limiter
          // TODO: pretty annoying way to apply rate limits for register and login, we should
          //       group them under a common path so that rate limit is only applied once (eg under
          // /account).
          resource("/user/login")
            .guard(guard::Post())
            .wrap(rate_limit.register())
            .route(post().to(login)),
        )
        .service(
          resource("/user/password_reset")
            .wrap(rate_limit.register())
            .route(post().to(reset_password)),
        )
        .service(
          // Handle captcha separately
          resource("/user/get_captcha")
            .wrap(rate_limit.post())
            .route(get().to(get_captcha)),
        )
        .service(
          resource("/user/export_settings")
            .wrap(rate_limit.import_user_settings())
            .route(get().to(export_settings)),
        )
        .service(
          resource("/user/import_settings")
            .wrap(rate_limit.import_user_settings())
            .route(post().to(import_settings)),
        )
        // TODO, all the current account related actions under /user need to get moved here
        // eventually
        .service(
          scope("/account")
            .wrap(rate_limit.message())
            .route("/list_media", get().to(list_media)),
        )
        // User actions
        .service(
          scope("/user")
            .wrap(rate_limit.message())
            .route("", get().to(read_person))
            .route(
              "/mention/mark_as_read",
              post().to(mark_comment_mention_as_read),
            )
            // Admin action. I don't like that it's in /user
            .route("/ban", post().to(ban_from_site))
            .route("/banned", get().to(list_banned_users))
            .route("/block", post().to(user_block_person))
            // TODO Account actions. I don't like that they're in /user maybe /accounts
            .route("/logout", post().to(logout))
            .route("/delete_account", post().to(delete_account))
            .route("/password_change", post().to(change_password_after_reset))
            // TODO mark_all_as_read feels off being in this section as well
            .route("/mark_all_as_read", post().to(mark_all_notifications_read))
            .route("/save_user_settings", put().to(save_user_settings))
            .route("/change_password", put().to(change_password))
            .route("/report_count", get().to(report_count))
            .route("/unread_count", get().to(unread_count))
            .route("/verify_email", post().to(verify_email))
            .route("/leave_admin", post().to(leave_admin))
            .route("/totp/generate", post().to(generate_totp_secret))
            .route("/totp/update", post().to(update_totp))
            .route("/list_logins", get().to(list_logins))
            .route("/validate_auth", get().to(validate_auth)),
        )
        // Admin Actions
        .service(
          scope("/admin")
            .wrap(rate_limit.message())
            .route("/add", post().to(add_admin))
            .route(
              "/registration_application/count",
              get().to(get_unread_registration_application_count),
            )
            .route(
              "/registration_application/list",
              get().to(list_registration_applications),
            )
            .route(
              "/registration_application/approve",
              put().to(approve_registration_application),
            )
            .route(
              "/registration_application",
              get().to(get_registration_application),
            )
            .route("/list_all_media", get().to(list_all_media))
            .service(
              scope("/purge")
                .route("/person", post().to(purge_person))
                .route("/community", post().to(purge_community))
                .route("/post", post().to(purge_post))
                .route("/comment", post().to(purge_comment)),
            ),
        )
        .service(
          scope("/custom_emoji")
            .wrap(rate_limit.message())
            .route("", post().to(create_custom_emoji))
            .route("", put().to(update_custom_emoji))
            .route("/delete", post().to(delete_custom_emoji)),
        ),
    );
}<|MERGE_RESOLUTION|>--- conflicted
+++ resolved
@@ -230,13 +230,9 @@
             .route("/like/list", get().to(list_post_likes))
             .route("/save", put().to(save_post))
             .route("/report", post().to(create_post_report))
-<<<<<<< HEAD
             .route("/report/resolve", put().to(resolve_post_report))
             .route("/site_metadata", get().to(get_link_metadata))
             .route("/block", post().to(user_block_keyword_for_posts)),
-=======
-            .route("/report/resolve", put().to(resolve_post_report)),
->>>>>>> 2f2f58da
         )
         // Comment
         .service(
