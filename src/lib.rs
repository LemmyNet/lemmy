pub mod api_routes_http;
pub mod code_migrations;
pub mod prometheus_metrics;
pub mod root_span_builder;
pub mod scheduled_tasks;
pub mod session_middleware;
#[cfg(feature = "console")]
pub mod telemetry;

use crate::{
  code_migrations::run_advanced_migrations,
  root_span_builder::QuieterRootSpanBuilder,
  session_middleware::SessionMiddleware,
};
use activitypub_federation::config::{FederationConfig, FederationMiddleware};
use actix_cors::Cors;
use actix_web::{
  dev::{ServerHandle, ServiceResponse},
  middleware::{self, ErrorHandlerResponse, ErrorHandlers},
  web::Data,
  App,
  HttpResponse,
  HttpServer,
  Result,
};
use clap::{ArgAction, Parser};
use lemmy_api_common::{
  context::LemmyContext,
  lemmy_db_views::structs::SiteView,
  request::client_builder,
  send_activity::{ActivityChannel, MATCH_OUTGOING_ACTIVITIES},
  utils::{
    check_private_instance_and_federation_enabled,
    local_site_rate_limit_to_rate_limit_config,
  },
};
use lemmy_apub::{
  activities::{handle_outgoing_activities, match_outgoing_activities},
  VerifyUrlData,
  FEDERATION_HTTP_FETCH_LIMIT,
};
use lemmy_db_schema::{
  source::secret::Secret,
  utils::{build_db_pool, get_database_url, run_migrations},
};
use lemmy_federate::{start_stop_federation_workers_cancellable, Opts};
use lemmy_routes::{feeds, images, nodeinfo, webfinger};
use lemmy_utils::{
  error::LemmyError,
  rate_limit::RateLimitCell,
  response::jsonify_plain_text_errors,
  settings::{structs::Settings, SETTINGS},
};
<<<<<<< HEAD
use prometheus_metrics::serve_prometheus;
use reqwest::Client;
=======
>>>>>>> 2df21b9d
use reqwest_middleware::{ClientBuilder, ClientWithMiddleware};
use reqwest_tracing::TracingMiddleware;
use serde_json::json;
use std::{env, ops::Deref};
use tokio::signal::unix::SignalKind;
use tracing::subscriber::set_global_default;
use tracing_actix_web::TracingLogger;
use tracing_error::ErrorLayer;
use tracing_log::LogTracer;
use tracing_subscriber::{filter::Targets, layer::SubscriberExt, Layer, Registry};
use url::Url;

#[derive(Parser, Debug)]
#[command(
  version,
  about = "A link aggregator for the fediverse",
  long_about = "A link aggregator for the fediverse.\n\nThis is the Lemmy backend API server. This will connect to a PostgreSQL database, run any pending migrations and start accepting API requests."
)]
pub struct CmdArgs {
  #[arg(long, default_value_t = false)]
  /// Disables running scheduled tasks.
  ///
  /// If you are running multiple Lemmy server processes,
  /// you probably want to disable scheduled tasks on all but one of the processes,
  /// to avoid running the tasks more often than intended.
  disable_scheduled_tasks: bool,
  /// Whether or not to run the HTTP server.
  ///
  /// This can be used to run a Lemmy server process that only runs scheduled tasks.
  #[arg(long, default_value_t = true, action=ArgAction::Set)]
  http_server: bool,
  /// Whether or not to emit outgoing ActivityPub messages.
  ///
  /// Set to true for a simple setup. Only set to false for horizontally scaled setups.
  /// See https://join-lemmy.org/docs/administration/horizontal_scaling.html for detail.
  #[arg(long, default_value_t = true, action=ArgAction::Set)]
  federate_activities: bool,
  /// The index of this outgoing federation process.
  ///
  /// Defaults to 1/1. If you want to split the federation workload onto n servers, run each server 1≤i≤n with these args:
  /// --federate-process-index i --federate-process-count n
  ///
  /// Make you have exactly one server with each `i` running, otherwise federation will randomly send duplicates or nothing.
  ///
  /// See https://join-lemmy.org/docs/administration/horizontal_scaling.html for more detail.
  #[arg(long, default_value_t = 1)]
  federate_process_index: i32,
  /// How many outgoing federation processes you are starting in total.
  ///
  /// If set, make sure to set --federate-process-index differently for each.
  #[arg(long, default_value_t = 1)]
  federate_process_count: i32,
}

/// Placing the main function in lib.rs allows other crates to import it and embed Lemmy
pub async fn start_lemmy_server(args: CmdArgs) -> Result<(), LemmyError> {
  // return error 503 while running db migrations and startup tasks
  let mut startup_server_handle = None;
  if args.http_server {
    startup_server_handle = Some(create_startup_server()?);
  }

  // Run the DB migrations
  let db_url = get_database_url(Some(&SETTINGS));
  run_migrations(&db_url);

  // Set up the connection pool
  let pool = build_db_pool(&SETTINGS).await?;

  // Run the Code-required migrations
  run_advanced_migrations(&mut (&pool).into(), &SETTINGS).await?;

  // Initialize the secrets
  let secret = Secret::init(&mut (&pool).into())
    .await
    .expect("Couldn't initialize secrets.");

  // Make sure the local site is set up.
  let site_view = SiteView::read_local(&mut (&pool).into())
    .await
    .expect("local site not set up");
  let local_site = site_view.local_site;
  let federation_enabled = local_site.federation_enabled;

  if federation_enabled {
    println!("federation enabled, host is {}", &SETTINGS.hostname);
  }

  check_private_instance_and_federation_enabled(&local_site)?;

  // Set up the rate limiter
  let rate_limit_config =
    local_site_rate_limit_to_rate_limit_config(&site_view.local_site_rate_limit);
  let rate_limit_cell = RateLimitCell::new(rate_limit_config);

  println!(
    "Starting http server at {}:{}",
    SETTINGS.bind, SETTINGS.port
  );

  let client = ClientBuilder::new(client_builder(&SETTINGS).build()?)
    .with(TracingMiddleware::default())
    .build();
  let context = LemmyContext::create(
    pool.clone(),
    client.clone(),
    secret.clone(),
    rate_limit_cell.clone(),
  );

  if !args.disable_scheduled_tasks {
    // Schedules various cleanup tasks for the DB
    let _scheduled_tasks = tokio::task::spawn(scheduled_tasks::setup(context.clone()));
  }

<<<<<<< HEAD
  if let Some(prometheus) = settings.prometheus.clone() {
    serve_prometheus(prometheus, context.clone())?;
  }
=======
  #[cfg(feature = "prometheus-metrics")]
  serve_prometheus(SETTINGS.prometheus.as_ref(), context.clone());
>>>>>>> 2df21b9d

  let federation_config = FederationConfig::builder()
    .domain(SETTINGS.hostname.clone())
    .app_data(context.clone())
    .client(client.clone())
    .http_fetch_limit(FEDERATION_HTTP_FETCH_LIMIT)
    .debug(cfg!(debug_assertions))
    .http_signature_compat(true)
    .url_verifier(Box::new(VerifyUrlData(context.inner_pool().clone())))
    .build()
    .await?;

  MATCH_OUTGOING_ACTIVITIES
    .set(Box::new(move |d, c| {
      Box::pin(match_outgoing_activities(d, c))
    }))
    .expect("set function pointer");
  let request_data = federation_config.to_request_data();
  let outgoing_activities_task = tokio::task::spawn(handle_outgoing_activities(request_data));

  let server = if args.http_server {
    if let Some(startup_server_handle) = startup_server_handle {
      startup_server_handle.stop(true).await;
    }

    // Pictrs cannot use proxy
    let pictrs_client = ClientBuilder::new(client_builder(&SETTINGS).no_proxy().build()?)
      .with(TracingMiddleware::default())
      .build();
    Some(create_http_server(
      federation_config.clone(),
      SETTINGS.clone(),
      federation_enabled,
      pictrs_client,
    )?)
  } else {
    None
  };
  let federate = args.federate_activities.then(|| {
    start_stop_federation_workers_cancellable(
      Opts {
        process_index: args.federate_process_index,
        process_count: args.federate_process_count,
      },
      pool.clone(),
      federation_config.clone(),
    )
  });
  let mut interrupt = tokio::signal::unix::signal(SignalKind::interrupt())?;
  let mut terminate = tokio::signal::unix::signal(SignalKind::terminate())?;

  tokio::select! {
    _ = tokio::signal::ctrl_c() => {
      tracing::warn!("Received ctrl-c, shutting down gracefully...");
    }
    _ = interrupt.recv() => {
      tracing::warn!("Received interrupt, shutting down gracefully...");
    }
    _ = terminate.recv() => {
      tracing::warn!("Received terminate, shutting down gracefully...");
    }
  }
  if let Some(server) = server {
    server.stop(true).await;
  }
  if let Some(federate) = federate {
    federate.cancel().await?;
  }

  // Wait for outgoing apub sends to complete
  ActivityChannel::close(outgoing_activities_task).await?;

  Ok(())
}

/// Creates temporary HTTP server which returns status 503 for all requests.
fn create_startup_server() -> Result<ServerHandle, LemmyError> {
  let startup_server = HttpServer::new(move || {
    App::new().wrap(ErrorHandlers::new().default_handler(move |req| {
      let (req, _) = req.into_parts();
      let response =
        HttpResponse::ServiceUnavailable().json(json!({"error": "Lemmy is currently starting"}));
      let service_response = ServiceResponse::new(req, response);
      Ok(ErrorHandlerResponse::Response(
        service_response.map_into_right_body(),
      ))
    }))
  })
  .bind((SETTINGS.bind, SETTINGS.port))?
  .run();
  let startup_server_handle = startup_server.handle();
  tokio::task::spawn(startup_server);
  Ok(startup_server_handle)
}

fn create_http_server(
  federation_config: FederationConfig<LemmyContext>,
  settings: Settings,
  federation_enabled: bool,
  pictrs_client: ClientWithMiddleware,
) -> Result<ServerHandle, LemmyError> {
  // this must come before the HttpServer creation
  // creates a middleware that populates http metrics for each path, method, and status code
  #[cfg(feature = "prometheus-metrics")]
  let prom_api_metrics = PrometheusMetricsBuilder::new("lemmy_api")
    .registry(default_registry().clone())
    .build()
    .expect("Should always be buildable");

  let context: LemmyContext = federation_config.deref().clone();
  let rate_limit_cell = federation_config.rate_limit_cell().clone();
  let self_origin = settings.get_protocol_and_hostname();
  // Create Http server with websocket support
  let server = HttpServer::new(move || {
    let cors_origin = env::var("LEMMY_CORS_ORIGIN");
    let cors_config = match (cors_origin, cfg!(debug_assertions)) {
      (Ok(origin), false) => Cors::default()
        .allowed_origin(&origin)
        .allowed_origin(&self_origin),
      _ => Cors::default()
        .allow_any_origin()
        .allow_any_method()
        .allow_any_header()
        .expose_any_header()
        .max_age(3600),
    };

    let app = App::new()
      .wrap(middleware::Logger::new(
        // This is the default log format save for the usage of %{r}a over %a to guarantee to record the client's (forwarded) IP and not the last peer address, since the latter is frequently just a reverse proxy
        "%{r}a '%r' %s %b '%{Referer}i' '%{User-Agent}i' %T",
      ))
      .wrap(middleware::Compress::default())
      .wrap(cors_config)
      .wrap(TracingLogger::<QuieterRootSpanBuilder>::new())
      .wrap(ErrorHandlers::new().default_handler(jsonify_plain_text_errors))
      .app_data(Data::new(context.clone()))
      .app_data(Data::new(rate_limit_cell.clone()))
      .wrap(FederationMiddleware::new(federation_config.clone()))
      .wrap(SessionMiddleware::new(context.clone()));

    #[cfg(feature = "prometheus-metrics")]
    let app = app.wrap(prom_api_metrics.clone());

    // The routes
    app
      .configure(|cfg| api_routes_http::config(cfg, &rate_limit_cell))
      .configure(|cfg| {
        if federation_enabled {
          lemmy_apub::http::routes::config(cfg);
          webfinger::config(cfg);
        }
      })
      .configure(feeds::config)
      .configure(|cfg| images::config(cfg, pictrs_client.clone(), &rate_limit_cell))
      .configure(nodeinfo::config)
  })
  .disable_signals()
  .bind((settings.bind, settings.port))?
  .run();
  let handle = server.handle();
  tokio::task::spawn(server);
  Ok(handle)
}

pub fn init_logging(opentelemetry_url: &Option<Url>) -> Result<(), LemmyError> {
  LogTracer::init()?;

  let log_description = std::env::var("RUST_LOG").unwrap_or_else(|_| "info".into());

  let targets = log_description
    .trim()
    .trim_matches('"')
    .parse::<Targets>()?;

  let format_layer = {
    #[cfg(feature = "json-log")]
    let layer = tracing_subscriber::fmt::layer().json();
    #[cfg(not(feature = "json-log"))]
    let layer = tracing_subscriber::fmt::layer();

    layer.with_filter(targets.clone())
  };

  let subscriber = Registry::default()
    .with(format_layer)
    .with(ErrorLayer::default());

  if let Some(_url) = opentelemetry_url {
    #[cfg(feature = "console")]
    telemetry::init_tracing(_url.as_ref(), subscriber, targets)?;
    #[cfg(not(feature = "console"))]
    tracing::error!("Feature `console` must be enabled for opentelemetry tracing");
  } else {
    set_global_default(subscriber)?;
  }

  Ok(())
}<|MERGE_RESOLUTION|>--- conflicted
+++ resolved
@@ -51,11 +51,8 @@
   response::jsonify_plain_text_errors,
   settings::{structs::Settings, SETTINGS},
 };
-<<<<<<< HEAD
 use prometheus_metrics::serve_prometheus;
 use reqwest::Client;
-=======
->>>>>>> 2df21b9d
 use reqwest_middleware::{ClientBuilder, ClientWithMiddleware};
 use reqwest_tracing::TracingMiddleware;
 use serde_json::json;
@@ -171,14 +168,9 @@
     let _scheduled_tasks = tokio::task::spawn(scheduled_tasks::setup(context.clone()));
   }
 
-<<<<<<< HEAD
   if let Some(prometheus) = settings.prometheus.clone() {
     serve_prometheus(prometheus, context.clone())?;
   }
-=======
-  #[cfg(feature = "prometheus-metrics")]
-  serve_prometheus(SETTINGS.prometheus.as_ref(), context.clone());
->>>>>>> 2df21b9d
 
   let federation_config = FederationConfig::builder()
     .domain(SETTINGS.hostname.clone())
