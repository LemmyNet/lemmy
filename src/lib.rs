pub mod api_routes_http;
pub mod code_migrations;
#[cfg(feature = "prometheus-metrics")]
pub mod prometheus_metrics;
pub mod root_span_builder;
pub mod scheduled_tasks;
#[cfg(feature = "console")]
pub mod telemetry;

use crate::{code_migrations::run_advanced_migrations, root_span_builder::QuieterRootSpanBuilder};
use activitypub_federation::config::{FederationConfig, FederationMiddleware};
use actix_cors::Cors;
use actix_web::{
  middleware::{self, ErrorHandlers},
  web::Data,
  App,
  HttpServer,
  Result,
};
use lemmy_api_common::{
  context::LemmyContext,
  lemmy_db_views::structs::SiteView,
  request::build_user_agent,
  utils::{
    check_private_instance_and_federation_enabled,
    local_site_rate_limit_to_rate_limit_config,
  },
};
use lemmy_apub::{VerifyUrlData, FEDERATION_HTTP_FETCH_LIMIT};
use lemmy_db_schema::{
  source::secret::Secret,
  utils::{build_db_pool, get_database_url, run_migrations},
};
use lemmy_routes::{feeds, images, nodeinfo, webfinger};
use lemmy_utils::{
  error::LemmyError,
  rate_limit::RateLimitCell,
  response::jsonify_plain_text_errors,
  settings::SETTINGS,
  SYNCHRONOUS_FEDERATION,
};
use reqwest::Client;
use reqwest_middleware::ClientBuilder;
use reqwest_tracing::TracingMiddleware;
use std::{env, thread, time::Duration};
use tracing::subscriber::set_global_default;
use tracing_actix_web::TracingLogger;
use tracing_error::ErrorLayer;
use tracing_log::LogTracer;
use tracing_subscriber::{filter::Targets, layer::SubscriberExt, Layer, Registry};
use url::Url;
#[cfg(feature = "prometheus-metrics")]
use {
  actix_web_prom::PrometheusMetricsBuilder,
  prometheus::default_registry,
  prometheus_metrics::serve_prometheus,
};

/// Max timeout for http requests
pub(crate) const REQWEST_TIMEOUT: Duration = Duration::from_secs(10);

/// Placing the main function in lib.rs allows other crates to import it and embed Lemmy
pub async fn start_lemmy_server() -> Result<(), LemmyError> {
  let args: Vec<String> = env::args().collect();

  let scheduled_tasks_enabled = args.get(1) != Some(&"--disable-scheduled-tasks".to_string());

  let settings = SETTINGS.to_owned();

  // Run the DB migrations
  let db_url = get_database_url(Some(&settings));
  run_migrations(&db_url);

  // Set up the connection pool
  let pool = build_db_pool(&settings).await?;

  // Run the Code-required migrations
  run_advanced_migrations(&mut (&pool).into(), &settings).await?;

  // Initialize the secrets
  let secret = Secret::init(&mut (&pool).into())
    .await
    .expect("Couldn't initialize secrets.");

  // Make sure the local site is set up.
  let site_view = SiteView::read_local(&mut (&pool).into())
    .await
    .expect("local site not set up");
  let local_site = site_view.local_site;
  let federation_enabled = local_site.federation_enabled;

  if federation_enabled {
    println!("federation enabled, host is {}", &settings.hostname);
  }

  check_private_instance_and_federation_enabled(&local_site)?;

  // Set up the rate limiter
  let rate_limit_config =
    local_site_rate_limit_to_rate_limit_config(&site_view.local_site_rate_limit);
  let rate_limit_cell = RateLimitCell::new(rate_limit_config).await;

  println!(
    "Starting http server at {}:{}",
    settings.bind, settings.port
  );

  let user_agent = build_user_agent(&settings);
  let reqwest_client = Client::builder()
    .user_agent(user_agent.clone())
    .timeout(REQWEST_TIMEOUT)
    .connect_timeout(REQWEST_TIMEOUT)
    .build()?;

  let client = ClientBuilder::new(reqwest_client.clone())
    .with(TracingMiddleware::default())
    .build();

  // Pictrs cannot use the retry middleware
  let pictrs_client = ClientBuilder::new(reqwest_client.clone())
    .with(TracingMiddleware::default())
    .build();

  let context = LemmyContext::create(
    pool.clone(),
    client.clone(),
    secret.clone(),
    rate_limit_cell.clone(),
  );

  if scheduled_tasks_enabled {
    // Schedules various cleanup tasks for the DB
    thread::spawn({
      let context = context.clone();
      move || {
        scheduled_tasks::setup(db_url, user_agent, context)
          .expect("Couldn't set up scheduled_tasks");
      }
    });
  }

  #[cfg(feature = "prometheus-metrics")]
  serve_prometheus(settings.prometheus.as_ref(), context.clone());

  let settings_bind = settings.clone();

  let federation_config = FederationConfig::builder()
    .domain(settings.hostname.clone())
    .app_data(context.clone())
    .client(client.clone())
    .http_fetch_limit(FEDERATION_HTTP_FETCH_LIMIT)
    .worker_count(settings.worker_count)
    .retry_count(settings.retry_count)
<<<<<<< HEAD
    .disable_retry(settings.disable_retry)
    .debug(cfg!(debug_assertions))
=======
    .debug(*SYNCHRONOUS_FEDERATION)
>>>>>>> 1d38aad9
    .http_signature_compat(true)
    .url_verifier(Box::new(VerifyUrlData(context.inner_pool().clone())))
    .build()
    .await?;

  // this must come before the HttpServer creation
  // creates a middleware that populates http metrics for each path, method, and status code
  #[cfg(feature = "prometheus-metrics")]
  let prom_api_metrics = PrometheusMetricsBuilder::new("lemmy_api")
    .registry(default_registry().clone())
    .build()
    .unwrap();

  // Create Http server with websocket support
  HttpServer::new(move || {
    let cors_origin = std::env::var("LEMMY_CORS_ORIGIN");
    let cors_config = match (cors_origin, cfg!(debug_assertions)) {
      (Ok(origin), false) => Cors::default()
        .allowed_origin(&origin)
        .allowed_origin(&settings.get_protocol_and_hostname()),
      _ => Cors::default()
        .allow_any_origin()
        .allow_any_method()
        .allow_any_header()
        .expose_any_header()
        .max_age(3600),
    };

    let app = App::new()
      .wrap(middleware::Logger::new(
        // This is the default log format save for the usage of %{r}a over %a to guarantee to record the client's (forwarded) IP and not the last peer address, since the latter is frequently just a reverse proxy
        "%{r}a '%r' %s %b '%{Referer}i' '%{User-Agent}i' %T",
      ))
      .wrap(middleware::Compress::default())
      .wrap(cors_config)
      .wrap(TracingLogger::<QuieterRootSpanBuilder>::new())
      .wrap(ErrorHandlers::new().default_handler(jsonify_plain_text_errors))
      .app_data(Data::new(context.clone()))
      .app_data(Data::new(rate_limit_cell.clone()))
      .wrap(FederationMiddleware::new(federation_config.clone()));

    #[cfg(feature = "prometheus-metrics")]
    let app = app.wrap(prom_api_metrics.clone());

    // The routes
    app
      .configure(|cfg| api_routes_http::config(cfg, rate_limit_cell))
      .configure(|cfg| {
        if federation_enabled {
          lemmy_apub::http::routes::config(cfg);
          webfinger::config(cfg);
        }
      })
      .configure(feeds::config)
      .configure(|cfg| images::config(cfg, pictrs_client.clone(), rate_limit_cell))
      .configure(nodeinfo::config)
  })
  .bind((settings_bind.bind, settings_bind.port))?
  .run()
  .await?;

  Ok(())
}

pub fn init_logging(opentelemetry_url: &Option<Url>) -> Result<(), LemmyError> {
  LogTracer::init()?;

  let log_description = std::env::var("RUST_LOG").unwrap_or_else(|_| "info".into());

  let targets = log_description
    .trim()
    .trim_matches('"')
    .parse::<Targets>()?;

  let format_layer = {
    #[cfg(feature = "json-log")]
    let layer = tracing_subscriber::fmt::layer().json();
    #[cfg(not(feature = "json-log"))]
    let layer = tracing_subscriber::fmt::layer();

    layer.with_filter(targets.clone())
  };

  let subscriber = Registry::default()
    .with(format_layer)
    .with(ErrorLayer::default());

  if let Some(_url) = opentelemetry_url {
    #[cfg(feature = "console")]
    telemetry::init_tracing(_url.as_ref(), subscriber, targets)?;
    #[cfg(not(feature = "console"))]
    tracing::error!("Feature `console` must be enabled for opentelemetry tracing");
  } else {
    set_global_default(subscriber)?;
  }

  Ok(())
}<|MERGE_RESOLUTION|>--- conflicted
+++ resolved
@@ -151,12 +151,8 @@
     .http_fetch_limit(FEDERATION_HTTP_FETCH_LIMIT)
     .worker_count(settings.worker_count)
     .retry_count(settings.retry_count)
-<<<<<<< HEAD
     .disable_retry(settings.disable_retry)
-    .debug(cfg!(debug_assertions))
-=======
     .debug(*SYNCHRONOUS_FEDERATION)
->>>>>>> 1d38aad9
     .http_signature_compat(true)
     .url_verifier(Box::new(VerifyUrlData(context.inner_pool().clone())))
     .build()
