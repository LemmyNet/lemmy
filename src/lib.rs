--- conflicted
+++ resolved
@@ -200,7 +200,6 @@
   let request_data = federation_config.to_request_data();
   let outgoing_activities_task = tokio::task::spawn(handle_outgoing_activities(request_data));
 
-<<<<<<< HEAD
   let server = if args.http_server {
     let federation_config = federation_config.clone();
     // Create Http server with websocket support
@@ -229,7 +228,8 @@
         .wrap(ErrorHandlers::new().default_handler(jsonify_plain_text_errors))
         .app_data(Data::new(context.clone()))
         .app_data(Data::new(rate_limit_cell.clone()))
-        .wrap(FederationMiddleware::new(federation_config.clone()));
+        .wrap(FederationMiddleware::new(federation_config.clone()))
+        .wrap(SessionMiddleware::new(context.clone()));
 
       #[cfg(feature = "prometheus-metrics")]
       let app = app.wrap(prom_api_metrics.clone());
@@ -288,56 +288,6 @@
   if let Some(federate) = federate {
     federate.cancel().await?;
   }
-=======
-  // Create Http server with websocket support
-  HttpServer::new(move || {
-    let cors_origin = env::var("LEMMY_CORS_ORIGIN");
-    let cors_config = match (cors_origin, cfg!(debug_assertions)) {
-      (Ok(origin), false) => Cors::default()
-        .allowed_origin(&origin)
-        .allowed_origin(&settings.get_protocol_and_hostname()),
-      _ => Cors::default()
-        .allow_any_origin()
-        .allow_any_method()
-        .allow_any_header()
-        .expose_any_header()
-        .max_age(3600),
-    };
-
-    let app = App::new()
-      .wrap(middleware::Logger::new(
-        // This is the default log format save for the usage of %{r}a over %a to guarantee to record the client's (forwarded) IP and not the last peer address, since the latter is frequently just a reverse proxy
-        "%{r}a '%r' %s %b '%{Referer}i' '%{User-Agent}i' %T",
-      ))
-      .wrap(middleware::Compress::default())
-      .wrap(cors_config)
-      .wrap(TracingLogger::<QuieterRootSpanBuilder>::new())
-      .wrap(ErrorHandlers::new().default_handler(jsonify_plain_text_errors))
-      .app_data(Data::new(context.clone()))
-      .app_data(Data::new(rate_limit_cell.clone()))
-      .wrap(FederationMiddleware::new(federation_config.clone()))
-      .wrap(SessionMiddleware::new(context.clone()));
-
-    #[cfg(feature = "prometheus-metrics")]
-    let app = app.wrap(prom_api_metrics.clone());
-
-    // The routes
-    app
-      .configure(|cfg| api_routes_http::config(cfg, rate_limit_cell))
-      .configure(|cfg| {
-        if federation_enabled {
-          lemmy_apub::http::routes::config(cfg);
-          webfinger::config(cfg);
-        }
-      })
-      .configure(feeds::config)
-      .configure(|cfg| images::config(cfg, pictrs_client.clone(), rate_limit_cell))
-      .configure(nodeinfo::config)
-  })
-  .bind((settings_bind.bind, settings_bind.port))?
-  .run()
-  .await?;
->>>>>>> b2aee565
 
   // Wait for outgoing apub sends to complete
   ActivityChannel::close(outgoing_activities_task).await?;
