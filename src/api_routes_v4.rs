--- conflicted
+++ resolved
@@ -311,16 +311,6 @@
           .route("/totp/update", post().to(update_totp))
           .route("/verify_email", post().to(verify_email))
           .route("/saved", get().to(list_person_saved)),
-<<<<<<< HEAD
-      )
-      .route("/account/settings/save", put().to(save_user_settings))
-      .service(
-        scope("/account/settings")
-          .wrap(rate_limit.import_user_settings())
-          .route("/export", get().to(export_settings))
-          .route("/import", post().to(import_settings)),
-=======
->>>>>>> 09473c1c
       )
       .service(
         scope("/account")
@@ -328,19 +318,6 @@
           .route("/list_media", get().to(list_media))
           .route("/inbox", get().to(list_inbox))
           .route("/delete", post().to(delete_account))
-<<<<<<< HEAD
-          .route(
-            "/mention/comment/mark_as_read",
-            post().to(mark_comment_mention_as_read),
-          )
-          .route(
-            "/mention/post/mark_as_read",
-            post().to(mark_post_mention_as_read),
-          )
-          .route(
-            "/mention/mark_as_read/all",
-            post().to(mark_all_notifications_read),
-=======
           .service(
             scope("/mention")
               .route(
@@ -348,7 +325,6 @@
                 post().to(mark_comment_mention_as_read),
               )
               .route("/post/mark_as_read", post().to(mark_post_mention_as_read)),
->>>>>>> 09473c1c
           )
           .route("/mark_as_read/all", post().to(mark_all_notifications_read))
           .route("/report_count", get().to(report_count))
