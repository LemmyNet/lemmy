use clokwerk::{Scheduler, TimeUnits as CTimeUnits};
use diesel::{
  dsl::{now, IntervalDsl},
  Connection,
  ExpressionMethods,
  QueryDsl,
};
// Import week days and WeekDay
use diesel::{sql_query, PgConnection, RunQueryDsl};
use lemmy_api_common::context::LemmyContext;
use lemmy_db_schema::{
  schema::{
    activity,
    comment_aggregates,
    community_aggregates,
    community_person_ban,
    instance,
    person,
    post_aggregates,
  },
  source::instance::{Instance, InstanceForm},
  utils::{functions::hot_rank, naive_now},
};
use lemmy_routes::nodeinfo::NodeInfo;
use lemmy_utils::{error::LemmyError, REQWEST_TIMEOUT};
use reqwest::blocking::Client;
use std::{thread, time::Duration};
use tracing::{error, info};

/// Schedules various cleanup tasks for lemmy in a background thread
pub fn setup(
  db_url: String,
  user_agent: String,
  context_1: LemmyContext,
) -> Result<(), LemmyError> {
  // Setup the connections
  let mut scheduler = Scheduler::new();

  startup_jobs(&db_url);

  // Update active counts every hour
  let url = db_url.clone();
  scheduler.every(CTimeUnits::hour(1)).run(move || {
    let mut conn = PgConnection::establish(&url).expect("could not establish connection");
    active_counts(&mut conn);
    update_banned_when_expired(&mut conn);
  });

  // Update hot ranks every 5 minutes
  let url = db_url.clone();
  scheduler.every(CTimeUnits::minutes(5)).run(move || {
    let mut conn = PgConnection::establish(&url).expect("could not establish connection");
    update_hot_ranks(&mut conn, true);
  });

  // Clear old activities every week
  let url = db_url.clone();
  scheduler.every(CTimeUnits::weeks(1)).run(move || {
    let mut conn = PgConnection::establish(&url).expect("could not establish connection");
    clear_old_activities(&mut conn);
  });

<<<<<<< HEAD
  // Remove old rate limit buckets after 1 to 2 hours of inactivity
  scheduler.every(CTimeUnits::hour(1)).run(move || {
    let hour = Duration::from_secs(3600);
    context_1.settings_updated_channel().remove_older_than(hour);
  });

=======
  // Update the Instance Software
>>>>>>> dc36d9ed
  scheduler.every(CTimeUnits::days(1)).run(move || {
    let mut conn = PgConnection::establish(&db_url).expect("could not establish connection");
    update_instance_software(&mut conn, &user_agent);
  });

  // Manually run the scheduler in an event loop
  loop {
    scheduler.run_pending();
    thread::sleep(Duration::from_millis(1000));
  }
}

/// Run these on server startup
fn startup_jobs(db_url: &str) {
  let mut conn = PgConnection::establish(db_url).expect("could not establish connection");
  active_counts(&mut conn);
  update_hot_ranks(&mut conn, false);
  update_banned_when_expired(&mut conn);
  clear_old_activities(&mut conn);
}

/// Update the hot_rank columns for the aggregates tables
fn update_hot_ranks(conn: &mut PgConnection, last_week_only: bool) {
  let mut post_update = diesel::update(post_aggregates::table).into_boxed();
  let mut comment_update = diesel::update(comment_aggregates::table).into_boxed();
  let mut community_update = diesel::update(community_aggregates::table).into_boxed();

  // Only update for the last week of content
  if last_week_only {
    info!("Updating hot ranks for last week...");
    let last_week = now - diesel::dsl::IntervalDsl::weeks(1);

    post_update = post_update.filter(post_aggregates::published.gt(last_week));
    comment_update = comment_update.filter(comment_aggregates::published.gt(last_week));
    community_update = community_update.filter(community_aggregates::published.gt(last_week));
  } else {
    info!("Updating hot ranks for all history...");
  }

  match post_update
    .set((
      post_aggregates::hot_rank.eq(hot_rank(post_aggregates::score, post_aggregates::published)),
      post_aggregates::hot_rank_active.eq(hot_rank(
        post_aggregates::score,
        post_aggregates::newest_comment_time_necro,
      )),
    ))
    .execute(conn)
  {
    Ok(_) => {}
    Err(e) => {
      error!("Failed to update post_aggregates hot_ranks: {}", e)
    }
  }

  match comment_update
    .set(comment_aggregates::hot_rank.eq(hot_rank(
      comment_aggregates::score,
      comment_aggregates::published,
    )))
    .execute(conn)
  {
    Ok(_) => {}
    Err(e) => {
      error!("Failed to update comment_aggregates hot_ranks: {}", e)
    }
  }

  match community_update
    .set(community_aggregates::hot_rank.eq(hot_rank(
      community_aggregates::subscribers,
      community_aggregates::published,
    )))
    .execute(conn)
  {
    Ok(_) => {
      info!("Done.");
    }
    Err(e) => {
      error!("Failed to update community_aggregates hot_ranks: {}", e)
    }
  }
}

/// Clear old activities (this table gets very large)
fn clear_old_activities(conn: &mut PgConnection) {
  info!("Clearing old activities...");
  match diesel::delete(activity::table.filter(activity::published.lt(now - 6.months())))
    .execute(conn)
  {
    Ok(_) => {
      info!("Done.");
    }
    Err(e) => {
      error!("Failed to clear old activities: {}", e)
    }
  }
}

/// Re-calculate the site and community active counts every 12 hours
fn active_counts(conn: &mut PgConnection) {
  info!("Updating active site and community aggregates ...");

  let intervals = vec![
    ("1 day", "day"),
    ("1 week", "week"),
    ("1 month", "month"),
    ("6 months", "half_year"),
  ];

  for i in &intervals {
    let update_site_stmt = format!(
      "update site_aggregates set users_active_{} = (select * from site_aggregates_activity('{}'))",
      i.1, i.0
    );
    match sql_query(update_site_stmt).execute(conn) {
      Ok(_) => {}
      Err(e) => {
        error!("Failed to update site stats: {}", e)
      }
    }

    let update_community_stmt = format!("update community_aggregates ca set users_active_{} = mv.count_ from community_aggregates_activity('{}') mv where ca.community_id = mv.community_id_", i.1, i.0);
    match sql_query(update_community_stmt).execute(conn) {
      Ok(_) => {}
      Err(e) => {
        error!("Failed to update community stats: {}", e)
      }
    }
  }

  info!("Done.");
}

/// Set banned to false after ban expires
fn update_banned_when_expired(conn: &mut PgConnection) {
  info!("Updating banned column if it expires ...");

  match diesel::update(
    person::table
      .filter(person::banned.eq(true))
      .filter(person::ban_expires.lt(now)),
  )
  .set(person::banned.eq(false))
  .execute(conn)
  {
    Ok(_) => {}
    Err(e) => {
      error!("Failed to update person.banned when expires: {}", e)
    }
  }
  match diesel::delete(community_person_ban::table.filter(community_person_ban::expires.lt(now)))
    .execute(conn)
  {
    Ok(_) => {}
    Err(e) => {
      error!("Failed to remove community_ban expired rows: {}", e)
    }
  }
}

/// Updates the instance software and version
fn update_instance_software(conn: &mut PgConnection, user_agent: &str) {
  info!("Updating instances software and versions...");

  let client = match Client::builder()
    .user_agent(user_agent)
    .timeout(REQWEST_TIMEOUT)
    .build()
  {
    Ok(client) => client,
    Err(e) => {
      error!("Failed to build reqwest client: {}", e);
      return;
    }
  };

  let instances = match instance::table.get_results::<Instance>(conn) {
    Ok(instances) => instances,
    Err(e) => {
      error!("Failed to get instances: {}", e);
      return;
    }
  };

  for instance in instances {
    let node_info_url = format!("https://{}/nodeinfo/2.0.json", instance.domain);

    // Skip it if it can't connect
    let res = client
      .get(&node_info_url)
      .send()
      .ok()
      .and_then(|t| t.json::<NodeInfo>().ok());

    if let Some(node_info) = res {
      let software = node_info.software.as_ref();
      let form = InstanceForm::builder()
        .domain(instance.domain)
        .software(software.and_then(|s| s.name.clone()))
        .version(software.and_then(|s| s.version.clone()))
        .updated(Some(naive_now()))
        .build();

      match diesel::update(instance::table.find(instance.id))
        .set(form)
        .execute(conn)
      {
        Ok(_) => {
          info!("Done.");
        }
        Err(e) => {
          error!("Failed to update site instance software: {}", e);
          return;
        }
      }
    }
  }
}

#[cfg(test)]
mod tests {
  use lemmy_routes::nodeinfo::NodeInfo;
  use reqwest::Client;

  #[tokio::test]
  #[ignore]
  async fn test_nodeinfo() {
    let client = Client::builder().build().unwrap();
    let lemmy_ml_nodeinfo = client
      .get("https://lemmy.ml/nodeinfo/2.0.json")
      .send()
      .await
      .unwrap()
      .json::<NodeInfo>()
      .await
      .unwrap();

    assert_eq!(lemmy_ml_nodeinfo.software.unwrap().name.unwrap(), "lemmy");
  }
}<|MERGE_RESOLUTION|>--- conflicted
+++ resolved
@@ -60,16 +60,13 @@
     clear_old_activities(&mut conn);
   });
 
-<<<<<<< HEAD
   // Remove old rate limit buckets after 1 to 2 hours of inactivity
   scheduler.every(CTimeUnits::hour(1)).run(move || {
     let hour = Duration::from_secs(3600);
     context_1.settings_updated_channel().remove_older_than(hour);
   });
 
-=======
   // Update the Instance Software
->>>>>>> dc36d9ed
   scheduler.every(CTimeUnits::days(1)).run(move || {
     let mut conn = PgConnection::establish(&db_url).expect("could not establish connection");
     update_instance_software(&mut conn, &user_agent);
