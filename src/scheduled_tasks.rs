--- conflicted
+++ resolved
@@ -11,7 +11,7 @@
 pub fn setup(pool: DbPool) -> Result<(), LemmyError> {
   let mut scheduler = Scheduler::new();
 
-  let conn = pool.get()?;
+  let mut conn = pool.get()?;
   active_counts(&mut conn);
   update_banned_when_expired(&mut conn);
 
@@ -19,19 +19,13 @@
   // TODO remove this for now, since it slows down startup a lot on lemmy.ml
   reindex_aggregates_tables(&mut conn, true);
   scheduler.every(1.hour()).run(move || {
-<<<<<<< HEAD
-    active_counts(&conn);
-    update_banned_when_expired(&conn);
-    reindex_aggregates_tables(&conn, true);
-    drop_ccnew_indexes(&conn);
-=======
     active_counts(&mut conn);
     update_banned_when_expired(&mut conn);
     reindex_aggregates_tables(&mut conn, true);
->>>>>>> 36cb5120
+    drop_ccnew_indexes(&mut conn);
   });
 
-  let conn = pool.get()?;
+  let mut conn = pool.get()?;
   clear_old_activities(&mut conn);
   scheduler.every(1.weeks()).run(move || {
     clear_old_activities(&mut conn);
@@ -113,7 +107,7 @@
 
 /// Drops the phantom CCNEW indexes created by postgres
 /// https://github.com/LemmyNet/lemmy/issues/2431
-fn drop_ccnew_indexes(conn: &PgConnection) {
+fn drop_ccnew_indexes(conn: &mut PgConnection) {
   info!("Dropping phantom ccnew indexes...");
   let drop_stmt = "select drop_ccnew_indexes()";
   sql_query(drop_stmt)
