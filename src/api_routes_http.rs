use actix_web::{guard, web::*};
use lemmy_api::{
  comment::{
    distinguish::distinguish_comment,
    like::like_comment,
    list_comment_likes::list_comment_likes,
    save::save_comment,
  },
  comment_report::{
    create::create_comment_report,
    list::list_comment_reports,
    resolve::resolve_comment_report,
  },
  community::{
    add_mod::add_mod_to_community,
    ban::ban_from_community,
    block::block_community,
    follow::follow_community,
    hide::hide_community,
    pending_follows::{
      approve::post_pending_follows_approve,
      count::get_pending_follows_count,
      list::get_pending_follows_list,
    },
    random::get_random_community,
    transfer::transfer_community,
  },
  local_user::{
    add_admin::add_admin,
    ban_person::ban_from_site,
    block::block_person,
    change_password::change_password,
    change_password_after_reset::change_password_after_reset,
    generate_totp_secret::generate_totp_secret,
    get_captcha::get_captcha,
    list_banned::list_banned_users,
    list_logins::list_logins,
    list_media::list_media,
    login::login,
    logout::logout,
    notifications::{
      list_mentions::list_mentions,
      list_replies::list_replies,
      mark_all_read::mark_all_notifications_read,
      mark_mention_read::mark_person_mention_as_read,
      mark_reply_read::mark_reply_as_read,
      unread_count::unread_count,
    },
    report_count::report_count,
    reset_password::reset_password,
    save_settings::save_user_settings,
    update_totp::update_totp,
    validate_auth::validate_auth,
    verify_email::verify_email,
  },
  post::{
    feature::feature_post,
    get_link_metadata::get_link_metadata,
    hide::hide_post,
    like::like_post,
    list_post_likes::list_post_likes,
    lock::lock_post,
    mark_many_read::mark_posts_as_read,
    mark_read::mark_post_as_read,
    save::save_post,
  },
  post_report::{
    create::create_post_report,
    list::list_post_reports,
    resolve::resolve_post_report,
  },
  private_message::mark_read::mark_pm_as_read,
  private_message_report::{
    create::create_pm_report,
    list::list_pm_reports,
    resolve::resolve_pm_report,
  },
  site::{
    admin_allow_instance::admin_allow_instance,
    admin_block_instance::admin_block_instance,
    federated_instances::get_federated_instances,
    leave_admin::leave_admin,
    list_all_media::list_all_media,
    mod_log::get_mod_log,
    purge::{
      comment::purge_comment,
      community::purge_community,
      person::purge_person,
      post::purge_post,
    },
    registration_applications::{
      approve::approve_registration_application,
      get::get_registration_application,
      list::list_registration_applications,
      unread_count::get_unread_registration_application_count,
    },
    user_block_instance::user_block_instance,
  },
  sitemap::get_sitemap,
};
use lemmy_api_crud::{
  comment::{
    create::create_comment,
    delete::delete_comment,
    read::get_comment,
    remove::remove_comment,
    update::update_comment,
  },
  community::{
    create::create_community,
    delete::delete_community,
    list::list_communities,
    remove::remove_community,
    update::update_community,
  },
  custom_emoji::{
    create::create_custom_emoji,
    delete::delete_custom_emoji,
    list::list_custom_emojis,
    update::update_custom_emoji,
  },
  oauth_provider::{
    create::create_oauth_provider,
    delete::delete_oauth_provider,
    update::update_oauth_provider,
  },
  post::{
    create::create_post,
    delete::delete_post,
    read::get_post,
    remove::remove_post,
    update::update_post,
  },
  private_message::{
    create::create_private_message,
    delete::delete_private_message,
    read::get_private_message,
    update::update_private_message,
  },
  site::{create::create_site, read::get_site, update::update_site},
  tagline::{
    create::create_tagline,
    delete::delete_tagline,
    list::list_taglines,
    update::update_tagline,
  },
  user::{
    create::{authenticate_with_oauth, register},
    delete::delete_account,
  },
};
use lemmy_apub::api::{
  list_comments::list_comments,
  list_posts::list_posts,
  read_community::get_community,
  read_person::read_person,
  resolve_object::resolve_object,
  search::search,
  user_settings_backup::{export_settings, import_settings},
};
use lemmy_routes::images::image_proxy;
use lemmy_utils::rate_limit::RateLimitCell;

pub fn config(cfg: &mut ServiceConfig, rate_limit: &RateLimitCell) {
  cfg.service(
    scope("/api/v3")
      .route("/image_proxy", get().to(image_proxy))
      // Site
      .service(
        scope("/site")
          .wrap(rate_limit.message())
          .route("", get().to(get_site))
          // Admin Actions
          .route("", post().to(create_site))
          .route("", put().to(update_site))
          .route("/block", post().to(user_block_instance)),
      )
      .service(
        resource("/modlog")
          .wrap(rate_limit.message())
          .route(get().to(get_mod_log)),
      )
      .service(
        resource("/search")
          .wrap(rate_limit.search())
          .route(get().to(search)),
      )
      .service(
        resource("/resolve_object")
          .wrap(rate_limit.message())
          .route(get().to(resolve_object)),
      )
      // Community
      .service(
        resource("/community")
          .guard(guard::Post())
          .wrap(rate_limit.register())
          .route(post().to(create_community)),
      )
      .service(
        scope("/community")
          .wrap(rate_limit.message())
<<<<<<< HEAD
          .route("", web::get().to(get_community))
          .route("", web::put().to(update_community))
          .route("/random", web::get().to(get_random_community))
          .route("/hide", web::put().to(hide_community))
          .route("/list", web::get().to(list_communities))
          .route("/follow", web::post().to(follow_community))
          .route("/block", web::post().to(block_community))
          .route("/delete", web::post().to(delete_community))
          // .route("/post_tags", web::get().to(get_community_post_tags))
          // Mod Actions
          // .route("/post_tags", web::post().to(create_update_community_post_tag))
          // .route("/post_tags/delete", web::post().to(delete_community_post_tag)),
          .route("/remove", web::post().to(remove_community))
          .route("/transfer", web::post().to(transfer_community))
          .route("/ban_user", web::post().to(ban_from_community))
          .route("/mod", web::post().to(add_mod_to_community))
=======
          .route("", get().to(get_community))
          .route("", put().to(update_community))
          .route("/random", get().to(get_random_community))
          .route("/hide", put().to(hide_community))
          .route("/list", get().to(list_communities))
          .route("/follow", post().to(follow_community))
          .route("/block", post().to(block_community))
          .route("/delete", post().to(delete_community))
          // Mod Actions
          .route("/remove", post().to(remove_community))
          .route("/transfer", post().to(transfer_community))
          .route("/ban_user", post().to(ban_from_community))
          .route("/mod", post().to(add_mod_to_community))
>>>>>>> e3fccb3f
          .service(
            scope("/pending_follows")
              .wrap(rate_limit.message())
              .route("/count", get().to(get_pending_follows_count))
              .route("/list", get().to(get_pending_follows_list))
              .route("/approve", post().to(post_pending_follows_approve)),
          ),
      )
      .service(
        scope("/federated_instances")
          .wrap(rate_limit.message())
          .route("", get().to(get_federated_instances)),
      )
      // Post
      .service(
        // Handle POST to /post separately to add the post() rate limitter
        resource("/post")
          .guard(guard::Post())
          .wrap(rate_limit.post())
          .route(post().to(create_post)),
      )
      .service(
        scope("/post")
          .wrap(rate_limit.message())
          .route("", get().to(get_post))
          .route("", put().to(update_post))
          .route("/delete", post().to(delete_post))
          .route("/remove", post().to(remove_post))
          .route("/mark_as_read", post().to(mark_post_as_read))
          .route("/mark_many_as_read", post().to(mark_posts_as_read))
          .route("/hide", post().to(hide_post))
          .route("/lock", post().to(lock_post))
          .route("/feature", post().to(feature_post))
          .route("/list", get().to(list_posts))
          .route("/like", post().to(like_post))
          .route("/like/list", get().to(list_post_likes))
          .route("/save", put().to(save_post))
          .route("/report", post().to(create_post_report))
          .route("/report/resolve", put().to(resolve_post_report))
          .route("/report/list", get().to(list_post_reports))
          .route("/site_metadata", get().to(get_link_metadata)),
      )
      // Comment
      .service(
        // Handle POST to /comment separately to add the comment() rate limitter
        resource("/comment")
          .guard(guard::Post())
          .wrap(rate_limit.comment())
          .route(post().to(create_comment)),
      )
      .service(
        scope("/comment")
          .wrap(rate_limit.message())
          .route("", get().to(get_comment))
          .route("", put().to(update_comment))
          .route("/delete", post().to(delete_comment))
          .route("/remove", post().to(remove_comment))
          .route("/mark_as_read", post().to(mark_reply_as_read))
          .route("/distinguish", post().to(distinguish_comment))
          .route("/like", post().to(like_comment))
          .route("/like/list", get().to(list_comment_likes))
          .route("/save", put().to(save_comment))
          .route("/list", get().to(list_comments))
          .route("/report", post().to(create_comment_report))
          .route("/report/resolve", put().to(resolve_comment_report))
          .route("/report/list", get().to(list_comment_reports)),
      )
      // Private Message
      .service(
        scope("/private_message")
          .wrap(rate_limit.message())
          .route("/list", get().to(get_private_message))
          .route("", post().to(create_private_message))
          .route("", put().to(update_private_message))
          .route("/delete", post().to(delete_private_message))
          .route("/mark_as_read", post().to(mark_pm_as_read))
          .route("/report", post().to(create_pm_report))
          .route("/report/resolve", put().to(resolve_pm_report))
          .route("/report/list", get().to(list_pm_reports)),
      )
      // User
      .service(
        // Account action, I don't like that it's in /user maybe /accounts
        // Handle /user/register separately to add the register() rate limiter
        resource("/user/register")
          .guard(guard::Post())
          .wrap(rate_limit.register())
          .route(post().to(register)),
      )
      // User
      .service(
        // Handle /user/login separately to add the register() rate limiter
        // TODO: pretty annoying way to apply rate limits for register and login, we should
        //       group them under a common path so that rate limit is only applied once (eg under
        // /account).
        resource("/user/login")
          .guard(guard::Post())
          .wrap(rate_limit.register())
          .route(post().to(login)),
      )
      .service(
        resource("/user/password_reset")
          .wrap(rate_limit.register())
          .route(post().to(reset_password)),
      )
      .service(
        // Handle captcha separately
        resource("/user/get_captcha")
          .wrap(rate_limit.post())
          .route(get().to(get_captcha)),
      )
      .service(
        resource("/user/export_settings")
          .wrap(rate_limit.import_user_settings())
          .route(get().to(export_settings)),
      )
      .service(
        resource("/user/import_settings")
          .wrap(rate_limit.import_user_settings())
          .route(post().to(import_settings)),
      )
      // TODO, all the current account related actions under /user need to get moved here eventually
      .service(
        scope("/account")
          .wrap(rate_limit.message())
          .route("/list_media", get().to(list_media)),
      )
      // User actions
      .service(
        scope("/user")
          .wrap(rate_limit.message())
          .route("", get().to(read_person))
          .route("/mention", get().to(list_mentions))
          .route(
            "/mention/mark_as_read",
            post().to(mark_person_mention_as_read),
          )
          .route("/replies", get().to(list_replies))
          // Admin action. I don't like that it's in /user
          .route("/ban", post().to(ban_from_site))
          .route("/banned", get().to(list_banned_users))
          .route("/block", post().to(block_person))
          // TODO Account actions. I don't like that they're in /user maybe /accounts
          .route("/logout", post().to(logout))
          .route("/delete_account", post().to(delete_account))
          .route("/password_change", post().to(change_password_after_reset))
          // TODO mark_all_as_read feels off being in this section as well
          .route("/mark_all_as_read", post().to(mark_all_notifications_read))
          .route("/save_user_settings", put().to(save_user_settings))
          .route("/change_password", put().to(change_password))
          .route("/report_count", get().to(report_count))
          .route("/unread_count", get().to(unread_count))
          .route("/verify_email", post().to(verify_email))
          .route("/leave_admin", post().to(leave_admin))
          .route("/totp/generate", post().to(generate_totp_secret))
          .route("/totp/update", post().to(update_totp))
          .route("/list_logins", get().to(list_logins))
          .route("/validate_auth", get().to(validate_auth)),
      )
      // Admin Actions
      .service(
        scope("/admin")
          .wrap(rate_limit.message())
          .route("/add", post().to(add_admin))
          .route(
            "/registration_application/count",
            get().to(get_unread_registration_application_count),
          )
          .route(
            "/registration_application/list",
            get().to(list_registration_applications),
          )
          .route(
            "/registration_application/approve",
            put().to(approve_registration_application),
          )
          .route(
            "/registration_application",
            get().to(get_registration_application),
          )
          .route("/list_all_media", get().to(list_all_media))
          .service(
            scope("/purge")
              .route("/person", post().to(purge_person))
              .route("/community", post().to(purge_community))
              .route("/post", post().to(purge_post))
              .route("/comment", post().to(purge_comment)),
          )
          .service(
            scope("/tagline")
              .wrap(rate_limit.message())
              .route("", post().to(create_tagline))
              .route("", put().to(update_tagline))
              .route("/delete", post().to(delete_tagline))
              .route("/list", get().to(list_taglines)),
          )
          .route("block_instance", post().to(admin_block_instance))
          .route("allow_instance", post().to(admin_allow_instance)),
      )
      .service(
        scope("/custom_emoji")
          .wrap(rate_limit.message())
          .route("", post().to(create_custom_emoji))
          .route("", put().to(update_custom_emoji))
          .route("/delete", post().to(delete_custom_emoji))
          .route("/list", get().to(list_custom_emojis)),
      )
      .service(
        scope("/oauth_provider")
          .wrap(rate_limit.message())
          .route("", post().to(create_oauth_provider))
          .route("", put().to(update_oauth_provider))
          .route("/delete", post().to(delete_oauth_provider)),
      )
      .service(
        scope("/oauth")
          .wrap(rate_limit.register())
          .route("/authenticate", post().to(authenticate_with_oauth)),
      ),
  );
  cfg.service(
    scope("/sitemap.xml")
      .wrap(rate_limit.message())
      .route("", get().to(get_sitemap)),
  );
}<|MERGE_RESOLUTION|>--- conflicted
+++ resolved
@@ -200,24 +200,6 @@
       .service(
         scope("/community")
           .wrap(rate_limit.message())
-<<<<<<< HEAD
-          .route("", web::get().to(get_community))
-          .route("", web::put().to(update_community))
-          .route("/random", web::get().to(get_random_community))
-          .route("/hide", web::put().to(hide_community))
-          .route("/list", web::get().to(list_communities))
-          .route("/follow", web::post().to(follow_community))
-          .route("/block", web::post().to(block_community))
-          .route("/delete", web::post().to(delete_community))
-          // .route("/post_tags", web::get().to(get_community_post_tags))
-          // Mod Actions
-          // .route("/post_tags", web::post().to(create_update_community_post_tag))
-          // .route("/post_tags/delete", web::post().to(delete_community_post_tag)),
-          .route("/remove", web::post().to(remove_community))
-          .route("/transfer", web::post().to(transfer_community))
-          .route("/ban_user", web::post().to(ban_from_community))
-          .route("/mod", web::post().to(add_mod_to_community))
-=======
           .route("", get().to(get_community))
           .route("", put().to(update_community))
           .route("/random", get().to(get_random_community))
@@ -231,7 +213,6 @@
           .route("/transfer", post().to(transfer_community))
           .route("/ban_user", post().to(ban_from_community))
           .route("/mod", post().to(add_mod_to_community))
->>>>>>> e3fccb3f
           .service(
             scope("/pending_follows")
               .wrap(rate_limit.message())
