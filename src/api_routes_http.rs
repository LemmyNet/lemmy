--- conflicted
+++ resolved
@@ -129,20 +129,16 @@
     update::update_private_message,
   },
   site::{create::create_site, read::get_site, update::update_site},
-<<<<<<< HEAD
   tagline::{
     create::create_tagline,
     delete::delete_tagline,
     list::list_taglines,
     update::update_tagline,
   },
-  user::{create::register, delete::delete_account},
-=======
   user::{
     create::{authenticate_with_oauth, register},
     delete::delete_account,
   },
->>>>>>> 2b3fd70a
 };
 use lemmy_apub::api::{
   list_comments::list_comments,
@@ -407,11 +403,8 @@
           .wrap(rate_limit.message())
           .route("", web::post().to(create_custom_emoji))
           .route("", web::put().to(update_custom_emoji))
-<<<<<<< HEAD
           .route("/delete", web::post().to(delete_custom_emoji))
           .route("/list", web::get().to(list_custom_emojis)),
-=======
-          .route("/delete", web::post().to(delete_custom_emoji)),
       )
       .service(
         web::scope("/oauth_provider")
@@ -424,7 +417,6 @@
         web::scope("/oauth")
           .wrap(rate_limit.register())
           .route("/authenticate", web::post().to(authenticate_with_oauth)),
->>>>>>> 2b3fd70a
       ),
   );
   cfg.service(
